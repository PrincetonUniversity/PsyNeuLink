--- conflicted
+++ resolved
@@ -84,7 +84,6 @@
         assert mechs[-1].input_state.instance_defaults.variable.shape == receiver_input_state_variable.shape
         assert mechs[-1].input_state.function_object.instance_defaults.variable.shape == receiver_input_state_variable.shape
 
-<<<<<<< HEAD
     def test_input_state_variable_shapes(self):
         t = pnl.TransferMechanism(input_states=[{pnl.VARIABLE: [[0], [0]]}])
 
@@ -93,9 +92,8 @@
 
         assert t.input_state.function_object.instance_defaults.variable.shape == np.array([[0], [0]]).shape
         assert t.input_state.function_object.instance_defaults.value.shape == np.array([0]).shape
-=======
+
     def test_internal_only(self):
         m = pnl.TransferMechanism(input_states=['EXTERNAL', pnl.InputState(name='INTERNAL_ONLY', internal_only=True)])
         assert m.input_values == [[ 0.],[ 0.]]
-        assert m.external_input_values == [[0.]]
->>>>>>> 58805314
+        assert m.external_input_values == [[0.]]