--- conflicted
+++ resolved
@@ -1,25 +1,10 @@
 comp:
     format: ModECI MDF v0.4.3
-<<<<<<< HEAD
-    generating_application: PsyNeuLink v0.12.1.0+50.g0e06e9081a.dirty
-=======
     generating_application: PsyNeuLink v0.12.1.0+52.gc8cdaf69a8
->>>>>>> 50a5cd7b
     graphs:
         comp:
             metadata:
                 type: Composition
-<<<<<<< HEAD
-                results: []
-                variable:
-                - 0
-                simulation_results: []
-                retain_old_simulation_data: false
-                max_executions_before_finished: 1000
-                input_specification: null
-                execute_until_finished: true
-                has_initializers: false
-=======
                 execute_until_finished: true
                 simulation_results: []
                 results: []
@@ -29,7 +14,6 @@
                 max_executions_before_finished: 1000
                 variable:
                 - 0
->>>>>>> 50a5cd7b
                 node_ordering:
                 - A
                 - B
@@ -39,125 +23,67 @@
                 A:
                     metadata:
                         type: TransferMechanism
-<<<<<<< HEAD
-                        input_port_variables: null
-                        execute_until_finished: true
-=======
                         input_labels_dict: {}
                         execute_until_finished: true
                         output_labels_dict: {}
->>>>>>> 50a5cd7b
                         has_initializers: false
                         max_executions_before_finished: 1000
-                        input_labels_dict: {}
-                        output_labels_dict: {}
                         variable:
                         -   - 0
                         termination_measure_value: 0.0
-<<<<<<< HEAD
-                        on_resume_integrator_mode: current_value
-                        integrator_mode: false
-                        clip: null
-                        integrator_function_value:
-                        -   - 0
-=======
                         input_port_variables: null
                         integrator_mode: false
                         integrator_function_value:
                         -   - 0
                         termination_comparison_op: <=
->>>>>>> 50a5cd7b
                         termination_measure:
                             id: Distance_Function_2_1
                             metadata:
                                 type: Distance
-<<<<<<< HEAD
+                                output_type: FunctionOutputType.DEFAULT
+                                enable_output_type_conversion: false
+                                execute_until_finished: true
+                                has_initializers: false
+                                changes_shape: false
+                                max_executions_before_finished: 1000
                                 variable:
                                 -   -   - 0
                                 -   -   - 0
-                                enable_output_type_conversion: false
-                                has_initializers: false
-                                execute_until_finished: true
-                                max_executions_before_finished: 1000
-                                changes_shape: false
-                                output_type: FunctionOutputType.DEFAULT
-=======
-                                output_type: FunctionOutputType.DEFAULT
-                                enable_output_type_conversion: false
-                                execute_until_finished: true
-                                has_initializers: false
-                                changes_shape: false
-                                max_executions_before_finished: 1000
-                                variable:
-                                -   -   - 0
-                                -   -   - 0
->>>>>>> 50a5cd7b
                                 metric: max_abs_diff
                                 normalize: false
                             function: distance
                             args: {}
                         output_ports:
                         - RESULTS
-                        termination_comparison_op: <=
                         integrator_function:
                             id: AdaptiveIntegrator_Function_0
                             metadata:
                                 type: AdaptiveIntegrator
                                 execute_until_finished: true
-<<<<<<< HEAD
-                                enable_output_type_conversion: false
-                                changes_shape: false
-                                output_type: FunctionOutputType.DEFAULT
-=======
->>>>>>> 50a5cd7b
                                 has_initializers: true
                                 output_type: FunctionOutputType.DEFAULT
                                 enable_output_type_conversion: false
                                 changes_shape: false
                                 max_executions_before_finished: 1000
-<<<<<<< HEAD
+                                variable:
+                                -   - 0
                                 initializer:
                                 -   - 0
-                                variable:
-                                -   - 0
-=======
-                                variable:
-                                -   - 0
-                                initializer:
-                                -   - 0
->>>>>>> 50a5cd7b
                             args:
                                 offset: 0.0
                                 rate: 0.5
                                 noise: 0.0
                             value: (1 - rate) * previous_value + rate * variable0
                                 + noise + offset
-<<<<<<< HEAD
-                        termination_threshold: null
-=======
                         clip: null
                         termination_threshold: null
                         on_resume_integrator_mode: current_value
->>>>>>> 50a5cd7b
                         input_ports: null
                     input_ports:
                         A_InputPort_0:
                             metadata:
                                 type: InputPort
                                 require_projection_in_composition: true
-<<<<<<< HEAD
-                                internal_only: false
-                                variable:
-                                - 0
-                                has_initializers: false
-                                execute_until_finished: true
-                                max_executions_before_finished: 1000
-                                shadow_inputs: null
-                                projections: null
-                                default_input: null
-                                combine: null
-                                weight: null
-=======
                                 execute_until_finished: true
                                 shadow_inputs: null
                                 has_initializers: false
@@ -168,7 +94,6 @@
                                 default_input: null
                                 projections: null
                                 combine: null
->>>>>>> 50a5cd7b
                                 exponent: null
                                 weight: null
                             shape:
@@ -178,16 +103,6 @@
                         A_Linear_Function_6:
                             metadata:
                                 type: Linear
-<<<<<<< HEAD
-                                variable:
-                                -   - 0
-                                enable_output_type_conversion: true
-                                has_initializers: false
-                                execute_until_finished: true
-                                max_executions_before_finished: 1000
-                                changes_shape: false
-                                output_type: FunctionOutputType.NP_2D_ARRAY
-=======
                                 output_type: FunctionOutputType.NP_2D_ARRAY
                                 enable_output_type_conversion: true
                                 execute_until_finished: true
@@ -196,7 +111,6 @@
                                 max_executions_before_finished: 1000
                                 variable:
                                 -   - 0
->>>>>>> 50a5cd7b
                                 bounds: null
                             function: linear
                             args:
@@ -221,125 +135,67 @@
                 B:
                     metadata:
                         type: TransferMechanism
-<<<<<<< HEAD
-                        input_port_variables: null
-                        execute_until_finished: true
-=======
                         input_labels_dict: {}
                         execute_until_finished: true
                         output_labels_dict: {}
->>>>>>> 50a5cd7b
                         has_initializers: false
                         max_executions_before_finished: 1000
-                        input_labels_dict: {}
-                        output_labels_dict: {}
                         variable:
                         -   - 0
                         termination_measure_value: 0.0
-<<<<<<< HEAD
-                        on_resume_integrator_mode: current_value
-                        integrator_mode: false
-                        clip: null
-                        integrator_function_value:
-                        -   - 0
-=======
                         input_port_variables: null
                         integrator_mode: false
                         integrator_function_value:
                         -   - 0
                         termination_comparison_op: <=
->>>>>>> 50a5cd7b
                         termination_measure:
                             id: Distance_Function_2_3
                             metadata:
                                 type: Distance
-<<<<<<< HEAD
+                                output_type: FunctionOutputType.DEFAULT
+                                enable_output_type_conversion: false
+                                execute_until_finished: true
+                                has_initializers: false
+                                changes_shape: false
+                                max_executions_before_finished: 1000
                                 variable:
                                 -   -   - 0
                                 -   -   - 0
-                                enable_output_type_conversion: false
-                                has_initializers: false
-                                execute_until_finished: true
-                                max_executions_before_finished: 1000
-                                changes_shape: false
-                                output_type: FunctionOutputType.DEFAULT
-=======
-                                output_type: FunctionOutputType.DEFAULT
-                                enable_output_type_conversion: false
-                                execute_until_finished: true
-                                has_initializers: false
-                                changes_shape: false
-                                max_executions_before_finished: 1000
-                                variable:
-                                -   -   - 0
-                                -   -   - 0
->>>>>>> 50a5cd7b
                                 metric: max_abs_diff
                                 normalize: false
                             function: distance
                             args: {}
                         output_ports:
                         - RESULTS
-                        termination_comparison_op: <=
                         integrator_function:
                             id: AdaptiveIntegrator_Function_1
                             metadata:
                                 type: AdaptiveIntegrator
                                 execute_until_finished: true
-<<<<<<< HEAD
-                                enable_output_type_conversion: false
-                                changes_shape: false
-                                output_type: FunctionOutputType.DEFAULT
-=======
->>>>>>> 50a5cd7b
                                 has_initializers: true
                                 output_type: FunctionOutputType.DEFAULT
                                 enable_output_type_conversion: false
                                 changes_shape: false
                                 max_executions_before_finished: 1000
-<<<<<<< HEAD
+                                variable:
+                                -   - 0
                                 initializer:
                                 -   - 0
-                                variable:
-                                -   - 0
-=======
-                                variable:
-                                -   - 0
-                                initializer:
-                                -   - 0
->>>>>>> 50a5cd7b
                             args:
                                 offset: 0.0
                                 rate: 0.5
                                 noise: 0.0
                             value: (1 - rate) * previous_value + rate * variable0
                                 + noise + offset
-<<<<<<< HEAD
-                        termination_threshold: null
-=======
                         clip: null
                         termination_threshold: null
                         on_resume_integrator_mode: current_value
->>>>>>> 50a5cd7b
                         input_ports: null
                     input_ports:
                         B_InputPort_0:
                             metadata:
                                 type: InputPort
                                 require_projection_in_composition: true
-<<<<<<< HEAD
-                                internal_only: false
-                                variable:
-                                - 0
-                                has_initializers: false
-                                execute_until_finished: true
-                                max_executions_before_finished: 1000
-                                shadow_inputs: null
-                                projections: null
-                                default_input: null
-                                combine: null
-                                weight: null
-=======
                                 execute_until_finished: true
                                 shadow_inputs: null
                                 has_initializers: false
@@ -350,7 +206,6 @@
                                 default_input: null
                                 projections: null
                                 combine: null
->>>>>>> 50a5cd7b
                                 exponent: null
                                 weight: null
                             shape:
@@ -361,12 +216,6 @@
                             metadata:
                                 type: Logistic
                                 execute_until_finished: true
-<<<<<<< HEAD
-                                enable_output_type_conversion: true
-                                changes_shape: false
-                                output_type: FunctionOutputType.NP_2D_ARRAY
-=======
->>>>>>> 50a5cd7b
                                 has_initializers: false
                                 output_type: FunctionOutputType.NP_2D_ARRAY
                                 enable_output_type_conversion: true
@@ -379,19 +228,11 @@
                                 - 1
                             function: logistic
                             args:
-<<<<<<< HEAD
-                                offset: 0.0
-                                gain: 1.0
-                                x_0: 0
-                                scale: 1.0
-                                bias: 0.0
-=======
                                 x_0: 0
                                 scale: 1.0
                                 bias: 0.0
                                 offset: 0.0
                                 gain: 1.0
->>>>>>> 50a5cd7b
                                 variable0: B_InputPort_0
                     output_ports:
                         B_RESULT:
@@ -425,16 +266,6 @@
                             LinearMatrix_Function_0:
                                 metadata:
                                     type: LinearMatrix
-<<<<<<< HEAD
-                                    A:
-                                    - 2.0
-                                    enable_output_type_conversion: false
-                                    has_initializers: false
-                                    execute_until_finished: true
-                                    max_executions_before_finished: 1000
-                                    changes_shape: false
-                                    output_type: FunctionOutputType.DEFAULT
-=======
                                     output_type: FunctionOutputType.DEFAULT
                                     enable_output_type_conversion: false
                                     execute_until_finished: true
@@ -443,7 +274,6 @@
                                     max_executions_before_finished: 1000
                                     A:
                                     - 2.0
->>>>>>> 50a5cd7b
                                     bounds: null
                                 function: onnx::MatMul
                                 args:
