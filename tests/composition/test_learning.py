import psyneulink as pnl

# np.set_printoptions(suppress=True)

import numpy as np
import pytest

from psyneulink.core.compositions.composition import Composition, CompositionError, RunError
from psyneulink.core.components.mechanisms.processing.transfermechanism import TransferMechanism
from psyneulink.core.components.functions.nonstateful.learningfunctions import BackPropagation
import psyneulink.core.llvm as pnlvm
from psyneulink.core.globals.keywords import Loss
# from psyneulink.library.components.mechanisms.processing.objective.comparatormechanism import SSE, MSE, L0

class TestTargetSpecs:

    def test_target_spec_default_assignment(self):
        A = TransferMechanism(name="learning-process-mech-A")
        B = TransferMechanism(name="learning-process-mech-B")
        comp1 = Composition()
        p1 = comp1.add_backpropagation_learning_pathway(pathway=[A,B])
        # Call learn with default_variable specified for target (for comparison with missing target)
        comp1.learn(inputs={A: 1.0,
                            p1.target: 0.0},
                 num_trials=2)
        np.testing.assert_allclose(comp1.results, [[[1.]], [[0.9]]])

        # Repeat with no target assignment (should use default_variable)
        C = TransferMechanism(name="learning-process-mech-C")
        D = TransferMechanism(name="learning-process-mech-D")
        comp2 = Composition()
        comp2.add_backpropagation_learning_pathway(pathway=[C,D])
        # Call learn with no target specification
        comp2.learn(inputs={C: 1.0},
                   num_trials=2)
        # Should be same with default target specification
        np.testing.assert_allclose(comp2.results, comp1.results)

    def test_target_dict_spec_single_trial_scalar_and_lists_rl(self):
        A = TransferMechanism(name="learning-process-mech-A")
        B = TransferMechanism(name="learning-process-mech-B")
        comp = Composition()
        p = comp.add_reinforcement_learning_pathway(pathway=[A,B])
        # Confirm that targets are ignored in run (vs learn)
        comp.run(inputs={A: 1.0,
                         p.target:2.0})
        np.testing.assert_allclose(comp.results, [[[1.]]])
        comp.learn(inputs={A: 1.0,
                           p.target:2.0})
        comp.learn(inputs={A: 1.0,
                           p.target:[2.0]})
        comp.learn(inputs={A: 1.0,
                           p.target:[[2.0]]})

        np.testing.assert_allclose(comp.results, [[[1.]], [[1.]], [[1.05]], [[1.0975]]])

    def test_target_dict_spec_single_trial_scalar_and_lists_bp(self):
        A = TransferMechanism(name="learning-process-mech-A")
        B = TransferMechanism(name="learning-process-mech-B")
        C = TransferMechanism(name="learning-process-mech-C")
        comp = Composition()
        p = comp.add_backpropagation_learning_pathway(pathway=[A,B,C])
        # Confirm that targets are ignored in run (vs learn)
        comp.run(inputs={A: 1.0,
                         p.target:2.0})
        np.testing.assert_allclose(comp.results, [[[1.]]])
        comp.learn(inputs={A: 1.0,
                           p.target:2.0})
        comp.learn(inputs={A: 1.0,
                           p.target:[2.0]})
        comp.learn(inputs={A: 1.0,
                           p.target:[[2.0]]})

        np.testing.assert_allclose(comp.results, [[[1.]], [[1.]], [[1.21]], [[1.40873161]]])

    def test_target_dict_spec_multi_trial_lists_rl(self):
        A = TransferMechanism(name="learning-process-mech-A")
        B = TransferMechanism(name="learning-process-mech-B")
        comp = Composition()
        p = comp.add_backpropagation_learning_pathway(pathway=[A,B])
        comp.learn(inputs={A: [1.0, 2.0, 3.0],
                           p.target: [[4.0], [5.0], [6.0]]})
        comp.learn(inputs={A: [1.0, 2.0, 3.0],
                           p.target: [[[4.0]], [[5.0]], [[6.0]]]})
        np.testing.assert_allclose(comp.results,
                           [[[1.]], [[2.6]], [[5.34]],
                            [[1.978]], [[4.3604]], [[6.92436]]])

    def test_target_dict_spec_multi_trial_lists_bp(self):
        A = TransferMechanism(name="learning-process-mech-A")
        B = TransferMechanism(name="learning-process-mech-B")
        C = TransferMechanism(name="learning-process-mech-C",
                              default_variable=[[0.0, 0.0]])
        comp = Composition()
        p = comp.add_backpropagation_learning_pathway(pathway=[A,B,C])
        comp.learn(inputs={A: 1.0,
                           p.target:[2.0, 3.0]})
        comp.learn(inputs={A: 1.0,
                           p.target:[[2.0, 3.0]]})
        comp.learn(inputs={A: [1.0, 2.0, 3.0],
                           p.target: [[3.0, 4.0], [5.0, 6.0], [7.0, 8.0]]})
        comp.learn(inputs={A: [1.0, 2.0, 3.0],
                           p.target: [[[3.0, 4.0]], [[5.0, 6.0]], [[7.0, 8.0]]]})
        np.testing.assert_allclose(comp.results,
                           [[[1., 1.]],
                            [[1.2075, 1.265]],
                            [[1.41003122, 1.54413183]], [[3.64504691, 4.13165454]], [[8.1607109 , 9.54419477]],
                            [[1.40021212, 1.56636511]], [[3.61629564, 4.17586792]], [[8.11241026, 9.57222535]]])

    # DS: The following test fails the assert. The same value is returned whether a dict or function is used as input,
    # which is not the same as the expected values. Are the expected values incorrect? If not, there is a problem
    # at a deeper level than just the input handling. 5/18/2020
    #
    # def test_function_target_spec(self):
    #
    #     from psyneulink.core.compositions.composition import Composition
    #     A = pnl.TransferMechanism(name="learning-process-mech-A")
    #     B = pnl.TransferMechanism(name="learning-process-mech-B",
    #                           default_variable=np.array([[0.0, 0.0]]))
    #     comp = Composition()
    #     learning_pathway = comp.add_backpropagation_learning_pathway(pathway=[A,B], learning_rate=0.05)
    #     target = learning_pathway.target
    #     # global x
    #     # x = 1
    #
    #     # def input_function(a,b):
    #     #     global x
    #     #     x = x + 1
    #     #     y = 2 * x
    #     #     z = 3 * x
    #     #     target_value = {A:[x], target:[y,z]}
    #     #     print('trial')
    #     #     return target_value
    #     def input_function(trial):
    #         x = trial + 1
    #         y = 2 * x
    #         z = y + 2
    #         target_value = {A:[x], target:[y,z]}
    #         print(target_value)
    #         return target_value
    #
    #     target.log.set_log_conditions('variable')
    #
    #     comp.learn(inputs=input_function, num_trials=3)
    #     np.testing.assert_allclose(comp.results, [[[2., 2.]], [[2.4, 2.8]], [[2.72, 3.44]]])

    def test_dict_target_spec_converging_pathways(self):
        A = TransferMechanism(name="converging-learning-pathways-mech-A")
        B = TransferMechanism(name="converging-learning-pathways-mech-B")
        C = TransferMechanism(name="converging-learning-pathways-mech-C", size=2)
        D = TransferMechanism(name="converging-learning-pathways-mech-D")
        E = TransferMechanism(name="converging-learning-pathways-mech-E")
        comp = Composition()
        p1 = comp.add_backpropagation_learning_pathway(pathway=[A,B,C])
        p2 = comp.add_backpropagation_learning_pathway(pathway=[D,E,C])
        assert p1.target == p2.target
        comp.learn(inputs={A: 1.0,
                           D: 2.0,
                           p1.target: [3.0, 4.0]
                           })
        comp.learn(inputs={A: 5.0,
                           D: 6.0,
                           p1.target: [7.0, 8.0]
                           })
        np.testing.assert_allclose(comp.results,[[[3., 3.]], [[11.85  , 12.7725]]])

    def test_function_target_spec_converging_pathways(self):
        A = TransferMechanism(name="converging-learning-pathways-mech-A")
        B = TransferMechanism(name="converging-learning-pathways-mech-B")
        C = TransferMechanism(name="converging-learning-pathways-mech-C", size=2)
        D = TransferMechanism(name="converging-learning-pathways-mech-D")
        E = TransferMechanism(name="converging-learning-pathways-mech-E")
        comp = Composition()
        p1 = comp.add_backpropagation_learning_pathway(pathway=[A,B,C])
        p2 = comp.add_backpropagation_learning_pathway(pathway=[D,E,C])
        assert p1.target == p2.target
        inputs = {
            A: [1.0, 5.0],
            D: [2.0, 6.0],
            p1.target: [[3.0, 4.0], [7.0, 8.0]]
        }
        def input_function(trial_num):
            return {
                A: inputs[A][trial_num],
                D: inputs[D][trial_num],
                p1.target: inputs[p1.target][trial_num]
            }
        comp.learn(inputs=input_function,
                   num_trials=2)
        np.testing.assert_allclose(comp.results,[[[3., 3.]], [[11.85  , 12.7725]]])

    def test_dict_target_spec_diverging_pathways(self):
        A = TransferMechanism(name="diverging-learning-pathways-mech-A")
        B = TransferMechanism(name="diverging-learning-pathways-mech-B")
        C = TransferMechanism(name="diverging-learning-pathways-mech-C")
        D = TransferMechanism(name="diverging-learning-pathways-mech-D")
        E = TransferMechanism(name="diverging-learning-pathways-mech-E")
        comp = Composition()
        p1 = comp.add_backpropagation_learning_pathway(pathway=[A,B,C])
        p2 = comp.add_backpropagation_learning_pathway(pathway=[A,D,E])
        inputs = {
            A: [1.0, 2.0],
            p1.target: [2.0, 2.0],
            p2.target: [4.0, 4.0]
        }
        def input_function(trial_num):
            return {
                A: inputs[A][trial_num],
                p1.target: inputs[p1.target][trial_num],
                p2.target: inputs[p2.target][trial_num]
            }
        comp.learn(inputs=input_function,
                   num_trials=2)
        np.testing.assert_allclose(comp.results,[[[1.], [1.]], [[2.42], [3.38]]])

    def test_function_target_spec_divergin_pathways(self):
        A = TransferMechanism(name="diverging-learning-pathways-mech-A")
        B = TransferMechanism(name="diverging-learning-pathways-mech-B")
        C = TransferMechanism(name="diverging-learning-pathways-mech-C")
        D = TransferMechanism(name="diverging-learning-pathways-mech-D")
        E = TransferMechanism(name="diverging-learning-pathways-mech-E")
        comp = Composition()
        p1 = comp.add_backpropagation_learning_pathway(pathway=[A,B,C])
        p2 = comp.add_backpropagation_learning_pathway(pathway=[A,D,E])
        comp.learn(inputs={A: 1.0,
                         p1.target: 2.0,
                         p2.target: 4.0
                         })
        comp.learn(inputs={A: 2.0,
                         p1.target: 2.0,
                         p2.target: 4.0
                         })
        np.testing.assert_allclose(comp.results,[[[1.], [1.]], [[2.42], [3.38]]])

    def test_dict_target_spec_divering_pathways_with_only_one_target(self):
        # First test with both targets (but use default_variale for second for comparison with missing target)
        A = TransferMechanism(name="diverging-learning-pathways-mech-A")
        B = TransferMechanism(name="diverging-learning-pathways-mech-B")
        C = TransferMechanism(name="diverging-learning-pathways-mech-C")
        D = TransferMechanism(name="diverging-learning-pathways-mech-D")
        E = TransferMechanism(name="diverging-learning-pathways-mech-E")
        comp1 = Composition()
        p1 = comp1.add_backpropagation_learning_pathway(pathway=[A,B,C])
        p2 = comp1.add_backpropagation_learning_pathway(pathway=[A,D,E])
        comp1.learn(inputs={A: 1.0,
                            p1.target: 0.0,
                            p2.target: 2.0
                            },
                    num_trials=2)
        np.testing.assert_allclose(comp1.results,[[[1.], [1.]], [[0.81], [1.21]]])

        F = TransferMechanism(name="diverging-learning-pathways-mech-F")
        G = TransferMechanism(name="diverging-learning-pathways-mech-G")
        H = TransferMechanism(name="diverging-learning-pathways-mech-H")
        I = TransferMechanism(name="diverging-learning-pathways-mech-I")
        J = TransferMechanism(name="diverging-learning-pathways-mech-J")
        comp2 = Composition()
        p3 = comp2.add_backpropagation_learning_pathway(pathway=[F,G,H])
        p4 = comp2.add_backpropagation_learning_pathway(pathway=[F,I,J])
        # Call learn with missing spec for p3.target;  should use default_variable
        comp2.learn(inputs={F: 1.0,
                            p4.target: 2.0
                            },
                    num_trials=2)
        np.testing.assert_allclose(comp2.results, comp1.results)

    def test_target_spec_over_nesting_of_items_in_target_value_error(self):
        A = TransferMechanism(name="learning-process-mech-A")
        B = TransferMechanism(name="learning-process-mech-B")
        C = TransferMechanism(name="learning-process-mech-C",
                              default_variable=[[0.0, 0.0]])
        comp = Composition()
        p = comp.add_backpropagation_learning_pathway(pathway=[A,B,C])
        # Elicit error with run
        with pytest.raises(RunError) as error_text:
            comp.run(inputs={A: [1.0, 2.0, 3.0],
                             p.target: [[[3.0], [4.0]], [[5.0], [6.0]], [[7.0], [8.0]]]})
        assert ("Input stimulus" in str(error_text.value) and
                "for Target is incompatible with the shape of its external input" in str(error_text.value))
        # Elicit error with learn
        with pytest.raises(RunError) as error_text:
            comp.learn(inputs={A: [1.0, 2.0, 3.0],
                             p.target: [[[3.0], [4.0]], [[5.0], [6.0]], [[7.0], [8.0]]]})
        assert ("Input stimulus" in str(error_text.value) and
                "for Target is incompatible with the shape of its external input" in str(error_text.value))

    # The input sizes were picked because the lengths conflict in set:
    # >>> print({10, 2}, {2, 10})
    #     {10, 2} {2, 10}
    # whereas:
    # >>> print({4, 2}, {2, 4})
    #     {2, 4} {2, 4}
    @pytest.mark.parametrize("input_A, target_B", [
        ([[[1.0]], [[2.0]]], [[1.0], [2.0], [3.0], [4.0], [5.0], [6.0], [7.0], [8.0], [9.0], [10.0]]),
        ([[[1.0]], [[2.0]], [[3.0]], [[4.0]], [[5.0]], [[6.0]], [[7.0]], [[8.0]], [[9.0]], [[10.0]]], [[1.0], [2.0]])],
        ids=["2,10", "10,2"])
    def test_different_number_of_stimuli_for_targets_and_other_input_mech_error(self, input_A, target_B):
        A = TransferMechanism(name="learning-process-mech-A")
        B = TransferMechanism(name="learning-process-mech-B")
        comp = Composition()
        p = comp.add_backpropagation_learning_pathway(pathway=[A,B])
        with pytest.raises(CompositionError) as error:
            comp.run(inputs={A: input_A, p.target: target_B})
        error_text = str(error.value)
        assert 'The input dictionary' in error_text
        assert 'contains input specifications of different lengths ({10, 2})' in error_text or \
               'contains input specifications of different lengths ({2, 10})' in error_text
        assert 'The same number of inputs must be provided for each receiver in a Composition' in error_text


class TestLearningPathwayMethods:
    def test_multiple_of_same_learning_pathway(self):
        in_to_hidden_matrix = np.random.rand(2,10)
        hidden_to_out_matrix = np.random.rand(10,1)

        input_comp = pnl.TransferMechanism(name='input_comp',
                                       default_variable=np.zeros(2))

        hidden_comp = pnl.TransferMechanism(name='hidden_comp',
                                    default_variable=np.zeros(10),
                                    function=pnl.Logistic())

        output_comp = pnl.TransferMechanism(name='output_comp',
                                    default_variable=np.zeros(1),
                                    function=pnl.Logistic())

        in_to_hidden_comp = pnl.MappingProjection(name='in_to_hidden_comp',
                                    matrix=in_to_hidden_matrix.copy(),
                                    sender=input_comp,
                                    receiver=hidden_comp)

        hidden_to_out_comp = pnl.MappingProjection(name='hidden_to_out_comp',
                                    matrix=hidden_to_out_matrix.copy(),
                                    sender=hidden_comp,
                                    receiver=output_comp)

        xor_comp = pnl.Composition()

        backprop_pathway = xor_comp.add_backpropagation_learning_pathway([input_comp,
                                                                          in_to_hidden_comp,
                                                                          hidden_comp,
                                                                          hidden_to_out_comp,
                                                                          output_comp],
                                                                         learning_rate=10)
        # Try readd the same learning pathway (shouldn't error)
        backprop_pathway = xor_comp.add_backpropagation_learning_pathway([input_comp,
                                                                          in_to_hidden_comp,
                                                                          hidden_comp,
                                                                          hidden_to_out_comp,
                                                                          output_comp],
                                                                         learning_rate=10)

    def test_run_no_targets(self):
        in_to_hidden_matrix = np.random.rand(2,10)
        hidden_to_out_matrix = np.random.rand(10,1)

        input_comp = pnl.TransferMechanism(name='input_comp',
                                       default_variable=np.zeros(2))

        hidden_comp = pnl.TransferMechanism(name='hidden_comp',
                                    default_variable=np.zeros(10),
                                    function=pnl.Logistic())

        output_comp = pnl.TransferMechanism(name='output_comp',
                                    default_variable=np.zeros(1),
                                    function=pnl.Logistic())

        in_to_hidden_comp = pnl.MappingProjection(name='in_to_hidden_comp',
                                    matrix=in_to_hidden_matrix.copy(),
                                    sender=input_comp,
                                    receiver=hidden_comp)

        hidden_to_out_comp = pnl.MappingProjection(name='hidden_to_out_comp',
                                    matrix=hidden_to_out_matrix.copy(),
                                    sender=hidden_comp,
                                    receiver=output_comp)

        xor_comp = pnl.Composition()

        backprop_pathway = xor_comp.add_backpropagation_learning_pathway([input_comp,
                                                                          in_to_hidden_comp,
                                                                          hidden_comp,
                                                                          hidden_to_out_comp,
                                                                          output_comp],
                                                                         learning_rate=10)
        # Try to run without any targets (non-learning
        xor_inputs = np.array(  # the inputs we will provide to the model
            [[0, 0],
            [0, 1],
            [1, 0],
            [1, 1]])
        xor_comp.run(inputs={input_comp:xor_inputs})

    def test_indepedence_of_learning_pathways_using_same_mechs_in_different_comps(self):
        A = TransferMechanism(name="Mech A")
        B = TransferMechanism(name="Mech B")

        comp1 = Composition(pathways=([A,B], BackPropagation))
        comp1.learn(inputs={A: 1.0,
                    comp1.pathways[0].target: 0.0},
                    num_trials=2)
        np.testing.assert_allclose(comp1.results, [[[1.]], [[0.9]]])

        comp2 = Composition()
        comp2.add_backpropagation_learning_pathway(pathway=[A,B], name='P1')
        comp2.learn(inputs={A: 1.0},
                    targets={B: 0.0},
                    num_trials=2)
        np.testing.assert_allclose(comp2.results, comp1.results)

    @pytest.mark.parametrize('execution_mode',
                             [pnlvm.ExecutionMode.LLVM, pnlvm.ExecutionMode.PyTorch])
    def test_execution_mode_pytorch_and_LLVM_errors(self, execution_mode):
        A = TransferMechanism(name="learning-process-mech-A")
        B = TransferMechanism(name="learning-process-mech-B")
        comp = Composition()
        pway = comp.add_backpropagation_learning_pathway(pathway=[A,B])
        # Call learn with default_variable specified for target (for comparison with missing target)
        with pytest.raises(CompositionError) as error:
            comp.learn(inputs={A: 1.0,
                              pway.target: 0.0},
                      execution_mode=execution_mode,
                      num_trials=2)
        assert str(error.value) == f"ExecutionMode.{execution_mode.name} cannot be used in the learn() " \
                                   f"method of \'Composition-0\' because it is not an AutodiffComposition"


class TestNoLearning:

    def test_multilayer(self):
        Input_Layer = pnl.TransferMechanism(
            name='Input Layer',
            function=pnl.Logistic,
            default_variable=np.zeros((2,)),
        )

        Hidden_Layer_1 = pnl.TransferMechanism(
            name='Hidden Layer_1',
            function=pnl.Logistic(),
            default_variable=np.zeros((5,)),
        )

        Hidden_Layer_2 = pnl.TransferMechanism(
            name='Hidden Layer_2',
            function=pnl.Logistic(),
            default_variable=[0, 0, 0, 0],
        )

        Output_Layer = pnl.TransferMechanism(
            name='Output Layer',
            function=pnl.Logistic,
            default_variable=[0, 0, 0],
        )

        Input_Weights_matrix = (np.arange(2 * 5).reshape((2, 5)) + 1) / (2 * 5)

        # TEST LEARNING WITH:
        # CREATION OF FREE STANDING PROJECTIONS THAT HAVE NO LEARNING (Input_Weights, Middle_Weights and Output_Weights)
        # INLINE CREATION OF PROJECTIONS (Input_Weights, Middle_Weights and Output_Weights)
        # NO EXPLICIT CREATION OF PROJECTIONS (Input_Weights, Middle_Weights and Output_Weights)

        # This projection will be used by the process below by referencing it in the process' pathway;
        #    note: sender and receiver args don't need to be specified
        Input_Weights = pnl.MappingProjection(
            name='Input Weights',
            matrix=Input_Weights_matrix,
        )

        c = pnl.Composition()
        learning_pathway = c.add_backpropagation_learning_pathway(pathway=[Input_Layer,
                                                                           Input_Weights,
                                                                           Hidden_Layer_1,
                                                                           Hidden_Layer_2,
                                                                           Output_Layer])
        target = learning_pathway.target
        stim_list = {Input_Layer: [[-1, 30]],
                     target: [0, 0, 1]}
        c.run(num_trials=10, inputs=stim_list, clamp_input=pnl.SOFT_CLAMP)

        expected_Output_Layer_output = [np.array([0.97988347, 0.97988347, 0.97988347])]

        np.testing.assert_allclose(expected_Output_Layer_output, Output_Layer.get_output_values(c))


class TestHebbian:

    def test_simple_hebbian(self):
        Hebb_C = pnl.Composition()
        size = 9

        Hebb2 = pnl.RecurrentTransferMechanism(
            size=size,
            function=pnl.Linear,
            enable_learning=True,
            hetero=0.,
            auto=0.,
            name='Hebb2',
        )

        Hebb_C.add_node(Hebb2)

        src = [1, 0, 0, 1, 0, 0, 1, 0, 0]

        inputs_dict = {Hebb2: np.array(src)}
        output = Hebb_C.learn(num_trials=5,
                   inputs=inputs_dict)

        activity = Hebb2.value

        np.testing.assert_allclose(activity, [[1.86643089, 0., 0., 1.86643089, 0., 0., 1.86643089, 0., 0.]])


class TestReinforcement:

    def test_rl(self):
        input_layer = pnl.TransferMechanism(size=2,
                                            name='Input Layer')
        input_layer.log.set_log_conditions(items=pnl.VALUE)
        action_selection = pnl.DDM(input_format=pnl.ARRAY,
                                   function=pnl.DriftDiffusionAnalytical(),
                                   output_ports=[pnl.SELECTED_INPUT_ARRAY],
                                   name='DDM')
        action_selection.log.set_log_conditions(items=pnl.SELECTED_INPUT_ARRAY)

        comp = pnl.Composition(name='comp')
        learning_pathway = comp.add_reinforcement_learning_pathway(pathway=[input_layer, action_selection],
                                                                      learning_rate=0.05)
        learned_projection = learning_pathway.learning_components[pnl.LEARNED_PROJECTIONS]
        learning_mechanism = learning_pathway.learning_components[pnl.LEARNING_MECHANISMS]
        target_mechanism = learning_pathway.target
        comparator_mechanism = learning_pathway.learning_objective

        learned_projection.log.set_log_conditions(items=["matrix", "mod_matrix"])

        inputs_dict = {input_layer: [[1., 1.], [1., 1.]],
                       target_mechanism: [[10.], [10.]]
                       }
        learning_mechanism.log.set_log_conditions(items=[pnl.VALUE])
        comparator_mechanism.log.set_log_conditions(items=[pnl.VALUE])

        target_mechanism.log.set_log_conditions(items=pnl.VALUE)
        comp.learn(inputs=inputs_dict)


        np.testing.assert_allclose(learning_mechanism.value, [np.array([0.4275, 0.]), np.array([0.4275, 0.])], rtol=1e-5, atol=1e-8)
        np.testing.assert_allclose(
            action_selection.value,
            [
                [1.], [2.30401336], [0.97340301], [0.02659699], [2.30401336],
                [2.08614798], [1.85006765], [2.30401336], [2.08614798], [1.85006765]
            ],
            rtol=1e-5, atol=1e-8
        )

    def test_reinforcement_fixed_targets(self):
        input_layer = pnl.TransferMechanism(size=2,
                                        name='Input Layer',
        )

        action_selection = pnl.DDM(input_format=pnl.ARRAY,
                                   function=pnl.DriftDiffusionAnalytical(),
                                   output_ports=[pnl.SELECTED_INPUT_ARRAY],
                                   name='DDM')
        c = pnl.Composition()
        c.add_reinforcement_learning_pathway([input_layer, action_selection], learning_rate=0.05)

        # LEARN:
        c.learn(inputs={input_layer: [[1, 1], [1, 1]]},
                targets={action_selection: [[10.], [10.]]})

        np.testing.assert_allclose(
            action_selection.value,
            [[1.], [2.30401336], [0.97340301], [0.02659699], [2.30401336],
            [2.08614798], [1.85006765], [2.30401336], [2.08614798], [1.85006765]],
            rtol=1e-5, atol=1e-8,
        )

    def test_prediction_error_delta_first_run(self):
        learning_rate = 0.3

        stimulus_onset = 41
        sample = np.zeros(60)
        sample[stimulus_onset:] = 1

        reward_onset = 54
        target = np.zeros(60)
        target[reward_onset] = 1

        delta_function = pnl.PredictionErrorDeltaFunction()
        delta_vals = np.zeros((60, 60))

        weights = np.zeros(60)
        for t in range(60):
            print("Timestep {}".format(t))
            new_sample = sample * weights
            # print("sample = {}".format(new_sample))
            delta_vals[t] = delta_function(variable=[new_sample, target])
            print("delta: {}".format(delta_vals[t]))

            for i in range(59):
                weights[i] = weights[i] + learning_rate * sample[i] * \
                             delta_vals[t][i + 1]

        validation_array = np.array([[0.0, 0.0, 0.0, 0.0, 0.0, 0.0, 0.0, 0.0, 0.0,
                                      0.0, 0.0, 0.0, 0.0, 0.0, 0.0, 0.0, 0.0, 0.0,
                                      0.0, 0.0, 0.0, 0.0, 0.0, 0.0, 0.0, 0.0, 0.0,
                                      0.0, 0.0, 0.0, 0.0, 0.0, 0.0, 0.0, 0.0, 0.0,
                                      0.0, 0.0, 0.0, 0.0, 0.0, 0.0, 0.0, 0.0, 0.0,
                                      0.0, 0.0, 0.0, 0.0, 0.0, 0.0, 0.0, 0.0, 0.0,
                                      1.0, 0.0, 0.0, 0.0, 0.0, 0.0],
                                     [0.0, 0.0, 0.0, 0.0, 0.0, 0.0, 0.0, 0.0, 0.0,
                                      0.0, 0.0, 0.0, 0.0, 0.0, 0.0, 0.0, 0.0, 0.0,
                                      0.0, 0.0, 0.0, 0.0, 0.0, 0.0, 0.0, 0.0, 0.0,
                                      0.0, 0.0, 0.0, 0.0, 0.0, 0.0, 0.0, 0.0, 0.0,
                                      0.0, 0.0, 0.0, 0.0, 0.0, 0.0, 0.0, 0.0, 0.0,
                                      0.0, 0.0, 0.0, 0.0, 0.0, 0.0, 0.0, 0.0, 0.3,
                                      0.7, 0.0, 0.0, 0.0, 0.0, 0.0],
                                     [0.0, 0.0, 0.0, 0.0, 0.0, 0.0, 0.0, 0.0, 0.0,
                                      0.0, 0.0, 0.0, 0.0, 0.0, 0.0, 0.0, 0.0, 0.0,
                                      0.0, 0.0, 0.0, 0.0, 0.0, 0.0, 0.0, 0.0, 0.0,
                                      0.0, 0.0, 0.0, 0.0, 0.0, 0.0, 0.0, 0.0, 0.0,
                                      0.0, 0.0, 0.0, 0.0, 0.0, 0.0, 0.0, 0.0, 0.0,
                                      0.0, 0.0, 0.0, 0.0, 0.0, 0.0, 0.0, 0.09,
                                      0.42000000000000004, 0.49, 0.0, 0.0, 0.0, 0.0,
                                      0.0],
                                     [0.0, 0.0, 0.0, 0.0, 0.0, 0.0, 0.0, 0.0, 0.0,
                                      0.0, 0.0, 0.0, 0.0, 0.0, 0.0, 0.0, 0.0, 0.0,
                                      0.0, 0.0, 0.0, 0.0, 0.0, 0.0, 0.0, 0.0, 0.0,
                                      0.0, 0.0, 0.0, 0.0, 0.0, 0.0, 0.0, 0.0, 0.0,
                                      0.0, 0.0, 0.0, 0.0, 0.0, 0.0, 0.0, 0.0, 0.0,
                                      0.0, 0.0, 0.0, 0.0, 0.0, 0.0, 0.027, 0.189,
                                      0.44100000000000006, 0.34299999999999997, 0.0,
                                      0.0, 0.0, 0.0, 0.0],
                                     [0.0, 0.0, 0.0, 0.0, 0.0, 0.0, 0.0, 0.0, 0.0,
                                      0.0, 0.0, 0.0, 0.0, 0.0, 0.0, 0.0, 0.0, 0.0,
                                      0.0, 0.0, 0.0, 0.0, 0.0, 0.0, 0.0, 0.0, 0.0,
                                      0.0, 0.0, 0.0, 0.0, 0.0, 0.0, 0.0, 0.0, 0.0,
                                      0.0, 0.0, 0.0, 0.0, 0.0, 0.0, 0.0, 0.0, 0.0,
                                      0.0, 0.0, 0.0, 0.0, 0.0, 0.0081, 0.0756,
                                      0.2646, 0.4116, 0.24009999999999998, 0.0, 0.0,
                                      0.0, 0.0, 0.0],
                                     [0.0, 0.0, 0.0, 0.0, 0.0, 0.0, 0.0, 0.0, 0.0,
                                      0.0, 0.0, 0.0, 0.0, 0.0, 0.0, 0.0, 0.0, 0.0,
                                      0.0, 0.0, 0.0, 0.0, 0.0, 0.0, 0.0, 0.0, 0.0,
                                      0.0, 0.0, 0.0, 0.0, 0.0, 0.0, 0.0, 0.0, 0.0,
                                      0.0, 0.0, 0.0, 0.0, 0.0, 0.0, 0.0, 0.0, 0.0,
                                      0.0, 0.0, 0.0, 0.0, 0.00243, 0.02835, 0.1323,
                                      0.3087, 0.3601500000000001,
                                      0.16806999999999994, 0.0, 0.0, 0.0, 0.0, 0.0],
                                     [0.0, 0.0, 0.0, 0.0, 0.0, 0.0, 0.0, 0.0, 0.0,
                                      0.0, 0.0, 0.0, 0.0, 0.0, 0.0, 0.0, 0.0, 0.0,
                                      0.0, 0.0, 0.0, 0.0, 0.0, 0.0, 0.0, 0.0, 0.0,
                                      0.0, 0.0, 0.0, 0.0, 0.0, 0.0, 0.0, 0.0, 0.0,
                                      0.0, 0.0, 0.0, 0.0, 0.0, 0.0, 0.0, 0.0, 0.0,
                                      0.0, 0.0, 0.0, 0.0007289999999999999,
                                      0.010206, 0.05953499999999999, 0.18522,
                                      0.32413500000000006, 0.30252599999999996,
                                      0.117649, 0.0, 0.0, 0.0, 0.0, 0.0],
                                     [0.0, 0.0, 0.0, 0.0, 0.0, 0.0, 0.0, 0.0, 0.0,
                                      0.0, 0.0, 0.0, 0.0, 0.0, 0.0, 0.0, 0.0, 0.0,
                                      0.0, 0.0, 0.0, 0.0, 0.0, 0.0, 0.0, 0.0, 0.0,
                                      0.0, 0.0, 0.0, 0.0, 0.0, 0.0, 0.0, 0.0, 0.0,
                                      0.0, 0.0, 0.0, 0.0, 0.0, 0.0, 0.0, 0.0, 0.0,
                                      0.0, 0.0, 0.00021869999999999998, 0.0035721,
                                      0.025004699999999998, 0.09724049999999998,
                                      0.2268945, 0.31765230000000005,
                                      0.24706289999999997, 0.08235429999999999, 0.0,
                                      0.0, 0.0, 0.0, 0.0],
                                     [0.0, 0.0, 0.0, 0.0, 0.0, 0.0, 0.0, 0.0, 0.0,
                                      0.0, 0.0, 0.0, 0.0, 0.0, 0.0, 0.0, 0.0, 0.0,
                                      0.0, 0.0, 0.0, 0.0, 0.0, 0.0, 0.0, 0.0, 0.0,
                                      0.0, 0.0, 0.0, 0.0, 0.0, 0.0, 0.0, 0.0, 0.0,
                                      0.0, 0.0, 0.0, 0.0, 0.0, 0.0, 0.0, 0.0, 0.0,
                                      0.0, 6.560999999999999e-05,
                                      0.0012247199999999999, 0.01000188, 0.04667544,
                                      0.1361367, 0.25412184, 0.29647548,
                                      0.19765032000000005, 0.05764800999999997, 0.0,
                                      0.0, 0.0, 0.0, 0.0],
                                     [0.0, 0.0, 0.0, 0.0, 0.0, 0.0, 0.0, 0.0, 0.0,
                                      0.0, 0.0, 0.0, 0.0, 0.0, 0.0, 0.0, 0.0, 0.0,
                                      0.0, 0.0, 0.0, 0.0, 0.0, 0.0, 0.0, 0.0, 0.0,
                                      0.0, 0.0, 0.0, 0.0, 0.0, 0.0, 0.0, 0.0, 0.0,
                                      0.0, 0.0, 0.0, 0.0, 0.0, 0.0, 0.0, 0.0, 0.0,
                                      1.9682999999999998e-05, 0.000413343,
                                      0.003857868, 0.021003947999999998,
                                      0.073513818, 0.171532242, 0.26682793199999993,
                                      0.2668279320000001, 0.15564962699999996,
                                      0.040353607000000014, 0.0, 0.0, 0.0, 0.0,
                                      0.0],
                                     [0.0, 0.0, 0.0, 0.0, 0.0, 0.0, 0.0, 0.0, 0.0,
                                      0.0, 0.0, 0.0, 0.0, 0.0, 0.0, 0.0, 0.0, 0.0,
                                      0.0, 0.0, 0.0, 0.0, 0.0, 0.0, 0.0, 0.0, 0.0,
                                      0.0, 0.0, 0.0, 0.0, 0.0, 0.0, 0.0, 0.0, 0.0,
                                      0.0, 0.0, 0.0, 0.0, 0.0, 0.0, 0.0, 0.0,
                                      5.904899999999999e-06, 0.000137781,
                                      0.0014467005, 0.009001692,
                                      0.036756909000000004, 0.1029193452,
                                      0.200120949, 0.26682793199999993,
                                      0.2334744405000001, 0.12106082099999993,
                                      0.028247524900000043, 0.0, 0.0, 0.0, 0.0,
                                      0.0],
                                     [0.0, 0.0, 0.0, 0.0, 0.0, 0.0, 0.0, 0.0, 0.0,
                                      0.0, 0.0, 0.0, 0.0, 0.0, 0.0, 0.0, 0.0, 0.0,
                                      0.0, 0.0, 0.0, 0.0, 0.0, 0.0, 0.0, 0.0, 0.0,
                                      0.0, 0.0, 0.0, 0.0, 0.0, 0.0, 0.0, 0.0, 0.0,
                                      0.0, 0.0, 0.0, 0.0, 0.0, 0.0, 0.0,
                                      1.7714699999999997e-06,
                                      4.5467729999999994e-05, 0.00053045685,
                                      0.0037131979500000002, 0.0173282571,
                                      0.05660563986, 0.13207982633999998,
                                      0.2201330439, 0.25682188454999993,
                                      0.19975035465000013, 0.09321683216999987,
                                      0.019773267430000074, 0.0, 0.0, 0.0, 0.0,
                                      0.0],
                                     [0.0, 0.0, 0.0, 0.0, 0.0, 0.0, 0.0, 0.0, 0.0,
                                      0.0, 0.0, 0.0, 0.0, 0.0, 0.0, 0.0, 0.0, 0.0,
                                      0.0, 0.0, 0.0, 0.0, 0.0, 0.0, 0.0, 0.0, 0.0,
                                      0.0, 0.0, 0.0, 0.0, 0.0, 0.0, 0.0, 0.0, 0.0,
                                      0.0, 0.0, 0.0, 0.0, 0.0, 0.0,
                                      5.314409999999999e-07, 1.4880347999999997e-05,
                                      0.00019096446599999996, 0.00148527918,
                                      0.0077977156950000005, 0.029111471928000003,
                                      0.07924789580399999, 0.15849579160799998,
                                      0.23113969609499996, 0.23970042558000004,
                                      0.16779029790600009, 0.07118376274799987,
                                      0.013841287201000085, 0.0, 0.0, 0.0, 0.0,
                                      0.0],
                                     [0.0, 0.0, 0.0, 0.0, 0.0, 0.0, 0.0, 0.0, 0.0,
                                      0.0, 0.0, 0.0, 0.0, 0.0, 0.0, 0.0, 0.0, 0.0,
                                      0.0, 0.0, 0.0, 0.0, 0.0, 0.0, 0.0, 0.0, 0.0,
                                      0.0, 0.0, 0.0, 0.0, 0.0, 0.0, 0.0, 0.0, 0.0,
                                      0.0, 0.0, 0.0, 0.0, 0.0,
                                      1.5943229999999994e-07, 4.8361131e-06,
                                      6.770558339999998e-05, 0.0005792588802,
                                      0.0033790101345, 0.014191842564900003,
                                      0.044152399090799994, 0.1030222645452,
                                      0.18028896295409996, 0.23370791494049992,
                                      0.21812738727780012, 0.1388083373586,
                                      0.05398102008389993, 0.009688901040700082,
                                      0.0, 0.0, 0.0, 0.0, 0.0],
                                     [0.0, 0.0, 0.0, 0.0, 0.0, 0.0, 0.0, 0.0, 0.0,
                                      0.0, 0.0, 0.0, 0.0, 0.0, 0.0, 0.0, 0.0, 0.0,
                                      0.0, 0.0, 0.0, 0.0, 0.0, 0.0, 0.0, 0.0, 0.0,
                                      0.0, 0.0, 0.0, 0.0, 0.0, 0.0, 0.0, 0.0, 0.0,
                                      0.0, 0.0, 0.0, 0.0, 0.0, 1.61026623e-06,
                                      2.3696954189999994e-05, 0.00022117157244,
                                      0.00141918425649, 0.006622859863620001,
                                      0.023180009522670002, 0.06181335872711999,
                                      0.12620227406787, 0.19631464855001995,
                                      0.22903375664168996, 0.19433167230204007,
                                      0.11336014217619006, 0.040693384370939945,
                                      0.006782230728490046, 0.0, 0.0, 0.0, 0.0,
                                      0.0],
                                     [0.0, 0.0, 0.0, 0.0, 0.0, 0.0, 0.0, 0.0, 0.0,
                                      0.0, 0.0, 0.0, 0.0, 0.0, 0.0, 0.0, 0.0, 0.0,
                                      0.0, 0.0, 0.0, 0.0, 0.0, 0.0, 0.0, 0.0, 0.0,
                                      0.0, 0.0, 0.0, 0.0, 0.0, 0.0, 0.0, 0.0, 0.0,
                                      0.0, 0.0, 0.0, 0.0, 0.0,
                                      8.719352486999997e-06, 8.2939339665e-05,
                                      0.000580575377655, 0.002980286938629,
                                      0.011590004761335003, 0.034770014284004995,
                                      0.08113003332934499, 0.14723598641251498,
                                      0.20613038097752096, 0.218623131339795,
                                      0.1700402132642851, 0.09156011483461501,
                                      0.03052003827820493, 0.0047475615099430435,
                                      0.0, 0.0, 0.0, 0.0, 0.0],
                                     [0.0, 0.0, 0.0, 0.0, 0.0, 0.0, 0.0, 0.0, 0.0,
                                      0.0, 0.0, 0.0, 0.0, 0.0, 0.0, 0.0, 0.0, 0.0,
                                      0.0, 0.0, 0.0, 0.0, 0.0, 0.0, 0.0, 0.0, 0.0,
                                      0.0, 0.0, 0.0, 0.0, 0.0, 0.0, 0.0, 0.0, 0.0,
                                      0.0, 0.0, 0.0, 0.0, 0.0,
                                      3.3601154386499996e-05,
                                      0.00023223015106199995, 0.0013004888459472001,
                                      0.0055632022854408, 0.018544007618136,
                                      0.048678019997607, 0.100961819254296,
                                      0.16490430478201676, 0.20987820608620322,
                                      0.20404825591714193, 0.1464961837353841,
                                      0.07324809186769199, 0.02278829524772641,
                                      0.0033232930569601082, 0.0, 0.0, 0.0, 0.0,
                                      0.0],
                                     [0.0, 0.0, 0.0, 0.0, 0.0, 0.0, 0.0, 0.0, 0.0,
                                      0.0, 0.0, 0.0, 0.0, 0.0, 0.0, 0.0, 0.0, 0.0,
                                      0.0, 0.0, 0.0, 0.0, 0.0, 0.0, 0.0, 0.0, 0.0,
                                      0.0, 0.0, 0.0, 0.0, 0.0, 0.0, 0.0, 0.0, 0.0,
                                      0.0, 0.0, 0.0, 0.0, 0.0,
                                      0.00010327019970509998, 0.0005527077595275599,
                                      0.0025793028777952804, 0.00945744388524936,
                                      0.0275842113319773, 0.0643631597746137,
                                      0.12014456491261222, 0.17839647517327273,
                                      0.2081292210354848, 0.18678263426261454,
                                      0.12452175617507655, 0.05811015288170229,
                                      0.016948794590496474, 0.002326305139872087,
                                      0.0, 0.0, 0.0, 0.0, 0.0],
                                     [0.0, 0.0, 0.0, 0.0, 0.0, 0.0, 0.0, 0.0, 0.0,
                                      0.0, 0.0, 0.0, 0.0, 0.0, 0.0, 0.0, 0.0, 0.0,
                                      0.0, 0.0, 0.0, 0.0, 0.0, 0.0, 0.0, 0.0, 0.0,
                                      0.0, 0.0, 0.0, 0.0, 0.0, 0.0, 0.0, 0.0, 0.0,
                                      0.0, 0.0, 0.0, 0.0, 0.0,
                                      0.00026908252756336796, 0.0011606862950078762,
                                      0.004642745180031503, 0.014895474119267742,
                                      0.038617895864768215, 0.08109758131601326,
                                      0.13762013799081035, 0.18731629893193635,
                                      0.2017252450036237, 0.1681043708363532,
                                      0.10459827518706422, 0.045761745394340525,
                                      0.012562047755309225, 0.0016284135979104386,
                                      0.0, 0.0, 0.0, 0.0, 0.0],
                                     [0.0, 0.0, 0.0, 0.0, 0.0, 0.0, 0.0, 0.0, 0.0,
                                      0.0, 0.0, 0.0, 0.0, 0.0, 0.0, 0.0, 0.0, 0.0,
                                      0.0, 0.0, 0.0, 0.0, 0.0, 0.0, 0.0, 0.0, 0.0,
                                      0.0, 0.0, 0.0, 0.0, 0.0, 0.0, 0.0, 0.0, 0.0,
                                      0.0, 0.0, 0.0, 0.0, 0.0,
                                      0.0006172884160657308, 0.002205303960514964,
                                      0.007718563861802375, 0.022012200642917885,
                                      0.05136180150014173, 0.09805434831845238,
                                      0.15252898627314818, 0.1916389827534426,
                                      0.1916389827534425, 0.1490525421415665,
                                      0.08694731624924712, 0.03580183610263121,
                                      0.009281957508089578, 0.0011398895185372737,
                                      0.0, 0.0, 0.0, 0.0, 0.0],
                                     [0.0, 0.0, 0.0, 0.0, 0.0, 0.0, 0.0, 0.0, 0.0,
                                      0.0, 0.0, 0.0, 0.0, 0.0, 0.0, 0.0, 0.0, 0.0,
                                      0.0, 0.0, 0.0, 0.0, 0.0, 0.0, 0.0, 0.0, 0.0,
                                      0.0, 0.0, 0.0, 0.0, 0.0, 0.0, 0.0, 0.0, 0.0,
                                      0.0, 0.0, 0.0, 0.0, 0.0, 0.00127887960422022,
                                      0.0038592819309011877, 0.012006654896137028,
                                      0.030817080900085034, 0.06536956554563493,
                                      0.11439673970486111, 0.1642619852172365,
                                      0.1916389827534426, 0.1788630505698796,
                                      0.13042097437387068, 0.07160367220526243,
                                      0.027845872524268733, 0.006839337111223864,
                                      0.0007979226629760694, 0.0, 0.0, 0.0, 0.0,
                                      0.0],
                                     [0.0, 0.0, 0.0, 0.0, 0.0, 0.0, 0.0, 0.0, 0.0,
                                      0.0, 0.0, 0.0, 0.0, 0.0, 0.0, 0.0, 0.0, 0.0,
                                      0.0, 0.0, 0.0, 0.0, 0.0, 0.0, 0.0, 0.0, 0.0,
                                      0.0, 0.0, 0.0, 0.0, 0.0, 0.0, 0.0, 0.0, 0.0,
                                      0.0, 0.0, 0.0, 0.0, 0.0,
                                      0.0024366641834905763, 0.006303493820471939,
                                      0.01764978269732143, 0.04118282629375,
                                      0.08007771779340278, 0.12935631335857373,
                                      0.17247508447809834, 0.1878062030983737,
                                      0.16433042771107698, 0.11277578372328811,
                                      0.058476332300964384, 0.021543911900355206,
                                      0.005026912776749604, 0.0005585458640832153,
                                      0.0, 0.0, 0.0, 0.0, 0.0],
                                     [0.0, 0.0, 0.0, 0.0, 0.0, 0.0, 0.0, 0.0, 0.0,
                                      0.0, 0.0, 0.0, 0.0, 0.0, 0.0, 0.0, 0.0, 0.0,
                                      0.0, 0.0, 0.0, 0.0, 0.0, 0.0, 0.0, 0.0, 0.0,
                                      0.0, 0.0, 0.0, 0.0, 0.0, 0.0, 0.0, 0.0, 0.0,
                                      0.0, 0.0, 0.0, 0.0, 0.0,
                                      0.0043277123296321576, 0.009707380483526788,
                                      0.024709695776250002, 0.05285129374364584,
                                      0.09486129646295406, 0.1422919446944311,
                                      0.17707442006418095, 0.18076347048218466,
                                      0.1488640345147404, 0.09648594829659096,
                                      0.047396606180781564, 0.01658881216327357,
                                      0.0036864027029497315, 0.0003909821048582174,
                                      0.0, 0.0, 0.0, 0.0, 0.0],
                                     [0.0, 0.0, 0.0, 0.0, 0.0, 0.0, 0.0, 0.0, 0.0,
                                      0.0, 0.0, 0.0, 0.0, 0.0, 0.0, 0.0, 0.0, 0.0,
                                      0.0, 0.0, 0.0, 0.0, 0.0, 0.0, 0.0, 0.0, 0.0,
                                      0.0, 0.0, 0.0, 0.0, 0.0, 0.0, 0.0, 0.0, 0.0,
                                      0.0, 0.0, 0.0, 0.0, 0.0, 0.007239926474690194,
                                      0.014208075071343751, 0.03315217516646875,
                                      0.06545429455943831, 0.10909049093239716,
                                      0.15272668730535605, 0.17818113518958212,
                                      0.17119363969195134, 0.13315060864929562,
                                      0.08175914566184805, 0.03815426797552923,
                                      0.012718089325176374, 0.0026977765235223217,
                                      0.00027368747340072996, 0.0, 0.0, 0.0, 0.0,
                                      0.0],
                                     [0.0, 0.0, 0.0, 0.0, 0.0, 0.0, 0.0, 0.0, 0.0,
                                      0.0, 0.0, 0.0, 0.0, 0.0, 0.0, 0.0, 0.0, 0.0,
                                      0.0, 0.0, 0.0, 0.0, 0.0, 0.0, 0.0, 0.0, 0.0,
                                      0.0, 0.0, 0.0, 0.0, 0.0, 0.0, 0.0, 0.0, 0.0,
                                      0.0, 0.0, 0.0, 0.0, 0.0, 0.011502348996093318,
                                      0.01989130509988125, 0.04284281098435962,
                                      0.07854515347132598, 0.1221813498442848,
                                      0.16036302167062388, 0.17608488654029292,
                                      0.15978073037915452, 0.11773316975306136,
                                      0.0686776823559524, 0.030523414380423386,
                                      0.009711995484680158, 0.0019705498084858775,
                                      0.00019158123138052208, 0.0, 0.0, 0.0, 0.0,
                                      0.0],
                                     [0.0, 0.0, 0.0, 0.0, 0.0, 0.0, 0.0, 0.0, 0.0,
                                      0.0, 0.0, 0.0, 0.0, 0.0, 0.0, 0.0, 0.0, 0.0,
                                      0.0, 0.0, 0.0, 0.0, 0.0, 0.0, 0.0, 0.0, 0.0,
                                      0.0, 0.0, 0.0, 0.0, 0.0, 0.0, 0.0, 0.0, 0.0,
                                      0.0, 0.0, 0.0, 0.0, 0.0, 0.017469740526057695,
                                      0.02677675686522476, 0.053553513730449524,
                                      0.09163601238321362, 0.13363585139218653,
                                      0.1650795811315246, 0.17119363969195145,
                                      0.14716646219132656, 0.10301652353392865,
                                      0.05723140196329368, 0.02427998871170045,
                                      0.0073895617818218184, 0.0014368592353543042,
                                      0.00013410686196635435, 0.0, 0.0, 0.0, 0.0,
                                      0.0],
                                     [0.0, 0.0, 0.0, 0.0, 0.0, 0.0, 0.0, 0.0, 0.0,
                                      0.0, 0.0, 0.0, 0.0, 0.0, 0.0, 0.0, 0.0, 0.0,
                                      0.0, 0.0, 0.0, 0.0, 0.0, 0.0, 0.0, 0.0, 0.0,
                                      0.0, 0.0, 0.0, 0.0, 0.0, 0.0, 0.0, 0.0, 0.0,
                                      0.0, 0.0, 0.0, 0.0, 0.0, 0.02550276758562512,
                                      0.03480978392479219, 0.06497826332627876,
                                      0.10423596408590546, 0.14306897031398796,
                                      0.16691379869965267, 0.16398548644176403,
                                      0.13392148059410713, 0.08928098706273813,
                                      0.0473459779878157, 0.01921286063273686,
                                      0.005603751017881575, 0.0010460335233379858,
                                      9.387480337641474e-05, 0.0, 0.0, 0.0, 0.0,
                                      0.0],
                                     [0.0, 0.0, 0.0, 0.0, 0.0, 0.0, 0.0, 0.0, 0.0,
                                      0.0, 0.0, 0.0, 0.0, 0.0, 0.0, 0.0, 0.0, 0.0,
                                      0.0, 0.0, 0.0, 0.0, 0.0, 0.0, 0.0, 0.0, 0.0,
                                      0.0, 0.0, 0.0, 0.0, 0.0, 0.0, 0.0, 0.0, 0.0,
                                      0.0, 0.0, 0.0, 0.0, 0.0, 0.035945702763062776,
                                      0.04386032774523817, 0.07675557355416678,
                                      0.1158858659543302, 0.1502224188296874,
                                      0.16603530502228608, 0.15496628468746698,
                                      0.12052933253469633, 0.07670048434026144,
                                      0.03890604278129206, 0.015130127748280264,
                                      0.004236435769518487, 0.0007603859073495034,
                                      6.571236236352362e-05, 0.0, 0.0, 0.0, 0.0,
                                      0.0],
                                     [0.0, 0.0, 0.0, 0.0, 0.0, 0.0, 0.0, 0.0, 0.0,
                                      0.0, 0.0, 0.0, 0.0, 0.0, 0.0, 0.0, 0.0, 0.0,
                                      0.0, 0.0, 0.0, 0.0, 0.0, 0.0, 0.0, 0.0, 0.0,
                                      0.0, 0.0, 0.0, 0.0, 0.0, 0.0, 0.0, 0.0, 0.0,
                                      0.0, 0.0, 0.0, 0.0, 0.0, 0.04910380108663422,
                                      0.05372890148791675, 0.0884946612742158,
                                      0.12618683181693738, 0.15496628468746698,
                                      0.16271459892184037, 0.1446351990416358,
                                      0.10738067807636587, 0.06536215187257055,
                                      0.0317732682713886, 0.011862020154651653,
                                      0.0031936208108678255, 0.0005519838438536873,
                                      4.5998653654510946e-05, 0.0, 0.0, 0.0, 0.0,
                                      0.0],
                                     [0.0, 0.0, 0.0, 0.0, 0.0, 0.0, 0.0, 0.0, 0.0,
                                      0.0, 0.0, 0.0, 0.0, 0.0, 0.0, 0.0, 0.0, 0.0,
                                      0.0, 0.0, 0.0, 0.0, 0.0, 0.0, 0.0, 0.0, 0.0,
                                      0.0, 0.0, 0.0, 0.0, 0.0, 0.0, 0.0, 0.0, 0.0,
                                      0.0, 0.0, 0.0, 0.0, 0.0, 0.06522247153300925,
                                      0.06415862942380646, 0.09980231243703228,
                                      0.13482066767809628, 0.157290778957779,
                                      0.157290778957779, 0.13345884275205488,
                                      0.09477512021522716, 0.05528548679221601,
                                      0.025799893836367493, 0.009261500351516516,
                                      0.002401129720763562, 0.000400188286794001,
                                      3.219905755813546e-05, 0.0, 0.0, 0.0, 0.0,
                                      0.0],
                                     [0.0, 0.0, 0.0, 0.0, 0.0, 0.0, 0.0, 0.0, 0.0,
                                      0.0, 0.0, 0.0, 0.0, 0.0, 0.0, 0.0, 0.0, 0.0,
                                      0.0, 0.0, 0.0, 0.0, 0.0, 0.0, 0.0, 0.0, 0.0,
                                      0.0, 0.0, 0.0, 0.0, 0.0, 0.0, 0.0, 0.0, 0.0,
                                      0.0, 0.0, 0.0, 0.0, 0.0, 0.08447006036015119,
                                      0.07485173432777421, 0.1103078190093515,
                                      0.14156170106200106, 0.157290778957779,
                                      0.15014119809606175, 0.12185372599100663,
                                      0.08292823018832374, 0.04643980890546151,
                                      0.02083837579091219, 0.007203389162290574,
                                      0.0018008472905727269, 0.0002897915180232191,
                                      2.2539340290728127e-05, 0.0, 0.0, 0.0, 0.0,
                                      0.0],
                                     [0.0, 0.0, 0.0, 0.0, 0.0, 0.0, 0.0, 0.0, 0.0,
                                      0.0, 0.0, 0.0, 0.0, 0.0, 0.0, 0.0, 0.0, 0.0,
                                      0.0, 0.0, 0.0, 0.0, 0.0, 0.0, 0.0, 0.0, 0.0,
                                      0.0, 0.0, 0.0, 0.0, 0.0, 0.0, 0.0, 0.0, 0.0,
                                      0.0, 0.0, 0.0, 0.0, 0.0, 0.10692558065848345,
                                      0.0854885597322474, 0.11968398362514637,
                                      0.1462804244307344, 0.15514590469926381,
                                      0.14165495646454518, 0.11017607725020184,
                                      0.07198170380346502, 0.038759378971096714,
                                      0.016747879802325727, 0.005582626600775242,
                                      0.0013475305588078745, 0.00020961586470347182,
                                      1.5777538203476382e-05, 0.0, 0.0, 0.0, 0.0,
                                      0.0],
                                     [0.0, 0.0, 0.0, 0.0, 0.0, 0.0, 0.0, 0.0, 0.0,
                                      0.0, 0.0, 0.0, 0.0, 0.0, 0.0, 0.0, 0.0, 0.0,
                                      0.0, 0.0, 0.0, 0.0, 0.0, 0.0, 0.0, 0.0, 0.0,
                                      0.0, 0.0, 0.0, 0.0, 0.0, 0.0, 0.0, 0.0, 0.0,
                                      0.0, 0.0, 0.0, 0.0, 0.0, 0.13257214857815766,
                                      0.0957471869001171, 0.12766291586682277,
                                      0.14894006851129327, 0.15109862022884823,
                                      0.13221129270024212, 0.09871776521618081,
                                      0.062015006353754565, 0.032155929220465396,
                                      0.013398303841860582, 0.0043120977881849765,
                                      0.0010061561505766425, 0.00015146436675339547,
                                      1.1044276742477876e-05, 0.0, 0.0, 0.0, 0.0,
                                      0.0],
                                     [0.0, 0.0, 0.0, 0.0, 0.0, 0.0, 0.0, 0.0, 0.0,
                                      0.0, 0.0, 0.0, 0.0, 0.0, 0.0, 0.0, 0.0, 0.0,
                                      0.0, 0.0, 0.0, 0.0, 0.0, 0.0, 0.0, 0.0, 0.0,
                                      0.0, 0.0, 0.0, 0.0, 0.0, 0.0, 0.0, 0.0, 0.0,
                                      0.0, 0.0, 0.0, 0.0, 0.0, 0.16129630464819278,
                                      0.10532190559012883, 0.13404606166016392,
                                      0.14958763402655972, 0.1454324219702664,
                                      0.12216323445502375, 0.08770693755745296,
                                      0.05305728321376779, 0.02652864160688395,
                                      0.0106724420257579, 0.003320315296902465,
                                      0.0007497486154296462, 0.0001093383397501313,
                                      7.730993719756718e-06, 0.0, 0.0, 0.0, 0.0,
                                      0.0],
                                     [0.0, 0.0, 0.0, 0.0, 0.0, 0.0, 0.0, 0.0, 0.0,
                                      0.0, 0.0, 0.0, 0.0, 0.0, 0.0, 0.0, 0.0, 0.0,
                                      0.0, 0.0, 0.0, 0.0, 0.0, 0.0, 0.0, 0.0, 0.0,
                                      0.0, 0.0, 0.0, 0.0, 0.0, 0.0, 0.0, 0.0, 0.0,
                                      0.0, 0.0, 0.0, 0.0, 0.0, 0.19289287632523142,
                                      0.11393915241113936, 0.13870853337008265,
                                      0.1483410704096717, 0.13845166571569367,
                                      0.11182634538575253, 0.07731204125434732,
                                      0.045098690731702695, 0.021771781732546125,
                                      0.008466804007101203, 0.0025491452924606417,
                                      0.0005576255327258695, 7.885613594094121e-05,
                                      5.411695603863009e-06, 0.0, 0.0, 0.0, 0.0,
                                      0.0],
                                     [0.0, 0.0, 0.0, 0.0, 0.0, 0.0, 0.0, 0.0, 0.0,
                                      0.0, 0.0, 0.0, 0.0, 0.0, 0.0, 0.0, 0.0, 0.0,
                                      0.0, 0.0, 0.0, 0.0, 0.0, 0.0, 0.0, 0.0, 0.0,
                                      0.0, 0.0, 0.0, 0.0, 0.0, 0.0, 0.0, 0.0, 0.0,
                                      0.0, 0.0, 0.0, 0.0, 0.0, 0.22707462204857323,
                                      0.12136996669882236, 0.14159829448195937,
                                      0.14537424900147833, 0.1304640696167113,
                                      0.10147205414633098, 0.06764803609755388,
                                      0.038100618031955746, 0.017780288414912637,
                                      0.00669150639270899, 0.0019516893645402655,
                                      0.0004139947136904132, 5.682280383978444e-05,
                                      3.7881869227041065e-06, 0.0, 0.0, 0.0, 0.0,
                                      0.0],
                                     [0.0, 0.0, 0.0, 0.0, 0.0, 0.0, 0.0, 0.0, 0.0,
                                      0.0, 0.0, 0.0, 0.0, 0.0, 0.0, 0.0, 0.0, 0.0,
                                      0.0, 0.0, 0.0, 0.0, 0.0, 0.0, 0.0, 0.0, 0.0,
                                      0.0, 0.0, 0.0, 0.0, 0.0, 0.0, 0.0, 0.0, 0.0,
                                      0.0, 0.0, 0.0, 0.0, 0.0, 0.26348561205821996,
                                      0.12743846503376344, 0.14273108083781505,
                                      0.14090119518604827, 0.12176646497559718,
                                      0.09132484873169788, 0.058783810677874415,
                                      0.03200451914684277, 0.014453653808251588,
                                      0.005269561284258373, 0.001490380969285332,
                                      0.00030684314073514685, 4.091241876469365e-05,
                                      2.6517308459039768e-06, 0.0, 0.0, 0.0, 0.0,
                                      0.0],
                                     [0.0, 0.0, 0.0, 0.0, 0.0, 0.0, 0.0, 0.0, 0.0,
                                      0.0, 0.0, 0.0, 0.0, 0.0, 0.0, 0.0, 0.0, 0.0,
                                      0.0, 0.0, 0.0, 0.0, 0.0, 0.0, 0.0, 0.0, 0.0,
                                      0.0, 0.0, 0.0, 0.0, 0.0, 0.0, 0.0, 0.0, 0.0,
                                      0.0, 0.0, 0.0, 0.0, 0.0, 0.301717151568349,
                                      0.1320262497749789, 0.14218211514228507,
                                      0.13516077612291288, 0.11263398010242742,
                                      0.08156253731555085, 0.05075002321856492,
                                      0.026739259545265348, 0.011698426051053645,
                                      0.004135807189766472, 0.001135319620720332,
                                      0.00022706392414395538,
                                      2.9434212389101155e-05, 1.856211592099477e-06,
                                      0.0, 0.0, 0.0, 0.0, 0.0],
                                     [0.0, 0.0, 0.0, 0.0, 0.0, 0.0, 0.0, 0.0, 0.0,
                                      0.0, 0.0, 0.0, 0.0, 0.0, 0.0, 0.0, 0.0, 0.0,
                                      0.0, 0.0, 0.0, 0.0, 0.0, 0.0, 0.0, 0.0, 0.0,
                                      0.0, 0.0, 0.0, 0.0, 0.0, 0.0, 0.0, 0.0, 0.0,
                                      0.0, 0.0, 0.0, 0.0, 0.0, 0.3413250265008427,
                                      0.13507300938517075, 0.14007571343647335,
                                      0.12840273731676732, 0.10331254726636441,
                                      0.07231878308645512, 0.04354679411657503,
                                      0.02222700949700185, 0.009429640392667471,
                                      0.0032356609190525853, 0.0008628429117474301,
                                      0.000167775010617488, 2.116081215008947e-05,
                                      1.2993481144363273e-06, 0.0, 0.0, 0.0, 0.0,
                                      0.0],
                                     [0.0, 0.0, 0.0, 0.0, 0.0, 0.0, 0.0, 0.0, 0.0,
                                      0.0, 0.0, 0.0, 0.0, 0.0, 0.0, 0.0, 0.0, 0.0,
                                      0.0, 0.0, 0.0, 0.0, 0.0, 0.0, 0.0, 0.0, 0.0,
                                      0.0, 0.0, 0.0, 0.0, 0.0, 0.0, 0.0, 0.0, 0.0,
                                      0.0, 0.0, 0.0, 0.0, 0.0, 0.3818469293163939,
                                      0.1365738206005615, 0.13657382060056156,
                                      0.12087568030164642, 0.09401441801239163,
                                      0.06368718639549109, 0.03715085873070312,
                                      0.018387798765701513, 0.00757144655058295,
                                      0.0025238155168610943, 0.0006543225414084031,
                                      0.00012379075107726845,
                                      1.5202372939393527e-05, 9.09543680149838e-07,
                                      0.0, 0.0, 0.0, 0.0, 0.0],
                                     [0.0, 0.0, 0.0, 0.0, 0.0, 0.0, 0.0, 0.0, 0.0,
                                      0.0, 0.0, 0.0, 0.0, 0.0, 0.0, 0.0, 0.0, 0.0,
                                      0.0, 0.0, 0.0, 0.0, 0.0, 0.0, 0.0, 0.0, 0.0,
                                      0.0, 0.0, 0.0, 0.0, 0.0, 0.0, 0.0, 0.0, 0.0,
                                      0.0, 0.0, 0.0, 0.0, 0.0, 0.4228190754965624,
                                      0.13657382060056145, 0.13186437851088706,
                                      0.11281730161487002, 0.08491624852732138,
                                      0.05572628809605473, 0.031521940741202625,
                                      0.01514289310116601, 0.006057157240466293,
                                      0.0019629676242253202, 0.0004951630043090738,
                                      9.121423763591707e-05, 1.0914524161576011e-05,
                                      6.366805761492955e-07, 0.0, 0.0, 0.0, 0.0,
                                      0.0],
                                     [0.0, 0.0, 0.0, 0.0, 0.0, 0.0, 0.0, 0.0, 0.0,
                                      0.0, 0.0, 0.0, 0.0, 0.0, 0.0, 0.0, 0.0, 0.0,
                                      0.0, 0.0, 0.0, 0.0, 0.0, 0.0, 0.0, 0.0, 0.0,
                                      0.0, 0.0, 0.0, 0.0, 0.0, 0.0, 0.0, 0.0, 0.0,
                                      0.0, 0.0, 0.0, 0.0, 0.0, 0.4637912216767308,
                                      0.13516098797365916, 0.12615025544208192,
                                      0.10444698568860544, 0.07615926039794141,
                                      0.04846498388959908, 0.026608226449191696,
                                      0.012417172342956029, 0.0048289003555940235,
                                      0.0015226262382503908, 0.0003739783743071934,
                                      6.712432359357035e-05, 7.831171085936894e-06,
                                      4.4567640333781355e-07, 0.0, 0.0, 0.0, 0.0,
                                      0.0],
                                     [0.0, 0.0, 0.0, 0.0, 0.0, 0.0, 0.0, 0.0, 0.0,
                                      0.0, 0.0, 0.0, 0.0, 0.0, 0.0, 0.0, 0.0, 0.0,
                                      0.0, 0.0, 0.0, 0.0, 0.0, 0.0, 0.0, 0.0, 0.0,
                                      0.0, 0.0, 0.0, 0.0, 0.0, 0.0, 0.0, 0.0, 0.0,
                                      0.0, 0.0, 0.0, 0.0, 0.0, 0.5043395180688286,
                                      0.13245776821418598, 0.11963927451603895,
                                      0.09596066810140624, 0.06785097744543866,
                                      0.04190795665747693, 0.02235091021732094,
                                      0.010140690746747505, 0.003837018120390834,
                                      0.0011780318790675093, 0.00028192215909306206,
                                      4.933637784132472e-05, 5.6155226810794545e-06,
                                      3.119734823808784e-07, 0.0, 0.0, 0.0, 0.0,
                                      0.0],
                                     [0.0, 0.0, 0.0, 0.0, 0.0, 0.0, 0.0, 0.0, 0.0,
                                      0.0, 0.0, 0.0, 0.0, 0.0, 0.0, 0.0, 0.0, 0.0,
                                      0.0, 0.0, 0.0, 0.0, 0.0, 0.0, 0.0, 0.0, 0.0,
                                      0.0, 0.0, 0.0, 0.0, 0.0, 0.0, 0.0, 0.0, 0.0,
                                      0.0, 0.0, 0.0, 0.0, 0.0, 0.5440768485330844,
                                      0.12861222010474194, 0.11253569259164908,
                                      0.087527760904616, 0.06006807120905011,
                                      0.03604084272543018, 0.0186878443761489,
                                      0.008249588958840537, 0.0030393222479937476,
                                      0.0009091989630751751, 0.00021214642471756306,
                                      3.6220121293228935e-05, 4.024457921469882e-06,
                                      2.183814377110238e-07, 0.0, 0.0, 0.0, 0.0,
                                      0.0],
                                     [0.0, 0.0, 0.0, 0.0, 0.0, 0.0, 0.0, 0.0, 0.0,
                                      0.0, 0.0, 0.0, 0.0, 0.0, 0.0, 0.0, 0.0, 0.0,
                                      0.0, 0.0, 0.0, 0.0, 0.0, 0.0, 0.0, 0.0, 0.0,
                                      0.0, 0.0, 0.0, 0.0, 0.0, 0.0, 0.0, 0.0, 0.0,
                                      0.0, 0.0, 0.0, 0.0, 0.0, 0.582660514564507,
                                      0.12378926185081407, 0.1050333130855392,
                                      0.07928985399594612, 0.05285990266396423,
                                      0.030834943220645727, 0.015556367750956368,
                                      0.006686508945586533, 0.0024002852625182314,
                                      0.0007000832015678915, 0.00015936853369025172,
                                      2.6561422281634606e-05,
                                      2.8826349763866332e-06,
                                      1.5286700638661443e-07, 0.0, 0.0, 0.0, 0.0,
                                      0.0],
                                     [0.0, 0.0, 0.0, 0.0, 0.0, 0.0, 0.0, 0.0, 0.0,
                                      0.0, 0.0, 0.0, 0.0, 0.0, 0.0, 0.0, 0.0, 0.0,
                                      0.0, 0.0, 0.0, 0.0, 0.0, 0.0, 0.0, 0.0, 0.0,
                                      0.0, 0.0, 0.0, 0.0, 0.0, 0.0, 0.0, 0.0, 0.0,
                                      0.0, 0.0, 0.0, 0.0, 0.0, 0.6197972931197512,
                                      0.11816247722123163, 0.09731027535866121,
                                      0.0713608685963516, 0.04625241483096865,
                                      0.02625137057973892, 0.012895410109345473,
                                      0.005400641840666021, 0.0018902246442331627,
                                      0.0005378688012045441, 0.00011952640026768879,
                                      1.9457786090026907e-05,
                                      2.0637045854421388e-06,
                                      1.0700690444842564e-07, 0.0, 0.0, 0.0, 0.0,
                                      0.0],
                                     [0.0, 0.0, 0.0, 0.0, 0.0, 0.0, 0.0, 0.0, 0.0,
                                      0.0, 0.0, 0.0, 0.0, 0.0, 0.0, 0.0, 0.0, 0.0,
                                      0.0, 0.0, 0.0, 0.0, 0.0, 0.0, 0.0, 0.0, 0.0,
                                      0.0, 0.0, 0.0, 0.0, 0.0, 0.0, 0.0, 0.0, 0.0,
                                      0.0, 0.0, 0.0, 0.0, 0.0, 0.6552460362861207,
                                      0.1119068166624605, 0.08952545332996831,
                                      0.0638283324667368, 0.04025210155559966,
                                      0.02224458243862093, 0.010646979628741615,
                                      0.004347516681736163, 0.0014845178913245327,
                                      0.000412366080923543, 8.950581601441243e-05,
                                      1.4239561638595966e-05,
                                      1.4766952811662293e-06, 7.490483311389795e-08,
                                      0.0, 0.0, 0.0, 0.0, 0.0],
                                     [0.0, 0.0, 0.0, 0.0, 0.0, 0.0, 0.0, 0.0, 0.0,
                                      0.0, 0.0, 0.0, 0.0, 0.0, 0.0, 0.0, 0.0, 0.0,
                                      0.0, 0.0, 0.0, 0.0, 0.0, 0.0, 0.0, 0.0, 0.0,
                                      0.0, 0.0, 0.0, 0.0, 0.0, 0.0, 0.0, 0.0, 0.0,
                                      0.0, 0.0, 0.0, 0.0, 0.0, 0.6888180812848588,
                                      0.10519240766271287, 0.0818163170709989,
                                      0.05675546319339564, 0.03484984582050599,
                                      0.018765301595657147, 0.008757140744639957,
                                      0.003488617044612674, 0.0011628723482043357,
                                      0.0003155080014507483, 6.69259397017008e-05,
                                      1.0410701731355942e-05,
                                      1.0561581467172232e-06,
                                      5.2433383190830796e-08, 0.0, 0.0, 0.0, 0.0,
                                      0.0],
                                     [0.0, 0.0, 0.0, 0.0, 0.0, 0.0, 0.0, 0.0, 0.0,
                                      0.0, 0.0, 0.0, 0.0, 0.0, 0.0, 0.0, 0.0, 0.0,
                                      0.0, 0.0, 0.0, 0.0, 0.0, 0.0, 0.0, 0.0, 0.0,
                                      0.0, 0.0, 0.0, 0.0, 0.0, 0.0, 0.0, 0.0, 0.0,
                                      0.0, 0.0, 0.0, 0.0, 0.0, 0.7203758035836726,
                                      0.0981795804851987, 0.07429806090771796,
                                      0.05018377798152873, 0.030024482553051346,
                                      0.01576285334035199, 0.007176583634631806,
                                      0.0027908936356900726, 0.0009086630441783594,
                                      0.00024093338292596744, 4.997136831064175e-05,
                                      7.604338655986531e-06, 7.550407176148966e-07,
                                      3.670336823358156e-08, 0.0, 0.0, 0.0, 0.0,
                                      0.0],
                                     [0.0, 0.0, 0.0, 0.0, 0.0, 0.0, 0.0, 0.0, 0.0,
                                      0.0, 0.0, 0.0, 0.0, 0.0, 0.0, 0.0, 0.0, 0.0,
                                      0.0, 0.0, 0.0, 0.0, 0.0, 0.0, 0.0, 0.0, 0.0,
                                      0.0, 0.0, 0.0, 0.0, 0.0, 0.0, 0.0, 0.0, 0.0,
                                      0.0, 0.0, 0.0, 0.0, 0.0, 0.7498296777292321,
                                      0.09101512461195449, 0.06706377602986124,
                                      0.04413598935298546, 0.025745993789241584,
                                      0.013186972428635979, 0.005860876634949275,
                                      0.002226224458236503, 0.0007083441458026751,
                                      0.00018364477854138084, 3.726125941427849e-05,
                                      5.549549274452836e-06, 5.395395127338887e-07,
                                      2.569235779681378e-08, 0.0, 0.0, 0.0, 0.0,
                                      0.0],
                                     [0.0, 0.0, 0.0, 0.0, 0.0, 0.0, 0.0, 0.0, 0.0,
                                      0.0, 0.0, 0.0, 0.0, 0.0, 0.0, 0.0, 0.0, 0.0,
                                      0.0, 0.0, 0.0, 0.0, 0.0, 0.0, 0.0, 0.0, 0.0,
                                      0.0, 0.0, 0.0, 0.0, 0.0, 0.0, 0.0, 0.0, 0.0,
                                      0.0, 0.0, 0.0, 0.0, 0.0, 0.7771342151128184,
                                      0.08382972003732658, 0.06018544002679849,
                                      0.03861899068386232, 0.02197828738105989,
                                      0.010989143690529946, 0.004770480981935443,
                                      0.0017708603645063548, 0.0005509343356242535,
                                      0.00013972972280329454,
                                      2.7747746372375204e-05, 4.046546345892743e-06,
                                      3.853853662860729e-07, 1.7984650435565186e-08,
                                      0.0, 0.0, 0.0, 0.0, 0.0],
                                     [0.0, 0.0, 0.0, 0.0, 0.0, 0.0, 0.0, 0.0, 0.0,
                                      0.0, 0.0, 0.0, 0.0, 0.0, 0.0, 0.0, 0.0, 0.0,
                                      0.0, 0.0, 0.0, 0.0, 0.0, 0.0, 0.0, 0.0, 0.0,
                                      0.0, 0.0, 0.0, 0.0, 0.0, 0.0, 0.0, 0.0, 0.0,
                                      0.0, 0.0, 0.0, 0.0, 0.0, 0.8022831311240164,
                                      0.07673643603416813, 0.05371550522391766,
                                      0.033626779693021636, 0.018681544273900896,
                                      0.009123544877951528, 0.0038705947967068166,
                                      0.0014048825558417022, 0.00042757295177797694,
                                      0.00010613512987400764,
                                      2.0637386364374954e-05,
                                      2.9481980520218443e-06,
                                      2.7516515155312504e-07, 1.258925530489563e-08,
                                      0.0, 0.0, 0.0, 0.0, 0.0],
                                     [0.0, 0.0, 0.0, 0.0, 0.0, 0.0, 0.0, 0.0, 0.0,
                                      0.0, 0.0, 0.0, 0.0, 0.0, 0.0, 0.0, 0.0, 0.0,
                                      0.0, 0.0, 0.0, 0.0, 0.0, 0.0, 0.0, 0.0, 0.0,
                                      0.0, 0.0, 0.0, 0.0, 0.0, 0.0, 0.0, 0.0, 0.0,
                                      0.0, 0.0, 0.0, 0.0, 0.0, 0.8253040619342669,
                                      0.06983015679109295, 0.04768888756464884,
                                      0.029143209067285403, 0.015814144455116086,
                                      0.0075476598535781925, 0.00313088112444726,
                                      0.0011116896746226068, 0.00033114160520675284,
                                      8.048580682107342e-05, 1.5330629870691226e-05,
                                      2.146288181847922e-06, 1.9639238268975845e-07,
                                      8.812478746733632e-09, 0.0, 0.0, 0.0, 0.0,
                                      0.0],
                                     [0.0, 0.0, 0.0, 0.0, 0.0, 0.0, 0.0, 0.0, 0.0,
                                      0.0, 0.0, 0.0, 0.0, 0.0, 0.0, 0.0, 0.0, 0.0,
                                      0.0, 0.0, 0.0, 0.0, 0.0, 0.0, 0.0, 0.0, 0.0,
                                      0.0, 0.0, 0.0, 0.0, 0.0, 0.0, 0.0, 0.0, 0.0,
                                      0.0, 0.0, 0.0, 0.0, 0.0, 0.8462531089715948,
                                      0.06318777602315973, 0.04212518401543974,
                                      0.025144489683634585, 0.013334199074654718,
                                      0.006222626234838935, 0.002525123689499864,
                                      0.0008775252537979172, 0.0002559448656910268,
                                      6.0939253735958765e-05,
                                      1.1375327364060439e-05,
                                      1.5613194420671661e-06, 1.401184115401577e-07,
                                      6.168735078304621e-09, 0.0, 0.0, 0.0, 0.0,
                                      0.0],
                                     [0.0, 0.0, 0.0, 0.0, 0.0, 0.0, 0.0, 0.0, 0.0,
                                      0.0, 0.0, 0.0, 0.0, 0.0, 0.0, 0.0, 0.0, 0.0,
                                      0.0, 0.0, 0.0, 0.0, 0.0, 0.0, 0.0, 0.0, 0.0,
                                      0.0, 0.0, 0.0, 0.0, 0.0, 0.0, 0.0, 0.0, 0.0,
                                      0.0, 0.0, 0.0, 0.0, 0.0, 0.8652094417785428,
                                      0.0568689984208437, 0.037030975715898196,
                                      0.02160140250094056, 0.011200727222710039,
                                      0.005113375471237247, 0.002030844158789291,
                                      0.0006910511373657835, 0.000197443182104462,
                                      4.607007582446698e-05, 8.431124987495764e-06,
                                      1.1349591328979614e-06, 9.993350857939731e-08,
                                      4.3181145326087744e-09, 0.0, 0.0, 0.0, 0.0,
                                      0.0],
                                     [0.0, 0.0, 0.0, 0.0, 0.0, 0.0, 0.0, 0.0, 0.0,
                                      0.0, 0.0, 0.0, 0.0, 0.0, 0.0, 0.0, 0.0, 0.0,
                                      0.0, 0.0, 0.0, 0.0, 0.0, 0.0, 0.0, 0.0, 0.0,
                                      0.0, 0.0, 0.0, 0.0, 0.0, 0.0, 0.0, 0.0, 0.0,
                                      0.0, 0.0, 0.0, 0.0, 0.0, 0.8822701413047959,
                                      0.05091759160936005, 0.03240210375141095,
                                      0.018481199917471325, 0.009374521697268268,
                                      0.004188616077502871, 0.0016289062523622277,
                                      0.0005429687507872982, 0.0001520312502205634,
                                      3.4778390573309004e-05, 6.242275231160832e-06,
                                      8.244514455579832e-07, 7.124889034315629e-08,
                                      3.022680217235063e-09, 0.0, 0.0, 0.0, 0.0,
                                      0.0],
                                     [0.0, 0.0, 0.0, 0.0, 0.0, 0.0, 0.0, 0.0, 0.0,
                                      0.0, 0.0, 0.0, 0.0, 0.0, 0.0, 0.0, 0.0, 0.0,
                                      0.0, 0.0, 0.0, 0.0, 0.0, 0.0, 0.0, 0.0, 0.0,
                                      0.0, 0.0, 0.0, 0.0, 0.0, 0.0, 0.0, 0.0, 0.0,
                                      0.0, 0.0, 0.0, 0.0, 0.0, 0.8975454187876039,
                                      0.04536294525197537, 0.028225832601229017,
                                      0.015749196451410374, 0.007818750011338693,
                                      0.0034207031299606783, 0.0013031250018897822,
                                      0.00042568750061722227,
                                      0.00011685539232642039, 2.621755597065345e-05,
                                      4.616928095502182e-06, 5.984906790157396e-07,
                                      5.078102727207323e-08, 2.115876140962314e-09,
                                      0.0, 0.0, 0.0, 0.0, 0.0],
                                     [0.0, 0.0, 0.0, 0.0, 0.0, 0.0, 0.0, 0.0, 0.0,
                                      0.0, 0.0, 0.0, 0.0, 0.0, 0.0, 0.0, 0.0, 0.0,
                                      0.0, 0.0, 0.0, 0.0, 0.0, 0.0, 0.0, 0.0, 0.0,
                                      0.0, 0.0, 0.0, 0.0, 0.0, 0.0, 0.0, 0.0, 0.0,
                                      0.0, 0.0, 0.0, 0.0, 0.0, 0.9111543023631965,
                                      0.04022181145675141, 0.024482841756283458,
                                      0.013370062519388881, 0.006499335946925311,
                                      0.0027854296915393872, 0.0010398937515080364,
                                      0.0003330378681299928, 8.96640414196348e-05,
                                      1.9737367608074763e-05, 3.411396870545147e-06,
                                      4.341777835037419e-07, 3.6181481921637726e-08,
                                      1.4811133430825407e-09, 0.0, 0.0, 0.0, 0.0,
                                      0.0],
                                     [0.0, 0.0, 0.0, 0.0, 0.0, 0.0, 0.0, 0.0, 0.0,
                                      0.0, 0.0, 0.0, 0.0, 0.0, 0.0, 0.0, 0.0, 0.0,
                                      0.0, 0.0, 0.0, 0.0, 0.0, 0.0, 0.0, 0.0, 0.0,
                                      0.0, 0.0, 0.0, 0.0, 0.0, 0.0, 0.0, 0.0, 0.0,
                                      0.0, 0.0, 0.0, 0.0, 0.0, 0.9232208458002219,
                                      0.035500120546611, 0.02114900798521513,
                                      0.011308844547649799, 0.005385164070309534,
                                      0.002261768909530004, 0.0008278369864945789,
                                      0.0002600257201169631, 6.868603927612238e-05,
                                      1.4839576386815878e-05,
                                      2.5182311443883165e-06,
                                      3.1477889306241735e-07, 2.577137137027563e-08,
                                      1.0367793290555483e-09, 0.0, 0.0, 0.0, 0.0,
                                      0.0],
                                     [0.0, 0.0, 0.0, 0.0, 0.0, 0.0, 0.0, 0.0, 0.0,
                                      0.0, 0.0, 0.0, 0.0, 0.0, 0.0, 0.0, 0.0, 0.0,
                                      0.0, 0.0, 0.0, 0.0, 0.0, 0.0, 0.0, 0.0, 0.0,
                                      0.0, 0.0, 0.0, 0.0, 0.0, 0.0, 0.0, 0.0, 0.0,
                                      0.0, 0.0, 0.0, 0.0, 0.0, 0.9338708819642052,
                                      0.031194786778192207, 0.018196958953945574,
                                      0.009531740404447708, 0.0044481455220757304,
                                      0.0018315893326192878, 0.0006574936065812942,
                                      0.0002026238158647775, 5.253210040934153e-05,
                                      1.1143172814032098e-05,
                                      1.8571954689683423e-06, 2.280766365769793e-07,
                                      1.8350993724602915e-08, 7.257455747478048e-10,
                                      0.0, 0.0, 0.0, 0.0, 0.0],
                                     ])

        for i in range(len(delta_vals)):
            deltas = delta_vals[i]
            validation_deltas = validation_array[i]

            np.testing.assert_allclose(deltas, validation_deltas, atol=1e-08,
                                       err_msg="mismatch on timestep {}".format(i))

    def test_rl_enable_learning_false(self):
        input_layer = pnl.TransferMechanism(size=2,
                                            name='Input Layer')
        input_layer.log.set_log_conditions(items=pnl.VALUE)
        action_selection = pnl.DDM(input_format=pnl.ARRAY,
                                   function=pnl.DriftDiffusionAnalytical(),
                                   output_ports=[pnl.SELECTED_INPUT_ARRAY],
                                   name='DDM')
        action_selection.log.set_log_conditions(items=pnl.SELECTED_INPUT_ARRAY)

        comp = pnl.Composition(name='comp')
        learning_pathway = comp.add_reinforcement_learning_pathway(pathway=[input_layer, action_selection],
                                                                      learning_rate=0.05)
        learned_projection = learning_pathway.learning_components[pnl.LEARNED_PROJECTIONS]
        learning_mechanism = learning_pathway.learning_components[pnl.LEARNING_MECHANISMS]
        target_mechanism = learning_pathway.learning_components[pnl.TARGET_MECHANISM]
        comparator_mechanism = learning_pathway.learning_components[pnl.OBJECTIVE_MECHANISM]

        learned_projection.log.set_log_conditions(items=["matrix", "mod_matrix"])

        inputs_dict = {input_layer: [[1., 1.], [1., 1.]],
                       target_mechanism: [[10.], [10.]]
                       }
        learning_mechanism.log.set_log_conditions(items=[pnl.VALUE])
        comparator_mechanism.log.set_log_conditions(items=[pnl.VALUE])

        target_mechanism.log.set_log_conditions(items=pnl.VALUE)
        comp.learn(inputs=inputs_dict)


        np.testing.assert_allclose(learning_mechanism.value, [np.array([0.4275, 0.]), np.array([0.4275, 0.])], rtol=1e-5, atol=1e-8)
        np.testing.assert_allclose(
            action_selection.value,
            [
                [1.], [2.30401336], [0.97340301], [0.02659699], [2.30401336],
                [2.08614798], [1.85006765], [2.30401336], [2.08614798], [1.85006765]
            ],
            rtol=1e-5, atol=1e-8
        )

        # Pause learning -- values are the same as the previous trial (because we pass in the same inputs)
        inputs_dict = {input_layer: [[1., 1.], [1., 1.]]}
        comp.run(inputs=inputs_dict)
        np.testing.assert_allclose(learning_mechanism.value, [np.array([0.4275, 0.]), np.array([0.4275, 0.])], rtol=1e-5, atol=1e-8)
        np.testing.assert_allclose(
            action_selection.value,
            [
                [1.], [2.30401336], [0.97340301], [0.02659699], [2.30401336],
                [2.08614798], [1.85006765], [2.30401336], [2.08614798], [1.85006765]
            ],
            rtol=1e-5, atol=1e-8
        )

        # Resume learning
        inputs_dict = {input_layer: [[1., 1.], [1., 1.]],
                       target_mechanism: [[10.], [10.]]}
        comp.learn(inputs=inputs_dict)
        np.testing.assert_allclose(learning_mechanism.value, [np.array([0.38581875, 0.]), np.array([0.38581875, 0.])], rtol=1e-5, atol=1e-8)
        np.testing.assert_allclose(
            action_selection.value,
            [
                [1.], [0.978989672], [0.99996], [0.0000346908466], [0.978989672],
                [0.118109771], [1.32123733], [0.978989672], [0.118109771], [1.32123733]
            ],
            rtol=1e-5, atol=1e-8
        )

    def test_td_enabled_learning_false(self):

        # create processing mechanisms
        sample_mechanism = pnl.TransferMechanism(default_variable=np.zeros(60),
                                       name=pnl.SAMPLE)

        action_selection = pnl.TransferMechanism(default_variable=np.zeros(60),
                                                 function=pnl.Linear(slope=1.0, intercept=0.01),
                                                 name='Action Selection')

        sample_to_action_selection = pnl.MappingProjection(sender=sample_mechanism,
                                                           receiver=action_selection,
                                                           matrix=np.zeros((60, 60)))

        comp = pnl.Composition(name='TD_Learning')
        pathway = [sample_mechanism, sample_to_action_selection, action_selection]
        learning_pathway = comp.add_td_learning_pathway(pathway, learning_rate=0.3)

        comparator_mechanism = learning_pathway.learning_objective
        comparator_mechanism.log.set_log_conditions(pnl.VALUE)
        target_mechanism = learning_pathway.target

        # comp.show_graph()

        stimulus_onset = 41
        reward_delivery = 54

        # build input dictionary
        samples = []
        targets = []
        for trial in range(50):
            target = [0.] * 60
            target[reward_delivery] = 1.
            # {14, 29, 44, 59, 74, 89}
            if trial in {14, 29, 44}:
                target[reward_delivery] = 0.
            targets.append(target)

            sample = [0.] * 60
            for i in range(stimulus_onset, 60):
                sample[i] =1.
            samples.append(sample)

        inputs1 = {sample_mechanism: samples[0:30],
                  target_mechanism: targets[0:30]}

        inputs2 = {sample_mechanism: samples[30:50],
                   target_mechanism: targets[30:50]}

        comp.learn(inputs=inputs1)

        delta_vals = comparator_mechanism.log.nparray_dictionary()['TD_Learning'][pnl.VALUE]

        trial_1_expected = [0., 0., 0., 0., 0., 0., 0., 0., 0., 0., 0., 0., 0., 0., 0., 0., 0., 0., 0., 0., 0., 0., 0.,
                            0., 0., 0., 0., 0., 0., 0., 0., 0., 0., 0., 0., 0., 0., 0., 0., 0., 0.,  0., 0., 0., 0.,
                            0., 0., 0., 0., 0., 0., 0., 0., 1., 0., 0., 0., 0., 0.,  0.]

        trial_30_expected = [0.] * 40
        trial_30_expected += [
            0.06521536244675225, 0.0640993870383315, 0.09944290863181729, 0.13325956499595726, 0.15232363406006394,
            0.14570077419644378, 0.11414216814982991, 0.07374140787058237, 0.04546975436471501, 0.036210519138262454,
            0.03355295938927161, 0.024201157062338496, 0.010573534379529015, -0.9979331317238949, 0.0, 0.0, 0.0, 0.0,
            0.0, 0.0
        ]

        np.testing.assert_allclose(trial_1_expected, delta_vals[0][0])
        np.testing.assert_allclose(trial_30_expected, delta_vals[29][0])

        # Pause Learning
        comp.run(inputs={sample_mechanism: samples[0:3]})

        # Resume Learning
        comp.learn(inputs=inputs2)
        delta_vals = comparator_mechanism.log.nparray_dictionary()['TD_Learning'][pnl.VALUE]

        trial_50_expected = [0.] * 40
        trial_50_expected += [
            0.7149863408177357, 0.08193033235388536, 0.05988592388364977, 0.03829793050401187, 0.01972582584273075,
            0.007198872281648616, 0.0037918828476545263, 0.009224297157983563, 0.015045769646998886,
            0.00034051016062952577, -0.040721638768680624, -0.03599485605332753, 0.0539151932684796,
            0.07237361605659998, 0.0, 0.0, 0.0, 0.0, 0.0, 0.0
        ]

        np.testing.assert_allclose(trial_50_expected, delta_vals[49][0])

    def test_reinforcement_too_many_nodes(self):
        A = TransferMechanism()
        B = TransferMechanism()
        C = TransferMechanism()
        with pytest.raises(CompositionError) as error:
            comp = Composition(([A,B,C],pnl.Reinforcement))
        error_text = str(error.value)
        assert "Too many Nodes in learning pathway" in error_text
        assert "Use BackPropagation LearningFunction or see AutodiffComposition for other learning models" in error_text


class TestNestedLearning:

    def test_nested_learning(self):
        stim_size = 10
        context_size = 2
        num_actions = 4

        def Concatenate(variable):
            return np.append(variable[0], variable[1])

        stim_in = pnl.ProcessingMechanism(name='Stimulus',
                                          size=stim_size)
        context_in = pnl.ProcessingMechanism(name='Context',
                                             size=context_size)
        reward_in = pnl.ProcessingMechanism(name='Reward',
                                            size=1)

        perceptual_state = pnl.ProcessingMechanism(name='Current Port',
                                                   function=Concatenate,
                                                   input_ports=[{pnl.NAME: 'STIM',
                                                                  pnl.SIZE: stim_size,
                                                                  pnl.PROJECTIONS: stim_in},
                                                                 {pnl.NAME: 'CONTEXT',
                                                                  pnl.SIZE: context_size,
                                                                  pnl.PROJECTIONS: context_in}])

        action = pnl.ProcessingMechanism(name='Action',
                                         size=num_actions)

        # Nested Composition
        rl_agent_state = pnl.ProcessingMechanism(name='RL Agent Port',
                                                 size=5)
        rl_agent_action = pnl.ProcessingMechanism(name='RL Agent Action',
                                                  size=5)
        rl_agent = pnl.Composition(name='RL Agent')
        rl_learning_components = rl_agent.add_reinforcement_learning_pathway([rl_agent_state,
                                                                              rl_agent_action])
        rl_agent._analyze_graph()

        model = pnl.Composition(name='Adaptive Replay Model')
        model.add_nodes([stim_in, context_in, reward_in, perceptual_state, rl_agent, action])
        model.add_projection(sender=perceptual_state, receiver=rl_agent_state)
        model.add_projection(sender=reward_in, receiver=rl_learning_components.target)
        model.add_projection(sender=rl_agent_action, receiver=action)
        model.add_projection(sender=rl_agent, receiver=action)

        # model.show_graph(show_controller=True, show_nested=True, show_node_structure=True)

        stimuli = {stim_in: np.array([1] * stim_size),
                   context_in: np.array([10] * context_size)}
        #
        # print(model.run(inputs=stimuli))

    def test_nested_learn_then_run(self):
        iSs = np.array(
            [np.array([0.47360805, 0.8009108, 0.5204775, 0.53737324, 0.7586156,
                    0.1059076, 0.9025985, 0.44994998, 0.61306345, 0.75068617,
                    0.60783064, 0.32504722, 0.58185035, 0.4143686, 0.4746975]),
             np.array([0.33739617, 0.6481719, 0.36824155, 0.53737324, 0.7586156,
                    0.1059076, 0.21655035, 0.13521817, 0.324141, 0.65314,
                    0.17090958, 0.35815218, 0.03842543, 0.63427407, 0.95894927]),
             np.array([0.33739617, 0.6481719, 0.36824155, 0.53737324, 0.7586156,
                    0.1059076, 0.9025985, 0.44994998, 0.61306345, 0.65314,
                    0.17090958, 0.35815218, 0.58185035, 0.4143686, 0.4746975]),
             np.array([0.95715517, 0.14035077, 0.87008727, 0.47360042, 0.18633235,
                    0.73691815, 0.14967486, 0.22232139, 0.38648897, 0.75068617,
                    0.60783064, 0.32504722, 0.6527903, 0.6350589, 0.9952996]),
             np.array([0.47360805, 0.8009108, 0.5204775, 0.47360042, 0.18633235,
                    0.73691815, 0.9025985, 0.44994998, 0.61306345, 0.9023486,
                    0.09928035, 0.96980906, 0.03842543, 0.63427407, 0.95894927]),
             np.array([0.33739617, 0.6481719, 0.36824155, 0.53737324, 0.7586156,
                    0.1059076, 0.9025985, 0.44994998, 0.61306345, 0.9023486,
                    0.09928035, 0.96980906, 0.03842543, 0.63427407, 0.95894927]),
             np.array([0.47360805, 0.8009108, 0.5204775, 0.47360042, 0.18633235,
                    0.73691815, 0.14967486, 0.22232139, 0.38648897, 0.65314,
                    0.17090958, 0.35815218, 0.58185035, 0.4143686, 0.4746975]),
             np.array([0.95715517, 0.14035077, 0.87008727, 0.47360042, 0.18633235,
                    0.73691815, 0.9025985, 0.44994998, 0.61306345, 0.75068617,
                    0.60783064, 0.32504722, 0.6527903, 0.6350589, 0.9952996]),
             np.array([0.47360805, 0.8009108, 0.5204775, 0.53737324, 0.7586156,
                    0.1059076, 0.21655035, 0.13521817, 0.324141, 0.75068617,
                    0.60783064, 0.32504722, 0.6527903, 0.6350589, 0.9952996]),
             np.array([0.33739617, 0.6481719, 0.36824155, 0.53737324, 0.7586156,
                    0.1059076, 0.14967486, 0.22232139, 0.38648897, 0.9023486,
                    0.09928035, 0.96980906, 0.03842543, 0.63427407, 0.95894927]),
             np.array([0.95715517, 0.14035077, 0.87008727, 0.47360042, 0.18633235,
                    0.73691815, 0.9025985, 0.44994998, 0.61306345, 0.9023486,
                    0.09928035, 0.96980906, 0.6527903, 0.6350589, 0.9952996]),
             np.array([0.33739617, 0.6481719, 0.36824155, 0.47360042, 0.18633235,
                    0.73691815, 0.14967486, 0.22232139, 0.38648897, 0.75068617,
                    0.60783064, 0.32504722, 0.03842543, 0.63427407, 0.95894927]),
             np.array([0.33739617, 0.6481719, 0.36824155, 0.53737324, 0.7586156,
                    0.1059076, 0.14967486, 0.22232139, 0.38648897, 0.65314,
                    0.17090958, 0.35815218, 0.03842543, 0.63427407, 0.95894927]),
             np.array([0.95715517, 0.14035077, 0.87008727, 0.47360042, 0.18633235,
                    0.73691815, 0.21655035, 0.13521817, 0.324141, 0.75068617,
                    0.60783064, 0.32504722, 0.6527903, 0.6350589, 0.9952996]),
             np.array([0.33739617, 0.6481719, 0.36824155, 0.47360042, 0.18633235,
                    0.73691815, 0.9025985, 0.44994998, 0.61306345, 0.9023486,
                    0.09928035, 0.96980906, 0.6527903, 0.6350589, 0.9952996])
             ],
        )

        cSs = np.array(
            [np.array(
                [0., 0., 0., 0., 0., 1., 0., 0., 0., 0., 0., 0., 0., 0., 0., 0., 0., 0., 0., 0., 0., 0., 0., 0., 0.]),
             np.array(
                 [0., 0., 0., 0., 0., 0., 0., 0., 0., 0., 1., 0., 0., 0., 0., 0., 0., 0., 0., 0., 0., 0., 0., 0., 0.]),
             np.array(
                 [0., 0., 0., 0., 0., 0., 0., 0., 0., 0., 0., 0., 0., 0., 0., 0., 0., 0., 0., 0., 0., 0., 1., 0., 0.]),
             np.array(
                 [0., 1., 0., 0., 0., 0., 0., 0., 0., 0., 0., 0., 0., 0., 0., 0., 0., 0., 0., 0., 0., 0., 0., 0., 0.]),
             np.array(
                 [0., 0., 0., 0., 0., 0., 0., 0., 1., 0., 0., 0., 0., 0., 0., 0., 0., 0., 0., 0., 0., 0., 0., 0., 0.]),
             np.array(
                 [0., 0., 0., 0., 0., 0., 0., 0., 0., 0., 0., 0., 0., 0., 0., 0., 0., 0., 0., 0., 0., 0., 0., 0., 1.]),
             np.array(
                 [0., 0., 0., 0., 0., 0., 0., 0., 0., 0., 0., 0., 0., 0., 0., 0., 1., 0., 0., 0., 0., 0., 0., 0., 0.]),
             np.array(
                 [0., 0., 0., 0., 0., 0., 0., 0., 0., 0., 0., 0., 0., 0., 0., 0., 1., 0., 0., 0., 0., 0., 0., 0., 0.]),
             np.array(
                 [0., 0., 0., 0., 0., 0., 0., 0., 0., 0., 0., 0., 0., 1., 0., 0., 0., 0., 0., 0., 0., 0., 0., 0., 0.]),
             np.array(
                 [0., 0., 0., 0., 1., 0., 0., 0., 0., 0., 0., 0., 0., 0., 0., 0., 0., 0., 0., 0., 0., 0., 0., 0., 0.]),
             np.array(
                 [0., 0., 0., 0., 0., 0., 0., 0., 0., 0., 0., 0., 0., 0., 0., 0., 0., 0., 0., 0., 0., 0., 1., 0., 0.]),
             np.array(
                 [0., 0., 0., 0., 0., 0., 0., 0., 0., 0., 0., 0., 0., 0., 0., 0., 0., 0., 0., 0., 0., 0., 1., 0., 0.]),
             np.array(
                 [0., 0., 0., 0., 0., 0., 0., 0., 0., 0., 0., 0., 0., 0., 0., 0., 0., 0., 0., 0., 0., 0., 0., 0., 1.]),
             np.array(
                 [0., 0., 0., 1., 0., 0., 0., 0., 0., 0., 0., 0., 0., 0., 0., 0., 0., 0., 0., 0., 0., 0., 0., 0., 0.]),
             np.array(
                 [0., 0., 0., 0., 0., 0., 0., 0., 0., 0., 0., 0., 0., 0., 0., 0., 0., 0., 0., 0., 0., 0., 0., 0., 1.])]
        )

        oSs = np.array(
            [np.array([0., 1., -0., 0., 0., 0., 0., 0., 0., 0., 0., 0., 0., 0., 0.]),
             np.array([1., 0., -0., 0., 0., 0., 0., 0., 0., 0., 0., 0., 0., 0., 0.]),
             np.array([0., 0., 0., 0., 0., 0., 0., 0., 1., 0., 0., 0., 0., 0., 0.]),
             np.array([0., 0., 0., 0., 1., 0., 0., 0., 0., 0., 0., 0., 0., 0., 0.]),
             np.array([0., 0., 0., 0., 0., 0., 0., 0., 0., -0., 0., 1., 0., 0., 0.]),
             np.array([0., 0., 0., 0., 0., 0., 0., 0., 0., 0., 0., 0., 1., -0., 0.]),
             np.array([0., 0., 0., 0., 1., -0., 0., 0., 0., 0., 0., 0., 0., 0., 0.]),
             np.array([0., 0., 0., 0., -0., 1., 0., 0., 0., 0., 0., 0., 0., 0., 0.]),
             np.array([0., 0., 0., 0., 0., 0., 0., 0., 0., 1., 0., -0., 0., 0., 0.]),
             np.array([0., 0., 0., 0., 0., 0., 0., 0., 0., 0., 0., 0., 1., -0., 0.]),
             np.array([0., 0., 0., 0., 0., 0., 0., 1., 0., 0., 0., 0., 0., 0., 0.]),
             np.array([0., 0., 0., 0., 0., 0., 1., -0., 0., 0., 0., 0., 0., 0., 0.]),
             np.array([0., 0., 0., 0., 0., 0., 0., 0., 0., 0., 0., 0., 1., -0., 0.]),
             np.array([0., 0., 0., 0., 0., 0., 0., 0., 0., 0., 1., 0., 0., 0., 0.]),
             np.array([0., 0., 0., 0., 0., 0., 0., 0., 0., 0., 0., 0., 0., 1., 0.])]
        )

        nf = 3
        nd = 5
        nh = 200

        D_i = nf * nd
        D_c = nd ** 2
        D_h = nh
        D_o = nf * nd

        wih = np.random.rand(D_i, D_h) * 0.02 - 0.01
        wch = np.random.rand(D_c, D_h) * 0.02 - 0.01
        wco = np.random.rand(D_c, D_o) * 0.02 - 0.01
        who = np.random.rand(D_h, D_o) * 0.02 - 0.01

        il = pnl.TransferMechanism(size=D_i, name='input')
        cl = pnl.TransferMechanism(size=D_c, name='control')
        hl = pnl.TransferMechanism(size=D_h, name='hidden',
                                   function=pnl.Logistic(bias=-2))
        ol = pnl.TransferMechanism(size=D_o, name='output',
                                   function=pnl.Logistic(bias=-2))
        pih = pnl.MappingProjection(matrix=wih)
        pch = pnl.MappingProjection(matrix=wch)
        pco = pnl.MappingProjection(matrix=wco)
        pho = pnl.MappingProjection(matrix=who)

        mnet = pnl.Composition()

        target_mech = mnet.add_backpropagation_learning_pathway(
            [il, pih, hl, pho, ol],
            learning_rate=100
        ).target

        mnet.add_backpropagation_learning_pathway(
            [cl, pch, hl, pho, ol],
            learning_rate=100
        )

        mnet.add_backpropagation_learning_pathway(
            [cl, pco, ol],
            learning_rate=100
        )

        mnet._analyze_graph()

        inputs = {
            il: iSs,
            cl: cSs,
            target_mech: oSs
        }

        outer = pnl.Composition(name="outer-composition")
        outer.add_node(mnet)
        mnet.learn(inputs=inputs)

        del inputs[target_mech]
        # This run should not error, as we are no longer in learning mode (and hence, we shouldn't need the target mech inputs)
        outer.run(inputs={mnet: inputs})

    def test_stranded_nested_target_mech_error(self):
        ia = pnl.ProcessingMechanism(name='ia')
        ib = pnl.ProcessingMechanism(name='ib')
        oa = pnl.ProcessingMechanism(name='oa')
        ot = pnl.ProcessingMechanism(name='ot')

        inner_comp = pnl.Composition(name='inner_comp', nodes=[ia, ib])
        inner_comp_learning_pathway = inner_comp.add_backpropagation_learning_pathway([ia, ib], learning_rate=0.005)
        inner_comp_target = inner_comp_learning_pathway.target
        outer_comp = pnl.Composition(name='outer_comp', nodes=[oa, ot, inner_comp])
        outer_comp.add_projection(pnl.MappingProjection(), sender=oa, receiver=ia)

        try:
            outer_comp.learn({oa: 1, ot: 1})
        except CompositionError as e:
            assert str(e) == (
                   f'Target mechanism {inner_comp_target.name} of nested Composition {inner_comp.name} is not being projected to '
                    f'from its enclosing Composition {outer_comp.name}. For a call to {outer_comp.name}.learn, {inner_comp_target.name} '
                    f'must have an afferent projection with a target value so that an error term may be computed. '
                    f'A reference to {inner_comp_target.name}, with which you can create the needed projection, can be found '
                    f'as the target attribute of the relevant pathway in {inner_comp.name}.pathways. '
            )


class TestBackPropLearning:

    def test_matrix_spec_and_learning_rate(self):
        T1 = pnl.TransferMechanism(size = 2,
                                   initial_value= [[0.0,0.0]],
                                   name = 'INPUT LAYER')
        T2 = pnl.TransferMechanism(size= 1,
                                   function =pnl.Logistic,
                                   name = 'OUTPUT LAYER')
        W = np.array([[0.1],[0.2]])
        C = pnl.Composition()
        learning_pathway = C.add_backpropagation_learning_pathway(pathway=[T1, W, T2])
        target = learning_pathway.target
        inputs = {T1:[1,0], target:[1]}
        C.learning_components[2].learning_rate.base = 0.5
<<<<<<< HEAD
        result = C.learn(inputs=inputs, num_trials=2)
        np.testing.assert_allclose(result, [[[0.52497919]], [[0.55439853]]])
=======
        C.learn(inputs=inputs, num_trials=2)
        np.testing.assert_allclose(C.learning_results, [[[0.52497919]], [[0.55439853]]])
>>>>>>> e96bbc84

    @pytest.mark.pytorch
    def test_back_prop(self):

        input_layer = pnl.TransferMechanism(name="input",
                                            size=2,
                                            function=pnl.Logistic())

        hidden_layer = pnl.TransferMechanism(name="hidden",
                                             size=2,
                                             function=pnl.Logistic())

        output_layer = pnl.TransferMechanism(name="output",
                                             size=2,
                                             function=pnl.Logistic())

        comp = pnl.Composition(name="backprop-composition")
        backprop_pathway = comp.add_backpropagation_learning_pathway(pathway=[input_layer, hidden_layer, output_layer],
                                                                learning_rate=0.5)
        # learned_projection = learning_components[pnl.LEARNED_PROJECTION]
        # learned_projection.log.set_log_conditions(pnl.MATRIX)
        learning_mechanism = backprop_pathway.learning_components[pnl.LEARNING_MECHANISMS]
        target_mechanism = backprop_pathway.target
        # comparator_mechanism = learning_components[pnl.OBJECTIVE_MECHANISM]
        for node in comp.nodes:
            node.log.set_log_conditions(pnl.VALUE)
        # comp.show_graph(show_node_structure=True)
        eid="eid"

        comp.learn(inputs={input_layer: [[1.0, 1.0]],
                         target_mechanism: [[1.0, 1.0]]},
                 num_trials=5,
                 context=eid)

        # for node in comp.nodes:
        #     try:
        #         log = node.log.nparray_dictionary()
        #     except ValueError:
        #         continue
        #     if eid in log:
        #         print(node.name, " values:")
        #         values = log[eid][pnl.VALUE]
        #         for i, val in enumerate(values):
        #             print("     Trial ", i, ":  ", val)
        #         print("\n - - - - - - - - - - - - - - - - - - \n")
        #     else:
        #         print(node.name, " EMPTY LOG!")

    expected_quantities = [
        (
            Loss.L0,
            # pnl.SUM.upper(),
            pnl.SUM.upper(),
            # output_layer output values
            [np.array([0.22686074, 0.25270212, 0.91542149])],
            # objective_mechanism.output_port[<LOSS>] value
            [np.array(-0.39498435)],
            # Input Weights
            [[ 0.09900247, 0.19839653, 0.29785764, 0.39739191, 0.49700232],
             [ 0.59629092, 0.69403786, 0.79203411, 0.89030237, 0.98885379]],
            # Middle Weights
            [[ 0.09490249, 0.10488719, 0.12074013, 0.1428774 ],
             [ 0.29677354, 0.30507726, 0.31949676, 0.3404652 ],
             [ 0.49857336, 0.50526254, 0.51830509, 0.53815062],
             [ 0.70029406, 0.70544225, 0.71717037, 0.73594383],
             [ 0.90192903, 0.90561554, 0.91609668, 0.93385292]],
            # Output Weights
            [[-0.74447522, -0.71016859, 0.31575293],
             [-0.50885177, -0.47444784, 0.56676582],
             [-0.27333719, -0.23912033, 0.8178167 ],
             [-0.03767547, -0.00389039, 1.06888608]],
            # Results
            [[np.array([0.8344837 , 0.87072018, 0.89997433])],
             [np.array([0.77970193, 0.83263138, 0.90159627])],
             [np.array([0.70218502, 0.7773823 , 0.90307765])],
             [np.array([0.60279149, 0.69958079, 0.90453143])],
             [np.array([0.4967927 , 0.60030321, 0.90610082])],
             [np.array([0.4056202 , 0.49472391, 0.90786617])],
             [np.array([0.33763025, 0.40397637, 0.90977675])],
             [np.array([0.28892812, 0.33633532, 0.9117193 ])],
             [np.array([0.25348771, 0.28791896, 0.9136125 ])],
             [np.array([0.22686074, 0.25270212, 0.91542149])]]
        ),
        (
            Loss.SSE,
            Loss.SSE.name,
            # output_layer output values
            [np.array([0.12306101, 0.12855051, 0.92795179])],
            # objective_mechanism.output_port[<LOSS>] value
            [np.array(0.03686019)],
            # Input Weights
            [[0.09944189, 0.19971589, 0.29997209, 0.40020673, 0.50041673],
             [0.5979248, 0.69894361, 0.79989623, 0.90076867, 1.0015495]],
            # Middle Weights
            [[0.11871093, 0.12080358, 0.12913871, 0.14437706],
             [0.32158068, 0.32166374, 0.32825218, 0.34203389],
             [0.52434054, 0.52249285, 0.52740295, 0.53978486],
             [0.72697833, 0.72328725, 0.72659469, 0.73763981],
             [0.92948392, 0.92404372, 0.92583026, 0.93560663]],
            # Output Weights
            [[-0.93832915, -0.92583809, 0.36458405],
             [-0.70446298, -0.69176289, 0.61576631],
             [-0.47104248, -0.45856457, 0.86712447],
             [-0.23778995, -0.22590794, 1.11863746]],
            # Results
            [[np.array([0.8344837, 0.87072018, 0.89997433])],
             [np.array([0.71351724, 0.78641358, 0.90315634])],
             [np.array([0.50994992, 0.62475304, 0.90595494])],
             [np.array([0.32856147, 0.41172748, 0.90933295])],
             [np.array([0.24083869, 0.2789737 , 0.91321678])],
             [np.array([0.19538549, 0.21621273, 0.91684295])],
             [np.array([0.16740723, 0.1806998 , 0.92008144])],
             [np.array([0.14819045, 0.15753784, 0.92297786])],
             [np.array([0.13402466, 0.14102997, 0.92558631])],
             [np.array([0.12306101, 0.12855051, 0.92795179])]]
        ),
        (
            Loss.MSE,
            Loss.MSE.name,
            # output_layer output values
            [np.array([0.34065762, 0.40283722, 0.90991679])],
            # objective_mechanism.output_port[<LOSS>] value
            np.array([0.09548014]),
            # Input Weights
            [[0.09878461, 0.19766035, 0.29665234, 0.39577252, 0.49502758],
             [0.59548084, 0.69130054, 0.78755247, 0.88428106, 0.98151113]],
            # Middle Weights
            [[0.07706183, 0.09444972, 0.11723154, 0.14557542],
             [0.27818676, 0.29420326, 0.3158414, 0.34327603],
             [0.4792692, 0.49396883, 0.51450859, 0.54106987],
             [0.68030443, 0.69374747, 0.71323898, 0.73896663],
             [0.88128847, 0.89353987, 0.91203717, 0.93697403]],
            # Output Weights
            [[-0.59467351, -0.52912455, 0.29597305],
             [-0.35770705, -0.29192171, 0.54683712],
             [-0.12052892, -0.05468307, 0.79769116],
             [ 0.11707288, 0.18282992, 1.04852107]],
            # Results
            [[np.array([0.8344837, 0.87072018, 0.89997433])],
             [np.array([0.79924855, 0.84620706, 0.90106255])],
             [np.array([0.75417448, 0.81457342, 0.90208226])],
             [np.array([0.69827147, 0.77394099, 0.90306295])],
             [np.array([0.63285507, 0.72284124, 0.90404476])],
             [np.array([0.5625646 , 0.66140581, 0.90507175])],
             [np.array([0.49415513, 0.59273088, 0.90617688])],
             [np.array([0.4332465 , 0.52285839, 0.90736771])],
             [np.array([0.38219876, 0.45825994, 0.90862524])],
             [np.array([0.34065762, 0.40283722, 0.90991679])]]
        ),
    ]
    # Indices into expected_quantities
    @pytest.mark.parametrize("expected_quantities", expected_quantities,
                             # Rename L0 for test output as keyword actually = 'difference'
                             ids=['L0' if x[0] == Loss.L0 else x[0].name for x in expected_quantities])
    def test_multilayer_truth(self, expected_quantities):

        LOSS_FUNCTION = 0
        LOSS = 1
        OUTPUT_LAYER_VAL = 2
        OBJECTIVE_MECH_VAL = 3
        INPUT_WEIGHTS = 4
        MIDDLE_WEIGHTS = 5
        OUTPUT_WEIGHTS = 6
        RESULTS = 7

        input_layer = pnl.TransferMechanism(name='input_layer',
                                            function=pnl.Logistic,
                                            size=2)

        hidden_layer_1 = pnl.TransferMechanism(name='hidden_layer_1',
                                               function=pnl.Logistic,
                                               size=5)

        hidden_layer_2 = pnl.TransferMechanism(name='hidden_layer_2',
                                               function=pnl.Logistic,
                                               size=4)

        output_layer = pnl.TransferMechanism(name='output_layer',
                                             function=pnl.Logistic,
                                             size=3)

        input_weights_matrix = (np.arange(2 * 5).reshape((2, 5)) + 1) / (2 * 5)
        middle_weights_matrix = (np.arange(5 * 4).reshape((5, 4)) + 1) / (5 * 4)
        output_weights_matrix = (np.arange(4 * 3).reshape((4, 3)) + 1) / (4 * 3)

        # This projection will be used by the process below by referencing it in the process' pathway;
        #    note: sender and receiver args don't need to be specified
        input_weights = pnl.MappingProjection(
            name='Input Weights',
            matrix=input_weights_matrix,
        )

        # This projection will be used by the process below by assigning its sender and receiver args
        #    to mechanismss in the pathway
        middle_weights = pnl.MappingProjection(
            name='Middle Weights',
            sender=hidden_layer_1,
            receiver=hidden_layer_2,
            matrix=middle_weights_matrix,
        )

        # Commented lines in this projection illustrate variety of ways in which matrix and learning signals can be specified
        output_weights = pnl.MappingProjection(
            name='Output Weights',
            sender=hidden_layer_2,
            receiver=output_layer,
            matrix=output_weights_matrix,
        )

        comp = pnl.Composition(name='multilayer')

        p = [input_layer, input_weights, hidden_layer_1, middle_weights, hidden_layer_2, output_weights, output_layer]
        backprop_pathway = comp.add_backpropagation_learning_pathway(
            pathway=p,
            loss_spec=expected_quantities[LOSS_FUNCTION],
            learning_rate=1.
        )

        input_dictionary = {backprop_pathway.target: [[0., 0., 1.]],
                            input_layer: [[-1., 30.]]}

        # comp.show_graph(show_learning=True)

        comp.learn(inputs=input_dictionary,
                 num_trials=10)

        objective_output_layer = comp.nodes[5]

        expected_output = [
            (output_layer.get_output_values(comp), expected_quantities[OUTPUT_LAYER_VAL]),
            (objective_output_layer.output_ports[LOSS].parameters.value.get(comp),
             expected_quantities[OBJECTIVE_MECH_VAL]),
            (input_weights.get_mod_matrix(comp), expected_quantities[INPUT_WEIGHTS]),
            (middle_weights.get_mod_matrix(comp), expected_quantities[MIDDLE_WEIGHTS]),
            (output_weights.get_mod_matrix(comp), expected_quantities[OUTPUT_WEIGHTS]),
            (comp.parameters.results.get(comp), expected_quantities[RESULTS])]

        for i in range(len(expected_output)):
            val, expected = expected_output[i]
            # setting absolute tolerance to be in accordance with reference_output precision
            # if you do not specify, assert_allcose will use a relative tolerance of 1e-07,
            # which WILL FAIL unless you gather higher precision values to use as reference
            np.testing.assert_allclose(val, expected, atol=1e-08, err_msg='Failed on expected_output[{0}]'.format(i))

    @pytest.mark.pytorch
    @pytest.mark.composition
    @pytest.mark.parametrize('learning_rate', [10])
    def test_xor_training_identicalness_standard_composition_vs_PyTorch_and_LLVM(self, learning_rate, autodiff_mode):
        """Test equality of results for running 3-layered xor network using System, Composition and Autodiff"""

        if pytest.helpers.llvm_current_fp_precision() == 'fp32' and autodiff_mode != pnl.ExecutionMode.PyTorch:
            pytest.skip("Comparison to Python works only when using the same fp precision!")

        num_epochs=2

        xor_inputs = np.array([[0, 0], [0, 1], [1, 0], [1, 1]])

        xor_targets = np.array([[0], [1], [1], [0]])

        in_to_hidden_matrix = np.random.rand(2, 10)
        hidden_to_out_matrix = np.random.rand(10, 1)

        # SET UP MODELS --------------------------------------------------------------------------------

       # STANDARD Composition (used in all comparisons)

        input_comp = pnl.TransferMechanism(name='input_comp',
                                   default_variable=np.zeros(2))

        hidden_comp = pnl.TransferMechanism(name='hidden_comp',
                                    default_variable=np.zeros(10),
                                    function=pnl.Logistic())

        output_comp = pnl.TransferMechanism(name='output_comp',
                                    default_variable=np.zeros(1),
                                    function=pnl.Logistic())

        in_to_hidden_comp = pnl.MappingProjection(name='in_to_hidden_comp',
                                    matrix=in_to_hidden_matrix.copy(),
                                    sender=input_comp,
                                    receiver=hidden_comp)

        hidden_to_out_comp = pnl.MappingProjection(name='hidden_to_out_comp',
                                    matrix=hidden_to_out_matrix.copy(),
                                    sender=hidden_comp,
                                    receiver=output_comp)

        xor_comp = pnl.Composition()

        backprop_pathway = xor_comp.add_backpropagation_learning_pathway([input_comp,
                                                                          in_to_hidden_comp,
                                                                          hidden_comp,
                                                                          hidden_to_out_comp,
                                                                          output_comp],
                                                                         learning_rate=learning_rate)
        target_mech = backprop_pathway.target
        inputs_dict = {"inputs": {input_comp:xor_inputs},
                       "targets": {output_comp:xor_targets},
                       "epochs": num_epochs}
        # Don't use autodiff_mode from above,
        # this is the true/Python result
        result_comp = xor_comp.learn(inputs=inputs_dict)

<<<<<<< HEAD
        # AutodiffComposition using LLVM
        if 'LLVM' in models:

            input_LLVM = pnl.TransferMechanism(name='input',
                                       default_variable=np.zeros(2))

            hidden_LLVM = pnl.TransferMechanism(name='hidden',
                                        default_variable=np.zeros(10),
                                        function=pnl.Logistic())

            output_LLVM = pnl.TransferMechanism(name='output',
                                        default_variable=np.zeros(1),
                                        function=pnl.Logistic())

            in_to_hidden_LLVM = pnl.MappingProjection(name='in_to_hidden',
                                        matrix=in_to_hidden_matrix.copy(),
                                        sender=input_LLVM,
                                        receiver=hidden_LLVM)

            hidden_to_out_LLVM = pnl.MappingProjection(name='hidden_to_out',
                                        matrix=hidden_to_out_matrix.copy(),
                                        sender=hidden_LLVM,
                                        receiver=output_LLVM)

            xor_LLVM = pnl.AutodiffComposition(learning_rate=10,
                                               optimizer_type='sgd')

            xor_LLVM.add_node(input_LLVM)
            xor_LLVM.add_node(hidden_LLVM)
            xor_LLVM.add_node(output_LLVM)

            xor_LLVM.add_projection(sender=input_LLVM, projection=in_to_hidden_LLVM, receiver=hidden_LLVM)
            xor_LLVM.add_projection(sender=hidden_LLVM, projection=hidden_to_out_LLVM, receiver=output_LLVM)
            xor_LLVM.infer_backpropagation_learning_pathways()

            inputs_dict = {"inputs": {input_LLVM:xor_inputs},
                           "targets": {output_LLVM:xor_targets},
                           "epochs": num_epochs}
            result_LLVM = xor_LLVM.learn(inputs=inputs_dict, execution_mode=pnlvm.ExecutionMode.LLVMRun)

            np.testing.assert_allclose(in_to_hidden_LLVM.parameters.matrix.get(xor_LLVM),
                               in_to_hidden_comp.get_mod_matrix(xor_comp))
            np.testing.assert_allclose(hidden_to_out_LLVM.parameters.matrix.get(xor_LLVM),
                               hidden_to_out_comp.get_mod_matrix(xor_comp))
            np.testing.assert_allclose(result_comp, result_LLVM)

        # AutodiffComposition using PyTorch
        elif 'PYTORCH' in models:

            input_PYTORCH = pnl.TransferMechanism(name='input',
                                       default_variable=np.zeros(2))
=======
        # Build equivalent Autodiff composition
        input_autodiff = pnl.TransferMechanism(name='input',
                                   default_variable=np.zeros(2))
>>>>>>> e96bbc84

        hidden_autodiff = pnl.TransferMechanism(name='hidden',
                                    default_variable=np.zeros(10),
                                    function=pnl.Logistic())

        output_autodiff = pnl.TransferMechanism(name='output',
                                    default_variable=np.zeros(1),
                                    function=pnl.Logistic())

        in_to_hidden_autodiff = pnl.MappingProjection(name='in_to_hidden',
                                    matrix=in_to_hidden_matrix.copy(),
                                    sender=input_autodiff,
                                    receiver=hidden_autodiff)

        hidden_to_out_autodiff = pnl.MappingProjection(name='hidden_to_out',
                                    matrix=hidden_to_out_matrix.copy(),
                                    sender=hidden_autodiff,
                                    receiver=output_autodiff)

        xor_autodiff = pnl.AutodiffComposition(learning_rate=learning_rate, optimizer_type='sgd')

        xor_autodiff.add_node(input_autodiff)
        xor_autodiff.add_node(hidden_autodiff)
        xor_autodiff.add_node(output_autodiff)

        xor_autodiff.add_projection(sender=input_autodiff, projection=in_to_hidden_autodiff, receiver=hidden_autodiff)
        xor_autodiff.add_projection(sender=hidden_autodiff, projection=hidden_to_out_autodiff, receiver=output_autodiff)
        xor_autodiff.infer_backpropagation_learning_pathways()

        inputs_dict = {"inputs": {input_autodiff:xor_inputs},
                       "targets": {output_autodiff:xor_targets},
                       "epochs": num_epochs}
        # Do use autodiff_mode here. This is the tested result
        result_autodiff = xor_autodiff.learn(inputs=inputs_dict, execution_mode=autodiff_mode)

<<<<<<< HEAD
            np.testing.assert_allclose(in_to_hidden_PYTORCH.parameters.matrix.get(xor_PYTORCH),
                               in_to_hidden_comp.get_mod_matrix(xor_comp))
            np.testing.assert_allclose(hidden_to_out_PYTORCH.parameters.matrix.get(xor_PYTORCH),
                               hidden_to_out_comp.get_mod_matrix(xor_comp))
            np.testing.assert_allclose(result_comp, result_PYTORCH)
=======
        np.testing.assert_allclose(in_to_hidden_autodiff.parameters.matrix.get(xor_autodiff),
                           in_to_hidden_comp.get_mod_matrix(xor_comp))
        np.testing.assert_allclose(hidden_to_out_autodiff.parameters.matrix.get(xor_autodiff),
                           hidden_to_out_comp.get_mod_matrix(xor_comp))
        np.testing.assert_allclose(result_comp, result_autodiff)
>>>>>>> e96bbc84


    @pytest.mark.parametrize('configuration', [
        'Y UP',
        'BRANCH UP',
        'EXTEND UP',
        'EXTEND DOWN BRANCH UP',
        'CROSS',
        'Y UP AND DOWN',
        'BRANCH DOWN',
        'EXTEND DOWN',
        'BOW',
        'COMPLEX',
        'JOIN BY TERMINAL'
    ])
    def test_backprop_with_various_intersecting_pathway_configurations(self, configuration, show_graph=False):
        '''Test add_backpropgation using various configuration of intersecting pathways

        References in description are to attachment point of added pathway (always A)
        Branches created/added left to right

        '''

        if 'Y UP' == configuration:
            # 1) First mech is already an origin (Y UP)
            #
            #    E            C
            #     \         /
            #      D       B
            #       \     /
            #        A + A
            #
            A = pnl.ProcessingMechanism(name='A')
            B = pnl.ProcessingMechanism(name='B')
            C = pnl.ProcessingMechanism(name='C')
            D = pnl.ProcessingMechanism(name='D')
            E = pnl.ProcessingMechanism(name='E')
            comp = pnl.Composition(name=configuration)
            comp.add_backpropagation_learning_pathway(pathway=[A,D,E])
            comp.add_backpropagation_learning_pathway(pathway=[A,B,C])
            if show_graph is True:
                comp.show_graph(show_learning=True)
            assert all(n in comp.get_nodes_by_role(pnl.NodeRole.INPUT) for n in {A})
            assert all(n in comp.get_nodes_by_role(pnl.NodeRole.OUTPUT) for n in {E,C})
            print(f'Completed configuration: {configuration}')

        if 'BRANCH UP' == configuration:
            # 2) First mech is intermediate (BRANCH UP)
            #
            #            C
            #             \
            #         E   B
            #       /      \
            #      B   +    A
            #     /
            #    D
            #
            A = pnl.ProcessingMechanism(name='A')
            B = pnl.ProcessingMechanism(name='B')
            C = pnl.ProcessingMechanism(name='C')
            D = pnl.ProcessingMechanism(name='D')
            E = pnl.ProcessingMechanism(name='E')
            comp = pnl.Composition(name=configuration)
            comp.add_backpropagation_learning_pathway(pathway=[D,B,E])
            comp.add_backpropagation_learning_pathway(pathway=[A,B,C])
            if show_graph is True:
                comp.show_graph(show_learning=True)
            assert all(n in comp.get_nodes_by_role(pnl.NodeRole.INPUT) for n in {A,D})
            assert all(n in comp.get_nodes_by_role(pnl.NodeRole.OUTPUT) for n in {C})
            print(f'Completed configuration: {configuration}')

        if 'EXTEND UP' == configuration:
            # 3) First mech is already a terminal (EXTEND UP)
            #
            #                  C
            #                /
            #               B
            #              /
            #         A + A
            #       /
            #      E
            #     /
            #    D
            #
            A = pnl.ProcessingMechanism(name='A')
            B = pnl.ProcessingMechanism(name='B')
            C = pnl.ProcessingMechanism(name='C')
            D = pnl.ProcessingMechanism(name='D')
            E = pnl.ProcessingMechanism(name='E')
            comp = pnl.Composition(name=configuration)
            comp.add_backpropagation_learning_pathway(pathway=[D,E,A])
            comp.add_backpropagation_learning_pathway(pathway=[A,B,C])
            if show_graph is True:
                comp.show_graph(show_learning=True)
            assert all(n in comp.get_nodes_by_role(pnl.NodeRole.INPUT) for n in {D})
            assert all(n in comp.get_nodes_by_role(pnl.NodeRole.OUTPUT) for n in {C})
            print(f'Completed configuration: {configuration}')

        if 'EXTEND DOWN BRANCH UP' == configuration:
            # 4) Intermediate mech is already an origin (EXTEND DOWN BRANCH UP)
            #
            #    D       C
            #     \     /
            #      A + A
            #         /
            #        B
            #
            A = pnl.ProcessingMechanism(name='A')
            B = pnl.ProcessingMechanism(name='B')
            C = pnl.ProcessingMechanism(name='C')
            D = pnl.ProcessingMechanism(name='D')
            E = pnl.ProcessingMechanism(name='E')
            comp = pnl.Composition(name=configuration)
            comp.add_backpropagation_learning_pathway(pathway=[A,D])
            comp.add_backpropagation_learning_pathway(pathway=[B,A,C])
            if show_graph is True:
                comp.show_graph(show_learning=True)
            assert all(n in comp.get_nodes_by_role(pnl.NodeRole.INPUT) for n in {B})
            assert all(n in comp.get_nodes_by_role(pnl.NodeRole.OUTPUT) for n in {D, C})
            print(f'Completed configuration: {configuration}')

        if 'CROSS' == configuration:
            # 5) Intermediate mech is already an intermediate (CROSS)
            #
            #    E       C
            #     \     /
            #      A + A
            #     /     \
            #    D       B
            #
            A = pnl.ProcessingMechanism(name='A')
            B = pnl.ProcessingMechanism(name='B')
            C = pnl.ProcessingMechanism(name='C')
            D = pnl.ProcessingMechanism(name='D')
            E = pnl.ProcessingMechanism(name='E')
            comp = pnl.Composition(name=configuration)
            comp.add_backpropagation_learning_pathway(pathway=[D,A,E])
            comp.add_backpropagation_learning_pathway(pathway=[B,A,C])
            if show_graph is True:
                comp.show_graph(show_learning=True)
            assert all(n in comp.get_nodes_by_role(pnl.NodeRole.INPUT) for n in {D,B})
            assert all(n in comp.get_nodes_by_role(pnl.NodeRole.OUTPUT) for n in {E,C})
            print(f'Completed configuration: {configuration}')

        if 'Y UP AND DOWN' == configuration:
            # 6) Intermediate mech is already a terminal (Y UP AND DOWN)
            #
            #          C
            #          \
            #      A + A
            #     /     \
            #    D      B
            #
            A = pnl.ProcessingMechanism(name='A')
            B = pnl.ProcessingMechanism(name='B')
            C = pnl.ProcessingMechanism(name='C')
            D = pnl.ProcessingMechanism(name='D')
            E = pnl.ProcessingMechanism(name='E')
            comp = pnl.Composition(name=configuration)
            comp.add_backpropagation_learning_pathway(pathway=[D,A])
            comp.add_backpropagation_learning_pathway(pathway=[B,A,C])
            if show_graph is True:
                comp.show_graph(show_learning=True)
            assert all(n in comp.get_nodes_by_role(pnl.NodeRole.INPUT) for n in {D,B})
            assert all(n in comp.get_nodes_by_role(pnl.NodeRole.OUTPUT) for n in {C})
            print(f'Completed configuration: {configuration}')

        if 'BRANCH DOWN' == configuration:
            # 7) Last mech is already an intermediate (BRANCH DOWN)
            #
            #    D
            #     \
            #      A + A
            #     /     \
            #    C       B
            #
            A = pnl.ProcessingMechanism(name='A')
            B = pnl.ProcessingMechanism(name='B')
            C = pnl.ProcessingMechanism(name='C')
            D = pnl.ProcessingMechanism(name='D')
            E = pnl.ProcessingMechanism(name='E')
            comp = pnl.Composition(name=configuration)
            comp.add_backpropagation_learning_pathway(pathway=[C,A,D])
            comp.add_backpropagation_learning_pathway(pathway=[B,A])
            if show_graph is True:
                comp.show_graph(show_learning=True)
            assert all(n in comp.get_nodes_by_role(pnl.NodeRole.INPUT) for n in {C,B})
            assert all(n in comp.get_nodes_by_role(pnl.NodeRole.OUTPUT) for n in {D})
            print(f'Completed configuration: {configuration}')

        if 'EXTEND DOWN' == configuration:
            # 8) Last mech is already a terminal (EXTEND DOWN)
            #
            #        A + A
            #       /     \
            #      E       B
            #     /         \
            #    D           C
            #
            A = pnl.ProcessingMechanism(name='A')
            B = pnl.ProcessingMechanism(name='B')
            C = pnl.ProcessingMechanism(name='C')
            D = pnl.ProcessingMechanism(name='D')
            E = pnl.ProcessingMechanism(name='E')
            comp = pnl.Composition(name=configuration)
            comp.add_backpropagation_learning_pathway(pathway=[D,E,A])
            comp.add_backpropagation_learning_pathway(pathway=[C,B,A])
            if show_graph is True:
                comp.show_graph(show_learning=True)
            assert all(n in comp.get_nodes_by_role(pnl.NodeRole.INPUT) for n in {D,C})
            assert all(n in comp.get_nodes_by_role(pnl.NodeRole.OUTPUT) for n in {A})
            print(f'Completed configuration: {configuration}')

        if 'BOW' == configuration:
            # 9) Bow
            #
            #            F
            #           /
            #      C + C
            #     /     \
            #    B       D
            #     \     /
            #      A + A
            #     /
            #    E
            #
            A = pnl.ProcessingMechanism(name='A')
            B = pnl.ProcessingMechanism(name='B')
            C = pnl.ProcessingMechanism(name='C')
            D = pnl.ProcessingMechanism(name='D')
            E = pnl.ProcessingMechanism(name='E')
            F = pnl.ProcessingMechanism(name='F')
            comp = pnl.Composition(name=configuration)
            comp.add_backpropagation_learning_pathway(pathway=[E,A,B,C])
            comp.add_backpropagation_learning_pathway(pathway=[A,D,C,F])
            if show_graph is True:
                comp.show_graph(show_learning=True)
            assert all(n in comp.get_nodes_by_role(pnl.NodeRole.INPUT) for n in {E})
            assert all(n in comp.get_nodes_by_role(pnl.NodeRole.OUTPUT) for n in {F})
            print(f'Completed configuration: {configuration}')

        if 'COMPLEX' == configuration:
            # 10) Complex
            #
            #          C        I
            #          \         \
            #      A + A      F   G
            #     /     \    /     \
            #    D      B + B   +  D
            #              /        \
            #             E         H
            #
            A = pnl.ProcessingMechanism(name='A')
            B = pnl.ProcessingMechanism(name='B')
            C = pnl.ProcessingMechanism(name='C')
            D = pnl.ProcessingMechanism(name='D')
            E = pnl.ProcessingMechanism(name='E')
            F = pnl.ProcessingMechanism(name='F')
            G = pnl.ProcessingMechanism(name='G')
            H = pnl.ProcessingMechanism(name='H')
            I = pnl.ProcessingMechanism(name='I')
            comp = pnl.Composition(name=configuration)
            comp.add_backpropagation_learning_pathway(pathway=[D,A])
            comp.add_backpropagation_learning_pathway(pathway=[B,A,C])
            comp.add_backpropagation_learning_pathway(pathway=[E,B,F])
            comp.add_backpropagation_learning_pathway(pathway=[H,D,G,I])
            if show_graph is True:
                comp.show_graph(show_learning=True)
            assert all(n in comp.get_nodes_by_role(pnl.NodeRole.INPUT) for n in {E,H})
            assert all(n in comp.get_nodes_by_role(pnl.NodeRole.OUTPUT) for n in {C,I})
            print(f'Completed configuration: {configuration}')

        if 'JOIN BY TERMINAL' == configuration:
            # 8) Last mech is already a terminal (EXTEND DOWN)
            #
            #        A     F   A
            #       /     /     \
            #      E  +  B   +   B
            #     /       \
            #    D         C
            #
            A = pnl.ProcessingMechanism(name='A')
            B = pnl.ProcessingMechanism(name='B')
            C = pnl.ProcessingMechanism(name='C')
            D = pnl.ProcessingMechanism(name='D')
            E = pnl.ProcessingMechanism(name='E')
            F = pnl.ProcessingMechanism(name='F')
            comp = pnl.Composition(name=configuration)
            comp.add_backpropagation_learning_pathway(pathway=[D,E,A])
            comp.add_backpropagation_learning_pathway(pathway=[C,B,F])
            comp.add_backpropagation_learning_pathway(pathway=[B,A])
            if show_graph is True:
                comp.show_graph(show_learning=True)
            assert all(n in comp.get_nodes_by_role(pnl.NodeRole.INPUT) for n in {D,C})
            assert all(n in comp.get_nodes_by_role(pnl.NodeRole.OUTPUT) for n in {A,F})
            print(f'Completed configuration: {configuration}')


    @pytest.mark.parametrize('order', [
        # 'color_full',
        # 'word_partial',
        # 'word_full',
        'full_overlap'
    ])
    def test_stroop_model_learning(self, order):
        """Test backpropagation learning for simple convergent/overlapping pathways"""

        # CONSTRUCT MODEL ---------------------------------------------------------------------------

        num_trials = 2

        color_to_hidden_wts = np.arange(4).reshape((2, 2))
        word_to_hidden_wts = np.arange(4).reshape((2, 2))
        hidden_to_response_wts = np.arange(4).reshape((2, 2))

        color_comp = pnl.TransferMechanism(size=2, name='Color')
        word_comp = pnl.TransferMechanism(size=2, name='Word')
        hidden_comp = pnl.TransferMechanism(size=2, function=pnl.Logistic(), name='Hidden')
        response_comp = pnl.TransferMechanism(size=2, function=pnl.Logistic(), name='Response')

        if order == 'color_full':
            color_pathway = [color_comp,
                             color_to_hidden_wts.copy(),
                             hidden_comp,
                             hidden_to_response_wts.copy(),
                             response_comp]
            word_pathway = [word_comp,
                            word_to_hidden_wts.copy(),
                            hidden_comp]
        elif order == 'word_full':
            color_pathway = [color_comp,
                             color_to_hidden_wts.copy(),
                             hidden_comp]
            word_pathway = [word_comp,
                            word_to_hidden_wts.copy(),
                            hidden_comp,
                            hidden_to_response_wts.copy(),
                            response_comp]
        elif order == 'word_partial':
            color_pathway = [color_comp,
                             color_to_hidden_wts.copy(),
                             hidden_comp,
                             hidden_to_response_wts.copy(),
                             response_comp]
            word_pathway = [word_comp,
                            word_to_hidden_wts.copy(),
                            hidden_comp,
                            # FIX: CROSSED_PATHWAYS 7/28/19 [JDC]: THE FOLLOWING LINES CRASHES:
                            # response_comp
                            ]
        elif order == 'full_overlap':
            color_pathway = [color_comp,
                             color_to_hidden_wts.copy(),
                             hidden_comp,
                             hidden_to_response_wts.copy(),
                             response_comp]
            word_pathway = [word_comp,
                            word_to_hidden_wts.copy(),
                            hidden_comp,
                            hidden_to_response_wts.copy(),
                            response_comp
                            ]
        else:
            assert False, 'Bad order specified for test_stroop_model_learning'

        comp = pnl.Composition(name='Stroop Model - Composition')
        comp.add_backpropagation_learning_pathway(pathway=color_pathway,
                                          learning_rate=1)
        comp.add_backpropagation_learning_pathway(pathway=word_pathway,
                                          learning_rate=1)

        # RUN MODEL ---------------------------------------------------------------------------

        # print('\nEXECUTING COMPOSITION-----------------------\n')
        target = comp.get_nodes_by_role(pnl.NodeRole.TARGET)[0]
        comp.learn(inputs={color_comp: [[1, 1]],
                           word_comp: [[-2, -2]],
                           target: [[1, 1]]},
                   num_trials=num_trials)
        results_comp = comp.learning_results
        # print('\nCOMPOSITION RESULTS')
        # print(f'Results: {comp.results}')
        # print(f'color_to_hidden_comp: {comp.projections[0].get_mod_matrix(comp)}')
        # print(f'word_to_hidden_comp: {comp.projections[15].get_mod_matrix(comp)}')

        # VALIDATE RESULTS ---------------------------------------------------------------------------
        # Note:  numbers based on test of System in tests/learning/test_stroop

        composition_and_expected_outputs = [
            (color_comp.output_ports[0].parameters.value.get(comp), np.array([1., 1.])),
            (word_comp.output_ports[0].parameters.value.get(comp), np.array([-2., -2.])),
            (hidden_comp.output_ports[0].parameters.value.get(comp), np.array([0.13227553, 0.01990677])),
            (response_comp.output_ports[0].parameters.value.get(comp), np.array([0.51044657, 0.5483048])),
            (comp.nodes['Comparator'].output_ports[0].parameters.value.get(comp), np.array([0.48955343, 0.4516952])),
            (comp.nodes['Comparator'].output_ports[pnl.Loss.MSE.name].parameters.value.get(comp), np.array(
                    0.22184555903789838)),
            (comp.projections['MappingProjection from Color[RESULT] to Hidden[InputPort-0]'].get_mod_matrix(comp),
             np.array([
                 [ 0.02512045, 1.02167245],
                 [ 2.02512045, 3.02167245],
             ])),
            (comp.projections['MappingProjection from Word[RESULT] to Hidden[InputPort-0]'].get_mod_matrix(comp),
             np.array([
                 [-0.05024091, 0.9566551 ],
                 [ 1.94975909, 2.9566551 ],
             ])),
            (comp.projections['MappingProjection from Hidden[RESULT] to Response[InputPort-0]'].get_mod_matrix(comp),
             np.array([
                 [ 0.03080958, 1.02830959],
                 [ 2.00464242, 3.00426575],
             ])),
            ([results_comp[-1][0]], [np.array([0.51044657, 0.5483048])]),
        ]

        for i in range(len(composition_and_expected_outputs)):
            val, expected = composition_and_expected_outputs[i]
            # setting absolute tolerance to be in accordance with reference_output precision
            # if you do not specify, assert_allcose will use a relative tolerance of 1e-07,
            # which WILL FAIL unless you gather higher precision values to use as reference
            np.testing.assert_allclose(val, expected, atol=1e-08, err_msg='Failed on expected_output[{0}]'.format(i))

    def test_pytorch_equivalence_with_learning_enabled_composition(self):
        iSs = np.array(
            [np.array([0.47360805, 0.8009108, 0.5204775, 0.53737324, 0.7586156,
                    0.1059076, 0.9025985, 0.44994998, 0.61306345, 0.75068617,
                    0.60783064, 0.32504722, 0.58185035, 0.4143686, 0.4746975]),
             np.array([0.33739617, 0.6481719, 0.36824155, 0.53737324, 0.7586156,
                    0.1059076, 0.21655035, 0.13521817, 0.324141, 0.65314,
                    0.17090958, 0.35815218, 0.03842543, 0.63427407, 0.95894927]),
             np.array([0.33739617, 0.6481719, 0.36824155, 0.53737324, 0.7586156,
                    0.1059076, 0.9025985, 0.44994998, 0.61306345, 0.65314,
                    0.17090958, 0.35815218, 0.58185035, 0.4143686, 0.4746975]),
             np.array([0.95715517, 0.14035077, 0.87008727, 0.47360042, 0.18633235,
                    0.73691815, 0.14967486, 0.22232139, 0.38648897, 0.75068617,
                    0.60783064, 0.32504722, 0.6527903, 0.6350589, 0.9952996]),
             np.array([0.47360805, 0.8009108, 0.5204775, 0.47360042, 0.18633235,
                    0.73691815, 0.9025985, 0.44994998, 0.61306345, 0.9023486,
                    0.09928035, 0.96980906, 0.03842543, 0.63427407, 0.95894927]),
             np.array([0.33739617, 0.6481719, 0.36824155, 0.53737324, 0.7586156,
                    0.1059076, 0.9025985, 0.44994998, 0.61306345, 0.9023486,
                    0.09928035, 0.96980906, 0.03842543, 0.63427407, 0.95894927]),
             np.array([0.47360805, 0.8009108, 0.5204775, 0.47360042, 0.18633235,
                    0.73691815, 0.14967486, 0.22232139, 0.38648897, 0.65314,
                    0.17090958, 0.35815218, 0.58185035, 0.4143686, 0.4746975]),
             np.array([0.95715517, 0.14035077, 0.87008727, 0.47360042, 0.18633235,
                    0.73691815, 0.9025985, 0.44994998, 0.61306345, 0.75068617,
                    0.60783064, 0.32504722, 0.6527903, 0.6350589, 0.9952996]),
             np.array([0.47360805, 0.8009108, 0.5204775, 0.53737324, 0.7586156,
                    0.1059076, 0.21655035, 0.13521817, 0.324141, 0.75068617,
                    0.60783064, 0.32504722, 0.6527903, 0.6350589, 0.9952996]),
             np.array([0.33739617, 0.6481719, 0.36824155, 0.53737324, 0.7586156,
                    0.1059076, 0.14967486, 0.22232139, 0.38648897, 0.9023486,
                    0.09928035, 0.96980906, 0.03842543, 0.63427407, 0.95894927]),
             np.array([0.95715517, 0.14035077, 0.87008727, 0.47360042, 0.18633235,
                    0.73691815, 0.9025985, 0.44994998, 0.61306345, 0.9023486,
                    0.09928035, 0.96980906, 0.6527903, 0.6350589, 0.9952996]),
             np.array([0.33739617, 0.6481719, 0.36824155, 0.47360042, 0.18633235,
                    0.73691815, 0.14967486, 0.22232139, 0.38648897, 0.75068617,
                    0.60783064, 0.32504722, 0.03842543, 0.63427407, 0.95894927]),
             np.array([0.33739617, 0.6481719, 0.36824155, 0.53737324, 0.7586156,
                    0.1059076, 0.14967486, 0.22232139, 0.38648897, 0.65314,
                    0.17090958, 0.35815218, 0.03842543, 0.63427407, 0.95894927]),
             np.array([0.95715517, 0.14035077, 0.87008727, 0.47360042, 0.18633235,
                    0.73691815, 0.21655035, 0.13521817, 0.324141, 0.75068617,
                    0.60783064, 0.32504722, 0.6527903, 0.6350589, 0.9952996]),
             np.array([0.33739617, 0.6481719, 0.36824155, 0.47360042, 0.18633235,
                    0.73691815, 0.9025985, 0.44994998, 0.61306345, 0.9023486,
                    0.09928035, 0.96980906, 0.6527903, 0.6350589, 0.9952996])
             ],
        )

        cSs = np.array(
            [np.array(
                [0., 0., 0., 0., 0., 1., 0., 0., 0., 0., 0., 0., 0., 0., 0., 0., 0., 0., 0., 0., 0., 0., 0., 0., 0.]),
             np.array(
                 [0., 0., 0., 0., 0., 0., 0., 0., 0., 0., 1., 0., 0., 0., 0., 0., 0., 0., 0., 0., 0., 0., 0., 0., 0.]),
             np.array(
                 [0., 0., 0., 0., 0., 0., 0., 0., 0., 0., 0., 0., 0., 0., 0., 0., 0., 0., 0., 0., 0., 0., 1., 0., 0.]),
             np.array(
                 [0., 1., 0., 0., 0., 0., 0., 0., 0., 0., 0., 0., 0., 0., 0., 0., 0., 0., 0., 0., 0., 0., 0., 0., 0.]),
             np.array(
                 [0., 0., 0., 0., 0., 0., 0., 0., 1., 0., 0., 0., 0., 0., 0., 0., 0., 0., 0., 0., 0., 0., 0., 0., 0.]),
             np.array(
                 [0., 0., 0., 0., 0., 0., 0., 0., 0., 0., 0., 0., 0., 0., 0., 0., 0., 0., 0., 0., 0., 0., 0., 0., 1.]),
             np.array(
                 [0., 0., 0., 0., 0., 0., 0., 0., 0., 0., 0., 0., 0., 0., 0., 0., 1., 0., 0., 0., 0., 0., 0., 0., 0.]),
             np.array(
                 [0., 0., 0., 0., 0., 0., 0., 0., 0., 0., 0., 0., 0., 0., 0., 0., 1., 0., 0., 0., 0., 0., 0., 0., 0.]),
             np.array(
                 [0., 0., 0., 0., 0., 0., 0., 0., 0., 0., 0., 0., 0., 1., 0., 0., 0., 0., 0., 0., 0., 0., 0., 0., 0.]),
             np.array(
                 [0., 0., 0., 0., 1., 0., 0., 0., 0., 0., 0., 0., 0., 0., 0., 0., 0., 0., 0., 0., 0., 0., 0., 0., 0.]),
             np.array(
                 [0., 0., 0., 0., 0., 0., 0., 0., 0., 0., 0., 0., 0., 0., 0., 0., 0., 0., 0., 0., 0., 0., 1., 0., 0.]),
             np.array(
                 [0., 0., 0., 0., 0., 0., 0., 0., 0., 0., 0., 0., 0., 0., 0., 0., 0., 0., 0., 0., 0., 0., 1., 0., 0.]),
             np.array(
                 [0., 0., 0., 0., 0., 0., 0., 0., 0., 0., 0., 0., 0., 0., 0., 0., 0., 0., 0., 0., 0., 0., 0., 0., 1.]),
             np.array(
                 [0., 0., 0., 1., 0., 0., 0., 0., 0., 0., 0., 0., 0., 0., 0., 0., 0., 0., 0., 0., 0., 0., 0., 0., 0.]),
             np.array(
                 [0., 0., 0., 0., 0., 0., 0., 0., 0., 0., 0., 0., 0., 0., 0., 0., 0., 0., 0., 0., 0., 0., 0., 0., 1.])]
        )

        oSs = np.array(
            [np.array([0., 1., -0., 0., 0., 0., 0., 0., 0., 0., 0., 0., 0., 0., 0.]),
             np.array([1., 0., -0., 0., 0., 0., 0., 0., 0., 0., 0., 0., 0., 0., 0.]),
             np.array([0., 0., 0., 0., 0., 0., 0., 0., 1., 0., 0., 0., 0., 0., 0.]),
             np.array([0., 0., 0., 0., 1., 0., 0., 0., 0., 0., 0., 0., 0., 0., 0.]),
             np.array([0., 0., 0., 0., 0., 0., 0., 0., 0., -0., 0., 1., 0., 0., 0.]),
             np.array([0., 0., 0., 0., 0., 0., 0., 0., 0., 0., 0., 0., 1., -0., 0.]),
             np.array([0., 0., 0., 0., 1., -0., 0., 0., 0., 0., 0., 0., 0., 0., 0.]),
             np.array([0., 0., 0., 0., -0., 1., 0., 0., 0., 0., 0., 0., 0., 0., 0.]),
             np.array([0., 0., 0., 0., 0., 0., 0., 0., 0., 1., 0., -0., 0., 0., 0.]),
             np.array([0., 0., 0., 0., 0., 0., 0., 0., 0., 0., 0., 0., 1., -0., 0.]),
             np.array([0., 0., 0., 0., 0., 0., 0., 1., 0., 0., 0., 0., 0., 0., 0.]),
             np.array([0., 0., 0., 0., 0., 0., 1., -0., 0., 0., 0., 0., 0., 0., 0.]),
             np.array([0., 0., 0., 0., 0., 0., 0., 0., 0., 0., 0., 0., 1., -0., 0.]),
             np.array([0., 0., 0., 0., 0., 0., 0., 0., 0., 0., 1., 0., 0., 0., 0.]),
             np.array([0., 0., 0., 0., 0., 0., 0., 0., 0., 0., 0., 0., 0., 1., 0.])]
        )

        nf = 3
        nd = 5
        nh = 200

        D_i = nf * nd
        D_c = nd ** 2
        D_h = nh
        D_o = nf * nd

        wih = np.random.rand(D_i, D_h) * 0.02 - 0.01
        wch = np.random.rand(D_c, D_h) * 0.02 - 0.01
        wco = np.random.rand(D_c, D_o) * 0.02 - 0.01
        who = np.random.rand(D_h, D_o) * 0.02 - 0.01

        il = pnl.TransferMechanism(size=D_i, name='input')
        cl = pnl.TransferMechanism(size=D_c, name='control')
        hl = pnl.TransferMechanism(size=D_h, name='hidden',
                                   function=pnl.Logistic(bias=-2))
        ol = pnl.TransferMechanism(size=D_o, name='output',
                                   function=pnl.Logistic(bias=-2))
        pih = pnl.MappingProjection(matrix=wih)
        pch = pnl.MappingProjection(matrix=wch)
        pco = pnl.MappingProjection(matrix=wco)
        pho = pnl.MappingProjection(matrix=who)

        mnet = pnl.Composition()

        target_mech = mnet.add_backpropagation_learning_pathway(
            [il, pih, hl, pho, ol],
            learning_rate=100
        ).target

        mnet.add_backpropagation_learning_pathway(
            [cl, pch, hl, pho, ol],
            learning_rate=100
        )

        mnet.add_backpropagation_learning_pathway(
            [cl, pco, ol],
            learning_rate=100
        )

        mnet._analyze_graph()

        inputs = {
            il: iSs,
            cl: cSs,
            target_mech: oSs
        }

        mnet.learn(inputs=inputs)
        mnet.run(inputs=inputs)

        comparator = np.array([0.02288846, 0.11646781, 0.03473711, 0.0348004, 0.01679579,
                             0.04851733, 0.05857743, 0.04819957, 0.03004438, 0.05113508,
                             0.06849843, 0.0442623, 0.00967315, 0.06998125, 0.03482444,
                             0.05856816, 0.00724313, 0.03676571, 0.03668758, 0.01761947,
                             0.0516829, 0.06260267, 0.05160782, 0.03140498, 0.05462971,
                             0.07360401, 0.04687923, 0.00993319, 0.07662302, 0.03687142,
                             0.0056837, 0.03411045, 0.03615285, 0.03606166, 0.01774354,
                             0.04700402, 0.09696857, 0.06843472, 0.06108671, 0.0485631,
                             0.07194324, 0.04485926, 0.00526768, 0.07442083, 0.0364541,
                             0.02819926, 0.03804169, 0.04091214, 0.04091113, 0.04246229,
                             0.05583883, 0.06643675, 0.05630667, 0.01540373, 0.05948422,
                             0.07721549, 0.05081813, 0.01205326, 0.07998289, 0.04084186,
                             0.02859247, 0.03794089, 0.04111452, 0.04139213, 0.01222424,
                             0.05677404, 0.06736114, 0.05614553, 0.03573626, 0.05983103,
                             0.07867571, 0.09971621, 0.01203033, 0.08107789, 0.04110497,
                             0.02694072, 0.03592752, 0.03878366, 0.03895513, 0.01852774,
                             0.05097689, 0.05753834, 0.05090328, 0.03405996, 0.05293719,
                             0.07037981, 0.03474316, 0.02861534, 0.12504038, 0.0387827,
                             0.02467716, 0.03373265, 0.03676382, 0.03677551, 0.00758558,
                             0.089832, 0.06330426, 0.0514472, 0.03120581, 0.05535174,
                             0.07494839, 0.04169744, 0.00698747, 0.0771042, 0.03659954,
                             0.03008443, 0.0393799, 0.0423592, 0.04237004, 0.00965198,
                             0.09863199, 0.06813933, 0.05675321, 0.03668943, 0.0606036,
                             0.07898065, 0.04662618, 0.00954765, 0.08093391, 0.04218842,
                             0.02701085, 0.03660227, 0.04058368, 0.04012464, 0.02030738,
                             0.047633, 0.06693405, 0.055821, 0.03456592, 0.10166267,
                             0.07870758, 0.04935871, 0.01065449, 0.08012213, 0.04036544,
                             0.02576563, 0.03553382, 0.03920509, 0.03914452, 0.01907667,
                             0.05106766, 0.06555857, 0.05434728, 0.03335726, 0.05074808,
                             0.07715102, 0.04839309, 0.02494798, 0.08001304, 0.03921895,
                             0.00686952, 0.03941704, 0.04128484, 0.04117602, 0.02217508,
                             0.05152296, 0.10361618, 0.07488737, 0.0707186, 0.05289282,
                             0.07557573, 0.04978292, 0.00705783, 0.07787788, 0.04164007,
                             0.00574239, 0.03437231, 0.03641445, 0.03631848, 0.01795791,
                             0.04723996, 0.09732232, 0.06876138, 0.06156679, 0.04878423,
                             0.07214104, 0.04511085, 0.00535038, 0.07459818, 0.0367153,
                             0.02415251, 0.03298647, 0.03586635, 0.0360273, 0.01624523,
                             0.04829838, 0.05523439, 0.04821285, 0.03115052, 0.05034625,
                             0.06836408, 0.03264844, 0.0241706, 0.12190507, 0.03585727,
                             0.02897192, 0.03925683, 0.04250414, 0.04253885, 0.02175426,
                             0.05683923, 0.06547528, 0.05705267, 0.03742978, 0.05951711,
                             0.12675475, 0.05216411, 0.00181494, 0.08218002, 0.04234364,
                             0.02789848, 0.036924, 0.03976586, 0.03993866, 0.01932489,
                             0.05186586, 0.05829845, 0.05179337, 0.03504668, 0.05379566,
                             0.07103772, 0.03544133, 0.03019486, 0.12605846, 0.03976812])

        np.testing.assert_allclose(comparator, np.array(mnet.parameters.results.get(mnet)[-15:]).reshape(225), rtol=1e-5, atol=1e-8)


def validate_learning_mechs(comp):

    def get_learning_mech(name):
        return next(lm for lm in comp.get_nodes_by_role(pnl.NodeRole.LEARNING) if lm.name == name)

    REP_IN_to_REP_HIDDEN_LM = get_learning_mech('LearningMechanism for MappingProjection from REP_IN to REP_HIDDEN')
    REP_HIDDEN_to_REL_HIDDEN_LM = get_learning_mech('LearningMechanism for MappingProjection from REP_HIDDEN to REL_HIDDEN')
    REL_IN_to_REL_HIDDEN_LM = get_learning_mech('LearningMechanism for MappingProjection from REL_IN to REL_HIDDEN')
    REL_HIDDEN_to_REP_OUT_LM = get_learning_mech('LearningMechanism for MappingProjection from REL_HIDDEN to REP_OUT')
    REL_HIDDEN_to_PROP_OUT_LM = get_learning_mech('LearningMechanism for MappingProjection from REL_HIDDEN to PROP_OUT')
    REL_HIDDEN_to_QUAL_OUT_LM = get_learning_mech('LearningMechanism for MappingProjection from REL_HIDDEN to QUAL_OUT')
    REL_HIDDEN_to_ACT_OUT_LM = get_learning_mech('LearningMechanism for MappingProjection from REL_HIDDEN to ACT_OUT')

    # Validate error_signal Projections for REP_IN to REP_HIDDEN
    assert len(REP_IN_to_REP_HIDDEN_LM.input_ports) == 3
    assert REP_IN_to_REP_HIDDEN_LM.input_ports[pnl.ERROR_SIGNAL].path_afferents[0].sender.owner == \
           REP_HIDDEN_to_REL_HIDDEN_LM

    # Validate error_signal Projections to LearningMechanisms for REP_HIDDEN_to REL_HIDDEN Projections
    assert all(lm in [input_port.path_afferents[0].sender.owner for input_port in
                      REP_HIDDEN_to_REL_HIDDEN_LM.input_ports]
               for lm in {REL_HIDDEN_to_REP_OUT_LM, REL_HIDDEN_to_PROP_OUT_LM,
                          REL_HIDDEN_to_QUAL_OUT_LM, REL_HIDDEN_to_ACT_OUT_LM})

    # Validate error_signal Projections to LearningMechanisms for REL_IN to REL_HIDDEN Projections
    assert all(lm in [input_port.path_afferents[0].sender.owner for input_port in
                      REL_IN_to_REL_HIDDEN_LM.input_ports]
               for lm in {REL_HIDDEN_to_REP_OUT_LM, REL_HIDDEN_to_PROP_OUT_LM,
                          REL_HIDDEN_to_QUAL_OUT_LM, REL_HIDDEN_to_ACT_OUT_LM})


class TestRumelhartSemanticNetwork:
    r"""
    Tests construction and training of network with both convergent and divergent pathways
    with the following structure:

    # Semantic Network:
    #                        __
    #    REP PROP QUAL ACT     |
    #      \   \  /   /   __   | Output Processes
    #       REL_HIDDEN      |__|
    #          /   \        |
    #  REP_HIDDEN  REL_IN   |  Input Processes
    #       /               |
    #   REP_IN           ___|
    """

    def test_rumelhart_semantic_network_sequential(self):

        rep_in = pnl.TransferMechanism(size=10, name='REP_IN')
        rel_in = pnl.TransferMechanism(size=11, name='REL_IN')
        rep_hidden = pnl.TransferMechanism(size=4, function=pnl.Logistic, name='REP_HIDDEN')
        rel_hidden = pnl.TransferMechanism(size=5, function=pnl.Logistic, name='REL_HIDDEN')
        rep_out = pnl.TransferMechanism(size=10, function=pnl.Logistic, name='REP_OUT')
        prop_out = pnl.TransferMechanism(size=12, function=pnl.Logistic, name='PROP_OUT')
        qual_out = pnl.TransferMechanism(size=13, function=pnl.Logistic, name='QUAL_OUT')
        act_out = pnl.TransferMechanism(size=14, function=pnl.Logistic, name='ACT_OUT')

        comp = pnl.Composition()

        # comp.add_backpropagation_learning_pathway(pathway=[rep_in, rep_hidden, rel_hidden])
        comp.add_backpropagation_learning_pathway(pathway=[rel_in, rel_hidden])
        comp.add_backpropagation_learning_pathway(pathway=[rel_hidden, rep_out])
        comp.add_backpropagation_learning_pathway(pathway=[rel_hidden, prop_out])
        comp.add_backpropagation_learning_pathway(pathway=[rel_hidden, qual_out])
        comp.add_backpropagation_learning_pathway(pathway=[rel_hidden, act_out])
        comp.add_backpropagation_learning_pathway(pathway=[rep_in, rep_hidden, rel_hidden])

        # gv = comp.show_graph(show_learning=True, show_node_structure=pnl.ALL)
        # gv = comp.show_graph(show_learning=True, show_node_structure=pnl.ALL, output_fmt='source')
        # assert gv == 'digraph "Composition-0" {\n\tgraph [overlap=False rankdir=BT]\n\tnode [color=black fontname=arial fontsize=12 penwidth=1 shape=record]\n\tedge [fontname=arial fontsize=10]\n\tREP_IN [label=<<table border=\'3\' cellborder="0" cellspacing="1" bgcolor="#FFFFF0"><tr><td colspan="2"> <table border="0" cellborder="0" bgcolor="#FAFAD0"> <tr><td><table border="0" cellborder="2" cellspacing="0" color="LIGHTGOLDENRODYELLOW" bgcolor="PALEGOLDENROD"><tr><td port="OutputPort-RESULT"><b>RESULT</b><br/><i>Linear(intercept=None, slope=None)</i><br/>=[0. 0. 0. 0. 0. 0. 0. 0. 0. 0.]</td></tr></table></td></tr> <tr><td colspan="1" valign="middle"><b><i>OutputPorts</i></b></td></tr> </table></td></tr><tr><td port="REP_IN" colspan="1"><b><b><i>Mechanism</i></b>:<br/><font point-size="16" >REP_IN</font></b><br/><i>INPUT,ORIGIN</i><br/><i>Linear(intercept=None, slope=None)</i><br/>=[[0. 0. 0. 0. 0. 0. 0. 0. 0. 0.]]</td><td> <table border="0" cellborder="0" bgcolor="#FAFAD0"> <tr><td rowspan="1" valign="middle"><b><i>ParameterPorts</i></b></td> <td> <table border="0" cellborder="2" cellspacing="0" color="LIGHTGOLDENRODYELLOW" bgcolor="PALEGOLDENROD"><tr><td port="ParameterPort-integration_rate"><b>integration_rate</b><br/><i>Linear(intercept=None, slope=None)</i><br/>=[0.5]</td></tr><tr><td port="ParameterPort-intercept"><b>intercept</b><br/><i>Linear(intercept=None, slope=None)</i><br/>=[0.]</td></tr><tr><td port="ParameterPort-noise"><b>noise</b><br/><i>Linear(intercept=None, slope=None)</i><br/>=[0.]</td></tr><tr><td port="ParameterPort-slope"><b>slope</b><br/><i>Linear(intercept=None, slope=None)</i><br/>=[1.]</td></tr></table></td></tr></table></td></tr><tr><td colspan="2"> <table border="0" cellborder="0" bgcolor="#FAFAD0"> <tr><td colspan="1" valign="middle"><b><i>InputPorts</i></b></td></tr><tr><td><table border="0" cellborder="2" cellspacing="0" color="LIGHTGOLDENRODYELLOW" bgcolor="PALEGOLDENROD"><tr><td port="InputPort-InputPort-0"><b>InputPort-0</b><br/><i>LinearCombination(offset=None, scale=None, offset=None, scale=None, exponents=None, weights=None)</i><br/>=[0. 0. 0. 0. 0. 0. 0. 0. 0. 0.]</td></tr></table></td></tr></table></td></tr></table>> color=green penwidth=3 rank=source shape=plaintext]\n\tTarget [label=<<table border=\'3\' cellborder="0" cellspacing="1" bgcolor="#FFFFF0"><tr><td colspan="2"> <table border="0" cellborder="0" bgcolor="#FAFAD0"> <tr><td><table border="0" cellborder="2" cellspacing="0" color="LIGHTGOLDENRODYELLOW" bgcolor="PALEGOLDENROD"><tr><td port="OutputPort-OutputPort-0"><b>OutputPort-0</b><br/><i>Linear(intercept=None, slope=None)</i><br/>=[0.5 0.5 0.5 0.5 0.5 0.5 0.5 0.5 0.5 0.5]</td></tr></table></td></tr> <tr><td colspan="1" valign="middle"><b><i>OutputPorts</i></b></td></tr> </table></td></tr><tr><td port="Target" colspan="1"><b><b><i>Mechanism</i></b>:<br/><font point-size="16" >Target</font></b><br/><i>TARGET,INPUT,LEARNING,ORIGIN</i><br/><i>Linear(intercept=None, slope=None)</i><br/>=[[0.5 0.5 0.5 0.5 0.5 0.5 0.5 0.5 0.5 0.5]]</td><td> <table border="0" cellborder="0" bgcolor="#FAFAD0"> <tr><td rowspan="1" valign="middle"><b><i>ParameterPorts</i></b></td> <td> <table border="0" cellborder="2" cellspacing="0" color="LIGHTGOLDENRODYELLOW" bgcolor="PALEGOLDENROD"><tr><td port="ParameterPort-intercept"><b>intercept</b><br/><i>Linear(intercept=None, slope=None)</i><br/>=[0.]</td></tr><tr><td port="ParameterPort-slope"><b>slope</b><br/><i>Linear(intercept=None, slope=None)</i><br/>=[1.]</td></tr></table></td></tr></table></td></tr><tr><td colspan="2"> <table border="0" cellborder="0" bgcolor="#FAFAD0"> <tr><td colspan="1" valign="middle"><b><i>InputPorts</i></b></td></tr><tr><td><table border="0" cellborder="2" cellspacing="0" color="LIGHTGOLDENRODYELLOW" bgcolor="PALEGOLDENROD"><tr><td port="InputPort-InputPort-0"><b>InputPort-0</b><br/><i>LinearCombination(offset=None, scale=None, offset=None, scale=None, exponents=None, weights=None)</i><br/>=[0.5 0.5 0.5 0.5 0.5 0.5 0.5 0.5 0.5 0.5]</td></tr></table></td></tr></table></td></tr></table>> color=green penwidth=3 rank=source shape=plaintext]\n\tREL_IN [label=<<table border=\'3\' cellborder="0" cellspacing="1" bgcolor="#FFFFF0"><tr><td colspan="2"> <table border="0" cellborder="0" bgcolor="#FAFAD0"> <tr><td><table border="0" cellborder="2" cellspacing="0" color="LIGHTGOLDENRODYELLOW" bgcolor="PALEGOLDENROD"><tr><td port="OutputPort-RESULT"><b>RESULT</b><br/><i>Linear(intercept=None, slope=None)</i><br/>=[0. 0. 0. 0. 0. 0. 0. 0. 0. 0. 0.]</td></tr></table></td></tr> <tr><td colspan="1" valign="middle"><b><i>OutputPorts</i></b></td></tr> </table></td></tr><tr><td port="REL_IN" colspan="1"><b><b><i>Mechanism</i></b>:<br/><font point-size="16" >REL_IN</font></b><br/><i>INPUT,ORIGIN</i><br/><i>Linear(intercept=None, slope=None)</i><br/>=[[0. 0. 0. 0. 0. 0. 0. 0. 0. 0. 0.]]</td><td> <table border="0" cellborder="0" bgcolor="#FAFAD0"> <tr><td rowspan="1" valign="middle"><b><i>ParameterPorts</i></b></td> <td> <table border="0" cellborder="2" cellspacing="0" color="LIGHTGOLDENRODYELLOW" bgcolor="PALEGOLDENROD"><tr><td port="ParameterPort-integration_rate"><b>integration_rate</b><br/><i>Linear(intercept=None, slope=None)</i><br/>=[0.5]</td></tr><tr><td port="ParameterPort-intercept"><b>intercept</b><br/><i>Linear(intercept=None, slope=None)</i><br/>=[0.]</td></tr><tr><td port="ParameterPort-noise"><b>noise</b><br/><i>Linear(intercept=None, slope=None)</i><br/>=[0.]</td></tr><tr><td port="ParameterPort-slope"><b>slope</b><br/><i>Linear(intercept=None, slope=None)</i><br/>=[1.]</td></tr></table></td></tr></table></td></tr><tr><td colspan="2"> <table border="0" cellborder="0" bgcolor="#FAFAD0"> <tr><td colspan="1" valign="middle"><b><i>InputPorts</i></b></td></tr><tr><td><table border="0" cellborder="2" cellspacing="0" color="LIGHTGOLDENRODYELLOW" bgcolor="PALEGOLDENROD"><tr><td port="InputPort-InputPort-0"><b>InputPort-0</b><br/><i>LinearCombination(offset=None, scale=None, offset=None, scale=None, exponents=None, weights=None)</i><br/>=[0. 0. 0. 0. 0. 0. 0. 0. 0. 0. 0.]</td></tr></table></td></tr></table></td></tr></table>> color=green penwidth=3 rank=source shape=plaintext]\n\tREL_HIDDEN [label=<<table border=\'1\' cellborder="0" cellspacing="1" bgcolor="#FFFFF0"><tr><td colspan="2"> <table border="0" cellborder="0" bgcolor="#FAFAD0"> <tr><td><table border="0" cellborder="2" cellspacing="0" color="LIGHTGOLDENRODYELLOW" bgcolor="PALEGOLDENROD"><tr><td port="OutputPort-RESULT"><b>RESULT</b><br/><i>Linear(intercept=None, slope=None)</i><br/>=[0.5 0.5 0.5 0.5 0.5]</td></tr></table></td></tr> <tr><td colspan="1" valign="middle"><b><i>OutputPorts</i></b></td></tr> </table></td></tr><tr><td port="REL_HIDDEN" colspan="1"><b><b><i>Mechanism</i></b>:<br/><font point-size="16" >REL_HIDDEN</font></b><br/><i>INTERNAL</i><br/><i>Logistic(gain=None, bias=None, offset=None, x_0=None, scale=None)</i><br/>=[[0.5 0.5 0.5 0.5 0.5]]</td><td> <table border="0" cellborder="0" bgcolor="#FAFAD0"> <tr><td rowspan="1" valign="middle"><b><i>ParameterPorts</i></b></td> <td> <table border="0" cellborder="2" cellspacing="0" color="LIGHTGOLDENRODYELLOW" bgcolor="PALEGOLDENROD"><tr><td port="ParameterPort-bias"><b>bias</b><br/><i>Linear(intercept=None, slope=None)</i><br/>=[0.]</td></tr><tr><td port="ParameterPort-gain"><b>gain</b><br/><i>Linear(intercept=None, slope=None)</i><br/>=[1.]</td></tr><tr><td port="ParameterPort-integration_rate"><b>integration_rate</b><br/><i>Linear(intercept=None, slope=None)</i><br/>=[0.5]</td></tr><tr><td port="ParameterPort-noise"><b>noise</b><br/><i>Linear(intercept=None, slope=None)</i><br/>=[0.]</td></tr><tr><td port="ParameterPort-offset"><b>offset</b><br/><i>Linear(intercept=None, slope=None)</i><br/>=[0.]</td></tr><tr><td port="ParameterPort-scale"><b>scale</b><br/><i>Linear(intercept=None, slope=None)</i><br/>=[1.]</td></tr><tr><td port="ParameterPort-x_0"><b>x_0</b><br/><i>Linear(intercept=None, slope=None)</i><br/>=[0.]</td></tr></table></td></tr></table></td></tr><tr><td colspan="2"> <table border="0" cellborder="0" bgcolor="#FAFAD0"> <tr><td colspan="1" valign="middle"><b><i>InputPorts</i></b></td></tr><tr><td><table border="0" cellborder="2" cellspacing="0" color="LIGHTGOLDENRODYELLOW" bgcolor="PALEGOLDENROD"><tr><td port="InputPort-InputPort-0"><b>InputPort-0</b><br/><i>LinearCombination(offset=None, scale=None, offset=None, scale=None, exponents=None, weights=None)</i><br/>=[0. 0. 0. 0. 0.]</td></tr></table></td></tr></table></td></tr></table>> color=black penwidth=1 rank=same shape=plaintext]\n\t"MappingProjection from REL_IN[RESULT] to REL_HIDDEN[InputPort-0]" [color=black penwidth=1 shape=diamond]\n\tREL_IN:"OutputPort-RESULT" -> "MappingProjection from REL_IN[RESULT] to REL_HIDDEN[InputPort-0]" [arrowhead=none color=black penwidth=1]\n\t"MappingProjection from REL_IN[RESULT] to REL_HIDDEN[InputPort-0]" -> REL_HIDDEN:"InputPort-InputPort-0" [color=black penwidth=1]\n\t"Learning Mechanism for MappingProjection from REL_IN[RESULT] to REL_HIDDEN[InputPort-0]":"OutputPort-LearningSignal" -> "MappingProjection from REL_IN[RESULT] to REL_HIDDEN[InputPort-0]" [label="" color=orange penwidth=1]\n\t"MappingProjection from REP_HIDDEN[RESULT] to REL_HIDDEN[InputPort-0]" [color=black penwidth=1 shape=diamond]\n\tREP_HIDDEN:"OutputPort-RESULT" -> "MappingProjection from REP_HIDDEN[RESULT] to REL_HIDDEN[InputPort-0]" [arrowhead=none color=black penwidth=1]\n\t"MappingProjection from REP_HIDDEN[RESULT] to REL_HIDDEN[InputPort-0]" -> REL_HIDDEN:"InputPort-InputPort-0" [color=black penwidth=1]\n\t"Learning Mechanism for MappingProjection from REP_HIDDEN[RESULT] to REL_HIDDEN[InputPort-0]":"OutputPort-LearningSignal" -> "MappingProjection from REP_HIDDEN[RESULT] to REL_HIDDEN[InputPort-0]" [label="" color=orange penwidth=1]\n\t"MappingProjection from REL_HIDDEN[RESULT] to REP_OUT[InputPort-0]" [color=black penwidth=1 shape=diamond]\n\tREL_HIDDEN:"OutputPort-RESULT" -> "MappingProjection from REL_HIDDEN[RESULT] to REP_OUT[InputPort-0]" [arrowhead=none color=black penwidth=1]\n\t"MappingProjection from REL_HIDDEN[RESULT] to REP_OUT[InputPort-0]" -> REP_OUT:"InputPort-InputPort-0" [color=black penwidth=1]\n\t"Learning Mechanism for MappingProjection from REL_HIDDEN[RESULT] to REP_OUT[InputPort-0]":"OutputPort-LearningSignal" -> "MappingProjection from REL_HIDDEN[RESULT] to REP_OUT[InputPort-0]" [label="" color=orange penwidth=1]\n\t"MappingProjection from REL_HIDDEN[RESULT] to PROP_OUT[InputPort-0]" [color=black penwidth=1 shape=diamond]\n\tREL_HIDDEN:"OutputPort-RESULT" -> "MappingProjection from REL_HIDDEN[RESULT] to PROP_OUT[InputPort-0]" [arrowhead=none color=black penwidth=1]\n\t"MappingProjection from REL_HIDDEN[RESULT] to PROP_OUT[InputPort-0]" -> PROP_OUT:"InputPort-InputPort-0" [color=black penwidth=1]\n\t"Learning Mechanism for MappingProjection from REL_HIDDEN[RESULT] to PROP_OUT[InputPort-0]":"OutputPort-LearningSignal" -> "MappingProjection from REL_HIDDEN[RESULT] to PROP_OUT[InputPort-0]" [label="" color=orange penwidth=1]\n\t"Target-1" [label=<<table border=\'3\' cellborder="0" cellspacing="1" bgcolor="#FFFFF0"><tr><td colspan="2"> <table border="0" cellborder="0" bgcolor="#FAFAD0"> <tr><td><table border="0" cellborder="2" cellspacing="0" color="LIGHTGOLDENRODYELLOW" bgcolor="PALEGOLDENROD"><tr><td port="OutputPort-OutputPort-0"><b>OutputPort-0</b><br/><i>Linear(intercept=None, slope=None)</i><br/>=[0.5 0.5 0.5 0.5 0.5 0.5 0.5 0.5 0.5 0.5 0.5 0.5]</td></tr></table></td></tr> <tr><td colspan="1" valign="middle"><b><i>OutputPorts</i></b></td></tr> </table></td></tr><tr><td port="Target-1" colspan="1"><b><b><i>Mechanism</i></b>:<br/><font point-size="16" >Target-1</font></b><br/><i>TARGET,INPUT,LEARNING,ORIGIN</i><br/><i>Linear(intercept=None, slope=None)</i><br/>=[[0.5 0.5 0.5 0.5 0.5 0.5 0.5 0.5 0.5 0.5 0.5 0.5]]</td><td> <table border="0" cellborder="0" bgcolor="#FAFAD0"> <tr><td rowspan="1" valign="middle"><b><i>ParameterPorts</i></b></td> <td> <table border="0" cellborder="2" cellspacing="0" color="LIGHTGOLDENRODYELLOW" bgcolor="PALEGOLDENROD"><tr><td port="ParameterPort-intercept"><b>intercept</b><br/><i>Linear(intercept=None, slope=None)</i><br/>=[0.]</td></tr><tr><td port="ParameterPort-slope"><b>slope</b><br/><i>Linear(intercept=None, slope=None)</i><br/>=[1.]</td></tr></table></td></tr></table></td></tr><tr><td colspan="2"> <table border="0" cellborder="0" bgcolor="#FAFAD0"> <tr><td colspan="1" valign="middle"><b><i>InputPorts</i></b></td></tr><tr><td><table border="0" cellborder="2" cellspacing="0" color="LIGHTGOLDENRODYELLOW" bgcolor="PALEGOLDENROD"><tr><td port="InputPort-InputPort-0"><b>InputPort-0</b><br/><i>LinearCombination(offset=None, scale=None, offset=None, scale=None, exponents=None, weights=None)</i><br/>=[0.5 0.5 0.5 0.5 0.5 0.5 0.5 0.5 0.5 0.5 0.5 0.5]</td></tr></table></td></tr></table></td></tr></table>> color=green penwidth=3 rank=source shape=plaintext]\n\t"MappingProjection from REL_HIDDEN[RESULT] to QUAL_OUT[InputPort-0]" [color=black penwidth=1 shape=diamond]\n\tREL_HIDDEN:"OutputPort-RESULT" -> "MappingProjection from REL_HIDDEN[RESULT] to QUAL_OUT[InputPort-0]" [arrowhead=none color=black penwidth=1]\n\t"MappingProjection from REL_HIDDEN[RESULT] to QUAL_OUT[InputPort-0]" -> QUAL_OUT:"InputPort-InputPort-0" [color=black penwidth=1]\n\t"Learning Mechanism for MappingProjection from REL_HIDDEN[RESULT] to QUAL_OUT[InputPort-0]":"OutputPort-LearningSignal" -> "MappingProjection from REL_HIDDEN[RESULT] to QUAL_OUT[InputPort-0]" [label="" color=orange penwidth=1]\n\t"Target-2" [label=<<table border=\'3\' cellborder="0" cellspacing="1" bgcolor="#FFFFF0"><tr><td colspan="2"> <table border="0" cellborder="0" bgcolor="#FAFAD0"> <tr><td><table border="0" cellborder="2" cellspacing="0" color="LIGHTGOLDENRODYELLOW" bgcolor="PALEGOLDENROD"><tr><td port="OutputPort-OutputPort-0"><b>OutputPort-0</b><br/><i>Linear(intercept=None, slope=None)</i><br/>=[0.5 0.5 0.5 0.5 0.5 0.5 0.5 0.5 0.5 0.5 0.5 0.5 0.5]</td></tr></table></td></tr> <tr><td colspan="1" valign="middle"><b><i>OutputPorts</i></b></td></tr> </table></td></tr><tr><td port="Target-2" colspan="1"><b><b><i>Mechanism</i></b>:<br/><font point-size="16" >Target-2</font></b><br/><i>TARGET,INPUT,LEARNING,ORIGIN</i><br/><i>Linear(intercept=None, slope=None)</i><br/>=[[0.5 0.5 0.5 0.5 0.5 0.5 0.5 0.5 0.5 0.5 0.5 0.5 0.5]]</td><td> <table border="0" cellborder="0" bgcolor="#FAFAD0"> <tr><td rowspan="1" valign="middle"><b><i>ParameterPorts</i></b></td> <td> <table border="0" cellborder="2" cellspacing="0" color="LIGHTGOLDENRODYELLOW" bgcolor="PALEGOLDENROD"><tr><td port="ParameterPort-intercept"><b>intercept</b><br/><i>Linear(intercept=None, slope=None)</i><br/>=[0.]</td></tr><tr><td port="ParameterPort-slope"><b>slope</b><br/><i>Linear(intercept=None, slope=None)</i><br/>=[1.]</td></tr></table></td></tr></table></td></tr><tr><td colspan="2"> <table border="0" cellborder="0" bgcolor="#FAFAD0"> <tr><td colspan="1" valign="middle"><b><i>InputPorts</i></b></td></tr><tr><td><table border="0" cellborder="2" cellspacing="0" color="LIGHTGOLDENRODYELLOW" bgcolor="PALEGOLDENROD"><tr><td port="InputPort-InputPort-0"><b>InputPort-0</b><br/><i>LinearCombination(offset=None, scale=None, offset=None, scale=None, exponents=None, weights=None)</i><br/>=[0.5 0.5 0.5 0.5 0.5 0.5 0.5 0.5 0.5 0.5 0.5 0.5 0.5]</td></tr></table></td></tr></table></td></tr></table>> color=green penwidth=3 rank=source shape=plaintext]\n\t"MappingProjection from REL_HIDDEN[RESULT] to ACT_OUT[InputPort-0]" [color=black penwidth=1 shape=diamond]\n\tREL_HIDDEN:"OutputPort-RESULT" -> "MappingProjection from REL_HIDDEN[RESULT] to ACT_OUT[InputPort-0]" [arrowhead=none color=black penwidth=1]\n\t"MappingProjection from REL_HIDDEN[RESULT] to ACT_OUT[InputPort-0]" -> ACT_OUT:"InputPort-InputPort-0" [color=black penwidth=1]\n\t"Learning Mechanism for MappingProjection from REL_HIDDEN[RESULT] to ACT_OUT[InputPort-0]":"OutputPort-LearningSignal" -> "MappingProjection from REL_HIDDEN[RESULT] to ACT_OUT[InputPort-0]" [label="" color=orange penwidth=1]\n\t"Target-3" [label=<<table border=\'3\' cellborder="0" cellspacing="1" bgcolor="#FFFFF0"><tr><td colspan="2"> <table border="0" cellborder="0" bgcolor="#FAFAD0"> <tr><td><table border="0" cellborder="2" cellspacing="0" color="LIGHTGOLDENRODYELLOW" bgcolor="PALEGOLDENROD"><tr><td port="OutputPort-OutputPort-0"><b>OutputPort-0</b><br/><i>Linear(intercept=None, slope=None)</i><br/>=[0.5 0.5 0.5 0.5 0.5 0.5 0.5 0.5 0.5 0.5 0.5 0.5 0.5 0.5]</td></tr></table></td></tr> <tr><td colspan="1" valign="middle"><b><i>OutputPorts</i></b></td></tr> </table></td></tr><tr><td port="Target-3" colspan="1"><b><b><i>Mechanism</i></b>:<br/><font point-size="16" >Target-3</font></b><br/><i>TARGET,INPUT,LEARNING,ORIGIN</i><br/><i>Linear(intercept=None, slope=None)</i><br/>=[[0.5 0.5 0.5 0.5 0.5 0.5 0.5 0.5 0.5 0.5 0.5 0.5 0.5 0.5]]</td><td> <table border="0" cellborder="0" bgcolor="#FAFAD0"> <tr><td rowspan="1" valign="middle"><b><i>ParameterPorts</i></b></td> <td> <table border="0" cellborder="2" cellspacing="0" color="LIGHTGOLDENRODYELLOW" bgcolor="PALEGOLDENROD"><tr><td port="ParameterPort-intercept"><b>intercept</b><br/><i>Linear(intercept=None, slope=None)</i><br/>=[0.]</td></tr><tr><td port="ParameterPort-slope"><b>slope</b><br/><i>Linear(intercept=None, slope=None)</i><br/>=[1.]</td></tr></table></td></tr></table></td></tr><tr><td colspan="2"> <table border="0" cellborder="0" bgcolor="#FAFAD0"> <tr><td colspan="1" valign="middle"><b><i>InputPorts</i></b></td></tr><tr><td><table border="0" cellborder="2" cellspacing="0" color="LIGHTGOLDENRODYELLOW" bgcolor="PALEGOLDENROD"><tr><td port="InputPort-InputPort-0"><b>InputPort-0</b><br/><i>LinearCombination(offset=None, scale=None, offset=None, scale=None, exponents=None, weights=None)</i><br/>=[0.5 0.5 0.5 0.5 0.5 0.5 0.5 0.5 0.5 0.5 0.5 0.5 0.5 0.5]</td></tr></table></td></tr></table></td></tr></table>> color=green penwidth=3 rank=source shape=plaintext]\n\tREP_HIDDEN [label=<<table border=\'1\' cellborder="0" cellspacing="1" bgcolor="#FFFFF0"><tr><td colspan="2"> <table border="0" cellborder="0" bgcolor="#FAFAD0"> <tr><td><table border="0" cellborder="2" cellspacing="0" color="LIGHTGOLDENRODYELLOW" bgcolor="PALEGOLDENROD"><tr><td port="OutputPort-RESULT"><b>RESULT</b><br/><i>Linear(intercept=None, slope=None)</i><br/>=[0.5 0.5 0.5 0.5]</td></tr></table></td></tr> <tr><td colspan="1" valign="middle"><b><i>OutputPorts</i></b></td></tr> </table></td></tr><tr><td port="REP_HIDDEN" colspan="1"><b><b><i>Mechanism</i></b>:<br/><font point-size="16" >REP_HIDDEN</font></b><br/><i>INTERNAL</i><br/><i>Logistic(gain=None, bias=None, offset=None, x_0=None, scale=None)</i><br/>=[[0.5 0.5 0.5 0.5]]</td><td> <table border="0" cellborder="0" bgcolor="#FAFAD0"> <tr><td rowspan="1" valign="middle"><b><i>ParameterPorts</i></b></td> <td> <table border="0" cellborder="2" cellspacing="0" color="LIGHTGOLDENRODYELLOW" bgcolor="PALEGOLDENROD"><tr><td port="ParameterPort-bias"><b>bias</b><br/><i>Linear(intercept=None, slope=None)</i><br/>=[0.]</td></tr><tr><td port="ParameterPort-gain"><b>gain</b><br/><i>Linear(intercept=None, slope=None)</i><br/>=[1.]</td></tr><tr><td port="ParameterPort-integration_rate"><b>integration_rate</b><br/><i>Linear(intercept=None, slope=None)</i><br/>=[0.5]</td></tr><tr><td port="ParameterPort-noise"><b>noise</b><br/><i>Linear(intercept=None, slope=None)</i><br/>=[0.]</td></tr><tr><td port="ParameterPort-offset"><b>offset</b><br/><i>Linear(intercept=None, slope=None)</i><br/>=[0.]</td></tr><tr><td port="ParameterPort-scale"><b>scale</b><br/><i>Linear(intercept=None, slope=None)</i><br/>=[1.]</td></tr><tr><td port="ParameterPort-x_0"><b>x_0</b><br/><i>Linear(intercept=None, slope=None)</i><br/>=[0.]</td></tr></table></td></tr></table></td></tr><tr><td colspan="2"> <table border="0" cellborder="0" bgcolor="#FAFAD0"> <tr><td colspan="1" valign="middle"><b><i>InputPorts</i></b></td></tr><tr><td><table border="0" cellborder="2" cellspacing="0" color="LIGHTGOLDENRODYELLOW" bgcolor="PALEGOLDENROD"><tr><td port="InputPort-InputPort-0"><b>InputPort-0</b><br/><i>LinearCombination(offset=None, scale=None, offset=None, scale=None, exponents=None, weights=None)</i><br/>=[0. 0. 0. 0.]</td></tr></table></td></tr></table></td></tr></table>> color=black penwidth=1 rank=same shape=plaintext]\n\t"MappingProjection from REP_IN[RESULT] to REP_HIDDEN[InputPort-0]" [color=black penwidth=1 shape=diamond]\n\tREP_IN:"OutputPort-RESULT" -> "MappingProjection from REP_IN[RESULT] to REP_HIDDEN[InputPort-0]" [arrowhead=none color=black penwidth=1]\n\t"MappingProjection from REP_IN[RESULT] to REP_HIDDEN[InputPort-0]" -> REP_HIDDEN:"InputPort-InputPort-0" [color=black penwidth=1]\n\t"Learning Mechanism for MappingProjection from REP_IN[RESULT] to REP_HIDDEN[InputPort-0]":"OutputPort-LearningSignal" -> "MappingProjection from REP_IN[RESULT] to REP_HIDDEN[InputPort-0]" [label="" color=orange penwidth=1]\n\t"Learning Mechanism for MappingProjection from REL_IN[RESULT] to REL_HIDDEN[InputPort-0]" [label=<<table border=\'1\' cellborder="0" cellspacing="1" bgcolor="#FFFFF0"><tr><td colspan="2"> <table border="0" cellborder="0" bgcolor="#FAFAD0"> <tr><td><table border="0" cellborder="2" cellspacing="0" color="LIGHTGOLDENRODYELLOW" bgcolor="PALEGOLDENROD"><tr><td port="OutputPort-error_signal"><b>error_signal</b><br/><i>Linear(intercept=None, slope=None)</i><br/>=[0. 0. 0. 0. 0.]</td><td port="OutputPort-LearningSignal"><b>LearningSignal</b><br/><i>Linear(intercept=None, slope=None, intercept=None, slope=None)</i><br/>=[[0. 0. 0. 0. 0.]\n [0. 0. 0. 0. 0.]\n [0. 0. 0. 0. 0.]\n [0. 0. 0. 0. 0.]\n [0. 0. 0. 0. 0.]\n [0. 0. 0. 0. 0.]\n [0. 0. 0. 0. 0.]\n [0. 0. 0. 0. 0.]\n [0. 0. 0. 0. 0.]\n [0. 0. 0. 0. 0.]\n [0. 0. 0. 0. 0.]]</td></tr></table></td></tr> <tr><td colspan="1" valign="middle"><b><i>OutputPorts</i></b></td></tr> </table></td></tr><tr><td port="Learning Mechanism for MappingProjection from REL_IN[RESULT] to REL_HIDDEN[InputPort-0]" colspan="1"><b><b><i>Mechanism</i></b>:<br/><font point-size="16" >Learning Mechanism for MappingProjection from REL_IN[RESULT] to REL_HIDDEN[InputPort-0]</font></b><br/><i>LEARNING,INTERNAL</i><br/><i>BackPropagation(learning_rate=None)</i><br/>=[array([[0., 0., 0., 0., 0.],\n       [0., 0., 0., 0., 0.],\n       [0., 0., 0., 0., 0.],\n       [0., 0., 0., 0., 0.],\n       [0., 0., 0., 0., 0.],\n       [0., 0., 0., 0., 0.],\n       [0., 0., 0., 0., 0.],\n       [0., 0., 0., 0., 0.],\n       [0., 0., 0., 0., 0.],\n       [0., 0., 0., 0., 0.],\n       [0., 0., 0., 0., 0.]]), array([0., 0., 0., 0., 0.])]</td><td> <table border="0" cellborder="0" bgcolor="#FAFAD0"> <tr><td rowspan="1" valign="middle"><b><i>ParameterPorts</i></b></td> <td> <table border="0" cellborder="2" cellspacing="0" color="LIGHTGOLDENRODYELLOW" bgcolor="PALEGOLDENROD"><tr><td port="ParameterPort-learning_rate"><b>learning_rate</b><br/><i>Linear(intercept=None, slope=None)</i><br/>=[0.05]</td></tr></table></td></tr></table></td></tr><tr><td colspan="2"> <table border="0" cellborder="0" bgcolor="#FAFAD0"> <tr><td colspan="1" valign="middle"><b><i>InputPorts</i></b></td></tr><tr><td><table border="0" cellborder="2" cellspacing="0" color="LIGHTGOLDENRODYELLOW" bgcolor="PALEGOLDENROD"><tr><td port="InputPort-activation_input"><b>activation_input</b><br/><i>LinearCombination(offset=None, scale=None, offset=None, scale=None, exponents=None, weights=None)</i><br/>=[0. 0. 0. 0. 0. 0. 0. 0. 0. 0. 0.]</td><td port="InputPort-activation_output"><b>activation_output</b><br/><i>LinearCombination(offset=None, scale=None, offset=None, scale=None, exponents=None, weights=None)</i><br/>=[0.5 0.5 0.5 0.5 0.5]</td><td port="InputPort-error_signal"><b>error_signal</b><br/><i>LinearCombination(offset=None, scale=None, offset=None, scale=None, exponents=None, weights=None)</i><br/>=[0. 0. 0. 0. 0. 0. 0. 0. 0. 0.]</td><td port="InputPort-error_signal-1"><b>error_signal-1</b><br/><i>LinearCombination(offset=None, scale=None, offset=None, scale=None, exponents=None, weights=None)</i><br/>=[0. 0. 0. 0. 0. 0. 0. 0. 0. 0. 0. 0.]</td><td port="InputPort-error_signal-2"><b>error_signal-2</b><br/><i>LinearCombination(offset=None, scale=None, offset=None, scale=None, exponents=None, weights=None)</i><br/>=[0. 0. 0. 0. 0. 0. 0. 0. 0. 0. 0. 0. 0.]</td><td port="InputPort-error_signal-3"><b>error_signal-3</b><br/><i>LinearCombination(offset=None, scale=None, offset=None, scale=None, exponents=None, weights=None)</i><br/>=[0. 0. 0. 0. 0. 0. 0. 0. 0. 0. 0. 0. 0. 0.]</td></tr></table></td></tr></table></td></tr></table>> color=orange penwidth=1 rank=min]\n\tREL_IN:"OutputPort-RESULT" -> "Learning Mechanism for MappingProjection from REL_IN[RESULT] to REL_HIDDEN[InputPort-0]":"InputPort-activation_input" [label="" arrowhead=normal color=orange penwidth=1]\n\tREL_HIDDEN:"OutputPort-RESULT" -> "Learning Mechanism for MappingProjection from REL_IN[RESULT] to REL_HIDDEN[InputPort-0]":"InputPort-activation_output" [label="" arrowhead=normal color=orange penwidth=1]\n\t"Learning Mechanism for MappingProjection from REL_HIDDEN[RESULT] to QUAL_OUT[InputPort-0]":"OutputPort-error_signal" -> "Learning Mechanism for MappingProjection from REL_IN[RESULT] to REL_HIDDEN[InputPort-0]":"InputPort-error_signal-2" [label="" arrowhead=normal color=orange penwidth=1]\n\t"Learning Mechanism for MappingProjection from REL_HIDDEN[RESULT] to ACT_OUT[InputPort-0]":"OutputPort-error_signal" -> "Learning Mechanism for MappingProjection from REL_IN[RESULT] to REL_HIDDEN[InputPort-0]":"InputPort-error_signal-3" [label="" arrowhead=normal color=orange penwidth=1]\n\t"Learning Mechanism for MappingProjection from REL_HIDDEN[RESULT] to PROP_OUT[InputPort-0]":"OutputPort-error_signal" -> "Learning Mechanism for MappingProjection from REL_IN[RESULT] to REL_HIDDEN[InputPort-0]":"InputPort-error_signal-1" [label="" arrowhead=normal color=orange penwidth=1]\n\t"Learning Mechanism for MappingProjection from REL_HIDDEN[RESULT] to REP_OUT[InputPort-0]":"OutputPort-error_signal" -> "Learning Mechanism for MappingProjection from REL_IN[RESULT] to REL_HIDDEN[InputPort-0]":"InputPort-error_signal" [label="" arrowhead=normal color=orange penwidth=1]\n\tComparator [label=<<table border=\'1\' cellborder="0" cellspacing="1" bgcolor="#FFFFF0"><tr><td colspan="2"> <table border="0" cellborder="0" bgcolor="#FAFAD0"> <tr><td><table border="0" cellborder="2" cellspacing="0" color="LIGHTGOLDENRODYELLOW" bgcolor="PALEGOLDENROD"><tr><td port="OutputPort-OUTCOME"><b>OUTCOME</b><br/><i>Linear(intercept=None, slope=None)</i><br/>=[1. 1. 1. 1. 1. 1. 1. 1. 1. 1.]</td><td port="OutputPort-MSE"><b>MSE</b><br/><i>UserDefinedFunction()</i><br/>=[1.]</td></tr></table></td></tr> <tr><td colspan="1" valign="middle"><b><i>OutputPorts</i></b></td></tr> </table></td></tr><tr><td port="Comparator" colspan="1"><b><b><i>Mechanism</i></b>:<br/><font point-size="16" >Comparator</font></b><br/><i>LEARNING_OBJECTIVE,LEARNING,INTERNAL</i><br/><i>LinearCombination(offset=None, scale=None, exponents=None, weights=None)</i><br/>=[[1. 1. 1. 1. 1. 1. 1. 1. 1. 1.]]</td><td> <table border="0" cellborder="0" bgcolor="#FAFAD0"> <tr><td rowspan="1" valign="middle"><b><i>ParameterPorts</i></b></td> <td> <table border="0" cellborder="2" cellspacing="0" color="LIGHTGOLDENRODYELLOW" bgcolor="PALEGOLDENROD"><tr><td port="ParameterPort-offset"><b>offset</b><br/><i>Linear(intercept=None, slope=None)</i><br/>=[0.]</td></tr><tr><td port="ParameterPort-scale"><b>scale</b><br/><i>Linear(intercept=None, slope=None)</i><br/>=[1.]</td></tr></table></td></tr></table></td></tr><tr><td colspan="2"> <table border="0" cellborder="0" bgcolor="#FAFAD0"> <tr><td colspan="1" valign="middle"><b><i>InputPorts</i></b></td></tr><tr><td><table border="0" cellborder="2" cellspacing="0" color="LIGHTGOLDENRODYELLOW" bgcolor="PALEGOLDENROD"><tr><td port="InputPort-SAMPLE"><b>SAMPLE</b><br/><i>LinearCombination(offset=None, scale=None, offset=None, scale=None, exponents=None, weights=None)</i><br/>=[0.5 0.5 0.5 0.5 0.5 0.5 0.5 0.5 0.5 0.5]</td><td port="InputPort-TARGET"><b>TARGET</b><br/><i>LinearCombination(offset=None, scale=None, offset=None, scale=None, exponents=None, weights=None)</i><br/>=[0.5 0.5 0.5 0.5 0.5 0.5 0.5 0.5 0.5 0.5]</td></tr></table></td></tr></table></td></tr></table>> color=orange penwidth=1 rank=min]\n\tTarget:"OutputPort-OutputPort-0" -> Comparator:"InputPort-TARGET" [label="" arrowhead=normal color=orange penwidth=1]\n\tREP_OUT:"OutputPort-RESULT" -> Comparator:"InputPort-SAMPLE" [label="" arrowhead=normal color=orange penwidth=1]\n\t"Learning Mechanism for MappingProjection from REL_HIDDEN[RESULT] to REP_OUT[InputPort-0]" [label=<<table border=\'1\' cellborder="0" cellspacing="1" bgcolor="#FFFFF0"><tr><td colspan="2"> <table border="0" cellborder="0" bgcolor="#FAFAD0"> <tr><td><table border="0" cellborder="2" cellspacing="0" color="LIGHTGOLDENRODYELLOW" bgcolor="PALEGOLDENROD"><tr><td port="OutputPort-error_signal"><b>error_signal</b><br/><i>Linear(intercept=None, slope=None)</i><br/>=[0. 0. 0. 0. 0. 0. 0. 0. 0. 0.]</td><td port="OutputPort-LearningSignal"><b>LearningSignal</b><br/><i>Linear(intercept=None, slope=None, intercept=None, slope=None)</i><br/>=[[0. 0. 0. 0. 0. 0. 0. 0. 0. 0.]\n [0. 0. 0. 0. 0. 0. 0. 0. 0. 0.]\n [0. 0. 0. 0. 0. 0. 0. 0. 0. 0.]\n [0. 0. 0. 0. 0. 0. 0. 0. 0. 0.]\n [0. 0. 0. 0. 0. 0. 0. 0. 0. 0.]]</td></tr></table></td></tr> <tr><td colspan="1" valign="middle"><b><i>OutputPorts</i></b></td></tr> </table></td></tr><tr><td port="Learning Mechanism for MappingProjection from REL_HIDDEN[RESULT] to REP_OUT[InputPort-0]" colspan="1"><b><b><i>Mechanism</i></b>:<br/><font point-size="16" >Learning Mechanism for MappingProjection from REL_HIDDEN[RESULT] to REP_OUT[InputPort-0]</font></b><br/><i>LEARNING,INTERNAL</i><br/><i>BackPropagation(learning_rate=None)</i><br/>=[array([[0., 0., 0., 0., 0., 0., 0., 0., 0., 0.],\n       [0., 0., 0., 0., 0., 0., 0., 0., 0., 0.],\n       [0., 0., 0., 0., 0., 0., 0., 0., 0., 0.],\n       [0., 0., 0., 0., 0., 0., 0., 0., 0., 0.],\n       [0., 0., 0., 0., 0., 0., 0., 0., 0., 0.]]), array([0., 0., 0., 0., 0., 0., 0., 0., 0., 0.])]</td><td> <table border="0" cellborder="0" bgcolor="#FAFAD0"> <tr><td rowspan="1" valign="middle"><b><i>ParameterPorts</i></b></td> <td> <table border="0" cellborder="2" cellspacing="0" color="LIGHTGOLDENRODYELLOW" bgcolor="PALEGOLDENROD"><tr><td port="ParameterPort-learning_rate"><b>learning_rate</b><br/><i>Linear(intercept=None, slope=None)</i><br/>=[0.05]</td></tr></table></td></tr></table></td></tr><tr><td colspan="2"> <table border="0" cellborder="0" bgcolor="#FAFAD0"> <tr><td colspan="1" valign="middle"><b><i>InputPorts</i></b></td></tr><tr><td><table border="0" cellborder="2" cellspacing="0" color="LIGHTGOLDENRODYELLOW" bgcolor="PALEGOLDENROD"><tr><td port="InputPort-activation_input"><b>activation_input</b><br/><i>LinearCombination(offset=None, scale=None, offset=None, scale=None, exponents=None, weights=None)</i><br/>=[0.5 0.5 0.5 0.5 0.5]</td><td port="InputPort-activation_output"><b>activation_output</b><br/><i>LinearCombination(offset=None, scale=None, offset=None, scale=None, exponents=None, weights=None)</i><br/>=[0.5 0.5 0.5 0.5 0.5 0.5 0.5 0.5 0.5 0.5]</td><td port="InputPort-error_signal"><b>error_signal</b><br/><i>LinearCombination(offset=None, scale=None, offset=None, scale=None, exponents=None, weights=None)</i><br/>=[1. 1. 1. 1. 1. 1. 1. 1. 1. 1.]</td></tr></table></td></tr></table></td></tr></table>> color=orange penwidth=1 rank=min]\n\tREL_HIDDEN:"OutputPort-RESULT" -> "Learning Mechanism for MappingProjection from REL_HIDDEN[RESULT] to REP_OUT[InputPort-0]":"InputPort-activation_input" [label="" arrowhead=normal color=orange penwidth=1]\n\tComparator:"OutputPort-OUTCOME" -> "Learning Mechanism for MappingProjection from REL_HIDDEN[RESULT] to REP_OUT[InputPort-0]":"InputPort-error_signal" [label="" arrowhead=normal color=orange penwidth=1]\n\tREP_OUT:"OutputPort-RESULT" -> "Learning Mechanism for MappingProjection from REL_HIDDEN[RESULT] to REP_OUT[InputPort-0]":"InputPort-activation_output" [label="" arrowhead=normal color=orange penwidth=1]\n\t"Comparator-1" [label=<<table border=\'1\' cellborder="0" cellspacing="1" bgcolor="#FFFFF0"><tr><td colspan="2"> <table border="0" cellborder="0" bgcolor="#FAFAD0"> <tr><td><table border="0" cellborder="2" cellspacing="0" color="LIGHTGOLDENRODYELLOW" bgcolor="PALEGOLDENROD"><tr><td port="OutputPort-OUTCOME"><b>OUTCOME</b><br/><i>Linear(intercept=None, slope=None)</i><br/>=[1. 1. 1. 1. 1. 1. 1. 1. 1. 1. 1. 1.]</td><td port="OutputPort-MSE"><b>MSE</b><br/><i>UserDefinedFunction()</i><br/>=[1.]</td></tr></table></td></tr> <tr><td colspan="1" valign="middle"><b><i>OutputPorts</i></b></td></tr> </table></td></tr><tr><td port="Comparator-1" colspan="1"><b><b><i>Mechanism</i></b>:<br/><font point-size="16" >Comparator-1</font></b><br/><i>LEARNING_OBJECTIVE,LEARNING,INTERNAL</i><br/><i>LinearCombination(offset=None, scale=None, exponents=None, weights=None)</i><br/>=[[1. 1. 1. 1. 1. 1. 1. 1. 1. 1. 1. 1.]]</td><td> <table border="0" cellborder="0" bgcolor="#FAFAD0"> <tr><td rowspan="1" valign="middle"><b><i>ParameterPorts</i></b></td> <td> <table border="0" cellborder="2" cellspacing="0" color="LIGHTGOLDENRODYELLOW" bgcolor="PALEGOLDENROD"><tr><td port="ParameterPort-offset"><b>offset</b><br/><i>Linear(intercept=None, slope=None)</i><br/>=[0.]</td></tr><tr><td port="ParameterPort-scale"><b>scale</b><br/><i>Linear(intercept=None, slope=None)</i><br/>=[1.]</td></tr></table></td></tr></table></td></tr><tr><td colspan="2"> <table border="0" cellborder="0" bgcolor="#FAFAD0"> <tr><td colspan="1" valign="middle"><b><i>InputPorts</i></b></td></tr><tr><td><table border="0" cellborder="2" cellspacing="0" color="LIGHTGOLDENRODYELLOW" bgcolor="PALEGOLDENROD"><tr><td port="InputPort-SAMPLE"><b>SAMPLE</b><br/><i>LinearCombination(offset=None, scale=None, offset=None, scale=None, exponents=None, weights=None)</i><br/>=[0.5 0.5 0.5 0.5 0.5 0.5 0.5 0.5 0.5 0.5 0.5 0.5]</td><td port="InputPort-TARGET"><b>TARGET</b><br/><i>LinearCombination(offset=None, scale=None, offset=None, scale=None, exponents=None, weights=None)</i><br/>=[0.5 0.5 0.5 0.5 0.5 0.5 0.5 0.5 0.5 0.5 0.5 0.5]</td></tr></table></td></tr></table></td></tr></table>> color=orange penwidth=1 rank=min]\n\tPROP_OUT:"OutputPort-RESULT" -> "Comparator-1":"InputPort-SAMPLE" [label="" arrowhead=normal color=orange penwidth=1]\n\t"Target-1":"OutputPort-OutputPort-0" -> "Comparator-1":"InputPort-TARGET" [label="" arrowhead=normal color=orange penwidth=1]\n\t"Learning Mechanism for MappingProjection from REL_HIDDEN[RESULT] to PROP_OUT[InputPort-0]" [label=<<table border=\'1\' cellborder="0" cellspacing="1" bgcolor="#FFFFF0"><tr><td colspan="2"> <table border="0" cellborder="0" bgcolor="#FAFAD0"> <tr><td><table border="0" cellborder="2" cellspacing="0" color="LIGHTGOLDENRODYELLOW" bgcolor="PALEGOLDENROD"><tr><td port="OutputPort-error_signal"><b>error_signal</b><br/><i>Linear(intercept=None, slope=None)</i><br/>=[0. 0. 0. 0. 0. 0. 0. 0. 0. 0. 0. 0.]</td><td port="OutputPort-LearningSignal"><b>LearningSignal</b><br/><i>Linear(intercept=None, slope=None, intercept=None, slope=None)</i><br/>=[[0. 0. 0. 0. 0. 0. 0. 0. 0. 0. 0. 0.]\n [0. 0. 0. 0. 0. 0. 0. 0. 0. 0. 0. 0.]\n [0. 0. 0. 0. 0. 0. 0. 0. 0. 0. 0. 0.]\n [0. 0. 0. 0. 0. 0. 0. 0. 0. 0. 0. 0.]\n [0. 0. 0. 0. 0. 0. 0. 0. 0. 0. 0. 0.]]</td></tr></table></td></tr> <tr><td colspan="1" valign="middle"><b><i>OutputPorts</i></b></td></tr> </table></td></tr><tr><td port="Learning Mechanism for MappingProjection from REL_HIDDEN[RESULT] to PROP_OUT[InputPort-0]" colspan="1"><b><b><i>Mechanism</i></b>:<br/><font point-size="16" >Learning Mechanism for MappingProjection from REL_HIDDEN[RESULT] to PROP_OUT[InputPort-0]</font></b><br/><i>LEARNING,INTERNAL</i><br/><i>BackPropagation(learning_rate=None)</i><br/>=[array([[0., 0., 0., 0., 0., 0., 0., 0., 0., 0., 0., 0.],\n       [0., 0., 0., 0., 0., 0., 0., 0., 0., 0., 0., 0.],\n       [0., 0., 0., 0., 0., 0., 0., 0., 0., 0., 0., 0.],\n       [0., 0., 0., 0., 0., 0., 0., 0., 0., 0., 0., 0.],\n       [0., 0., 0., 0., 0., 0., 0., 0., 0., 0., 0., 0.]]), array([0., 0., 0., 0., 0., 0., 0., 0., 0., 0., 0., 0.])]</td><td> <table border="0" cellborder="0" bgcolor="#FAFAD0"> <tr><td rowspan="1" valign="middle"><b><i>ParameterPorts</i></b></td> <td> <table border="0" cellborder="2" cellspacing="0" color="LIGHTGOLDENRODYELLOW" bgcolor="PALEGOLDENROD"><tr><td port="ParameterPort-learning_rate"><b>learning_rate</b><br/><i>Linear(intercept=None, slope=None)</i><br/>=[0.05]</td></tr></table></td></tr></table></td></tr><tr><td colspan="2"> <table border="0" cellborder="0" bgcolor="#FAFAD0"> <tr><td colspan="1" valign="middle"><b><i>InputPorts</i></b></td></tr><tr><td><table border="0" cellborder="2" cellspacing="0" color="LIGHTGOLDENRODYELLOW" bgcolor="PALEGOLDENROD"><tr><td port="InputPort-activation_input"><b>activation_input</b><br/><i>LinearCombination(offset=None, scale=None, offset=None, scale=None, exponents=None, weights=None)</i><br/>=[0.5 0.5 0.5 0.5 0.5]</td><td port="InputPort-activation_output"><b>activation_output</b><br/><i>LinearCombination(offset=None, scale=None, offset=None, scale=None, exponents=None, weights=None)</i><br/>=[0.5 0.5 0.5 0.5 0.5 0.5 0.5 0.5 0.5 0.5 0.5 0.5]</td><td port="InputPort-error_signal"><b>error_signal</b><br/><i>LinearCombination(offset=None, scale=None, offset=None, scale=None, exponents=None, weights=None)</i><br/>=[1. 1. 1. 1. 1. 1. 1. 1. 1. 1. 1. 1.]</td></tr></table></td></tr></table></td></tr></table>> color=orange penwidth=1 rank=min]\n\tPROP_OUT:"OutputPort-RESULT" -> "Learning Mechanism for MappingProjection from REL_HIDDEN[RESULT] to PROP_OUT[InputPort-0]":"InputPort-activation_output" [label="" arrowhead=normal color=orange penwidth=1]\n\tREL_HIDDEN:"OutputPort-RESULT" -> "Learning Mechanism for MappingProjection from REL_HIDDEN[RESULT] to PROP_OUT[InputPort-0]":"InputPort-activation_input" [label="" arrowhead=normal color=orange penwidth=1]\n\t"Comparator-1":"OutputPort-OUTCOME" -> "Learning Mechanism for MappingProjection from REL_HIDDEN[RESULT] to PROP_OUT[InputPort-0]":"InputPort-error_signal" [label="" arrowhead=normal color=orange penwidth=1]\n\t"Comparator-2" [label=<<table border=\'1\' cellborder="0" cellspacing="1" bgcolor="#FFFFF0"><tr><td colspan="2"> <table border="0" cellborder="0" bgcolor="#FAFAD0"> <tr><td><table border="0" cellborder="2" cellspacing="0" color="LIGHTGOLDENRODYELLOW" bgcolor="PALEGOLDENROD"><tr><td port="OutputPort-OUTCOME"><b>OUTCOME</b><br/><i>Linear(intercept=None, slope=None)</i><br/>=[1. 1. 1. 1. 1. 1. 1. 1. 1. 1. 1. 1. 1.]</td><td port="OutputPort-MSE"><b>MSE</b><br/><i>UserDefinedFunction()</i><br/>=[1.]</td></tr></table></td></tr> <tr><td colspan="1" valign="middle"><b><i>OutputPorts</i></b></td></tr> </table></td></tr><tr><td port="Comparator-2" colspan="1"><b><b><i>Mechanism</i></b>:<br/><font point-size="16" >Comparator-2</font></b><br/><i>LEARNING_OBJECTIVE,LEARNING,INTERNAL</i><br/><i>LinearCombination(offset=None, scale=None, exponents=None, weights=None)</i><br/>=[[1. 1. 1. 1. 1. 1. 1. 1. 1. 1. 1. 1. 1.]]</td><td> <table border="0" cellborder="0" bgcolor="#FAFAD0"> <tr><td rowspan="1" valign="middle"><b><i>ParameterPorts</i></b></td> <td> <table border="0" cellborder="2" cellspacing="0" color="LIGHTGOLDENRODYELLOW" bgcolor="PALEGOLDENROD"><tr><td port="ParameterPort-offset"><b>offset</b><br/><i>Linear(intercept=None, slope=None)</i><br/>=[0.]</td></tr><tr><td port="ParameterPort-scale"><b>scale</b><br/><i>Linear(intercept=None, slope=None)</i><br/>=[1.]</td></tr></table></td></tr></table></td></tr><tr><td colspan="2"> <table border="0" cellborder="0" bgcolor="#FAFAD0"> <tr><td colspan="1" valign="middle"><b><i>InputPorts</i></b></td></tr><tr><td><table border="0" cellborder="2" cellspacing="0" color="LIGHTGOLDENRODYELLOW" bgcolor="PALEGOLDENROD"><tr><td port="InputPort-SAMPLE"><b>SAMPLE</b><br/><i>LinearCombination(offset=None, scale=None, offset=None, scale=None, exponents=None, weights=None)</i><br/>=[0.5 0.5 0.5 0.5 0.5 0.5 0.5 0.5 0.5 0.5 0.5 0.5 0.5]</td><td port="InputPort-TARGET"><b>TARGET</b><br/><i>LinearCombination(offset=None, scale=None, offset=None, scale=None, exponents=None, weights=None)</i><br/>=[0.5 0.5 0.5 0.5 0.5 0.5 0.5 0.5 0.5 0.5 0.5 0.5 0.5]</td></tr></table></td></tr></table></td></tr></table>> color=orange penwidth=1 rank=min]\n\tQUAL_OUT:"OutputPort-RESULT" -> "Comparator-2":"InputPort-SAMPLE" [label="" arrowhead=normal color=orange penwidth=1]\n\t"Target-2":"OutputPort-OutputPort-0" -> "Comparator-2":"InputPort-TARGET" [label="" arrowhead=normal color=orange penwidth=1]\n\t"Learning Mechanism for MappingProjection from REL_HIDDEN[RESULT] to QUAL_OUT[InputPort-0]" [label=<<table border=\'1\' cellborder="0" cellspacing="1" bgcolor="#FFFFF0"><tr><td colspan="2"> <table border="0" cellborder="0" bgcolor="#FAFAD0"> <tr><td><table border="0" cellborder="2" cellspacing="0" color="LIGHTGOLDENRODYELLOW" bgcolor="PALEGOLDENROD"><tr><td port="OutputPort-error_signal"><b>error_signal</b><br/><i>Linear(intercept=None, slope=None)</i><br/>=[0. 0. 0. 0. 0. 0. 0. 0. 0. 0. 0. 0. 0.]</td><td port="OutputPort-LearningSignal"><b>LearningSignal</b><br/><i>Linear(intercept=None, slope=None, intercept=None, slope=None)</i><br/>=[[0. 0. 0. 0. 0. 0. 0. 0. 0. 0. 0. 0. 0.]\n [0. 0. 0. 0. 0. 0. 0. 0. 0. 0. 0. 0. 0.]\n [0. 0. 0. 0. 0. 0. 0. 0. 0. 0. 0. 0. 0.]\n [0. 0. 0. 0. 0. 0. 0. 0. 0. 0. 0. 0. 0.]\n [0. 0. 0. 0. 0. 0. 0. 0. 0. 0. 0. 0. 0.]]</td></tr></table></td></tr> <tr><td colspan="1" valign="middle"><b><i>OutputPorts</i></b></td></tr> </table></td></tr><tr><td port="Learning Mechanism for MappingProjection from REL_HIDDEN[RESULT] to QUAL_OUT[InputPort-0]" colspan="1"><b><b><i>Mechanism</i></b>:<br/><font point-size="16" >Learning Mechanism for MappingProjection from REL_HIDDEN[RESULT] to QUAL_OUT[InputPort-0]</font></b><br/><i>LEARNING,INTERNAL</i><br/><i>BackPropagation(learning_rate=None)</i><br/>=[array([[0., 0., 0., 0., 0., 0., 0., 0., 0., 0., 0., 0., 0.],\n       [0., 0., 0., 0., 0., 0., 0., 0., 0., 0., 0., 0., 0.],\n       [0., 0., 0., 0., 0., 0., 0., 0., 0., 0., 0., 0., 0.],\n       [0., 0., 0., 0., 0., 0., 0., 0., 0., 0., 0., 0., 0.],\n       [0., 0., 0., 0., 0., 0., 0., 0., 0., 0., 0., 0., 0.]]), array([0., 0., 0., 0., 0., 0., 0., 0., 0., 0., 0., 0., 0.])]</td><td> <table border="0" cellborder="0" bgcolor="#FAFAD0"> <tr><td rowspan="1" valign="middle"><b><i>ParameterPorts</i></b></td> <td> <table border="0" cellborder="2" cellspacing="0" color="LIGHTGOLDENRODYELLOW" bgcolor="PALEGOLDENROD"><tr><td port="ParameterPort-learning_rate"><b>learning_rate</b><br/><i>Linear(intercept=None, slope=None)</i><br/>=[0.05]</td></tr></table></td></tr></table></td></tr><tr><td colspan="2"> <table border="0" cellborder="0" bgcolor="#FAFAD0"> <tr><td colspan="1" valign="middle"><b><i>InputPorts</i></b></td></tr><tr><td><table border="0" cellborder="2" cellspacing="0" color="LIGHTGOLDENRODYELLOW" bgcolor="PALEGOLDENROD"><tr><td port="InputPort-activation_input"><b>activation_input</b><br/><i>LinearCombination(offset=None, scale=None, offset=None, scale=None, exponents=None, weights=None)</i><br/>=[0.5 0.5 0.5 0.5 0.5]</td><td port="InputPort-activation_output"><b>activation_output</b><br/><i>LinearCombination(offset=None, scale=None, offset=None, scale=None, exponents=None, weights=None)</i><br/>=[0.5 0.5 0.5 0.5 0.5 0.5 0.5 0.5 0.5 0.5 0.5 0.5 0.5]</td><td port="InputPort-error_signal"><b>error_signal</b><br/><i>LinearCombination(offset=None, scale=None, offset=None, scale=None, exponents=None, weights=None)</i><br/>=[1. 1. 1. 1. 1. 1. 1. 1. 1. 1. 1. 1. 1.]</td></tr></table></td></tr></table></td></tr></table>> color=orange penwidth=1 rank=min]\n\tREL_HIDDEN:"OutputPort-RESULT" -> "Learning Mechanism for MappingProjection from REL_HIDDEN[RESULT] to QUAL_OUT[InputPort-0]":"InputPort-activation_input" [label="" arrowhead=normal color=orange penwidth=1]\n\t"Comparator-2":"OutputPort-OUTCOME" -> "Learning Mechanism for MappingProjection from REL_HIDDEN[RESULT] to QUAL_OUT[InputPort-0]":"InputPort-error_signal" [label="" arrowhead=normal color=orange penwidth=1]\n\tQUAL_OUT:"OutputPort-RESULT" -> "Learning Mechanism for MappingProjection from REL_HIDDEN[RESULT] to QUAL_OUT[InputPort-0]":"InputPort-activation_output" [label="" arrowhead=normal color=orange penwidth=1]\n\t"Comparator-3" [label=<<table border=\'1\' cellborder="0" cellspacing="1" bgcolor="#FFFFF0"><tr><td colspan="2"> <table border="0" cellborder="0" bgcolor="#FAFAD0"> <tr><td><table border="0" cellborder="2" cellspacing="0" color="LIGHTGOLDENRODYELLOW" bgcolor="PALEGOLDENROD"><tr><td port="OutputPort-OUTCOME"><b>OUTCOME</b><br/><i>Linear(intercept=None, slope=None)</i><br/>=[1. 1. 1. 1. 1. 1. 1. 1. 1. 1. 1. 1. 1. 1.]</td><td port="OutputPort-MSE"><b>MSE</b><br/><i>UserDefinedFunction()</i><br/>=[1.]</td></tr></table></td></tr> <tr><td colspan="1" valign="middle"><b><i>OutputPorts</i></b></td></tr> </table></td></tr><tr><td port="Comparator-3" colspan="1"><b><b><i>Mechanism</i></b>:<br/><font point-size="16" >Comparator-3</font></b><br/><i>LEARNING_OBJECTIVE,LEARNING,INTERNAL</i><br/><i>LinearCombination(offset=None, scale=None, exponents=None, weights=None)</i><br/>=[[1. 1. 1. 1. 1. 1. 1. 1. 1. 1. 1. 1. 1. 1.]]</td><td> <table border="0" cellborder="0" bgcolor="#FAFAD0"> <tr><td rowspan="1" valign="middle"><b><i>ParameterPorts</i></b></td> <td> <table border="0" cellborder="2" cellspacing="0" color="LIGHTGOLDENRODYELLOW" bgcolor="PALEGOLDENROD"><tr><td port="ParameterPort-offset"><b>offset</b><br/><i>Linear(intercept=None, slope=None)</i><br/>=[0.]</td></tr><tr><td port="ParameterPort-scale"><b>scale</b><br/><i>Linear(intercept=None, slope=None)</i><br/>=[1.]</td></tr></table></td></tr></table></td></tr><tr><td colspan="2"> <table border="0" cellborder="0" bgcolor="#FAFAD0"> <tr><td colspan="1" valign="middle"><b><i>InputPorts</i></b></td></tr><tr><td><table border="0" cellborder="2" cellspacing="0" color="LIGHTGOLDENRODYELLOW" bgcolor="PALEGOLDENROD"><tr><td port="InputPort-SAMPLE"><b>SAMPLE</b><br/><i>LinearCombination(offset=None, scale=None, offset=None, scale=None, exponents=None, weights=None)</i><br/>=[0.5 0.5 0.5 0.5 0.5 0.5 0.5 0.5 0.5 0.5 0.5 0.5 0.5 0.5]</td><td port="InputPort-TARGET"><b>TARGET</b><br/><i>LinearCombination(offset=None, scale=None, offset=None, scale=None, exponents=None, weights=None)</i><br/>=[0.5 0.5 0.5 0.5 0.5 0.5 0.5 0.5 0.5 0.5 0.5 0.5 0.5 0.5]</td></tr></table></td></tr></table></td></tr></table>> color=orange penwidth=1 rank=min]\n\t"Target-3":"OutputPort-OutputPort-0" -> "Comparator-3":"InputPort-TARGET" [label="" arrowhead=normal color=orange penwidth=1]\n\tACT_OUT:"OutputPort-RESULT" -> "Comparator-3":"InputPort-SAMPLE" [label="" arrowhead=normal color=orange penwidth=1]\n\t"Learning Mechanism for MappingProjection from REL_HIDDEN[RESULT] to ACT_OUT[InputPort-0]" [label=<<table border=\'1\' cellborder="0" cellspacing="1" bgcolor="#FFFFF0"><tr><td colspan="2"> <table border="0" cellborder="0" bgcolor="#FAFAD0"> <tr><td><table border="0" cellborder="2" cellspacing="0" color="LIGHTGOLDENRODYELLOW" bgcolor="PALEGOLDENROD"><tr><td port="OutputPort-error_signal"><b>error_signal</b><br/><i>Linear(intercept=None, slope=None)</i><br/>=[0. 0. 0. 0. 0. 0. 0. 0. 0. 0. 0. 0. 0. 0.]</td><td port="OutputPort-LearningSignal"><b>LearningSignal</b><br/><i>Linear(intercept=None, slope=None, intercept=None, slope=None)</i><br/>=[[0. 0. 0. 0. 0. 0. 0. 0. 0. 0. 0. 0. 0. 0.]\n [0. 0. 0. 0. 0. 0. 0. 0. 0. 0. 0. 0. 0. 0.]\n [0. 0. 0. 0. 0. 0. 0. 0. 0. 0. 0. 0. 0. 0.]\n [0. 0. 0. 0. 0. 0. 0. 0. 0. 0. 0. 0. 0. 0.]\n [0. 0. 0. 0. 0. 0. 0. 0. 0. 0. 0. 0. 0. 0.]]</td></tr></table></td></tr> <tr><td colspan="1" valign="middle"><b><i>OutputPorts</i></b></td></tr> </table></td></tr><tr><td port="Learning Mechanism for MappingProjection from REL_HIDDEN[RESULT] to ACT_OUT[InputPort-0]" colspan="1"><b><b><i>Mechanism</i></b>:<br/><font point-size="16" >Learning Mechanism for MappingProjection from REL_HIDDEN[RESULT] to ACT_OUT[InputPort-0]</font></b><br/><i>LEARNING,INTERNAL</i><br/><i>BackPropagation(learning_rate=None)</i><br/>=[array([[0., 0., 0., 0., 0., 0., 0., 0., 0., 0., 0., 0., 0., 0.],\n       [0., 0., 0., 0., 0., 0., 0., 0., 0., 0., 0., 0., 0., 0.],\n       [0., 0., 0., 0., 0., 0., 0., 0., 0., 0., 0., 0., 0., 0.],\n       [0., 0., 0., 0., 0., 0., 0., 0., 0., 0., 0., 0., 0., 0.],\n       [0., 0., 0., 0., 0., 0., 0., 0., 0., 0., 0., 0., 0., 0.]]), array([0., 0., 0., 0., 0., 0., 0., 0., 0., 0., 0., 0., 0., 0.])]</td><td> <table border="0" cellborder="0" bgcolor="#FAFAD0"> <tr><td rowspan="1" valign="middle"><b><i>ParameterPorts</i></b></td> <td> <table border="0" cellborder="2" cellspacing="0" color="LIGHTGOLDENRODYELLOW" bgcolor="PALEGOLDENROD"><tr><td port="ParameterPort-learning_rate"><b>learning_rate</b><br/><i>Linear(intercept=None, slope=None)</i><br/>=[0.05]</td></tr></table></td></tr></table></td></tr><tr><td colspan="2"> <table border="0" cellborder="0" bgcolor="#FAFAD0"> <tr><td colspan="1" valign="middle"><b><i>InputPorts</i></b></td></tr><tr><td><table border="0" cellborder="2" cellspacing="0" color="LIGHTGOLDENRODYELLOW" bgcolor="PALEGOLDENROD"><tr><td port="InputPort-activation_input"><b>activation_input</b><br/><i>LinearCombination(offset=None, scale=None, offset=None, scale=None, exponents=None, weights=None)</i><br/>=[0.5 0.5 0.5 0.5 0.5]</td><td port="InputPort-activation_output"><b>activation_output</b><br/><i>LinearCombination(offset=None, scale=None, offset=None, scale=None, exponents=None, weights=None)</i><br/>=[0.5 0.5 0.5 0.5 0.5 0.5 0.5 0.5 0.5 0.5 0.5 0.5 0.5 0.5]</td><td port="InputPort-error_signal"><b>error_signal</b><br/><i>LinearCombination(offset=None, scale=None, offset=None, scale=None, exponents=None, weights=None)</i><br/>=[1. 1. 1. 1. 1. 1. 1. 1. 1. 1. 1. 1. 1. 1.]</td></tr></table></td></tr></table></td></tr></table>> color=orange penwidth=1 rank=min]\n\tREL_HIDDEN:"OutputPort-RESULT" -> "Learning Mechanism for MappingProjection from REL_HIDDEN[RESULT] to ACT_OUT[InputPort-0]":"InputPort-activation_input" [label="" arrowhead=normal color=orange penwidth=1]\n\tACT_OUT:"OutputPort-RESULT" -> "Learning Mechanism for MappingProjection from REL_HIDDEN[RESULT] to ACT_OUT[InputPort-0]":"InputPort-activation_output" [label="" arrowhead=normal color=orange penwidth=1]\n\t"Comparator-3":"OutputPort-OUTCOME" -> "Learning Mechanism for MappingProjection from REL_HIDDEN[RESULT] to ACT_OUT[InputPort-0]":"InputPort-error_signal" [label="" arrowhead=normal color=orange penwidth=1]\n\t"Learning Mechanism for MappingProjection from REP_HIDDEN[RESULT] to REL_HIDDEN[InputPort-0]" [label=<<table border=\'1\' cellborder="0" cellspacing="1" bgcolor="#FFFFF0"><tr><td colspan="2"> <table border="0" cellborder="0" bgcolor="#FAFAD0"> <tr><td><table border="0" cellborder="2" cellspacing="0" color="LIGHTGOLDENRODYELLOW" bgcolor="PALEGOLDENROD"><tr><td port="OutputPort-error_signal"><b>error_signal</b><br/><i>Linear(intercept=None, slope=None)</i><br/>=[0. 0. 0. 0. 0.]</td><td port="OutputPort-LearningSignal"><b>LearningSignal</b><br/><i>Linear(intercept=None, slope=None, intercept=None, slope=None)</i><br/>=[[0. 0. 0. 0. 0.]\n [0. 0. 0. 0. 0.]\n [0. 0. 0. 0. 0.]\n [0. 0. 0. 0. 0.]]</td></tr></table></td></tr> <tr><td colspan="1" valign="middle"><b><i>OutputPorts</i></b></td></tr> </table></td></tr><tr><td port="Learning Mechanism for MappingProjection from REP_HIDDEN[RESULT] to REL_HIDDEN[InputPort-0]" colspan="1"><b><b><i>Mechanism</i></b>:<br/><font point-size="16" >Learning Mechanism for MappingProjection from REP_HIDDEN[RESULT] to REL_HIDDEN[InputPort-0]</font></b><br/><i>LEARNING,INTERNAL</i><br/><i>BackPropagation(learning_rate=None)</i><br/>=[array([[0., 0., 0., 0., 0.],\n       [0., 0., 0., 0., 0.],\n       [0., 0., 0., 0., 0.],\n       [0., 0., 0., 0., 0.]]), array([0., 0., 0., 0., 0.])]</td><td> <table border="0" cellborder="0" bgcolor="#FAFAD0"> <tr><td rowspan="1" valign="middle"><b><i>ParameterPorts</i></b></td> <td> <table border="0" cellborder="2" cellspacing="0" color="LIGHTGOLDENRODYELLOW" bgcolor="PALEGOLDENROD"><tr><td port="ParameterPort-learning_rate"><b>learning_rate</b><br/><i>Linear(intercept=None, slope=None)</i><br/>=[0.05]</td></tr></table></td></tr></table></td></tr><tr><td colspan="2"> <table border="0" cellborder="0" bgcolor="#FAFAD0"> <tr><td colspan="1" valign="middle"><b><i>InputPorts</i></b></td></tr><tr><td><table border="0" cellborder="2" cellspacing="0" color="LIGHTGOLDENRODYELLOW" bgcolor="PALEGOLDENROD"><tr><td port="InputPort-activation_input"><b>activation_input</b><br/><i>LinearCombination(offset=None, scale=None, offset=None, scale=None, exponents=None, weights=None)</i><br/>=[0.5 0.5 0.5 0.5]</td><td port="InputPort-activation_output"><b>activation_output</b><br/><i>LinearCombination(offset=None, scale=None, offset=None, scale=None, exponents=None, weights=None)</i><br/>=[0.5 0.5 0.5 0.5 0.5]</td><td port="InputPort-error_signal"><b>error_signal</b><br/><i>LinearCombination(offset=None, scale=None, offset=None, scale=None, exponents=None, weights=None)</i><br/>=[0. 0. 0. 0. 0. 0. 0. 0. 0. 0.]</td><td port="InputPort-error_signal-1"><b>error_signal-1</b><br/><i>LinearCombination(offset=None, scale=None, offset=None, scale=None, exponents=None, weights=None)</i><br/>=[0. 0. 0. 0. 0. 0. 0. 0. 0. 0. 0. 0.]</td><td port="InputPort-error_signal-2"><b>error_signal-2</b><br/><i>LinearCombination(offset=None, scale=None, offset=None, scale=None, exponents=None, weights=None)</i><br/>=[0. 0. 0. 0. 0. 0. 0. 0. 0. 0. 0. 0. 0.]</td><td port="InputPort-error_signal-3"><b>error_signal-3</b><br/><i>LinearCombination(offset=None, scale=None, offset=None, scale=None, exponents=None, weights=None)</i><br/>=[0. 0. 0. 0. 0. 0. 0. 0. 0. 0. 0. 0. 0. 0.]</td></tr></table></td></tr></table></td></tr></table>> color=orange penwidth=1 rank=min]\n\tREL_HIDDEN:"OutputPort-RESULT" -> "Learning Mechanism for MappingProjection from REP_HIDDEN[RESULT] to REL_HIDDEN[InputPort-0]":"InputPort-activation_output" [label="" arrowhead=normal color=orange penwidth=1]\n\t"Learning Mechanism for MappingProjection from REL_HIDDEN[RESULT] to QUAL_OUT[InputPort-0]":"OutputPort-error_signal" -> "Learning Mechanism for MappingProjection from REP_HIDDEN[RESULT] to REL_HIDDEN[InputPort-0]":"InputPort-error_signal-2" [label="" arrowhead=normal color=orange penwidth=1]\n\t"Learning Mechanism for MappingProjection from REL_HIDDEN[RESULT] to ACT_OUT[InputPort-0]":"OutputPort-error_signal" -> "Learning Mechanism for MappingProjection from REP_HIDDEN[RESULT] to REL_HIDDEN[InputPort-0]":"InputPort-error_signal-3" [label="" arrowhead=normal color=orange penwidth=1]\n\t"Learning Mechanism for MappingProjection from REL_HIDDEN[RESULT] to PROP_OUT[InputPort-0]":"OutputPort-error_signal" -> "Learning Mechanism for MappingProjection from REP_HIDDEN[RESULT] to REL_HIDDEN[InputPort-0]":"InputPort-error_signal-1" [label="" arrowhead=normal color=orange penwidth=1]\n\tREP_HIDDEN:"OutputPort-RESULT" -> "Learning Mechanism for MappingProjection from REP_HIDDEN[RESULT] to REL_HIDDEN[InputPort-0]":"InputPort-activation_input" [label="" arrowhead=normal color=orange penwidth=1]\n\t"Learning Mechanism for MappingProjection from REL_HIDDEN[RESULT] to REP_OUT[InputPort-0]":"OutputPort-error_signal" -> "Learning Mechanism for MappingProjection from REP_HIDDEN[RESULT] to REL_HIDDEN[InputPort-0]":"InputPort-error_signal" [label="" arrowhead=normal color=orange penwidth=1]\n\t"Learning Mechanism for MappingProjection from REP_IN[RESULT] to REP_HIDDEN[InputPort-0]" [label=<<table border=\'1\' cellborder="0" cellspacing="1" bgcolor="#FFFFF0"><tr><td colspan="2"> <table border="0" cellborder="0" bgcolor="#FAFAD0"> <tr><td><table border="0" cellborder="2" cellspacing="0" color="LIGHTGOLDENRODYELLOW" bgcolor="PALEGOLDENROD"><tr><td port="OutputPort-error_signal"><b>error_signal</b><br/><i>Linear(intercept=None, slope=None)</i><br/>=[0. 0. 0. 0.]</td><td port="OutputPort-LearningSignal"><b>LearningSignal</b><br/><i>Linear(intercept=None, slope=None, intercept=None, slope=None)</i><br/>=[[0. 0. 0. 0.]\n [0. 0. 0. 0.]\n [0. 0. 0. 0.]\n [0. 0. 0. 0.]\n [0. 0. 0. 0.]\n [0. 0. 0. 0.]\n [0. 0. 0. 0.]\n [0. 0. 0. 0.]\n [0. 0. 0. 0.]\n [0. 0. 0. 0.]]</td></tr></table></td></tr> <tr><td colspan="1" valign="middle"><b><i>OutputPorts</i></b></td></tr> </table></td></tr><tr><td port="Learning Mechanism for MappingProjection from REP_IN[RESULT] to REP_HIDDEN[InputPort-0]" colspan="1"><b><b><i>Mechanism</i></b>:<br/><font point-size="16" >Learning Mechanism for MappingProjection from REP_IN[RESULT] to REP_HIDDEN[InputPort-0]</font></b><br/><i>TERMINAL,LEARNING</i><br/><i>BackPropagation(learning_rate=None)</i><br/>=[array([[0., 0., 0., 0.],\n       [0., 0., 0., 0.],\n       [0., 0., 0., 0.],\n       [0., 0., 0., 0.],\n       [0., 0., 0., 0.],\n       [0., 0., 0., 0.],\n       [0., 0., 0., 0.],\n       [0., 0., 0., 0.],\n       [0., 0., 0., 0.],\n       [0., 0., 0., 0.]]), array([0., 0., 0., 0.])]</td><td> <table border="0" cellborder="0" bgcolor="#FAFAD0"> <tr><td rowspan="1" valign="middle"><b><i>ParameterPorts</i></b></td> <td> <table border="0" cellborder="2" cellspacing="0" color="LIGHTGOLDENRODYELLOW" bgcolor="PALEGOLDENROD"><tr><td port="ParameterPort-learning_rate"><b>learning_rate</b><br/><i>Linear(intercept=None, slope=None)</i><br/>=[0.05]</td></tr></table></td></tr></table></td></tr><tr><td colspan="2"> <table border="0" cellborder="0" bgcolor="#FAFAD0"> <tr><td colspan="1" valign="middle"><b><i>InputPorts</i></b></td></tr><tr><td><table border="0" cellborder="2" cellspacing="0" color="LIGHTGOLDENRODYELLOW" bgcolor="PALEGOLDENROD"><tr><td port="InputPort-activation_input"><b>activation_input</b><br/><i>LinearCombination(offset=None, scale=None, offset=None, scale=None, exponents=None, weights=None)</i><br/>=[0. 0. 0. 0. 0. 0. 0. 0. 0. 0.]</td><td port="InputPort-activation_output"><b>activation_output</b><br/><i>LinearCombination(offset=None, scale=None, offset=None, scale=None, exponents=None, weights=None)</i><br/>=[0.5 0.5 0.5 0.5]</td><td port="InputPort-error_signal"><b>error_signal</b><br/><i>LinearCombination(offset=None, scale=None, offset=None, scale=None, exponents=None, weights=None)</i><br/>=[0. 0. 0. 0. 0.]</td></tr></table></td></tr></table></td></tr></table>> color=orange penwidth=1 rank=min]\n\tREP_IN:"OutputPort-RESULT" -> "Learning Mechanism for MappingProjection from REP_IN[RESULT] to REP_HIDDEN[InputPort-0]":"InputPort-activation_input" [label="" arrowhead=normal color=orange penwidth=1]\n\t"Learning Mechanism for MappingProjection from REP_HIDDEN[RESULT] to REL_HIDDEN[InputPort-0]":"OutputPort-error_signal" -> "Learning Mechanism for MappingProjection from REP_IN[RESULT] to REP_HIDDEN[InputPort-0]":"InputPort-error_signal" [label="" arrowhead=normal color=orange penwidth=1]\n\tREP_HIDDEN:"OutputPort-RESULT" -> "Learning Mechanism for MappingProjection from REP_IN[RESULT] to REP_HIDDEN[InputPort-0]":"InputPort-activation_output" [label="" arrowhead=normal color=orange penwidth=1]\n\tREP_OUT [label=<<table border=\'3\' cellborder="0" cellspacing="1" bgcolor="#FFFFF0"><tr><td colspan="2"> <table border="0" cellborder="0" bgcolor="#FAFAD0"> <tr><td><table border="0" cellborder="2" cellspacing="0" color="LIGHTGOLDENRODYELLOW" bgcolor="PALEGOLDENROD"><tr><td port="OutputPort-RESULT"><b>RESULT</b><br/><i>Linear(intercept=None, slope=None)</i><br/>=[0.5 0.5 0.5 0.5 0.5 0.5 0.5 0.5 0.5 0.5]</td></tr></table></td></tr> <tr><td colspan="1" valign="middle"><b><i>OutputPorts</i></b></td></tr> </table></td></tr><tr><td port="REP_OUT" colspan="1"><b><b><i>Mechanism</i></b>:<br/><font point-size="16" >REP_OUT</font></b><br/><i>OUTPUT,INTERNAL</i><br/><i>Logistic(gain=None, bias=None, offset=None, x_0=None, scale=None)</i><br/>=[[0.5 0.5 0.5 0.5 0.5 0.5 0.5 0.5 0.5 0.5]]</td><td> <table border="0" cellborder="0" bgcolor="#FAFAD0"> <tr><td rowspan="1" valign="middle"><b><i>ParameterPorts</i></b></td> <td> <table border="0" cellborder="2" cellspacing="0" color="LIGHTGOLDENRODYELLOW" bgcolor="PALEGOLDENROD"><tr><td port="ParameterPort-bias"><b>bias</b><br/><i>Linear(intercept=None, slope=None)</i><br/>=[0.]</td></tr><tr><td port="ParameterPort-gain"><b>gain</b><br/><i>Linear(intercept=None, slope=None)</i><br/>=[1.]</td></tr><tr><td port="ParameterPort-integration_rate"><b>integration_rate</b><br/><i>Linear(intercept=None, slope=None)</i><br/>=[0.5]</td></tr><tr><td port="ParameterPort-noise"><b>noise</b><br/><i>Linear(intercept=None, slope=None)</i><br/>=[0.]</td></tr><tr><td port="ParameterPort-offset"><b>offset</b><br/><i>Linear(intercept=None, slope=None)</i><br/>=[0.]</td></tr><tr><td port="ParameterPort-scale"><b>scale</b><br/><i>Linear(intercept=None, slope=None)</i><br/>=[1.]</td></tr><tr><td port="ParameterPort-x_0"><b>x_0</b><br/><i>Linear(intercept=None, slope=None)</i><br/>=[0.]</td></tr></table></td></tr></table></td></tr><tr><td colspan="2"> <table border="0" cellborder="0" bgcolor="#FAFAD0"> <tr><td colspan="1" valign="middle"><b><i>InputPorts</i></b></td></tr><tr><td><table border="0" cellborder="2" cellspacing="0" color="LIGHTGOLDENRODYELLOW" bgcolor="PALEGOLDENROD"><tr><td port="InputPort-InputPort-0"><b>InputPort-0</b><br/><i>LinearCombination(offset=None, scale=None, offset=None, scale=None, exponents=None, weights=None)</i><br/>=[0. 0. 0. 0. 0. 0. 0. 0. 0. 0.]</td></tr></table></td></tr></table></td></tr></table>> color=red penwidth=3 rank=max shape=plaintext]\n\tPROP_OUT [label=<<table border=\'3\' cellborder="0" cellspacing="1" bgcolor="#FFFFF0"><tr><td colspan="2"> <table border="0" cellborder="0" bgcolor="#FAFAD0"> <tr><td><table border="0" cellborder="2" cellspacing="0" color="LIGHTGOLDENRODYELLOW" bgcolor="PALEGOLDENROD"><tr><td port="OutputPort-RESULT"><b>RESULT</b><br/><i>Linear(intercept=None, slope=None)</i><br/>=[0.5 0.5 0.5 0.5 0.5 0.5 0.5 0.5 0.5 0.5 0.5 0.5]</td></tr></table></td></tr> <tr><td colspan="1" valign="middle"><b><i>OutputPorts</i></b></td></tr> </table></td></tr><tr><td port="PROP_OUT" colspan="1"><b><b><i>Mechanism</i></b>:<br/><font point-size="16" >PROP_OUT</font></b><br/><i>OUTPUT,INTERNAL</i><br/><i>Logistic(gain=None, bias=None, offset=None, x_0=None, scale=None)</i><br/>=[[0.5 0.5 0.5 0.5 0.5 0.5 0.5 0.5 0.5 0.5 0.5 0.5]]</td><td> <table border="0" cellborder="0" bgcolor="#FAFAD0"> <tr><td rowspan="1" valign="middle"><b><i>ParameterPorts</i></b></td> <td> <table border="0" cellborder="2" cellspacing="0" color="LIGHTGOLDENRODYELLOW" bgcolor="PALEGOLDENROD"><tr><td port="ParameterPort-bias"><b>bias</b><br/><i>Linear(intercept=None, slope=None)</i><br/>=[0.]</td></tr><tr><td port="ParameterPort-gain"><b>gain</b><br/><i>Linear(intercept=None, slope=None)</i><br/>=[1.]</td></tr><tr><td port="ParameterPort-integration_rate"><b>integration_rate</b><br/><i>Linear(intercept=None, slope=None)</i><br/>=[0.5]</td></tr><tr><td port="ParameterPort-noise"><b>noise</b><br/><i>Linear(intercept=None, slope=None)</i><br/>=[0.]</td></tr><tr><td port="ParameterPort-offset"><b>offset</b><br/><i>Linear(intercept=None, slope=None)</i><br/>=[0.]</td></tr><tr><td port="ParameterPort-scale"><b>scale</b><br/><i>Linear(intercept=None, slope=None)</i><br/>=[1.]</td></tr><tr><td port="ParameterPort-x_0"><b>x_0</b><br/><i>Linear(intercept=None, slope=None)</i><br/>=[0.]</td></tr></table></td></tr></table></td></tr><tr><td colspan="2"> <table border="0" cellborder="0" bgcolor="#FAFAD0"> <tr><td colspan="1" valign="middle"><b><i>InputPorts</i></b></td></tr><tr><td><table border="0" cellborder="2" cellspacing="0" color="LIGHTGOLDENRODYELLOW" bgcolor="PALEGOLDENROD"><tr><td port="InputPort-InputPort-0"><b>InputPort-0</b><br/><i>LinearCombination(offset=None, scale=None, offset=None, scale=None, exponents=None, weights=None)</i><br/>=[0. 0. 0. 0. 0. 0. 0. 0. 0. 0. 0. 0.]</td></tr></table></td></tr></table></td></tr></table>> color=red penwidth=3 rank=max shape=plaintext]\n\tQUAL_OUT [label=<<table border=\'3\' cellborder="0" cellspacing="1" bgcolor="#FFFFF0"><tr><td colspan="2"> <table border="0" cellborder="0" bgcolor="#FAFAD0"> <tr><td><table border="0" cellborder="2" cellspacing="0" color="LIGHTGOLDENRODYELLOW" bgcolor="PALEGOLDENROD"><tr><td port="OutputPort-RESULT"><b>RESULT</b><br/><i>Linear(intercept=None, slope=None)</i><br/>=[0.5 0.5 0.5 0.5 0.5 0.5 0.5 0.5 0.5 0.5 0.5 0.5 0.5]</td></tr></table></td></tr> <tr><td colspan="1" valign="middle"><b><i>OutputPorts</i></b></td></tr> </table></td></tr><tr><td port="QUAL_OUT" colspan="1"><b><b><i>Mechanism</i></b>:<br/><font point-size="16" >QUAL_OUT</font></b><br/><i>OUTPUT,INTERNAL</i><br/><i>Logistic(gain=None, bias=None, offset=None, x_0=None, scale=None)</i><br/>=[[0.5 0.5 0.5 0.5 0.5 0.5 0.5 0.5 0.5 0.5 0.5 0.5 0.5]]</td><td> <table border="0" cellborder="0" bgcolor="#FAFAD0"> <tr><td rowspan="1" valign="middle"><b><i>ParameterPorts</i></b></td> <td> <table border="0" cellborder="2" cellspacing="0" color="LIGHTGOLDENRODYELLOW" bgcolor="PALEGOLDENROD"><tr><td port="ParameterPort-bias"><b>bias</b><br/><i>Linear(intercept=None, slope=None)</i><br/>=[0.]</td></tr><tr><td port="ParameterPort-gain"><b>gain</b><br/><i>Linear(intercept=None, slope=None)</i><br/>=[1.]</td></tr><tr><td port="ParameterPort-integration_rate"><b>integration_rate</b><br/><i>Linear(intercept=None, slope=None)</i><br/>=[0.5]</td></tr><tr><td port="ParameterPort-noise"><b>noise</b><br/><i>Linear(intercept=None, slope=None)</i><br/>=[0.]</td></tr><tr><td port="ParameterPort-offset"><b>offset</b><br/><i>Linear(intercept=None, slope=None)</i><br/>=[0.]</td></tr><tr><td port="ParameterPort-scale"><b>scale</b><br/><i>Linear(intercept=None, slope=None)</i><br/>=[1.]</td></tr><tr><td port="ParameterPort-x_0"><b>x_0</b><br/><i>Linear(intercept=None, slope=None)</i><br/>=[0.]</td></tr></table></td></tr></table></td></tr><tr><td colspan="2"> <table border="0" cellborder="0" bgcolor="#FAFAD0"> <tr><td colspan="1" valign="middle"><b><i>InputPorts</i></b></td></tr><tr><td><table border="0" cellborder="2" cellspacing="0" color="LIGHTGOLDENRODYELLOW" bgcolor="PALEGOLDENROD"><tr><td port="InputPort-InputPort-0"><b>InputPort-0</b><br/><i>LinearCombination(offset=None, scale=None, offset=None, scale=None, exponents=None, weights=None)</i><br/>=[0. 0. 0. 0. 0. 0. 0. 0. 0. 0. 0. 0. 0.]</td></tr></table></td></tr></table></td></tr></table>> color=red penwidth=3 rank=max shape=plaintext]\n\tACT_OUT [label=<<table border=\'3\' cellborder="0" cellspacing="1" bgcolor="#FFFFF0"><tr><td colspan="2"> <table border="0" cellborder="0" bgcolor="#FAFAD0"> <tr><td><table border="0" cellborder="2" cellspacing="0" color="LIGHTGOLDENRODYELLOW" bgcolor="PALEGOLDENROD"><tr><td port="OutputPort-RESULT"><b>RESULT</b><br/><i>Linear(intercept=None, slope=None)</i><br/>=[0.5 0.5 0.5 0.5 0.5 0.5 0.5 0.5 0.5 0.5 0.5 0.5 0.5 0.5]</td></tr></table></td></tr> <tr><td colspan="1" valign="middle"><b><i>OutputPorts</i></b></td></tr> </table></td></tr><tr><td port="ACT_OUT" colspan="1"><b><b><i>Mechanism</i></b>:<br/><font point-size="16" >ACT_OUT</font></b><br/><i>OUTPUT,INTERNAL</i><br/><i>Logistic(gain=None, bias=None, offset=None, x_0=None, scale=None)</i><br/>=[[0.5 0.5 0.5 0.5 0.5 0.5 0.5 0.5 0.5 0.5 0.5 0.5 0.5 0.5]]</td><td> <table border="0" cellborder="0" bgcolor="#FAFAD0"> <tr><td rowspan="1" valign="middle"><b><i>ParameterPorts</i></b></td> <td> <table border="0" cellborder="2" cellspacing="0" color="LIGHTGOLDENRODYELLOW" bgcolor="PALEGOLDENROD"><tr><td port="ParameterPort-bias"><b>bias</b><br/><i>Linear(intercept=None, slope=None)</i><br/>=[0.]</td></tr><tr><td port="ParameterPort-gain"><b>gain</b><br/><i>Linear(intercept=None, slope=None)</i><br/>=[1.]</td></tr><tr><td port="ParameterPort-integration_rate"><b>integration_rate</b><br/><i>Linear(intercept=None, slope=None)</i><br/>=[0.5]</td></tr><tr><td port="ParameterPort-noise"><b>noise</b><br/><i>Linear(intercept=None, slope=None)</i><br/>=[0.]</td></tr><tr><td port="ParameterPort-offset"><b>offset</b><br/><i>Linear(intercept=None, slope=None)</i><br/>=[0.]</td></tr><tr><td port="ParameterPort-scale"><b>scale</b><br/><i>Linear(intercept=None, slope=None)</i><br/>=[1.]</td></tr><tr><td port="ParameterPort-x_0"><b>x_0</b><br/><i>Linear(intercept=None, slope=None)</i><br/>=[0.]</td></tr></table></td></tr></table></td></tr><tr><td colspan="2"> <table border="0" cellborder="0" bgcolor="#FAFAD0"> <tr><td colspan="1" valign="middle"><b><i>InputPorts</i></b></td></tr><tr><td><table border="0" cellborder="2" cellspacing="0" color="LIGHTGOLDENRODYELLOW" bgcolor="PALEGOLDENROD"><tr><td port="InputPort-InputPort-0"><b>InputPort-0</b><br/><i>LinearCombination(offset=None, scale=None, offset=None, scale=None, exponents=None, weights=None)</i><br/>=[0. 0. 0. 0. 0. 0. 0. 0. 0. 0. 0. 0. 0. 0.]</td></tr></table></td></tr></table></td></tr></table>> color=red penwidth=3 rank=max shape=plaintext]\n}'
        # assert gv == 'digraph "Composition-0" {\n\tgraph [overlap=False rankdir=BT]\n\tnode [color=black fontname=arial fontsize=12 penwidth=1 shape=record]\n\tedge [fontname=arial fontsize=10]\n\tREP_IN [label=<<table border=\'3\' cellborder="0" cellspacing="1" bgcolor="#FFFFF0"><tr><td colspan="2"> <table border="0" cellborder="0" bgcolor="#FAFAD0"> <tr><td><table border="0" cellborder="2" cellspacing="0" color="LIGHTGOLDENRODYELLOW" bgcolor="PALEGOLDENROD"><tr><td port="OutputPort-RESULT"><b>RESULT</b><br/><i>Linear(intercept=None, slope=None)</i><br/>=[0. 0. 0. 0. 0. 0. 0. 0. 0. 0.]</td></tr></table></td></tr> <tr><td colspan="1" valign="middle"><b><i>OutputPorts</i></b></td></tr> </table></td></tr><tr><td port="REP_IN" colspan="1"><b><b><i>Mechanism</i></b>:<br/><font point-size="16" >REP_IN</font></b><br/><i>ORIGIN,INPUT</i><br/><i>Linear(intercept=None, slope=None)</i><br/>=[[0. 0. 0. 0. 0. 0. 0. 0. 0. 0.]]</td><td> <table border="0" cellborder="0" bgcolor="#FAFAD0"> <tr><td rowspan="1" valign="middle"><b><i>ParameterPorts</i></b></td> <td> <table border="0" cellborder="2" cellspacing="0" color="LIGHTGOLDENRODYELLOW" bgcolor="PALEGOLDENROD"><tr><td port="ParameterPort-integration_rate"><b>integration_rate</b><br/><i>Linear(intercept=None, slope=None)</i><br/>=[0.5]</td></tr><tr><td port="ParameterPort-intercept"><b>intercept</b><br/><i>Linear(intercept=None, slope=None)</i><br/>=[0.]</td></tr><tr><td port="ParameterPort-noise"><b>noise</b><br/><i>Linear(intercept=None, slope=None)</i><br/>=[0.]</td></tr><tr><td port="ParameterPort-slope"><b>slope</b><br/><i>Linear(intercept=None, slope=None)</i><br/>=[1.]</td></tr></table></td></tr></table></td></tr><tr><td colspan="2"> <table border="0" cellborder="0" bgcolor="#FAFAD0"> <tr><td colspan="1" valign="middle"><b><i>InputPorts</i></b></td></tr><tr><td><table border="0" cellborder="2" cellspacing="0" color="LIGHTGOLDENRODYELLOW" bgcolor="PALEGOLDENROD"><tr><td port="InputPort-InputPort-0"><b>InputPort-0</b><br/><i>LinearCombination(weights=None, exponents=None, offset=None, offset=None, scale=None, scale=None)</i><br/>=[0. 0. 0. 0. 0. 0. 0. 0. 0. 0.]</td></tr></table></td></tr></table></td></tr></table>> color=green penwidth=3 rank=source shape=plaintext]\n\tTarget [label=<<table border=\'3\' cellborder="0" cellspacing="1" bgcolor="#FFFFF0"><tr><td colspan="2"> <table border="0" cellborder="0" bgcolor="#FAFAD0"> <tr><td><table border="0" cellborder="2" cellspacing="0" color="LIGHTGOLDENRODYELLOW" bgcolor="PALEGOLDENROD"><tr><td port="OutputPort-OutputPort-0"><b>OutputPort-0</b><br/><i>Linear(intercept=None, slope=None)</i><br/>=[0.5 0.5 0.5 0.5 0.5 0.5 0.5 0.5 0.5 0.5]</td></tr></table></td></tr> <tr><td colspan="1" valign="middle"><b><i>OutputPorts</i></b></td></tr> </table></td></tr><tr><td port="Target" colspan="1"><b><b><i>Mechanism</i></b>:<br/><font point-size="16" >Target</font></b><br/><i>ORIGIN,INPUT,LEARNING,TARGET</i><br/><i>Linear(intercept=None, slope=None)</i><br/>=[[0.5 0.5 0.5 0.5 0.5 0.5 0.5 0.5 0.5 0.5]]</td><td> <table border="0" cellborder="0" bgcolor="#FAFAD0"> <tr><td rowspan="1" valign="middle"><b><i>ParameterPorts</i></b></td> <td> <table border="0" cellborder="2" cellspacing="0" color="LIGHTGOLDENRODYELLOW" bgcolor="PALEGOLDENROD"><tr><td port="ParameterPort-intercept"><b>intercept</b><br/><i>Linear(intercept=None, slope=None)</i><br/>=[0.]</td></tr><tr><td port="ParameterPort-slope"><b>slope</b><br/><i>Linear(intercept=None, slope=None)</i><br/>=[1.]</td></tr></table></td></tr></table></td></tr><tr><td colspan="2"> <table border="0" cellborder="0" bgcolor="#FAFAD0"> <tr><td colspan="1" valign="middle"><b><i>InputPorts</i></b></td></tr><tr><td><table border="0" cellborder="2" cellspacing="0" color="LIGHTGOLDENRODYELLOW" bgcolor="PALEGOLDENROD"><tr><td port="InputPort-InputPort-0"><b>InputPort-0</b><br/><i>LinearCombination(weights=None, exponents=None, offset=None, offset=None, scale=None, scale=None)</i><br/>=[0.5 0.5 0.5 0.5 0.5 0.5 0.5 0.5 0.5 0.5]</td></tr></table></td></tr></table></td></tr></table>> color=green penwidth=3 rank=source shape=plaintext]\n\tREL_IN [label=<<table border=\'3\' cellborder="0" cellspacing="1" bgcolor="#FFFFF0"><tr><td colspan="2"> <table border="0" cellborder="0" bgcolor="#FAFAD0"> <tr><td><table border="0" cellborder="2" cellspacing="0" color="LIGHTGOLDENRODYELLOW" bgcolor="PALEGOLDENROD"><tr><td port="OutputPort-RESULT"><b>RESULT</b><br/><i>Linear(intercept=None, slope=None)</i><br/>=[0. 0. 0. 0. 0. 0. 0. 0. 0. 0. 0.]</td></tr></table></td></tr> <tr><td colspan="1" valign="middle"><b><i>OutputPorts</i></b></td></tr> </table></td></tr><tr><td port="REL_IN" colspan="1"><b><b><i>Mechanism</i></b>:<br/><font point-size="16" >REL_IN</font></b><br/><i>ORIGIN,INPUT</i><br/><i>Linear(intercept=None, slope=None)</i><br/>=[[0. 0. 0. 0. 0. 0. 0. 0. 0. 0. 0.]]</td><td> <table border="0" cellborder="0" bgcolor="#FAFAD0"> <tr><td rowspan="1" valign="middle"><b><i>ParameterPorts</i></b></td> <td> <table border="0" cellborder="2" cellspacing="0" color="LIGHTGOLDENRODYELLOW" bgcolor="PALEGOLDENROD"><tr><td port="ParameterPort-integration_rate"><b>integration_rate</b><br/><i>Linear(intercept=None, slope=None)</i><br/>=[0.5]</td></tr><tr><td port="ParameterPort-intercept"><b>intercept</b><br/><i>Linear(intercept=None, slope=None)</i><br/>=[0.]</td></tr><tr><td port="ParameterPort-noise"><b>noise</b><br/><i>Linear(intercept=None, slope=None)</i><br/>=[0.]</td></tr><tr><td port="ParameterPort-slope"><b>slope</b><br/><i>Linear(intercept=None, slope=None)</i><br/>=[1.]</td></tr></table></td></tr></table></td></tr><tr><td colspan="2"> <table border="0" cellborder="0" bgcolor="#FAFAD0"> <tr><td colspan="1" valign="middle"><b><i>InputPorts</i></b></td></tr><tr><td><table border="0" cellborder="2" cellspacing="0" color="LIGHTGOLDENRODYELLOW" bgcolor="PALEGOLDENROD"><tr><td port="InputPort-InputPort-0"><b>InputPort-0</b><br/><i>LinearCombination(weights=None, exponents=None, offset=None, offset=None, scale=None, scale=None)</i><br/>=[0. 0. 0. 0. 0. 0. 0. 0. 0. 0. 0.]</td></tr></table></td></tr></table></td></tr></table>> color=green penwidth=3 rank=source shape=plaintext]\n\tREL_HIDDEN [label=<<table border=\'1\' cellborder="0" cellspacing="1" bgcolor="#FFFFF0"><tr><td colspan="2"> <table border="0" cellborder="0" bgcolor="#FAFAD0"> <tr><td><table border="0" cellborder="2" cellspacing="0" color="LIGHTGOLDENRODYELLOW" bgcolor="PALEGOLDENROD"><tr><td port="OutputPort-RESULT"><b>RESULT</b><br/><i>Linear(intercept=None, slope=None)</i><br/>=[0.5 0.5 0.5 0.5 0.5]</td></tr></table></td></tr> <tr><td colspan="1" valign="middle"><b><i>OutputPorts</i></b></td></tr> </table></td></tr><tr><td port="REL_HIDDEN" colspan="1"><b><b><i>Mechanism</i></b>:<br/><font point-size="16" >REL_HIDDEN</font></b><br/><i>INTERNAL</i><br/><i>Logistic(offset=None, bias=None, gain=None, x_0=None, scale=None)</i><br/>=[[0.5 0.5 0.5 0.5 0.5]]</td><td> <table border="0" cellborder="0" bgcolor="#FAFAD0"> <tr><td rowspan="1" valign="middle"><b><i>ParameterPorts</i></b></td> <td> <table border="0" cellborder="2" cellspacing="0" color="LIGHTGOLDENRODYELLOW" bgcolor="PALEGOLDENROD"><tr><td port="ParameterPort-bias"><b>bias</b><br/><i>Linear(intercept=None, slope=None)</i><br/>=[0.]</td></tr><tr><td port="ParameterPort-gain"><b>gain</b><br/><i>Linear(intercept=None, slope=None)</i><br/>=[1.]</td></tr><tr><td port="ParameterPort-integration_rate"><b>integration_rate</b><br/><i>Linear(intercept=None, slope=None)</i><br/>=[0.5]</td></tr><tr><td port="ParameterPort-noise"><b>noise</b><br/><i>Linear(intercept=None, slope=None)</i><br/>=[0.]</td></tr><tr><td port="ParameterPort-offset"><b>offset</b><br/><i>Linear(intercept=None, slope=None)</i><br/>=[0.]</td></tr><tr><td port="ParameterPort-scale"><b>scale</b><br/><i>Linear(intercept=None, slope=None)</i><br/>=[1.]</td></tr><tr><td port="ParameterPort-x_0"><b>x_0</b><br/><i>Linear(intercept=None, slope=None)</i><br/>=[0.]</td></tr></table></td></tr></table></td></tr><tr><td colspan="2"> <table border="0" cellborder="0" bgcolor="#FAFAD0"> <tr><td colspan="1" valign="middle"><b><i>InputPorts</i></b></td></tr><tr><td><table border="0" cellborder="2" cellspacing="0" color="LIGHTGOLDENRODYELLOW" bgcolor="PALEGOLDENROD"><tr><td port="InputPort-InputPort-0"><b>InputPort-0</b><br/><i>LinearCombination(weights=None, exponents=None, offset=None, offset=None, scale=None, scale=None)</i><br/>=[0. 0. 0. 0. 0.]</td></tr></table></td></tr></table></td></tr></table>> color=black penwidth=1 rank=same shape=plaintext]\n\t"MappingProjection from REP_HIDDEN[RESULT] to REL_HIDDEN[InputPort-0]" [color=black penwidth=1 shape=diamond]\n\tREP_HIDDEN:"OutputPort-RESULT" -> "MappingProjection from REP_HIDDEN[RESULT] to REL_HIDDEN[InputPort-0]" [arrowhead=none color=black penwidth=1]\n\t"MappingProjection from REP_HIDDEN[RESULT] to REL_HIDDEN[InputPort-0]" -> REL_HIDDEN:"InputPort-InputPort-0" [color=black penwidth=1]\n\t"Learning Mechanism for MappingProjection from REP_HIDDEN[RESULT] to REL_HIDDEN[InputPort-0]":"OutputPort-LearningSignal" -> "MappingProjection from REP_HIDDEN[RESULT] to REL_HIDDEN[InputPort-0]" [label="" color=orange penwidth=1]\n\t"MappingProjection from REL_IN[RESULT] to REL_HIDDEN[InputPort-0]" [color=black penwidth=1 shape=diamond]\n\tREL_IN:"OutputPort-RESULT" -> "MappingProjection from REL_IN[RESULT] to REL_HIDDEN[InputPort-0]" [arrowhead=none color=black penwidth=1]\n\t"MappingProjection from REL_IN[RESULT] to REL_HIDDEN[InputPort-0]" -> REL_HIDDEN:"InputPort-InputPort-0" [color=black penwidth=1]\n\t"Learning Mechanism for MappingProjection from REL_IN[RESULT] to REL_HIDDEN[InputPort-0]":"OutputPort-LearningSignal" -> "MappingProjection from REL_IN[RESULT] to REL_HIDDEN[InputPort-0]" [label="" color=orange penwidth=1]\n\t"MappingProjection from REL_HIDDEN[RESULT] to REP_OUT[InputPort-0]" [color=black penwidth=1 shape=diamond]\n\tREL_HIDDEN:"OutputPort-RESULT" -> "MappingProjection from REL_HIDDEN[RESULT] to REP_OUT[InputPort-0]" [arrowhead=none color=black penwidth=1]\n\t"MappingProjection from REL_HIDDEN[RESULT] to REP_OUT[InputPort-0]" -> REP_OUT:"InputPort-InputPort-0" [color=black penwidth=1]\n\t"Learning Mechanism for MappingProjection from REL_HIDDEN[RESULT] to REP_OUT[InputPort-0]":"OutputPort-LearningSignal" -> "MappingProjection from REL_HIDDEN[RESULT] to REP_OUT[InputPort-0]" [label="" color=orange penwidth=1]\n\t"MappingProjection from REL_HIDDEN[RESULT] to PROP_OUT[InputPort-0]" [color=black penwidth=1 shape=diamond]\n\tREL_HIDDEN:"OutputPort-RESULT" -> "MappingProjection from REL_HIDDEN[RESULT] to PROP_OUT[InputPort-0]" [arrowhead=none color=black penwidth=1]\n\t"MappingProjection from REL_HIDDEN[RESULT] to PROP_OUT[InputPort-0]" -> PROP_OUT:"InputPort-InputPort-0" [color=black penwidth=1]\n\t"Learning Mechanism for MappingProjection from REL_HIDDEN[RESULT] to PROP_OUT[InputPort-0]":"OutputPort-LearningSignal" -> "MappingProjection from REL_HIDDEN[RESULT] to PROP_OUT[InputPort-0]" [label="" color=orange penwidth=1]\n\t"Target-1" [label=<<table border=\'3\' cellborder="0" cellspacing="1" bgcolor="#FFFFF0"><tr><td colspan="2"> <table border="0" cellborder="0" bgcolor="#FAFAD0"> <tr><td><table border="0" cellborder="2" cellspacing="0" color="LIGHTGOLDENRODYELLOW" bgcolor="PALEGOLDENROD"><tr><td port="OutputPort-OutputPort-0"><b>OutputPort-0</b><br/><i>Linear(intercept=None, slope=None)</i><br/>=[0.5 0.5 0.5 0.5 0.5 0.5 0.5 0.5 0.5 0.5 0.5 0.5]</td></tr></table></td></tr> <tr><td colspan="1" valign="middle"><b><i>OutputPorts</i></b></td></tr> </table></td></tr><tr><td port="Target-1" colspan="1"><b><b><i>Mechanism</i></b>:<br/><font point-size="16" >Target-1</font></b><br/><i>ORIGIN,INPUT,LEARNING,TARGET</i><br/><i>Linear(intercept=None, slope=None)</i><br/>=[[0.5 0.5 0.5 0.5 0.5 0.5 0.5 0.5 0.5 0.5 0.5 0.5]]</td><td> <table border="0" cellborder="0" bgcolor="#FAFAD0"> <tr><td rowspan="1" valign="middle"><b><i>ParameterPorts</i></b></td> <td> <table border="0" cellborder="2" cellspacing="0" color="LIGHTGOLDENRODYELLOW" bgcolor="PALEGOLDENROD"><tr><td port="ParameterPort-intercept"><b>intercept</b><br/><i>Linear(intercept=None, slope=None)</i><br/>=[0.]</td></tr><tr><td port="ParameterPort-slope"><b>slope</b><br/><i>Linear(intercept=None, slope=None)</i><br/>=[1.]</td></tr></table></td></tr></table></td></tr><tr><td colspan="2"> <table border="0" cellborder="0" bgcolor="#FAFAD0"> <tr><td colspan="1" valign="middle"><b><i>InputPorts</i></b></td></tr><tr><td><table border="0" cellborder="2" cellspacing="0" color="LIGHTGOLDENRODYELLOW" bgcolor="PALEGOLDENROD"><tr><td port="InputPort-InputPort-0"><b>InputPort-0</b><br/><i>LinearCombination(weights=None, exponents=None, offset=None, offset=None, scale=None, scale=None)</i><br/>=[0.5 0.5 0.5 0.5 0.5 0.5 0.5 0.5 0.5 0.5 0.5 0.5]</td></tr></table></td></tr></table></td></tr></table>> color=green penwidth=3 rank=source shape=plaintext]\n\t"MappingProjection from REL_HIDDEN[RESULT] to QUAL_OUT[InputPort-0]" [color=black penwidth=1 shape=diamond]\n\tREL_HIDDEN:"OutputPort-RESULT" -> "MappingProjection from REL_HIDDEN[RESULT] to QUAL_OUT[InputPort-0]" [arrowhead=none color=black penwidth=1]\n\t"MappingProjection from REL_HIDDEN[RESULT] to QUAL_OUT[InputPort-0]" -> QUAL_OUT:"InputPort-InputPort-0" [color=black penwidth=1]\n\t"Learning Mechanism for MappingProjection from REL_HIDDEN[RESULT] to QUAL_OUT[InputPort-0]":"OutputPort-LearningSignal" -> "MappingProjection from REL_HIDDEN[RESULT] to QUAL_OUT[InputPort-0]" [label="" color=orange penwidth=1]\n\t"Target-2" [label=<<table border=\'3\' cellborder="0" cellspacing="1" bgcolor="#FFFFF0"><tr><td colspan="2"> <table border="0" cellborder="0" bgcolor="#FAFAD0"> <tr><td><table border="0" cellborder="2" cellspacing="0" color="LIGHTGOLDENRODYELLOW" bgcolor="PALEGOLDENROD"><tr><td port="OutputPort-OutputPort-0"><b>OutputPort-0</b><br/><i>Linear(intercept=None, slope=None)</i><br/>=[0.5 0.5 0.5 0.5 0.5 0.5 0.5 0.5 0.5 0.5 0.5 0.5 0.5]</td></tr></table></td></tr> <tr><td colspan="1" valign="middle"><b><i>OutputPorts</i></b></td></tr> </table></td></tr><tr><td port="Target-2" colspan="1"><b><b><i>Mechanism</i></b>:<br/><font point-size="16" >Target-2</font></b><br/><i>ORIGIN,INPUT,LEARNING,TARGET</i><br/><i>Linear(intercept=None, slope=None)</i><br/>=[[0.5 0.5 0.5 0.5 0.5 0.5 0.5 0.5 0.5 0.5 0.5 0.5 0.5]]</td><td> <table border="0" cellborder="0" bgcolor="#FAFAD0"> <tr><td rowspan="1" valign="middle"><b><i>ParameterPorts</i></b></td> <td> <table border="0" cellborder="2" cellspacing="0" color="LIGHTGOLDENRODYELLOW" bgcolor="PALEGOLDENROD"><tr><td port="ParameterPort-intercept"><b>intercept</b><br/><i>Linear(intercept=None, slope=None)</i><br/>=[0.]</td></tr><tr><td port="ParameterPort-slope"><b>slope</b><br/><i>Linear(intercept=None, slope=None)</i><br/>=[1.]</td></tr></table></td></tr></table></td></tr><tr><td colspan="2"> <table border="0" cellborder="0" bgcolor="#FAFAD0"> <tr><td colspan="1" valign="middle"><b><i>InputPorts</i></b></td></tr><tr><td><table border="0" cellborder="2" cellspacing="0" color="LIGHTGOLDENRODYELLOW" bgcolor="PALEGOLDENROD"><tr><td port="InputPort-InputPort-0"><b>InputPort-0</b><br/><i>LinearCombination(weights=None, exponents=None, offset=None, offset=None, scale=None, scale=None)</i><br/>=[0.5 0.5 0.5 0.5 0.5 0.5 0.5 0.5 0.5 0.5 0.5 0.5 0.5]</td></tr></table></td></tr></table></td></tr></table>> color=green penwidth=3 rank=source shape=plaintext]\n\t"MappingProjection from REL_HIDDEN[RESULT] to ACT_OUT[InputPort-0]" [color=black penwidth=1 shape=diamond]\n\tREL_HIDDEN:"OutputPort-RESULT" -> "MappingProjection from REL_HIDDEN[RESULT] to ACT_OUT[InputPort-0]" [arrowhead=none color=black penwidth=1]\n\t"MappingProjection from REL_HIDDEN[RESULT] to ACT_OUT[InputPort-0]" -> ACT_OUT:"InputPort-InputPort-0" [color=black penwidth=1]\n\t"Learning Mechanism for MappingProjection from REL_HIDDEN[RESULT] to ACT_OUT[InputPort-0]":"OutputPort-LearningSignal" -> "MappingProjection from REL_HIDDEN[RESULT] to ACT_OUT[InputPort-0]" [label="" color=orange penwidth=1]\n\t"Target-3" [label=<<table border=\'3\' cellborder="0" cellspacing="1" bgcolor="#FFFFF0"><tr><td colspan="2"> <table border="0" cellborder="0" bgcolor="#FAFAD0"> <tr><td><table border="0" cellborder="2" cellspacing="0" color="LIGHTGOLDENRODYELLOW" bgcolor="PALEGOLDENROD"><tr><td port="OutputPort-OutputPort-0"><b>OutputPort-0</b><br/><i>Linear(intercept=None, slope=None)</i><br/>=[0.5 0.5 0.5 0.5 0.5 0.5 0.5 0.5 0.5 0.5 0.5 0.5 0.5 0.5]</td></tr></table></td></tr> <tr><td colspan="1" valign="middle"><b><i>OutputPorts</i></b></td></tr> </table></td></tr><tr><td port="Target-3" colspan="1"><b><b><i>Mechanism</i></b>:<br/><font point-size="16" >Target-3</font></b><br/><i>ORIGIN,INPUT,LEARNING,TARGET</i><br/><i>Linear(intercept=None, slope=None)</i><br/>=[[0.5 0.5 0.5 0.5 0.5 0.5 0.5 0.5 0.5 0.5 0.5 0.5 0.5 0.5]]</td><td> <table border="0" cellborder="0" bgcolor="#FAFAD0"> <tr><td rowspan="1" valign="middle"><b><i>ParameterPorts</i></b></td> <td> <table border="0" cellborder="2" cellspacing="0" color="LIGHTGOLDENRODYELLOW" bgcolor="PALEGOLDENROD"><tr><td port="ParameterPort-intercept"><b>intercept</b><br/><i>Linear(intercept=None, slope=None)</i><br/>=[0.]</td></tr><tr><td port="ParameterPort-slope"><b>slope</b><br/><i>Linear(intercept=None, slope=None)</i><br/>=[1.]</td></tr></table></td></tr></table></td></tr><tr><td colspan="2"> <table border="0" cellborder="0" bgcolor="#FAFAD0"> <tr><td colspan="1" valign="middle"><b><i>InputPorts</i></b></td></tr><tr><td><table border="0" cellborder="2" cellspacing="0" color="LIGHTGOLDENRODYELLOW" bgcolor="PALEGOLDENROD"><tr><td port="InputPort-InputPort-0"><b>InputPort-0</b><br/><i>LinearCombination(weights=None, exponents=None, offset=None, offset=None, scale=None, scale=None)</i><br/>=[0.5 0.5 0.5 0.5 0.5 0.5 0.5 0.5 0.5 0.5 0.5 0.5 0.5 0.5]</td></tr></table></td></tr></table></td></tr></table>> color=green penwidth=3 rank=source shape=plaintext]\n\tREP_HIDDEN [label=<<table border=\'1\' cellborder="0" cellspacing="1" bgcolor="#FFFFF0"><tr><td colspan="2"> <table border="0" cellborder="0" bgcolor="#FAFAD0"> <tr><td><table border="0" cellborder="2" cellspacing="0" color="LIGHTGOLDENRODYELLOW" bgcolor="PALEGOLDENROD"><tr><td port="OutputPort-RESULT"><b>RESULT</b><br/><i>Linear(intercept=None, slope=None)</i><br/>=[0.5 0.5 0.5 0.5]</td></tr></table></td></tr> <tr><td colspan="1" valign="middle"><b><i>OutputPorts</i></b></td></tr> </table></td></tr><tr><td port="REP_HIDDEN" colspan="1"><b><b><i>Mechanism</i></b>:<br/><font point-size="16" >REP_HIDDEN</font></b><br/><i>INTERNAL</i><br/><i>Logistic(offset=None, bias=None, gain=None, x_0=None, scale=None)</i><br/>=[[0.5 0.5 0.5 0.5]]</td><td> <table border="0" cellborder="0" bgcolor="#FAFAD0"> <tr><td rowspan="1" valign="middle"><b><i>ParameterPorts</i></b></td> <td> <table border="0" cellborder="2" cellspacing="0" color="LIGHTGOLDENRODYELLOW" bgcolor="PALEGOLDENROD"><tr><td port="ParameterPort-bias"><b>bias</b><br/><i>Linear(intercept=None, slope=None)</i><br/>=[0.]</td></tr><tr><td port="ParameterPort-gain"><b>gain</b><br/><i>Linear(intercept=None, slope=None)</i><br/>=[1.]</td></tr><tr><td port="ParameterPort-integration_rate"><b>integration_rate</b><br/><i>Linear(intercept=None, slope=None)</i><br/>=[0.5]</td></tr><tr><td port="ParameterPort-noise"><b>noise</b><br/><i>Linear(intercept=None, slope=None)</i><br/>=[0.]</td></tr><tr><td port="ParameterPort-offset"><b>offset</b><br/><i>Linear(intercept=None, slope=None)</i><br/>=[0.]</td></tr><tr><td port="ParameterPort-scale"><b>scale</b><br/><i>Linear(intercept=None, slope=None)</i><br/>=[1.]</td></tr><tr><td port="ParameterPort-x_0"><b>x_0</b><br/><i>Linear(intercept=None, slope=None)</i><br/>=[0.]</td></tr></table></td></tr></table></td></tr><tr><td colspan="2"> <table border="0" cellborder="0" bgcolor="#FAFAD0"> <tr><td colspan="1" valign="middle"><b><i>InputPorts</i></b></td></tr><tr><td><table border="0" cellborder="2" cellspacing="0" color="LIGHTGOLDENRODYELLOW" bgcolor="PALEGOLDENROD"><tr><td port="InputPort-InputPort-0"><b>InputPort-0</b><br/><i>LinearCombination(weights=None, exponents=None, offset=None, offset=None, scale=None, scale=None)</i><br/>=[0. 0. 0. 0.]</td></tr></table></td></tr></table></td></tr></table>> color=black penwidth=1 rank=same shape=plaintext]\n\t"MappingProjection from REP_IN[RESULT] to REP_HIDDEN[InputPort-0]" [color=black penwidth=1 shape=diamond]\n\tREP_IN:"OutputPort-RESULT" -> "MappingProjection from REP_IN[RESULT] to REP_HIDDEN[InputPort-0]" [arrowhead=none color=black penwidth=1]\n\t"MappingProjection from REP_IN[RESULT] to REP_HIDDEN[InputPort-0]" -> REP_HIDDEN:"InputPort-InputPort-0" [color=black penwidth=1]\n\t"Learning Mechanism for MappingProjection from REP_IN[RESULT] to REP_HIDDEN[InputPort-0]":"OutputPort-LearningSignal" -> "MappingProjection from REP_IN[RESULT] to REP_HIDDEN[InputPort-0]" [label="" color=orange penwidth=1]\n\t"Learning Mechanism for MappingProjection from REL_IN[RESULT] to REL_HIDDEN[InputPort-0]" [label=<<table border=\'1\' cellborder="0" cellspacing="1" bgcolor="#FFFFF0"><tr><td colspan="2"> <table border="0" cellborder="0" bgcolor="#FAFAD0"> <tr><td><table border="0" cellborder="2" cellspacing="0" color="LIGHTGOLDENRODYELLOW" bgcolor="PALEGOLDENROD"><tr><td port="OutputPort-error_signal"><b>error_signal</b><br/><i>Linear(intercept=None, slope=None)</i><br/>=[0. 0. 0. 0. 0.]</td><td port="OutputPort-LearningSignal"><b>LearningSignal</b><br/><i>Linear(intercept=None, slope=None, intercept=None, slope=None)</i><br/>=[[0. 0. 0. 0. 0.]\n [0. 0. 0. 0. 0.]\n [0. 0. 0. 0. 0.]\n [0. 0. 0. 0. 0.]\n [0. 0. 0. 0. 0.]\n [0. 0. 0. 0. 0.]\n [0. 0. 0. 0. 0.]\n [0. 0. 0. 0. 0.]\n [0. 0. 0. 0. 0.]\n [0. 0. 0. 0. 0.]\n [0. 0. 0. 0. 0.]]</td></tr></table></td></tr> <tr><td colspan="1" valign="middle"><b><i>OutputPorts</i></b></td></tr> </table></td></tr><tr><td port="Learning Mechanism for MappingProjection from REL_IN[RESULT] to REL_HIDDEN[InputPort-0]" colspan="1"><b><b><i>Mechanism</i></b>:<br/><font point-size="16" >Learning Mechanism for MappingProjection from REL_IN[RESULT] to REL_HIDDEN[InputPort-0]</font></b><br/><i>INTERNAL,LEARNING</i><br/><i>BackPropagation(learning_rate=None)</i><br/>=[array([[0., 0., 0., 0., 0.],\n       [0., 0., 0., 0., 0.],\n       [0., 0., 0., 0., 0.],\n       [0., 0., 0., 0., 0.],\n       [0., 0., 0., 0., 0.],\n       [0., 0., 0., 0., 0.],\n       [0., 0., 0., 0., 0.],\n       [0., 0., 0., 0., 0.],\n       [0., 0., 0., 0., 0.],\n       [0., 0., 0., 0., 0.],\n       [0., 0., 0., 0., 0.]]), array([0., 0., 0., 0., 0.])]</td><td> <table border="0" cellborder="0" bgcolor="#FAFAD0"> <tr><td rowspan="1" valign="middle"><b><i>ParameterPorts</i></b></td> <td> <table border="0" cellborder="2" cellspacing="0" color="LIGHTGOLDENRODYELLOW" bgcolor="PALEGOLDENROD"><tr><td port="ParameterPort-learning_rate"><b>learning_rate</b><br/><i>Linear(intercept=None, slope=None)</i><br/>=[0.05]</td></tr></table></td></tr></table></td></tr><tr><td colspan="2"> <table border="0" cellborder="0" bgcolor="#FAFAD0"> <tr><td colspan="1" valign="middle"><b><i>InputPorts</i></b></td></tr><tr><td><table border="0" cellborder="2" cellspacing="0" color="LIGHTGOLDENRODYELLOW" bgcolor="PALEGOLDENROD"><tr><td port="InputPort-activation_input"><b>activation_input</b><br/><i>LinearCombination(weights=None, exponents=None, offset=None, offset=None, scale=None, scale=None)</i><br/>=[0. 0. 0. 0. 0. 0. 0. 0. 0. 0. 0.]</td><td port="InputPort-activation_output"><b>activation_output</b><br/><i>LinearCombination(weights=None, exponents=None, offset=None, offset=None, scale=None, scale=None)</i><br/>=[0.5 0.5 0.5 0.5 0.5]</td><td port="InputPort-error_signal"><b>error_signal</b><br/><i>LinearCombination(weights=None, exponents=None, offset=None, offset=None, scale=None, scale=None)</i><br/>=[0. 0. 0. 0. 0. 0. 0. 0. 0. 0.]</td><td port="InputPort-error_signal-1"><b>error_signal-1</b><br/><i>LinearCombination(weights=None, exponents=None, offset=None, offset=None, scale=None, scale=None)</i><br/>=[0. 0. 0. 0. 0. 0. 0. 0. 0. 0. 0. 0.]</td><td port="InputPort-error_signal-2"><b>error_signal-2</b><br/><i>LinearCombination(weights=None, exponents=None, offset=None, offset=None, scale=None, scale=None)</i><br/>=[0. 0. 0. 0. 0. 0. 0. 0. 0. 0. 0. 0. 0.]</td><td port="InputPort-error_signal-3"><b>error_signal-3</b><br/><i>LinearCombination(weights=None, exponents=None, offset=None, offset=None, scale=None, scale=None)</i><br/>=[0. 0. 0. 0. 0. 0. 0. 0. 0. 0. 0. 0. 0. 0.]</td></tr></table></td></tr></table></td></tr></table>> color=orange penwidth=1 rank=min]\n\tREL_HIDDEN:"OutputPort-RESULT" -> "Learning Mechanism for MappingProjection from REL_IN[RESULT] to REL_HIDDEN[InputPort-0]":"InputPort-activation_output" [label="" arrowhead=normal color=orange penwidth=1]\n\t"Learning Mechanism for MappingProjection from REL_HIDDEN[RESULT] to PROP_OUT[InputPort-0]":"OutputPort-error_signal" -> "Learning Mechanism for MappingProjection from REL_IN[RESULT] to REL_HIDDEN[InputPort-0]":"InputPort-error_signal-1" [label="" arrowhead=normal color=orange penwidth=1]\n\tREL_IN:"OutputPort-RESULT" -> "Learning Mechanism for MappingProjection from REL_IN[RESULT] to REL_HIDDEN[InputPort-0]":"InputPort-activation_input" [label="" arrowhead=normal color=orange penwidth=1]\n\t"Learning Mechanism for MappingProjection from REL_HIDDEN[RESULT] to QUAL_OUT[InputPort-0]":"OutputPort-error_signal" -> "Learning Mechanism for MappingProjection from REL_IN[RESULT] to REL_HIDDEN[InputPort-0]":"InputPort-error_signal-2" [label="" arrowhead=normal color=orange penwidth=1]\n\t"Learning Mechanism for MappingProjection from REL_HIDDEN[RESULT] to REP_OUT[InputPort-0]":"OutputPort-error_signal" -> "Learning Mechanism for MappingProjection from REL_IN[RESULT] to REL_HIDDEN[InputPort-0]":"InputPort-error_signal" [label="" arrowhead=normal color=orange penwidth=1]\n\t"Learning Mechanism for MappingProjection from REL_HIDDEN[RESULT] to ACT_OUT[InputPort-0]":"OutputPort-error_signal" -> "Learning Mechanism for MappingProjection from REL_IN[RESULT] to REL_HIDDEN[InputPort-0]":"InputPort-error_signal-3" [label="" arrowhead=normal color=orange penwidth=1]\n\tComparator [label=<<table border=\'1\' cellborder="0" cellspacing="1" bgcolor="#FFFFF0"><tr><td colspan="2"> <table border="0" cellborder="0" bgcolor="#FAFAD0"> <tr><td><table border="0" cellborder="2" cellspacing="0" color="LIGHTGOLDENRODYELLOW" bgcolor="PALEGOLDENROD"><tr><td port="OutputPort-OUTCOME"><b>OUTCOME</b><br/><i>Linear(intercept=None, slope=None)</i><br/>=[1. 1. 1. 1. 1. 1. 1. 1. 1. 1.]</td><td port="OutputPort-MSE"><b>MSE</b><br/><i>UserDefinedFunction()</i><br/>=[1.]</td></tr></table></td></tr> <tr><td colspan="1" valign="middle"><b><i>OutputPorts</i></b></td></tr> </table></td></tr><tr><td port="Comparator" colspan="1"><b><b><i>Mechanism</i></b>:<br/><font point-size="16" >Comparator</font></b><br/><i>INTERNAL,LEARNING_OBJECTIVE,LEARNING</i><br/><i>LinearCombination(weights=None, exponents=None, offset=None, scale=None)</i><br/>=[[1. 1. 1. 1. 1. 1. 1. 1. 1. 1.]]</td><td> <table border="0" cellborder="0" bgcolor="#FAFAD0"> <tr><td rowspan="1" valign="middle"><b><i>ParameterPorts</i></b></td> <td> <table border="0" cellborder="2" cellspacing="0" color="LIGHTGOLDENRODYELLOW" bgcolor="PALEGOLDENROD"><tr><td port="ParameterPort-offset"><b>offset</b><br/><i>Linear(intercept=None, slope=None)</i><br/>=[0.]</td></tr><tr><td port="ParameterPort-scale"><b>scale</b><br/><i>Linear(intercept=None, slope=None)</i><br/>=[1.]</td></tr></table></td></tr></table></td></tr><tr><td colspan="2"> <table border="0" cellborder="0" bgcolor="#FAFAD0"> <tr><td colspan="1" valign="middle"><b><i>InputPorts</i></b></td></tr><tr><td><table border="0" cellborder="2" cellspacing="0" color="LIGHTGOLDENRODYELLOW" bgcolor="PALEGOLDENROD"><tr><td port="InputPort-SAMPLE"><b>SAMPLE</b><br/><i>LinearCombination(weights=None, exponents=None, offset=None, offset=None, scale=None, scale=None)</i><br/>=[0.5 0.5 0.5 0.5 0.5 0.5 0.5 0.5 0.5 0.5]</td><td port="InputPort-TARGET"><b>TARGET</b><br/><i>LinearCombination(weights=None, exponents=None, offset=None, offset=None, scale=None, scale=None)</i><br/>=[0.5 0.5 0.5 0.5 0.5 0.5 0.5 0.5 0.5 0.5]</td></tr></table></td></tr></table></td></tr></table>> color=orange penwidth=1 rank=min]\n\tREP_OUT:"OutputPort-RESULT" -> Comparator:"InputPort-SAMPLE" [label="" arrowhead=normal color=orange penwidth=1]\n\tTarget:"OutputPort-OutputPort-0" -> Comparator:"InputPort-TARGET" [label="" arrowhead=normal color=orange penwidth=1]\n\t"Learning Mechanism for MappingProjection from REL_HIDDEN[RESULT] to REP_OUT[InputPort-0]" [label=<<table border=\'1\' cellborder="0" cellspacing="1" bgcolor="#FFFFF0"><tr><td colspan="2"> <table border="0" cellborder="0" bgcolor="#FAFAD0"> <tr><td><table border="0" cellborder="2" cellspacing="0" color="LIGHTGOLDENRODYELLOW" bgcolor="PALEGOLDENROD"><tr><td port="OutputPort-error_signal"><b>error_signal</b><br/><i>Linear(intercept=None, slope=None)</i><br/>=[0. 0. 0. 0. 0. 0. 0. 0. 0. 0.]</td><td port="OutputPort-LearningSignal"><b>LearningSignal</b><br/><i>Linear(intercept=None, slope=None, intercept=None, slope=None)</i><br/>=[[0. 0. 0. 0. 0. 0. 0. 0. 0. 0.]\n [0. 0. 0. 0. 0. 0. 0. 0. 0. 0.]\n [0. 0. 0. 0. 0. 0. 0. 0. 0. 0.]\n [0. 0. 0. 0. 0. 0. 0. 0. 0. 0.]\n [0. 0. 0. 0. 0. 0. 0. 0. 0. 0.]]</td></tr></table></td></tr> <tr><td colspan="1" valign="middle"><b><i>OutputPorts</i></b></td></tr> </table></td></tr><tr><td port="Learning Mechanism for MappingProjection from REL_HIDDEN[RESULT] to REP_OUT[InputPort-0]" colspan="1"><b><b><i>Mechanism</i></b>:<br/><font point-size="16" >Learning Mechanism for MappingProjection from REL_HIDDEN[RESULT] to REP_OUT[InputPort-0]</font></b><br/><i>INTERNAL,LEARNING</i><br/><i>BackPropagation(learning_rate=None)</i><br/>=[array([[0., 0., 0., 0., 0., 0., 0., 0., 0., 0.],\n       [0., 0., 0., 0., 0., 0., 0., 0., 0., 0.],\n       [0., 0., 0., 0., 0., 0., 0., 0., 0., 0.],\n       [0., 0., 0., 0., 0., 0., 0., 0., 0., 0.],\n       [0., 0., 0., 0., 0., 0., 0., 0., 0., 0.]]), array([0., 0., 0., 0., 0., 0., 0., 0., 0., 0.])]</td><td> <table border="0" cellborder="0" bgcolor="#FAFAD0"> <tr><td rowspan="1" valign="middle"><b><i>ParameterPorts</i></b></td> <td> <table border="0" cellborder="2" cellspacing="0" color="LIGHTGOLDENRODYELLOW" bgcolor="PALEGOLDENROD"><tr><td port="ParameterPort-learning_rate"><b>learning_rate</b><br/><i>Linear(intercept=None, slope=None)</i><br/>=[0.05]</td></tr></table></td></tr></table></td></tr><tr><td colspan="2"> <table border="0" cellborder="0" bgcolor="#FAFAD0"> <tr><td colspan="1" valign="middle"><b><i>InputPorts</i></b></td></tr><tr><td><table border="0" cellborder="2" cellspacing="0" color="LIGHTGOLDENRODYELLOW" bgcolor="PALEGOLDENROD"><tr><td port="InputPort-activation_input"><b>activation_input</b><br/><i>LinearCombination(weights=None, exponents=None, offset=None, offset=None, scale=None, scale=None)</i><br/>=[0.5 0.5 0.5 0.5 0.5]</td><td port="InputPort-activation_output"><b>activation_output</b><br/><i>LinearCombination(weights=None, exponents=None, offset=None, offset=None, scale=None, scale=None)</i><br/>=[0.5 0.5 0.5 0.5 0.5 0.5 0.5 0.5 0.5 0.5]</td><td port="InputPort-error_signal"><b>error_signal</b><br/><i>LinearCombination(weights=None, exponents=None, offset=None, offset=None, scale=None, scale=None)</i><br/>=[1. 1. 1. 1. 1. 1. 1. 1. 1. 1.]</td></tr></table></td></tr></table></td></tr></table>> color=orange penwidth=1 rank=min]\n\tREP_OUT:"OutputPort-RESULT" -> "Learning Mechanism for MappingProjection from REL_HIDDEN[RESULT] to REP_OUT[InputPort-0]":"InputPort-activation_output" [label="" arrowhead=normal color=orange penwidth=1]\n\tComparator:"OutputPort-OUTCOME" -> "Learning Mechanism for MappingProjection from REL_HIDDEN[RESULT] to REP_OUT[InputPort-0]":"InputPort-error_signal" [label="" arrowhead=normal color=orange penwidth=1]\n\tREL_HIDDEN:"OutputPort-RESULT" -> "Learning Mechanism for MappingProjection from REL_HIDDEN[RESULT] to REP_OUT[InputPort-0]":"InputPort-activation_input" [label="" arrowhead=normal color=orange penwidth=1]\n\t"Comparator-1" [label=<<table border=\'1\' cellborder="0" cellspacing="1" bgcolor="#FFFFF0"><tr><td colspan="2"> <table border="0" cellborder="0" bgcolor="#FAFAD0"> <tr><td><table border="0" cellborder="2" cellspacing="0" color="LIGHTGOLDENRODYELLOW" bgcolor="PALEGOLDENROD"><tr><td port="OutputPort-OUTCOME"><b>OUTCOME</b><br/><i>Linear(intercept=None, slope=None)</i><br/>=[1. 1. 1. 1. 1. 1. 1. 1. 1. 1. 1. 1.]</td><td port="OutputPort-MSE"><b>MSE</b><br/><i>UserDefinedFunction()</i><br/>=[1.]</td></tr></table></td></tr> <tr><td colspan="1" valign="middle"><b><i>OutputPorts</i></b></td></tr> </table></td></tr><tr><td port="Comparator-1" colspan="1"><b><b><i>Mechanism</i></b>:<br/><font point-size="16" >Comparator-1</font></b><br/><i>INTERNAL,LEARNING_OBJECTIVE,LEARNING</i><br/><i>LinearCombination(weights=None, exponents=None, offset=None, scale=None)</i><br/>=[[1. 1. 1. 1. 1. 1. 1. 1. 1. 1. 1. 1.]]</td><td> <table border="0" cellborder="0" bgcolor="#FAFAD0"> <tr><td rowspan="1" valign="middle"><b><i>ParameterPorts</i></b></td> <td> <table border="0" cellborder="2" cellspacing="0" color="LIGHTGOLDENRODYELLOW" bgcolor="PALEGOLDENROD"><tr><td port="ParameterPort-offset"><b>offset</b><br/><i>Linear(intercept=None, slope=None)</i><br/>=[0.]</td></tr><tr><td port="ParameterPort-scale"><b>scale</b><br/><i>Linear(intercept=None, slope=None)</i><br/>=[1.]</td></tr></table></td></tr></table></td></tr><tr><td colspan="2"> <table border="0" cellborder="0" bgcolor="#FAFAD0"> <tr><td colspan="1" valign="middle"><b><i>InputPorts</i></b></td></tr><tr><td><table border="0" cellborder="2" cellspacing="0" color="LIGHTGOLDENRODYELLOW" bgcolor="PALEGOLDENROD"><tr><td port="InputPort-SAMPLE"><b>SAMPLE</b><br/><i>LinearCombination(weights=None, exponents=None, offset=None, offset=None, scale=None, scale=None)</i><br/>=[0.5 0.5 0.5 0.5 0.5 0.5 0.5 0.5 0.5 0.5 0.5 0.5]</td><td port="InputPort-TARGET"><b>TARGET</b><br/><i>LinearCombination(weights=None, exponents=None, offset=None, offset=None, scale=None, scale=None)</i><br/>=[0.5 0.5 0.5 0.5 0.5 0.5 0.5 0.5 0.5 0.5 0.5 0.5]</td></tr></table></td></tr></table></td></tr></table>> color=orange penwidth=1 rank=min]\n\t"Target-1":"OutputPort-OutputPort-0" -> "Comparator-1":"InputPort-TARGET" [label="" arrowhead=normal color=orange penwidth=1]\n\tPROP_OUT:"OutputPort-RESULT" -> "Comparator-1":"InputPort-SAMPLE" [label="" arrowhead=normal color=orange penwidth=1]\n\t"Learning Mechanism for MappingProjection from REL_HIDDEN[RESULT] to PROP_OUT[InputPort-0]" [label=<<table border=\'1\' cellborder="0" cellspacing="1" bgcolor="#FFFFF0"><tr><td colspan="2"> <table border="0" cellborder="0" bgcolor="#FAFAD0"> <tr><td><table border="0" cellborder="2" cellspacing="0" color="LIGHTGOLDENRODYELLOW" bgcolor="PALEGOLDENROD"><tr><td port="OutputPort-error_signal"><b>error_signal</b><br/><i>Linear(intercept=None, slope=None)</i><br/>=[0. 0. 0. 0. 0. 0. 0. 0. 0. 0. 0. 0.]</td><td port="OutputPort-LearningSignal"><b>LearningSignal</b><br/><i>Linear(intercept=None, slope=None, intercept=None, slope=None)</i><br/>=[[0. 0. 0. 0. 0. 0. 0. 0. 0. 0. 0. 0.]\n [0. 0. 0. 0. 0. 0. 0. 0. 0. 0. 0. 0.]\n [0. 0. 0. 0. 0. 0. 0. 0. 0. 0. 0. 0.]\n [0. 0. 0. 0. 0. 0. 0. 0. 0. 0. 0. 0.]\n [0. 0. 0. 0. 0. 0. 0. 0. 0. 0. 0. 0.]]</td></tr></table></td></tr> <tr><td colspan="1" valign="middle"><b><i>OutputPorts</i></b></td></tr> </table></td></tr><tr><td port="Learning Mechanism for MappingProjection from REL_HIDDEN[RESULT] to PROP_OUT[InputPort-0]" colspan="1"><b><b><i>Mechanism</i></b>:<br/><font point-size="16" >Learning Mechanism for MappingProjection from REL_HIDDEN[RESULT] to PROP_OUT[InputPort-0]</font></b><br/><i>INTERNAL,LEARNING</i><br/><i>BackPropagation(learning_rate=None)</i><br/>=[array([[0., 0., 0., 0., 0., 0., 0., 0., 0., 0., 0., 0.],\n       [0., 0., 0., 0., 0., 0., 0., 0., 0., 0., 0., 0.],\n       [0., 0., 0., 0., 0., 0., 0., 0., 0., 0., 0., 0.],\n       [0., 0., 0., 0., 0., 0., 0., 0., 0., 0., 0., 0.],\n       [0., 0., 0., 0., 0., 0., 0., 0., 0., 0., 0., 0.]]), array([0., 0., 0., 0., 0., 0., 0., 0., 0., 0., 0., 0.])]</td><td> <table border="0" cellborder="0" bgcolor="#FAFAD0"> <tr><td rowspan="1" valign="middle"><b><i>ParameterPorts</i></b></td> <td> <table border="0" cellborder="2" cellspacing="0" color="LIGHTGOLDENRODYELLOW" bgcolor="PALEGOLDENROD"><tr><td port="ParameterPort-learning_rate"><b>learning_rate</b><br/><i>Linear(intercept=None, slope=None)</i><br/>=[0.05]</td></tr></table></td></tr></table></td></tr><tr><td colspan="2"> <table border="0" cellborder="0" bgcolor="#FAFAD0"> <tr><td colspan="1" valign="middle"><b><i>InputPorts</i></b></td></tr><tr><td><table border="0" cellborder="2" cellspacing="0" color="LIGHTGOLDENRODYELLOW" bgcolor="PALEGOLDENROD"><tr><td port="InputPort-activation_input"><b>activation_input</b><br/><i>LinearCombination(weights=None, exponents=None, offset=None, offset=None, scale=None, scale=None)</i><br/>=[0.5 0.5 0.5 0.5 0.5]</td><td port="InputPort-activation_output"><b>activation_output</b><br/><i>LinearCombination(weights=None, exponents=None, offset=None, offset=None, scale=None, scale=None)</i><br/>=[0.5 0.5 0.5 0.5 0.5 0.5 0.5 0.5 0.5 0.5 0.5 0.5]</td><td port="InputPort-error_signal"><b>error_signal</b><br/><i>LinearCombination(weights=None, exponents=None, offset=None, offset=None, scale=None, scale=None)</i><br/>=[1. 1. 1. 1. 1. 1. 1. 1. 1. 1. 1. 1.]</td></tr></table></td></tr></table></td></tr></table>> color=orange penwidth=1 rank=min]\n\tREL_HIDDEN:"OutputPort-RESULT" -> "Learning Mechanism for MappingProjection from REL_HIDDEN[RESULT] to PROP_OUT[InputPort-0]":"InputPort-activation_input" [label="" arrowhead=normal color=orange penwidth=1]\n\t"Comparator-1":"OutputPort-OUTCOME" -> "Learning Mechanism for MappingProjection from REL_HIDDEN[RESULT] to PROP_OUT[InputPort-0]":"InputPort-error_signal" [label="" arrowhead=normal color=orange penwidth=1]\n\tPROP_OUT:"OutputPort-RESULT" -> "Learning Mechanism for MappingProjection from REL_HIDDEN[RESULT] to PROP_OUT[InputPort-0]":"InputPort-activation_output" [label="" arrowhead=normal color=orange penwidth=1]\n\t"Comparator-2" [label=<<table border=\'1\' cellborder="0" cellspacing="1" bgcolor="#FFFFF0"><tr><td colspan="2"> <table border="0" cellborder="0" bgcolor="#FAFAD0"> <tr><td><table border="0" cellborder="2" cellspacing="0" color="LIGHTGOLDENRODYELLOW" bgcolor="PALEGOLDENROD"><tr><td port="OutputPort-OUTCOME"><b>OUTCOME</b><br/><i>Linear(intercept=None, slope=None)</i><br/>=[1. 1. 1. 1. 1. 1. 1. 1. 1. 1. 1. 1. 1.]</td><td port="OutputPort-MSE"><b>MSE</b><br/><i>UserDefinedFunction()</i><br/>=[1.]</td></tr></table></td></tr> <tr><td colspan="1" valign="middle"><b><i>OutputPorts</i></b></td></tr> </table></td></tr><tr><td port="Comparator-2" colspan="1"><b><b><i>Mechanism</i></b>:<br/><font point-size="16" >Comparator-2</font></b><br/><i>INTERNAL,LEARNING_OBJECTIVE,LEARNING</i><br/><i>LinearCombination(weights=None, exponents=None, offset=None, scale=None)</i><br/>=[[1. 1. 1. 1. 1. 1. 1. 1. 1. 1. 1. 1. 1.]]</td><td> <table border="0" cellborder="0" bgcolor="#FAFAD0"> <tr><td rowspan="1" valign="middle"><b><i>ParameterPorts</i></b></td> <td> <table border="0" cellborder="2" cellspacing="0" color="LIGHTGOLDENRODYELLOW" bgcolor="PALEGOLDENROD"><tr><td port="ParameterPort-offset"><b>offset</b><br/><i>Linear(intercept=None, slope=None)</i><br/>=[0.]</td></tr><tr><td port="ParameterPort-scale"><b>scale</b><br/><i>Linear(intercept=None, slope=None)</i><br/>=[1.]</td></tr></table></td></tr></table></td></tr><tr><td colspan="2"> <table border="0" cellborder="0" bgcolor="#FAFAD0"> <tr><td colspan="1" valign="middle"><b><i>InputPorts</i></b></td></tr><tr><td><table border="0" cellborder="2" cellspacing="0" color="LIGHTGOLDENRODYELLOW" bgcolor="PALEGOLDENROD"><tr><td port="InputPort-SAMPLE"><b>SAMPLE</b><br/><i>LinearCombination(weights=None, exponents=None, offset=None, offset=None, scale=None, scale=None)</i><br/>=[0.5 0.5 0.5 0.5 0.5 0.5 0.5 0.5 0.5 0.5 0.5 0.5 0.5]</td><td port="InputPort-TARGET"><b>TARGET</b><br/><i>LinearCombination(weights=None, exponents=None, offset=None, offset=None, scale=None, scale=None)</i><br/>=[0.5 0.5 0.5 0.5 0.5 0.5 0.5 0.5 0.5 0.5 0.5 0.5 0.5]</td></tr></table></td></tr></table></td></tr></table>> color=orange penwidth=1 rank=min]\n\tQUAL_OUT:"OutputPort-RESULT" -> "Comparator-2":"InputPort-SAMPLE" [label="" arrowhead=normal color=orange penwidth=1]\n\t"Target-2":"OutputPort-OutputPort-0" -> "Comparator-2":"InputPort-TARGET" [label="" arrowhead=normal color=orange penwidth=1]\n\t"Learning Mechanism for MappingProjection from REL_HIDDEN[RESULT] to QUAL_OUT[InputPort-0]" [label=<<table border=\'1\' cellborder="0" cellspacing="1" bgcolor="#FFFFF0"><tr><td colspan="2"> <table border="0" cellborder="0" bgcolor="#FAFAD0"> <tr><td><table border="0" cellborder="2" cellspacing="0" color="LIGHTGOLDENRODYELLOW" bgcolor="PALEGOLDENROD"><tr><td port="OutputPort-error_signal"><b>error_signal</b><br/><i>Linear(intercept=None, slope=None)</i><br/>=[0. 0. 0. 0. 0. 0. 0. 0. 0. 0. 0. 0. 0.]</td><td port="OutputPort-LearningSignal"><b>LearningSignal</b><br/><i>Linear(intercept=None, slope=None, intercept=None, slope=None)</i><br/>=[[0. 0. 0. 0. 0. 0. 0. 0. 0. 0. 0. 0. 0.]\n [0. 0. 0. 0. 0. 0. 0. 0. 0. 0. 0. 0. 0.]\n [0. 0. 0. 0. 0. 0. 0. 0. 0. 0. 0. 0. 0.]\n [0. 0. 0. 0. 0. 0. 0. 0. 0. 0. 0. 0. 0.]\n [0. 0. 0. 0. 0. 0. 0. 0. 0. 0. 0. 0. 0.]]</td></tr></table></td></tr> <tr><td colspan="1" valign="middle"><b><i>OutputPorts</i></b></td></tr> </table></td></tr><tr><td port="Learning Mechanism for MappingProjection from REL_HIDDEN[RESULT] to QUAL_OUT[InputPort-0]" colspan="1"><b><b><i>Mechanism</i></b>:<br/><font point-size="16" >Learning Mechanism for MappingProjection from REL_HIDDEN[RESULT] to QUAL_OUT[InputPort-0]</font></b><br/><i>INTERNAL,LEARNING</i><br/><i>BackPropagation(learning_rate=None)</i><br/>=[array([[0., 0., 0., 0., 0., 0., 0., 0., 0., 0., 0., 0., 0.],\n       [0., 0., 0., 0., 0., 0., 0., 0., 0., 0., 0., 0., 0.],\n       [0., 0., 0., 0., 0., 0., 0., 0., 0., 0., 0., 0., 0.],\n       [0., 0., 0., 0., 0., 0., 0., 0., 0., 0., 0., 0., 0.],\n       [0., 0., 0., 0., 0., 0., 0., 0., 0., 0., 0., 0., 0.]]), array([0., 0., 0., 0., 0., 0., 0., 0., 0., 0., 0., 0., 0.])]</td><td> <table border="0" cellborder="0" bgcolor="#FAFAD0"> <tr><td rowspan="1" valign="middle"><b><i>ParameterPorts</i></b></td> <td> <table border="0" cellborder="2" cellspacing="0" color="LIGHTGOLDENRODYELLOW" bgcolor="PALEGOLDENROD"><tr><td port="ParameterPort-learning_rate"><b>learning_rate</b><br/><i>Linear(intercept=None, slope=None)</i><br/>=[0.05]</td></tr></table></td></tr></table></td></tr><tr><td colspan="2"> <table border="0" cellborder="0" bgcolor="#FAFAD0"> <tr><td colspan="1" valign="middle"><b><i>InputPorts</i></b></td></tr><tr><td><table border="0" cellborder="2" cellspacing="0" color="LIGHTGOLDENRODYELLOW" bgcolor="PALEGOLDENROD"><tr><td port="InputPort-activation_input"><b>activation_input</b><br/><i>LinearCombination(weights=None, exponents=None, offset=None, offset=None, scale=None, scale=None)</i><br/>=[0.5 0.5 0.5 0.5 0.5]</td><td port="InputPort-activation_output"><b>activation_output</b><br/><i>LinearCombination(weights=None, exponents=None, offset=None, offset=None, scale=None, scale=None)</i><br/>=[0.5 0.5 0.5 0.5 0.5 0.5 0.5 0.5 0.5 0.5 0.5 0.5 0.5]</td><td port="InputPort-error_signal"><b>error_signal</b><br/><i>LinearCombination(weights=None, exponents=None, offset=None, offset=None, scale=None, scale=None)</i><br/>=[1. 1. 1. 1. 1. 1. 1. 1. 1. 1. 1. 1. 1.]</td></tr></table></td></tr></table></td></tr></table>> color=orange penwidth=1 rank=min]\n\tQUAL_OUT:"OutputPort-RESULT" -> "Learning Mechanism for MappingProjection from REL_HIDDEN[RESULT] to QUAL_OUT[InputPort-0]":"InputPort-activation_output" [label="" arrowhead=normal color=orange penwidth=1]\n\t"Comparator-2":"OutputPort-OUTCOME" -> "Learning Mechanism for MappingProjection from REL_HIDDEN[RESULT] to QUAL_OUT[InputPort-0]":"InputPort-error_signal" [label="" arrowhead=normal color=orange penwidth=1]\n\tREL_HIDDEN:"OutputPort-RESULT" -> "Learning Mechanism for MappingProjection from REL_HIDDEN[RESULT] to QUAL_OUT[InputPort-0]":"InputPort-activation_input" [label="" arrowhead=normal color=orange penwidth=1]\n\t"Comparator-3" [label=<<table border=\'1\' cellborder="0" cellspacing="1" bgcolor="#FFFFF0"><tr><td colspan="2"> <table border="0" cellborder="0" bgcolor="#FAFAD0"> <tr><td><table border="0" cellborder="2" cellspacing="0" color="LIGHTGOLDENRODYELLOW" bgcolor="PALEGOLDENROD"><tr><td port="OutputPort-OUTCOME"><b>OUTCOME</b><br/><i>Linear(intercept=None, slope=None)</i><br/>=[1. 1. 1. 1. 1. 1. 1. 1. 1. 1. 1. 1. 1. 1.]</td><td port="OutputPort-MSE"><b>MSE</b><br/><i>UserDefinedFunction()</i><br/>=[1.]</td></tr></table></td></tr> <tr><td colspan="1" valign="middle"><b><i>OutputPorts</i></b></td></tr> </table></td></tr><tr><td port="Comparator-3" colspan="1"><b><b><i>Mechanism</i></b>:<br/><font point-size="16" >Comparator-3</font></b><br/><i>INTERNAL,LEARNING_OBJECTIVE,LEARNING</i><br/><i>LinearCombination(weights=None, exponents=None, offset=None, scale=None)</i><br/>=[[1. 1. 1. 1. 1. 1. 1. 1. 1. 1. 1. 1. 1. 1.]]</td><td> <table border="0" cellborder="0" bgcolor="#FAFAD0"> <tr><td rowspan="1" valign="middle"><b><i>ParameterPorts</i></b></td> <td> <table border="0" cellborder="2" cellspacing="0" color="LIGHTGOLDENRODYELLOW" bgcolor="PALEGOLDENROD"><tr><td port="ParameterPort-offset"><b>offset</b><br/><i>Linear(intercept=None, slope=None)</i><br/>=[0.]</td></tr><tr><td port="ParameterPort-scale"><b>scale</b><br/><i>Linear(intercept=None, slope=None)</i><br/>=[1.]</td></tr></table></td></tr></table></td></tr><tr><td colspan="2"> <table border="0" cellborder="0" bgcolor="#FAFAD0"> <tr><td colspan="1" valign="middle"><b><i>InputPorts</i></b></td></tr><tr><td><table border="0" cellborder="2" cellspacing="0" color="LIGHTGOLDENRODYELLOW" bgcolor="PALEGOLDENROD"><tr><td port="InputPort-SAMPLE"><b>SAMPLE</b><br/><i>LinearCombination(weights=None, exponents=None, offset=None, offset=None, scale=None, scale=None)</i><br/>=[0.5 0.5 0.5 0.5 0.5 0.5 0.5 0.5 0.5 0.5 0.5 0.5 0.5 0.5]</td><td port="InputPort-TARGET"><b>TARGET</b><br/><i>LinearCombination(weights=None, exponents=None, offset=None, offset=None, scale=None, scale=None)</i><br/>=[0.5 0.5 0.5 0.5 0.5 0.5 0.5 0.5 0.5 0.5 0.5 0.5 0.5 0.5]</td></tr></table></td></tr></table></td></tr></table>> color=orange penwidth=1 rank=min]\n\t"Target-3":"OutputPort-OutputPort-0" -> "Comparator-3":"InputPort-TARGET" [label="" arrowhead=normal color=orange penwidth=1]\n\tACT_OUT:"OutputPort-RESULT" -> "Comparator-3":"InputPort-SAMPLE" [label="" arrowhead=normal color=orange penwidth=1]\n\t"Learning Mechanism for MappingProjection from REL_HIDDEN[RESULT] to ACT_OUT[InputPort-0]" [label=<<table border=\'1\' cellborder="0" cellspacing="1" bgcolor="#FFFFF0"><tr><td colspan="2"> <table border="0" cellborder="0" bgcolor="#FAFAD0"> <tr><td><table border="0" cellborder="2" cellspacing="0" color="LIGHTGOLDENRODYELLOW" bgcolor="PALEGOLDENROD"><tr><td port="OutputPort-error_signal"><b>error_signal</b><br/><i>Linear(intercept=None, slope=None)</i><br/>=[0. 0. 0. 0. 0. 0. 0. 0. 0. 0. 0. 0. 0. 0.]</td><td port="OutputPort-LearningSignal"><b>LearningSignal</b><br/><i>Linear(intercept=None, slope=None, intercept=None, slope=None)</i><br/>=[[0. 0. 0. 0. 0. 0. 0. 0. 0. 0. 0. 0. 0. 0.]\n [0. 0. 0. 0. 0. 0. 0. 0. 0. 0. 0. 0. 0. 0.]\n [0. 0. 0. 0. 0. 0. 0. 0. 0. 0. 0. 0. 0. 0.]\n [0. 0. 0. 0. 0. 0. 0. 0. 0. 0. 0. 0. 0. 0.]\n [0. 0. 0. 0. 0. 0. 0. 0. 0. 0. 0. 0. 0. 0.]]</td></tr></table></td></tr> <tr><td colspan="1" valign="middle"><b><i>OutputPorts</i></b></td></tr> </table></td></tr><tr><td port="Learning Mechanism for MappingProjection from REL_HIDDEN[RESULT] to ACT_OUT[InputPort-0]" colspan="1"><b><b><i>Mechanism</i></b>:<br/><font point-size="16" >Learning Mechanism for MappingProjection from REL_HIDDEN[RESULT] to ACT_OUT[InputPort-0]</font></b><br/><i>INTERNAL,LEARNING</i><br/><i>BackPropagation(learning_rate=None)</i><br/>=[array([[0., 0., 0., 0., 0., 0., 0., 0., 0., 0., 0., 0., 0., 0.],\n       [0., 0., 0., 0., 0., 0., 0., 0., 0., 0., 0., 0., 0., 0.],\n       [0., 0., 0., 0., 0., 0., 0., 0., 0., 0., 0., 0., 0., 0.],\n       [0., 0., 0., 0., 0., 0., 0., 0., 0., 0., 0., 0., 0., 0.],\n       [0., 0., 0., 0., 0., 0., 0., 0., 0., 0., 0., 0., 0., 0.]]), array([0., 0., 0., 0., 0., 0., 0., 0., 0., 0., 0., 0., 0., 0.])]</td><td> <table border="0" cellborder="0" bgcolor="#FAFAD0"> <tr><td rowspan="1" valign="middle"><b><i>ParameterPorts</i></b></td> <td> <table border="0" cellborder="2" cellspacing="0" color="LIGHTGOLDENRODYELLOW" bgcolor="PALEGOLDENROD"><tr><td port="ParameterPort-learning_rate"><b>learning_rate</b><br/><i>Linear(intercept=None, slope=None)</i><br/>=[0.05]</td></tr></table></td></tr></table></td></tr><tr><td colspan="2"> <table border="0" cellborder="0" bgcolor="#FAFAD0"> <tr><td colspan="1" valign="middle"><b><i>InputPorts</i></b></td></tr><tr><td><table border="0" cellborder="2" cellspacing="0" color="LIGHTGOLDENRODYELLOW" bgcolor="PALEGOLDENROD"><tr><td port="InputPort-activation_input"><b>activation_input</b><br/><i>LinearCombination(weights=None, exponents=None, offset=None, offset=None, scale=None, scale=None)</i><br/>=[0.5 0.5 0.5 0.5 0.5]</td><td port="InputPort-activation_output"><b>activation_output</b><br/><i>LinearCombination(weights=None, exponents=None, offset=None, offset=None, scale=None, scale=None)</i><br/>=[0.5 0.5 0.5 0.5 0.5 0.5 0.5 0.5 0.5 0.5 0.5 0.5 0.5 0.5]</td><td port="InputPort-error_signal"><b>error_signal</b><br/><i>LinearCombination(weights=None, exponents=None, offset=None, offset=None, scale=None, scale=None)</i><br/>=[1. 1. 1. 1. 1. 1. 1. 1. 1. 1. 1. 1. 1. 1.]</td></tr></table></td></tr></table></td></tr></table>> color=orange penwidth=1 rank=min]\n\t"Comparator-3":"OutputPort-OUTCOME" -> "Learning Mechanism for MappingProjection from REL_HIDDEN[RESULT] to ACT_OUT[InputPort-0]":"InputPort-error_signal" [label="" arrowhead=normal color=orange penwidth=1]\n\tACT_OUT:"OutputPort-RESULT" -> "Learning Mechanism for MappingProjection from REL_HIDDEN[RESULT] to ACT_OUT[InputPort-0]":"InputPort-activation_output" [label="" arrowhead=normal color=orange penwidth=1]\n\tREL_HIDDEN:"OutputPort-RESULT" -> "Learning Mechanism for MappingProjection from REL_HIDDEN[RESULT] to ACT_OUT[InputPort-0]":"InputPort-activation_input" [label="" arrowhead=normal color=orange penwidth=1]\n\t"Learning Mechanism for MappingProjection from REP_HIDDEN[RESULT] to REL_HIDDEN[InputPort-0]" [label=<<table border=\'1\' cellborder="0" cellspacing="1" bgcolor="#FFFFF0"><tr><td colspan="2"> <table border="0" cellborder="0" bgcolor="#FAFAD0"> <tr><td><table border="0" cellborder="2" cellspacing="0" color="LIGHTGOLDENRODYELLOW" bgcolor="PALEGOLDENROD"><tr><td port="OutputPort-error_signal"><b>error_signal</b><br/><i>Linear(intercept=None, slope=None)</i><br/>=[0. 0. 0. 0. 0.]</td><td port="OutputPort-LearningSignal"><b>LearningSignal</b><br/><i>Linear(intercept=None, slope=None, intercept=None, slope=None)</i><br/>=[[0. 0. 0. 0. 0.]\n [0. 0. 0. 0. 0.]\n [0. 0. 0. 0. 0.]\n [0. 0. 0. 0. 0.]]</td></tr></table></td></tr> <tr><td colspan="1" valign="middle"><b><i>OutputPorts</i></b></td></tr> </table></td></tr><tr><td port="Learning Mechanism for MappingProjection from REP_HIDDEN[RESULT] to REL_HIDDEN[InputPort-0]" colspan="1"><b><b><i>Mechanism</i></b>:<br/><font point-size="16" >Learning Mechanism for MappingProjection from REP_HIDDEN[RESULT] to REL_HIDDEN[InputPort-0]</font></b><br/><i>INTERNAL,LEARNING</i><br/><i>BackPropagation(learning_rate=None)</i><br/>=[array([[0., 0., 0., 0., 0.],\n       [0., 0., 0., 0., 0.],\n       [0., 0., 0., 0., 0.],\n       [0., 0., 0., 0., 0.]]), array([0., 0., 0., 0., 0.])]</td><td> <table border="0" cellborder="0" bgcolor="#FAFAD0"> <tr><td rowspan="1" valign="middle"><b><i>ParameterPorts</i></b></td> <td> <table border="0" cellborder="2" cellspacing="0" color="LIGHTGOLDENRODYELLOW" bgcolor="PALEGOLDENROD"><tr><td port="ParameterPort-learning_rate"><b>learning_rate</b><br/><i>Linear(intercept=None, slope=None)</i><br/>=[0.05]</td></tr></table></td></tr></table></td></tr><tr><td colspan="2"> <table border="0" cellborder="0" bgcolor="#FAFAD0"> <tr><td colspan="1" valign="middle"><b><i>InputPorts</i></b></td></tr><tr><td><table border="0" cellborder="2" cellspacing="0" color="LIGHTGOLDENRODYELLOW" bgcolor="PALEGOLDENROD"><tr><td port="InputPort-activation_input"><b>activation_input</b><br/><i>LinearCombination(weights=None, exponents=None, offset=None, offset=None, scale=None, scale=None)</i><br/>=[0.5 0.5 0.5 0.5]</td><td port="InputPort-activation_output"><b>activation_output</b><br/><i>LinearCombination(weights=None, exponents=None, offset=None, offset=None, scale=None, scale=None)</i><br/>=[0.5 0.5 0.5 0.5 0.5]</td><td port="InputPort-error_signal"><b>error_signal</b><br/><i>LinearCombination(weights=None, exponents=None, offset=None, offset=None, scale=None, scale=None)</i><br/>=[0. 0. 0. 0. 0. 0. 0. 0. 0. 0.]</td><td port="InputPort-error_signal-1"><b>error_signal-1</b><br/><i>LinearCombination(weights=None, exponents=None, offset=None, offset=None, scale=None, scale=None)</i><br/>=[0. 0. 0. 0. 0. 0. 0. 0. 0. 0. 0. 0.]</td><td port="InputPort-error_signal-2"><b>error_signal-2</b><br/><i>LinearCombination(weights=None, exponents=None, offset=None, offset=None, scale=None, scale=None)</i><br/>=[0. 0. 0. 0. 0. 0. 0. 0. 0. 0. 0. 0. 0.]</td><td port="InputPort-error_signal-3"><b>error_signal-3</b><br/><i>LinearCombination(weights=None, exponents=None, offset=None, offset=None, scale=None, scale=None)</i><br/>=[0. 0. 0. 0. 0. 0. 0. 0. 0. 0. 0. 0. 0. 0.]</td></tr></table></td></tr></table></td></tr></table>> color=orange penwidth=1 rank=min]\n\tREL_HIDDEN:"OutputPort-RESULT" -> "Learning Mechanism for MappingProjection from REP_HIDDEN[RESULT] to REL_HIDDEN[InputPort-0]":"InputPort-activation_output" [label="" arrowhead=normal color=orange penwidth=1]\n\tREP_HIDDEN:"OutputPort-RESULT" -> "Learning Mechanism for MappingProjection from REP_HIDDEN[RESULT] to REL_HIDDEN[InputPort-0]":"InputPort-activation_input" [label="" arrowhead=normal color=orange penwidth=1]\n\t"Learning Mechanism for MappingProjection from REL_HIDDEN[RESULT] to PROP_OUT[InputPort-0]":"OutputPort-error_signal" -> "Learning Mechanism for MappingProjection from REP_HIDDEN[RESULT] to REL_HIDDEN[InputPort-0]":"InputPort-error_signal-1" [label="" arrowhead=normal color=orange penwidth=1]\n\t"Learning Mechanism for MappingProjection from REL_HIDDEN[RESULT] to QUAL_OUT[InputPort-0]":"OutputPort-error_signal" -> "Learning Mechanism for MappingProjection from REP_HIDDEN[RESULT] to REL_HIDDEN[InputPort-0]":"InputPort-error_signal-2" [label="" arrowhead=normal color=orange penwidth=1]\n\t"Learning Mechanism for MappingProjection from REL_HIDDEN[RESULT] to REP_OUT[InputPort-0]":"OutputPort-error_signal" -> "Learning Mechanism for MappingProjection from REP_HIDDEN[RESULT] to REL_HIDDEN[InputPort-0]":"InputPort-error_signal" [label="" arrowhead=normal color=orange penwidth=1]\n\t"Learning Mechanism for MappingProjection from REL_HIDDEN[RESULT] to ACT_OUT[InputPort-0]":"OutputPort-error_signal" -> "Learning Mechanism for MappingProjection from REP_HIDDEN[RESULT] to REL_HIDDEN[InputPort-0]":"InputPort-error_signal-3" [label="" arrowhead=normal color=orange penwidth=1]\n\t"Learning Mechanism for MappingProjection from REP_IN[RESULT] to REP_HIDDEN[InputPort-0]" [label=<<table border=\'1\' cellborder="0" cellspacing="1" bgcolor="#FFFFF0"><tr><td colspan="2"> <table border="0" cellborder="0" bgcolor="#FAFAD0"> <tr><td><table border="0" cellborder="2" cellspacing="0" color="LIGHTGOLDENRODYELLOW" bgcolor="PALEGOLDENROD"><tr><td port="OutputPort-error_signal"><b>error_signal</b><br/><i>Linear(intercept=None, slope=None)</i><br/>=[0. 0. 0. 0.]</td><td port="OutputPort-LearningSignal"><b>LearningSignal</b><br/><i>Linear(intercept=None, slope=None, intercept=None, slope=None)</i><br/>=[[0. 0. 0. 0.]\n [0. 0. 0. 0.]\n [0. 0. 0. 0.]\n [0. 0. 0. 0.]\n [0. 0. 0. 0.]\n [0. 0. 0. 0.]\n [0. 0. 0. 0.]\n [0. 0. 0. 0.]\n [0. 0. 0. 0.]\n [0. 0. 0. 0.]]</td></tr></table></td></tr> <tr><td colspan="1" valign="middle"><b><i>OutputPorts</i></b></td></tr> </table></td></tr><tr><td port="Learning Mechanism for MappingProjection from REP_IN[RESULT] to REP_HIDDEN[InputPort-0]" colspan="1"><b><b><i>Mechanism</i></b>:<br/><font point-size="16" >Learning Mechanism for MappingProjection from REP_IN[RESULT] to REP_HIDDEN[InputPort-0]</font></b><br/><i>TERMINAL,LEARNING</i><br/><i>BackPropagation(learning_rate=None)</i><br/>=[array([[0., 0., 0., 0.],\n       [0., 0., 0., 0.],\n       [0., 0., 0., 0.],\n       [0., 0., 0., 0.],\n       [0., 0., 0., 0.],\n       [0., 0., 0., 0.],\n       [0., 0., 0., 0.],\n       [0., 0., 0., 0.],\n       [0., 0., 0., 0.],\n       [0., 0., 0., 0.]]), array([0., 0., 0., 0.])]</td><td> <table border="0" cellborder="0" bgcolor="#FAFAD0"> <tr><td rowspan="1" valign="middle"><b><i>ParameterPorts</i></b></td> <td> <table border="0" cellborder="2" cellspacing="0" color="LIGHTGOLDENRODYELLOW" bgcolor="PALEGOLDENROD"><tr><td port="ParameterPort-learning_rate"><b>learning_rate</b><br/><i>Linear(intercept=None, slope=None)</i><br/>=[0.05]</td></tr></table></td></tr></table></td></tr><tr><td colspan="2"> <table border="0" cellborder="0" bgcolor="#FAFAD0"> <tr><td colspan="1" valign="middle"><b><i>InputPorts</i></b></td></tr><tr><td><table border="0" cellborder="2" cellspacing="0" color="LIGHTGOLDENRODYELLOW" bgcolor="PALEGOLDENROD"><tr><td port="InputPort-activation_input"><b>activation_input</b><br/><i>LinearCombination(weights=None, exponents=None, offset=None, offset=None, scale=None, scale=None)</i><br/>=[0. 0. 0. 0. 0. 0. 0. 0. 0. 0.]</td><td port="InputPort-activation_output"><b>activation_output</b><br/><i>LinearCombination(weights=None, exponents=None, offset=None, offset=None, scale=None, scale=None)</i><br/>=[0.5 0.5 0.5 0.5]</td><td port="InputPort-error_signal"><b>error_signal</b><br/><i>LinearCombination(weights=None, exponents=None, offset=None, offset=None, scale=None, scale=None)</i><br/>=[0. 0. 0. 0. 0.]</td></tr></table></td></tr></table></td></tr></table>> color=orange penwidth=1 rank=min]\n\tREP_IN:"OutputPort-RESULT" -> "Learning Mechanism for MappingProjection from REP_IN[RESULT] to REP_HIDDEN[InputPort-0]":"InputPort-activation_input" [label="" arrowhead=normal color=orange penwidth=1]\n\t"Learning Mechanism for MappingProjection from REP_HIDDEN[RESULT] to REL_HIDDEN[InputPort-0]":"OutputPort-error_signal" -> "Learning Mechanism for MappingProjection from REP_IN[RESULT] to REP_HIDDEN[InputPort-0]":"InputPort-error_signal" [label="" arrowhead=normal color=orange penwidth=1]\n\tREP_HIDDEN:"OutputPort-RESULT" -> "Learning Mechanism for MappingProjection from REP_IN[RESULT] to REP_HIDDEN[InputPort-0]":"InputPort-activation_output" [label="" arrowhead=normal color=orange penwidth=1]\n\tREP_OUT [label=<<table border=\'3\' cellborder="0" cellspacing="1" bgcolor="#FFFFF0"><tr><td colspan="2"> <table border="0" cellborder="0" bgcolor="#FAFAD0"> <tr><td><table border="0" cellborder="2" cellspacing="0" color="LIGHTGOLDENRODYELLOW" bgcolor="PALEGOLDENROD"><tr><td port="OutputPort-RESULT"><b>RESULT</b><br/><i>Linear(intercept=None, slope=None)</i><br/>=[0.5 0.5 0.5 0.5 0.5 0.5 0.5 0.5 0.5 0.5]</td></tr></table></td></tr> <tr><td colspan="1" valign="middle"><b><i>OutputPorts</i></b></td></tr> </table></td></tr><tr><td port="REP_OUT" colspan="1"><b><b><i>Mechanism</i></b>:<br/><font point-size="16" >REP_OUT</font></b><br/><i>INTERNAL,OUTPUT</i><br/><i>Logistic(offset=None, bias=None, gain=None, x_0=None, scale=None)</i><br/>=[[0.5 0.5 0.5 0.5 0.5 0.5 0.5 0.5 0.5 0.5]]</td><td> <table border="0" cellborder="0" bgcolor="#FAFAD0"> <tr><td rowspan="1" valign="middle"><b><i>ParameterPorts</i></b></td> <td> <table border="0" cellborder="2" cellspacing="0" color="LIGHTGOLDENRODYELLOW" bgcolor="PALEGOLDENROD"><tr><td port="ParameterPort-bias"><b>bias</b><br/><i>Linear(intercept=None, slope=None)</i><br/>=[0.]</td></tr><tr><td port="ParameterPort-gain"><b>gain</b><br/><i>Linear(intercept=None, slope=None)</i><br/>=[1.]</td></tr><tr><td port="ParameterPort-integration_rate"><b>integration_rate</b><br/><i>Linear(intercept=None, slope=None)</i><br/>=[0.5]</td></tr><tr><td port="ParameterPort-noise"><b>noise</b><br/><i>Linear(intercept=None, slope=None)</i><br/>=[0.]</td></tr><tr><td port="ParameterPort-offset"><b>offset</b><br/><i>Linear(intercept=None, slope=None)</i><br/>=[0.]</td></tr><tr><td port="ParameterPort-scale"><b>scale</b><br/><i>Linear(intercept=None, slope=None)</i><br/>=[1.]</td></tr><tr><td port="ParameterPort-x_0"><b>x_0</b><br/><i>Linear(intercept=None, slope=None)</i><br/>=[0.]</td></tr></table></td></tr></table></td></tr><tr><td colspan="2"> <table border="0" cellborder="0" bgcolor="#FAFAD0"> <tr><td colspan="1" valign="middle"><b><i>InputPorts</i></b></td></tr><tr><td><table border="0" cellborder="2" cellspacing="0" color="LIGHTGOLDENRODYELLOW" bgcolor="PALEGOLDENROD"><tr><td port="InputPort-InputPort-0"><b>InputPort-0</b><br/><i>LinearCombination(weights=None, exponents=None, offset=None, offset=None, scale=None, scale=None)</i><br/>=[0. 0. 0. 0. 0. 0. 0. 0. 0. 0.]</td></tr></table></td></tr></table></td></tr></table>> color=red penwidth=3 rank=max shape=plaintext]\n\tPROP_OUT [label=<<table border=\'3\' cellborder="0" cellspacing="1" bgcolor="#FFFFF0"><tr><td colspan="2"> <table border="0" cellborder="0" bgcolor="#FAFAD0"> <tr><td><table border="0" cellborder="2" cellspacing="0" color="LIGHTGOLDENRODYELLOW" bgcolor="PALEGOLDENROD"><tr><td port="OutputPort-RESULT"><b>RESULT</b><br/><i>Linear(intercept=None, slope=None)</i><br/>=[0.5 0.5 0.5 0.5 0.5 0.5 0.5 0.5 0.5 0.5 0.5 0.5]</td></tr></table></td></tr> <tr><td colspan="1" valign="middle"><b><i>OutputPorts</i></b></td></tr> </table></td></tr><tr><td port="PROP_OUT" colspan="1"><b><b><i>Mechanism</i></b>:<br/><font point-size="16" >PROP_OUT</font></b><br/><i>INTERNAL,OUTPUT</i><br/><i>Logistic(offset=None, bias=None, gain=None, x_0=None, scale=None)</i><br/>=[[0.5 0.5 0.5 0.5 0.5 0.5 0.5 0.5 0.5 0.5 0.5 0.5]]</td><td> <table border="0" cellborder="0" bgcolor="#FAFAD0"> <tr><td rowspan="1" valign="middle"><b><i>ParameterPorts</i></b></td> <td> <table border="0" cellborder="2" cellspacing="0" color="LIGHTGOLDENRODYELLOW" bgcolor="PALEGOLDENROD"><tr><td port="ParameterPort-bias"><b>bias</b><br/><i>Linear(intercept=None, slope=None)</i><br/>=[0.]</td></tr><tr><td port="ParameterPort-gain"><b>gain</b><br/><i>Linear(intercept=None, slope=None)</i><br/>=[1.]</td></tr><tr><td port="ParameterPort-integration_rate"><b>integration_rate</b><br/><i>Linear(intercept=None, slope=None)</i><br/>=[0.5]</td></tr><tr><td port="ParameterPort-noise"><b>noise</b><br/><i>Linear(intercept=None, slope=None)</i><br/>=[0.]</td></tr><tr><td port="ParameterPort-offset"><b>offset</b><br/><i>Linear(intercept=None, slope=None)</i><br/>=[0.]</td></tr><tr><td port="ParameterPort-scale"><b>scale</b><br/><i>Linear(intercept=None, slope=None)</i><br/>=[1.]</td></tr><tr><td port="ParameterPort-x_0"><b>x_0</b><br/><i>Linear(intercept=None, slope=None)</i><br/>=[0.]</td></tr></table></td></tr></table></td></tr><tr><td colspan="2"> <table border="0" cellborder="0" bgcolor="#FAFAD0"> <tr><td colspan="1" valign="middle"><b><i>InputPorts</i></b></td></tr><tr><td><table border="0" cellborder="2" cellspacing="0" color="LIGHTGOLDENRODYELLOW" bgcolor="PALEGOLDENROD"><tr><td port="InputPort-InputPort-0"><b>InputPort-0</b><br/><i>LinearCombination(weights=None, exponents=None, offset=None, offset=None, scale=None, scale=None)</i><br/>=[0. 0. 0. 0. 0. 0. 0. 0. 0. 0. 0. 0.]</td></tr></table></td></tr></table></td></tr></table>> color=red penwidth=3 rank=max shape=plaintext]\n\tQUAL_OUT [label=<<table border=\'3\' cellborder="0" cellspacing="1" bgcolor="#FFFFF0"><tr><td colspan="2"> <table border="0" cellborder="0" bgcolor="#FAFAD0"> <tr><td><table border="0" cellborder="2" cellspacing="0" color="LIGHTGOLDENRODYELLOW" bgcolor="PALEGOLDENROD"><tr><td port="OutputPort-RESULT"><b>RESULT</b><br/><i>Linear(intercept=None, slope=None)</i><br/>=[0.5 0.5 0.5 0.5 0.5 0.5 0.5 0.5 0.5 0.5 0.5 0.5 0.5]</td></tr></table></td></tr> <tr><td colspan="1" valign="middle"><b><i>OutputPorts</i></b></td></tr> </table></td></tr><tr><td port="QUAL_OUT" colspan="1"><b><b><i>Mechanism</i></b>:<br/><font point-size="16" >QUAL_OUT</font></b><br/><i>INTERNAL,OUTPUT</i><br/><i>Logistic(offset=None, bias=None, gain=None, x_0=None, scale=None)</i><br/>=[[0.5 0.5 0.5 0.5 0.5 0.5 0.5 0.5 0.5 0.5 0.5 0.5 0.5]]</td><td> <table border="0" cellborder="0" bgcolor="#FAFAD0"> <tr><td rowspan="1" valign="middle"><b><i>ParameterPorts</i></b></td> <td> <table border="0" cellborder="2" cellspacing="0" color="LIGHTGOLDENRODYELLOW" bgcolor="PALEGOLDENROD"><tr><td port="ParameterPort-bias"><b>bias</b><br/><i>Linear(intercept=None, slope=None)</i><br/>=[0.]</td></tr><tr><td port="ParameterPort-gain"><b>gain</b><br/><i>Linear(intercept=None, slope=None)</i><br/>=[1.]</td></tr><tr><td port="ParameterPort-integration_rate"><b>integration_rate</b><br/><i>Linear(intercept=None, slope=None)</i><br/>=[0.5]</td></tr><tr><td port="ParameterPort-noise"><b>noise</b><br/><i>Linear(intercept=None, slope=None)</i><br/>=[0.]</td></tr><tr><td port="ParameterPort-offset"><b>offset</b><br/><i>Linear(intercept=None, slope=None)</i><br/>=[0.]</td></tr><tr><td port="ParameterPort-scale"><b>scale</b><br/><i>Linear(intercept=None, slope=None)</i><br/>=[1.]</td></tr><tr><td port="ParameterPort-x_0"><b>x_0</b><br/><i>Linear(intercept=None, slope=None)</i><br/>=[0.]</td></tr></table></td></tr></table></td></tr><tr><td colspan="2"> <table border="0" cellborder="0" bgcolor="#FAFAD0"> <tr><td colspan="1" valign="middle"><b><i>InputPorts</i></b></td></tr><tr><td><table border="0" cellborder="2" cellspacing="0" color="LIGHTGOLDENRODYELLOW" bgcolor="PALEGOLDENROD"><tr><td port="InputPort-InputPort-0"><b>InputPort-0</b><br/><i>LinearCombination(weights=None, exponents=None, offset=None, offset=None, scale=None, scale=None)</i><br/>=[0. 0. 0. 0. 0. 0. 0. 0. 0. 0. 0. 0. 0.]</td></tr></table></td></tr></table></td></tr></table>> color=red penwidth=3 rank=max shape=plaintext]\n\tACT_OUT [label=<<table border=\'3\' cellborder="0" cellspacing="1" bgcolor="#FFFFF0"><tr><td colspan="2"> <table border="0" cellborder="0" bgcolor="#FAFAD0"> <tr><td><table border="0" cellborder="2" cellspacing="0" color="LIGHTGOLDENRODYELLOW" bgcolor="PALEGOLDENROD"><tr><td port="OutputPort-RESULT"><b>RESULT</b><br/><i>Linear(intercept=None, slope=None)</i><br/>=[0.5 0.5 0.5 0.5 0.5 0.5 0.5 0.5 0.5 0.5 0.5 0.5 0.5 0.5]</td></tr></table></td></tr> <tr><td colspan="1" valign="middle"><b><i>OutputPorts</i></b></td></tr> </table></td></tr><tr><td port="ACT_OUT" colspan="1"><b><b><i>Mechanism</i></b>:<br/><font point-size="16" >ACT_OUT</font></b><br/><i>INTERNAL,OUTPUT</i><br/><i>Logistic(offset=None, bias=None, gain=None, x_0=None, scale=None)</i><br/>=[[0.5 0.5 0.5 0.5 0.5 0.5 0.5 0.5 0.5 0.5 0.5 0.5 0.5 0.5]]</td><td> <table border="0" cellborder="0" bgcolor="#FAFAD0"> <tr><td rowspan="1" valign="middle"><b><i>ParameterPorts</i></b></td> <td> <table border="0" cellborder="2" cellspacing="0" color="LIGHTGOLDENRODYELLOW" bgcolor="PALEGOLDENROD"><tr><td port="ParameterPort-bias"><b>bias</b><br/><i>Linear(intercept=None, slope=None)</i><br/>=[0.]</td></tr><tr><td port="ParameterPort-gain"><b>gain</b><br/><i>Linear(intercept=None, slope=None)</i><br/>=[1.]</td></tr><tr><td port="ParameterPort-integration_rate"><b>integration_rate</b><br/><i>Linear(intercept=None, slope=None)</i><br/>=[0.5]</td></tr><tr><td port="ParameterPort-noise"><b>noise</b><br/><i>Linear(intercept=None, slope=None)</i><br/>=[0.]</td></tr><tr><td port="ParameterPort-offset"><b>offset</b><br/><i>Linear(intercept=None, slope=None)</i><br/>=[0.]</td></tr><tr><td port="ParameterPort-scale"><b>scale</b><br/><i>Linear(intercept=None, slope=None)</i><br/>=[1.]</td></tr><tr><td port="ParameterPort-x_0"><b>x_0</b><br/><i>Linear(intercept=None, slope=None)</i><br/>=[0.]</td></tr></table></td></tr></table></td></tr><tr><td colspan="2"> <table border="0" cellborder="0" bgcolor="#FAFAD0"> <tr><td colspan="1" valign="middle"><b><i>InputPorts</i></b></td></tr><tr><td><table border="0" cellborder="2" cellspacing="0" color="LIGHTGOLDENRODYELLOW" bgcolor="PALEGOLDENROD"><tr><td port="InputPort-InputPort-0"><b>InputPort-0</b><br/><i>LinearCombination(weights=None, exponents=None, offset=None, offset=None, scale=None, scale=None)</i><br/>=[0. 0. 0. 0. 0. 0. 0. 0. 0. 0. 0. 0. 0. 0.]</td></tr></table></td></tr></table></td></tr></table>> color=red penwidth=3 rank=max shape=plaintext]\n}'

        # validate_learning_mechs(comp)

        comp.learn(
              num_trials=2,
              inputs={rel_in: [1.0, 1.0, 1.0, 1.0, 1.0, 1.0, 1.0, 1.0, 1.0, 1.0, 1.0],
                      rep_in: [1.0, 1.0, 1.0, 1.0, 1.0, 1.0, 1.0, 1.0, 1.0, 1.0]},
              # targets={rep_out: [[1.0, 1.0, 1.0, 1.0, 1.0, 1.0, 1.0, 1.0, 1.0, 1.0]],
              #          prop_out: [[1.0, 1.0, 1.0, 1.0, 1.0, 1.0, 1.0, 1.0, 1.0, 1.0, 1.0, 1.0]],
              #          qual_out: [[1.0, 1.0, 1.0, 1.0, 1.0, 1.0, 1.0, 1.0, 1.0, 1.0, 1.0, 1.0, 1.0]],
              #          act_out: [[1.0, 1.0, 1.0, 1.0, 1.0, 1.0, 1.0, 1.0, 1.0, 1.0, 1.0, 1.0, 1.0, 1.0]]}
              )
        print(comp.results)<|MERGE_RESOLUTION|>--- conflicted
+++ resolved
@@ -1766,13 +1766,8 @@
         target = learning_pathway.target
         inputs = {T1:[1,0], target:[1]}
         C.learning_components[2].learning_rate.base = 0.5
-<<<<<<< HEAD
-        result = C.learn(inputs=inputs, num_trials=2)
-        np.testing.assert_allclose(result, [[[0.52497919]], [[0.55439853]]])
-=======
         C.learn(inputs=inputs, num_trials=2)
         np.testing.assert_allclose(C.learning_results, [[[0.52497919]], [[0.55439853]]])
->>>>>>> e96bbc84
 
     @pytest.mark.pytorch
     def test_back_prop(self):
@@ -2076,63 +2071,9 @@
         # this is the true/Python result
         result_comp = xor_comp.learn(inputs=inputs_dict)
 
-<<<<<<< HEAD
-        # AutodiffComposition using LLVM
-        if 'LLVM' in models:
-
-            input_LLVM = pnl.TransferMechanism(name='input',
-                                       default_variable=np.zeros(2))
-
-            hidden_LLVM = pnl.TransferMechanism(name='hidden',
-                                        default_variable=np.zeros(10),
-                                        function=pnl.Logistic())
-
-            output_LLVM = pnl.TransferMechanism(name='output',
-                                        default_variable=np.zeros(1),
-                                        function=pnl.Logistic())
-
-            in_to_hidden_LLVM = pnl.MappingProjection(name='in_to_hidden',
-                                        matrix=in_to_hidden_matrix.copy(),
-                                        sender=input_LLVM,
-                                        receiver=hidden_LLVM)
-
-            hidden_to_out_LLVM = pnl.MappingProjection(name='hidden_to_out',
-                                        matrix=hidden_to_out_matrix.copy(),
-                                        sender=hidden_LLVM,
-                                        receiver=output_LLVM)
-
-            xor_LLVM = pnl.AutodiffComposition(learning_rate=10,
-                                               optimizer_type='sgd')
-
-            xor_LLVM.add_node(input_LLVM)
-            xor_LLVM.add_node(hidden_LLVM)
-            xor_LLVM.add_node(output_LLVM)
-
-            xor_LLVM.add_projection(sender=input_LLVM, projection=in_to_hidden_LLVM, receiver=hidden_LLVM)
-            xor_LLVM.add_projection(sender=hidden_LLVM, projection=hidden_to_out_LLVM, receiver=output_LLVM)
-            xor_LLVM.infer_backpropagation_learning_pathways()
-
-            inputs_dict = {"inputs": {input_LLVM:xor_inputs},
-                           "targets": {output_LLVM:xor_targets},
-                           "epochs": num_epochs}
-            result_LLVM = xor_LLVM.learn(inputs=inputs_dict, execution_mode=pnlvm.ExecutionMode.LLVMRun)
-
-            np.testing.assert_allclose(in_to_hidden_LLVM.parameters.matrix.get(xor_LLVM),
-                               in_to_hidden_comp.get_mod_matrix(xor_comp))
-            np.testing.assert_allclose(hidden_to_out_LLVM.parameters.matrix.get(xor_LLVM),
-                               hidden_to_out_comp.get_mod_matrix(xor_comp))
-            np.testing.assert_allclose(result_comp, result_LLVM)
-
-        # AutodiffComposition using PyTorch
-        elif 'PYTORCH' in models:
-
-            input_PYTORCH = pnl.TransferMechanism(name='input',
-                                       default_variable=np.zeros(2))
-=======
         # Build equivalent Autodiff composition
         input_autodiff = pnl.TransferMechanism(name='input',
                                    default_variable=np.zeros(2))
->>>>>>> e96bbc84
 
         hidden_autodiff = pnl.TransferMechanism(name='hidden',
                                     default_variable=np.zeros(10),
@@ -2168,19 +2109,11 @@
         # Do use autodiff_mode here. This is the tested result
         result_autodiff = xor_autodiff.learn(inputs=inputs_dict, execution_mode=autodiff_mode)
 
-<<<<<<< HEAD
-            np.testing.assert_allclose(in_to_hidden_PYTORCH.parameters.matrix.get(xor_PYTORCH),
-                               in_to_hidden_comp.get_mod_matrix(xor_comp))
-            np.testing.assert_allclose(hidden_to_out_PYTORCH.parameters.matrix.get(xor_PYTORCH),
-                               hidden_to_out_comp.get_mod_matrix(xor_comp))
-            np.testing.assert_allclose(result_comp, result_PYTORCH)
-=======
         np.testing.assert_allclose(in_to_hidden_autodiff.parameters.matrix.get(xor_autodiff),
                            in_to_hidden_comp.get_mod_matrix(xor_comp))
         np.testing.assert_allclose(hidden_to_out_autodiff.parameters.matrix.get(xor_autodiff),
                            hidden_to_out_comp.get_mod_matrix(xor_comp))
         np.testing.assert_allclose(result_comp, result_autodiff)
->>>>>>> e96bbc84
 
 
     @pytest.mark.parametrize('configuration', [
