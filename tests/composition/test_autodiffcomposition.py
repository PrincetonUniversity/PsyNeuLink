--- conflicted
+++ resolved
@@ -322,12 +322,6 @@
         # Projection lr (in constructor)
         ("input_proj",             default_lr,    None,    .2,      None,    None,     None,    False,   input_proj),
         ("hidden_proj",            default_lr,    None,    None,     .2,     None,     None,    False,   hidden_proj),
-<<<<<<< HEAD
-        # Projection lr overrides learn() lr
-        ("inpt_override_lrn",      default_lr,     .1,     .2,      None,    None,     None,    False,   inpt_learn_ovrd),
-        ("hidn_override_lrn",      default_lr,     .1,     None,     .2,     None,     None,    False,   hid_learn_ovrd),
-        # # learning_rate dict in Autodiff constructor overrides Projection lr
-=======
         # Projection lr overrides specificdation of default lr in learning()
         #   note: learn_dict = None -> don't include either Projection specification in learn();
         #         assignments of None to entries in the dict itself are tested in
@@ -335,7 +329,6 @@
         ("inpt_override_lrn",      default_lr,     .1,     .2,      None,    None,     None,    False,   inpt_learn_ovrd),
         ("hidn_override_lrn",      default_lr,     .1,     None,     .2,     None,     None,    False,   hid_learn_ovrd),
         # # Specifications of learning_rates in dict in Autodiff constructor overrides Projection lr
->>>>>>> 24c8eb76
         ("input_dict_constructor", default_lr,    None,     .2,     None,  'input',    None,    False,   input_dict_cnstr),
         ("hidden_dict_constructor",default_lr,    None,    None,     .2,   'hidden',   None,    False,   hid_dict_constr),
         # learning_rate dict in learn() overrides Projection lr
