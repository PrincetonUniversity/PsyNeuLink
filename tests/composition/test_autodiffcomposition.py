--- conflicted
+++ resolved
@@ -3786,22 +3786,8 @@
                          "targets": {xor_out: xor_targets_3},
                          "epochs": 1}
         for _ in range(eps):
-<<<<<<< HEAD
-            xor.learn(
-                inputs=inputs_dict_2,
-                context=c2,
-                minibatch_size=TRAINING_SET
-            )
-
-            xor.learn(
-                inputs=inputs_dict_3,
-                context=c2,
-                minibatch_size=TRAINING_SET
-            )
-=======
             xor.learn(inputs=inputs_dict_2, context=c2, minibatch_size=TRAINING_SET, execution_mode=pnl.ExecutionMode.PyTorch)
             xor.learn(inputs=inputs_dict_3, context=c2, minibatch_size=TRAINING_SET, execution_mode=pnl.ExecutionMode.PyTorch)
->>>>>>> 24f68230
 
         c1_results = xor.parameters.results._get(c1)
         c2_results = xor.parameters.results._get(c2)
