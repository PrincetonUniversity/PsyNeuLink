import logging
import timeit as timeit

import numpy as np

import pytest

import psyneulink as pnl

from psyneulink.core.components.functions.transferfunctions import Logistic
from psyneulink.core.components.mechanisms.processing.compositioninterfacemechanism import CompositionInterfaceMechanism
from psyneulink.core.components.mechanisms.processing.transfermechanism import TransferMechanism
from psyneulink.core.components.process import Process
from psyneulink.core.components.projections.pathway.mappingprojection import MappingProjection
from psyneulink.core.components.system import System

try:
    import torch
    from psyneulink.library.compositions.autodiffcomposition import AutodiffComposition
    torch_available = True
except ImportError:
    torch_available = False

logger = logging.getLogger(__name__)


# All tests are set to run. If you need to skip certain tests,
# see http://doc.pytest.org/en/latest/skipping.html

# Unit tests for functions of AutodiffComposition class that are new (not in Composition)
# or override functions in Composition


@pytest.mark.skipif(
    not torch_available,
    reason='Pytorch python module (torch) is not installed. Please install it with '
           '`pip install torch` or `pip3 install torch`'
)
@pytest.mark.acconstructor
class TestACConstructor:

    def test_no_args(self):
        comp = AutodiffComposition()
        assert isinstance(comp, AutodiffComposition)

    def test_two_calls_no_args(self):
        comp = AutodiffComposition()
        comp_2 = AutodiffComposition()
        assert isinstance(comp, AutodiffComposition)
        assert isinstance(comp_2, AutodiffComposition)

    # KAM removed this pytest 10/30 after removing target_CIM
    # def test_target_CIM(self):
    #     comp = AutodiffComposition()
    #     assert isinstance(comp.target_CIM, CompositionInterfaceMechanism)
    #     assert comp.target_CIM.composition == comp
    #     assert comp.target_CIM_states == {}

    def test_pytorch_representation(self):
        comp = AutodiffComposition()
        assert comp.pytorch_representation == None

    def test_report_prefs(self):
        comp = AutodiffComposition()
        assert comp.input_CIM.reportOutputPref == False
        assert comp.output_CIM.reportOutputPref == False
        # assert comp.target_CIM.reportOutputPref == False

    def test_patience(self):
        comp = AutodiffComposition(patience=10)
        assert comp.patience == 10


@pytest.mark.skipif(
    not torch_available,
    reason='Pytorch python module (torch) is not installed. Please install it with '
           '`pip install torch` or `pip3 install torch`'
)
@pytest.mark.acmisc
class TestMiscTrainingFunctionality:

    # test whether pytorch parameters are initialized to be identical to the Autodiff Composition's
    # projections when AC is initialized with the "param_init_from_pnl" argument set to True
    def test_param_init_from_pnl(self):

        # create xor model mechanisms and projections
        xor_in = TransferMechanism(name='xor_in',
                                   default_variable=np.zeros(2))

        xor_hid = TransferMechanism(name='xor_hid',
                                    default_variable=np.zeros(10),
                                    function=Logistic())

        xor_out = TransferMechanism(name='xor_out',
                                    default_variable=np.zeros(1),
                                    function=Logistic())

        hid_map = MappingProjection(matrix=np.random.rand(2,10))
        out_map = MappingProjection(matrix=np.random.rand(10,1))

        # put the mechanisms and projections together in an autodiff composition (AC)
        xor = AutodiffComposition(param_init_from_pnl=True)

        xor.add_node(xor_in)
        xor.add_node(xor_hid)
        xor.add_node(xor_out)

        xor.add_projection(sender=xor_in, projection=hid_map, receiver=xor_hid)
        xor.add_projection(sender=xor_hid, projection=out_map, receiver=xor_out)

        # mini version of xor.execute just to build up pytorch representation
        xor._analyze_graph()
        xor._build_pytorch_representation(execution_id=xor.default_execution_id)
        # check whether pytorch parameters are identical to projections
        assert np.allclose(hid_map.parameters.matrix.get(None),
                           xor.parameters.pytorch_representation.get(xor).params[0].detach().numpy())
        assert np.allclose(out_map.parameters.matrix.get(None),
                           xor.parameters.pytorch_representation.get(xor).params[1].detach().numpy())

    # test whether processing doesn't interfere with pytorch parameters after training
    def test_training_then_processing(self):
        xor_in = TransferMechanism(name='xor_in',
                                   default_variable=np.zeros(2))

        xor_hid = TransferMechanism(name='xor_hid',
                                    default_variable=np.zeros(10),
                                    function=Logistic())

        xor_out = TransferMechanism(name='xor_out',
                                    default_variable=np.zeros(1),
                                    function=Logistic())

        hid_map = MappingProjection()
        out_map = MappingProjection()

        xor = AutodiffComposition(param_init_from_pnl=True)

        xor.add_node(xor_in)
        xor.add_node(xor_hid)
        xor.add_node(xor_out)

        xor.add_projection(sender=xor_in, projection=hid_map, receiver=xor_hid)
        xor.add_projection(sender=xor_hid, projection=out_map, receiver=xor_out)

        xor_inputs = np.array(  # the inputs we will provide to the model
            [[0, 0],
             [0, 1],
             [1, 0],
             [1, 1]])

        xor_targets = np.array(  # the outputs we wish to see from the model
            [[0],
             [1],
             [1],
             [0]])

        # train model for a few epochs
        # results_before_proc = xor.run(inputs={xor_in:xor_inputs},
        #                               targets={xor_out:xor_targets},
        #                               epochs=10)
        results_before_proc = xor.run(inputs = {"inputs": {xor_in:xor_inputs},
                                                "targets": {xor_out:xor_targets},
                                               "epochs": 10})

        # get weight parameters from pytorch
        pt_weights_hid_bp = xor.parameters.pytorch_representation.get(xor).params[0].detach().numpy().copy()
        pt_weights_out_bp = xor.parameters.pytorch_representation.get(xor).params[1].detach().numpy().copy()

        #KAM temporarily removed -- will reimplement when pytorch weights can be used in pure PNL execution
        # do processing on a few inputs
        # results_proc = xor.run(inputs={xor_in:xor_inputs})
        # results_proc = xor.run(inputs={"inputs": {xor_in:xor_inputs}})
        #
        # # get weight parameters from pytorch
        # pt_weights_hid_ap = xor.parameters.pytorch_representation.get(xor).params[0].detach().numpy().copy()
        # pt_weights_out_ap = xor.parameters.pytorch_representation.get(xor).params[1].detach().numpy().copy()
        #
        # # check that weight parameters before and after processing are the same
        # assert np.allclose(pt_weights_hid_bp, pt_weights_hid_ap)
        # assert np.allclose(pt_weights_out_bp, pt_weights_out_ap)

    @pytest.mark.parametrize(
        'loss', ['l1', 'poissonnll']
    )
    def test_various_loss_specs(self, loss):
        xor_in = TransferMechanism(name='xor_in',
                                   default_variable=np.zeros(2))

        xor_hid = TransferMechanism(name='xor_hid',
                                    default_variable=np.zeros(10),
                                    function=Logistic())

        xor_out = TransferMechanism(name='xor_out',
                                    default_variable=np.zeros(1),
                                    function=Logistic())

        hid_map = MappingProjection()
        out_map = MappingProjection()

        xor = AutodiffComposition(param_init_from_pnl=True, loss_spec=loss)

        xor.add_node(xor_in)
        xor.add_node(xor_hid)
        xor.add_node(xor_out)

        xor.add_projection(sender=xor_in, projection=hid_map, receiver=xor_hid)
        xor.add_projection(sender=xor_hid, projection=out_map, receiver=xor_out)

        xor_inputs = np.array(  # the inputs we will provide to the model
            [[0, 0],
             [0, 1],
             [1, 0],
             [1, 1]])

        xor_targets = np.array(  # the outputs we wish to see from the model
            [[0],
             [1],
             [1],
             [0]])

        xor.run(inputs = {"inputs": {xor_in:xor_inputs},
                          "targets": {xor_out:xor_targets},
                          "epochs": 10})

    def test_pytorch_loss_spec(self):
        ls = torch.nn.SoftMarginLoss(reduction='sum')

        xor_in = TransferMechanism(name='xor_in',
                                   default_variable=np.zeros(2))

        xor_hid = TransferMechanism(name='xor_hid',
                                    default_variable=np.zeros(10),
                                    function=Logistic())

        xor_out = TransferMechanism(name='xor_out',
                                    default_variable=np.zeros(1),
                                    function=Logistic())

        hid_map = MappingProjection()
        out_map = MappingProjection()

        xor = AutodiffComposition(param_init_from_pnl=True, loss_spec=ls)

<<<<<<< HEAD
        xor.add_c_node(xor_in)
        xor.add_c_node(xor_hid)
        xor.add_c_node(xor_out)
=======
        xor.add_node(xor_in)
        xor.add_node(xor_hid)
        xor.add_node(xor_out)
>>>>>>> f36667d3

        xor.add_projection(sender=xor_in, projection=hid_map, receiver=xor_hid)
        xor.add_projection(sender=xor_hid, projection=out_map, receiver=xor_out)

        xor_inputs = np.array(  # the inputs we will provide to the model
            [[0, 0],
             [0, 1],
             [1, 0],
             [1, 1]])

        xor_targets = np.array(  # the outputs we wish to see from the model
            [[0],
             [1],
             [1],
             [0]])

        xor.run(inputs = {"inputs": {xor_in:xor_inputs},
                          "targets": {xor_out:xor_targets},
                          "epochs": 10})


    @pytest.mark.parametrize(
        'learning_rate, weight_decay, optimizer_type', [
            (10, 0, 'sgd'), (1.5, 1, 'sgd'),  (1.5, 1, 'adam'),
        ]
    )
    def test_optimizer_specs(self, learning_rate, weight_decay, optimizer_type):
        xor_in = TransferMechanism(name='xor_in',
                                   default_variable=np.zeros(2))

        xor_hid = TransferMechanism(name='xor_hid',
                                    default_variable=np.zeros(10),
                                    function=Logistic())

        xor_out = TransferMechanism(name='xor_out',
                                    default_variable=np.zeros(1),
                                    function=Logistic())

        hid_map = MappingProjection()
        out_map = MappingProjection()

        xor = AutodiffComposition(param_init_from_pnl=True,
                                  learning_rate=learning_rate,
                                  optimizer_type=optimizer_type,
                                  weight_decay=weight_decay)

        xor.add_node(xor_in)
        xor.add_node(xor_hid)
        xor.add_node(xor_out)

        xor.add_projection(sender=xor_in, projection=hid_map, receiver=xor_hid)
        xor.add_projection(sender=xor_hid, projection=out_map, receiver=xor_out)

        xor_inputs = np.array(  # the inputs we will provide to the model
            [[0, 0],
             [0, 1],
             [1, 0],
             [1, 1]])

        xor_targets = np.array(  # the outputs we wish to see from the model
            [[0],
             [1],
             [1],
             [0]])

        # train model for a few epochs
        # results_before_proc = xor.run(inputs={xor_in:xor_inputs},
        #                               targets={xor_out:xor_targets},
        #                               epochs=10)
        results_before_proc = xor.run(inputs = {"inputs": {xor_in:xor_inputs},
                                                "targets": {xor_out:xor_targets},
                                               "epochs": 10})

    # test whether pytorch parameters and projections are kept separate (at diff. places in memory)
    def test_params_stay_separate(self):
        xor_in = TransferMechanism(name='xor_in',
                                   default_variable=np.zeros(2))

        xor_hid = TransferMechanism(name='xor_hid',
                                    default_variable=np.zeros(10),
                                    function=Logistic())

        xor_out = TransferMechanism(name='xor_out',
                                    default_variable=np.zeros(1),
                                    function=Logistic())

        hid_m = np.random.rand(2,10)
        out_m = np.random.rand(10,1)

        hid_map = MappingProjection(name='hid_map',
                                    matrix=hid_m.copy(),
                                    sender=xor_in,
                                    receiver=xor_hid)

        out_map = MappingProjection(name='out_map',
                                    matrix=out_m.copy(),
                                    sender=xor_hid,
                                    receiver=xor_out)

        xor = AutodiffComposition(param_init_from_pnl=True,
                                  learning_rate=10.0,
                                  optimizer_type="sgd")

        xor.add_node(xor_in)
        xor.add_node(xor_hid)
        xor.add_node(xor_out)

        xor.add_projection(sender=xor_in, projection=hid_map, receiver=xor_hid)
        xor.add_projection(sender=xor_hid, projection=out_map, receiver=xor_out)

        xor_inputs = np.array(  # the inputs we will provide to the model
            [[0, 0],
             [0, 1],
             [1, 0],
             [1, 1]])

        xor_targets = np.array(  # the outputs we wish to see from the model
            [[0],
             [1],
             [1],
             [0]])

        # train the model for a few epochs
        result = xor.run(inputs={"inputs": {xor_in:xor_inputs},
                                 "targets": {xor_out:xor_targets},
                                 "epochs": 10})

        # get weight parameters from pytorch
        pt_weights_hid = xor.parameters.pytorch_representation.get(xor).params[0].detach().numpy().copy()
        pt_weights_out = xor.parameters.pytorch_representation.get(xor).params[1].detach().numpy().copy()

        # assert that projections are still what they were initialized as
        assert np.allclose(hid_map.parameters.matrix.get(None), hid_m)
        assert np.allclose(out_map.parameters.matrix.get(None), out_m)

        # assert that projections didn't change during training with the pytorch
        # parameters (they should now be different)
        assert not np.allclose(pt_weights_hid, hid_map.parameters.matrix.get(None))
        assert not np.allclose(pt_weights_out, out_map.parameters.matrix.get(None))

    # test whether the autodiff composition's get_parameters method works as desired
    def test_get_params(self):

        xor_in = TransferMechanism(name='xor_in',
                                   default_variable=np.zeros(2))

        xor_hid = TransferMechanism(name='xor_hid',
                                    default_variable=np.zeros(10),
                                    function=Logistic())

        xor_out = TransferMechanism(name='xor_out',
                                    default_variable=np.zeros(1),
                                    function=Logistic())

        hid_map = MappingProjection(matrix=np.random.rand(2,10))
        out_map = MappingProjection(matrix=np.random.rand(10,1))

        xor = AutodiffComposition(param_init_from_pnl=True,
                                  learning_rate=1.0)

        xor.add_node(xor_in)
        xor.add_node(xor_hid)
        xor.add_node(xor_out)

        xor.add_projection(sender=xor_in, projection=hid_map, receiver=xor_hid)
        xor.add_projection(sender=xor_hid, projection=out_map, receiver=xor_out)

        xor_inputs = np.array(  # the inputs we will provide to the model
            [[0, 0],
             [0, 1],
             [1, 0],
             [1, 1]])

        xor_targets = np.array(  # the outputs we wish to see from the model
            [[0],
             [1],
             [1],
             [0]])

        # call run to only process the inputs, so that pytorch representation of AC gets created
        # results = xor.run(inputs={xor_in:xor_inputs})

        #KAM Changed 11/1/18

        # mini version of xor.execute just to build up pytorch representation
        xor._analyze_graph()
        # CW changed 12/3/18
        xor._build_pytorch_representation(xor.default_execution_id)
        # OLD
        # xor._build_pytorch_representation()

        # call get_parameters to obtain a copy of the pytorch parameters in numpy arrays,
        # and get the parameters straight from pytorch
        weights_get_params = xor.get_parameters()[0]
        weights_straight_1 = xor.parameters.pytorch_representation.get(xor).params[0]
        weights_straight_2 = xor.parameters.pytorch_representation.get(xor).params[1]

        # check that parameter copies obtained from get_parameters are the same as the
        # projections and parameters from pytorch
        assert np.allclose(hid_map.parameters.matrix.get(None), weights_get_params[hid_map])
        assert np.allclose(weights_straight_1.detach().numpy(), weights_get_params[hid_map])
        assert np.allclose(out_map.parameters.matrix.get(None), weights_get_params[out_map])
        assert np.allclose(weights_straight_2.detach().numpy(), weights_get_params[out_map])

        # call run to train the pytorch parameters
        results = xor.run(inputs={"inputs": {xor_in:xor_inputs},
                                  "targets": {xor_out:xor_targets},
                                  "epochs": 10})


        # check that the parameter copies obtained from get_parameters have not changed with the
        # pytorch parameters during training (and are thus at a different memory location)
        assert not np.allclose(weights_straight_1.detach().numpy(), weights_get_params[hid_map])
        assert not np.allclose(weights_straight_2.detach().numpy(), weights_get_params[out_map])


@pytest.mark.skipif(
    not torch_available,
    reason='Pytorch python module (torch) is not installed. Please install it with '
           '`pip install torch` or `pip3 install torch`'
)
@pytest.mark.accorrectness
class TestTrainingCorrectness:

    # test whether xor model created as autodiff composition learns properly
    @pytest.mark.parametrize(
        'eps, calls, opt, from_pnl_or_no', [
            (2000, 'single', 'adam', True),
            # (6000, 'multiple', 'adam', True),
            (2000, 'single', 'adam', False),
            # (6000, 'multiple', 'adam', False)
        ]
    )
    def test_xor_training_correctness(self, eps, calls, opt, from_pnl_or_no):
        xor_in = TransferMechanism(name='xor_in',
                                   default_variable=np.zeros(2))

        xor_hid = TransferMechanism(name='xor_hid',
                                    default_variable=np.zeros(10),
                                    function=Logistic())

        xor_out = TransferMechanism(name='xor_out',
                                    default_variable=np.zeros(1),
                                    function=Logistic())

        hid_map = MappingProjection(matrix=np.random.rand(2,10), sender=xor_in, receiver=xor_hid)
        out_map = MappingProjection(matrix=np.random.rand(10,1))

        xor = AutodiffComposition(param_init_from_pnl=from_pnl_or_no,
                                  optimizer_type=opt,
                                  learning_rate=0.1)

        xor.add_node(xor_in)
        xor.add_node(xor_hid)
        xor.add_node(xor_out)

        xor.add_projection(sender=xor_in, projection=hid_map, receiver=xor_hid)
        xor.add_projection(sender=xor_hid, projection=out_map, receiver=xor_out)

        xor_inputs = np.array(  # the inputs we will provide to the model
            [[0, 0],
             [0, 1],
             [1, 0],
             [1, 1]])

        xor_targets = np.array(  # the outputs we wish to see from the model
            [[0],
             [1],
             [1],
             [0]])

        if calls == 'single':
            results = xor.run(inputs={"inputs": {xor_in:xor_inputs},
                                      "targets": {xor_out:xor_targets},
                                      "epochs": eps}
                                      )

            for i in range(len(results[0])):
                assert np.allclose(np.round(results[0][i][0]), xor_targets[i])

        else:
            results = xor.run(inputs={"inputs": {xor_in:xor_inputs},
                                      "targets": {xor_out:xor_targets},
                                      "epochs": 1}
                                      )

            for i in range(eps-1):
                results = xor.run(inputs={"inputs": {xor_in:xor_inputs},
                                      "targets": {xor_out:xor_targets},
                                      "epochs": 1}
                                      )

            for i in range(len(results[eps-1])):
                assert np.allclose(np.round(results[eps-1][i][0]), xor_targets[i])

    # tests whether semantic network created as autodiff composition learns properly
    @pytest.mark.parametrize(
        'eps, opt, from_pnl_or_no', [
            (1000, 'adam', True),
            # (1000, 'adam', False)
        ]
    )
    def test_semantic_net_training_correctness(self, eps, opt, from_pnl_or_no):

        # MECHANISMS FOR SEMANTIC NET:

        nouns_in = TransferMechanism(name="nouns_input",
                                     default_variable=np.zeros(8))

        rels_in = TransferMechanism(name="rels_input",
                                    default_variable=np.zeros(3))

        h1 = TransferMechanism(name="hidden_nouns",
                               default_variable=np.zeros(8),
                               function=Logistic())

        h2 = TransferMechanism(name="hidden_mixed",
                               default_variable=np.zeros(15),
                               function=Logistic())

        out_sig_I = TransferMechanism(name="sig_outs_I",
                                      default_variable=np.zeros(8),
                                      function=Logistic())

        out_sig_is = TransferMechanism(name="sig_outs_is",
                                       default_variable=np.zeros(12),
                                       function=Logistic())

        out_sig_has = TransferMechanism(name="sig_outs_has",
                                        default_variable=np.zeros(9),
                                        function=Logistic())

        out_sig_can = TransferMechanism(name="sig_outs_can",
                                        default_variable=np.zeros(9),
                                        function=Logistic())

        # SET UP PROJECTIONS FOR SEMANTIC NET

        map_nouns_h1 = MappingProjection(matrix=np.random.rand(8,8),
                                         name="map_nouns_h1",
                                         sender=nouns_in,
                                         receiver=h1)

        map_rels_h2 = MappingProjection(matrix=np.random.rand(3,15),
                                        name="map_relh2",
                                        sender=rels_in,
                                        receiver=h2)

        map_h1_h2 = MappingProjection(matrix=np.random.rand(8,15),
                                      name="map_h1_h2",
                                      sender=h1,
                                      receiver=h2)

        map_h2_I = MappingProjection(matrix=np.random.rand(15,8),
                                     name="map_h2_I",
                                    sender=h2,
                                    receiver=out_sig_I)

        map_h2_is = MappingProjection(matrix=np.random.rand(15,12),
                                      name="map_h2_is",
                                      sender=h2,
                                      receiver=out_sig_is)

        map_h2_has = MappingProjection(matrix=np.random.rand(15,9),
                                       name="map_h2_has",
                                       sender=h2,
                                       receiver=out_sig_has)

        map_h2_can = MappingProjection(matrix=np.random.rand(15,9),
                                       name="map_h2_can",
                                       sender=h2,
                                       receiver=out_sig_can)

        # COMPOSITION FOR SEMANTIC NET
        sem_net = AutodiffComposition(param_init_from_pnl=from_pnl_or_no,
                                      optimizer_type=opt, learning_rate=0.001)

        sem_net.add_node(nouns_in)
        sem_net.add_node(rels_in)
        sem_net.add_node(h1)
        sem_net.add_node(h2)
        sem_net.add_node(out_sig_I)
        sem_net.add_node(out_sig_is)
        sem_net.add_node(out_sig_has)
        sem_net.add_node(out_sig_can)

        sem_net.add_projection(sender=nouns_in, projection=map_nouns_h1, receiver=h1)
        sem_net.add_projection(sender=rels_in, projection=map_rels_h2, receiver=h2)
        sem_net.add_projection(sender=h1, projection=map_h1_h2, receiver=h2)
        sem_net.add_projection(sender=h2, projection=map_h2_I, receiver=out_sig_I)
        sem_net.add_projection(sender=h2, projection=map_h2_is, receiver=out_sig_is)
        sem_net.add_projection(sender=h2, projection=map_h2_has, receiver=out_sig_has)
        sem_net.add_projection(sender=h2, projection=map_h2_can, receiver=out_sig_can)

        # INPUTS & OUTPUTS FOR SEMANTIC NET:

        nouns = ['oak', 'pine', 'rose', 'daisy', 'canary', 'robin', 'salmon', 'sunfish']
        relations = ['is', 'has', 'can']
        is_list = ['living', 'living thing', 'plant', 'animal', 'tree', 'flower', 'bird', 'fish', 'big', 'green', 'red',
                   'yellow']
        has_list = ['roots', 'leaves', 'bark', 'branches', 'skin', 'feathers', 'wings', 'gills', 'scales']
        can_list = ['grow', 'move', 'swim', 'fly', 'breathe', 'breathe underwater', 'breathe air', 'walk', 'photosynthesize']

        nouns_input = np.identity(len(nouns))

        rels_input = np.identity(len(relations))

        truth_nouns = np.identity(len(nouns))

        truth_is = np.zeros((len(nouns), len(is_list)))

        truth_is[0, :] = [1, 1, 1, 0, 1, 0, 0, 0, 1, 1, 0, 0]
        truth_is[1, :] = [1, 1, 1, 0, 1, 0, 0, 0, 1, 1, 0, 0]
        truth_is[2, :] = [1, 1, 1, 0, 0, 1, 0, 0, 0, 0, 1, 0]
        truth_is[3, :] = [1, 1, 1, 0, 0, 1, 0, 0, 0, 0, 0, 1]
        truth_is[4, :] = [1, 1, 0, 1, 0, 0, 1, 0, 0, 0, 0, 1]
        truth_is[5, :] = [1, 1, 0, 1, 0, 0, 1, 0, 0, 0, 1, 0]
        truth_is[6, :] = [1, 1, 0, 1, 0, 0, 0, 1, 1, 0, 1, 0]
        truth_is[7, :] = [1, 1, 0, 1, 0, 0, 0, 1, 1, 0, 0, 0]

        truth_has = np.zeros((len(nouns), len(has_list)))

        truth_has[0, :] = [1, 1, 1, 1, 0, 0, 0, 0, 0]
        truth_has[1, :] = [1, 1, 1, 1, 0, 0, 0, 0, 0]
        truth_has[2, :] = [1, 1, 0, 0, 0, 0, 0, 0, 0]
        truth_has[3, :] = [1, 1, 0, 0, 0, 0, 0, 0, 0]
        truth_has[4, :] = [0, 0, 0, 0, 1, 1, 1, 0, 0]
        truth_has[5, :] = [0, 0, 0, 0, 1, 1, 1, 0, 0]
        truth_has[6, :] = [0, 0, 0, 0, 0, 0, 0, 1, 1]
        truth_has[7, :] = [0, 0, 0, 0, 0, 0, 0, 1, 1]

        truth_can = np.zeros((len(nouns), len(can_list)))

        truth_can[0, :] = [1, 0, 0, 0, 0, 0, 0, 0, 1]
        truth_can[1, :] = [1, 0, 0, 0, 0, 0, 0, 0, 1]
        truth_can[2, :] = [1, 0, 0, 0, 0, 0, 0, 0, 1]
        truth_can[3, :] = [1, 0, 0, 0, 0, 0, 0, 0, 1]
        truth_can[4, :] = [1, 1, 0, 1, 1, 0, 1, 1, 0]
        truth_can[5, :] = [1, 1, 0, 1, 1, 0, 1, 1, 0]
        truth_can[6, :] = [1, 1, 1, 0, 1, 1, 0, 0, 0]
        truth_can[7, :] = [1, 1, 1, 0, 1, 1, 0, 0, 0]

        # SETTING UP DICTIONARY OF INPUTS/OUTPUTS FOR SEMANTIC NET

        inputs_dict = {}
        inputs_dict[nouns_in] = []
        inputs_dict[rels_in] = []

        targets_dict = {}
        targets_dict[out_sig_I] = []
        targets_dict[out_sig_is] = []
        targets_dict[out_sig_has] = []
        targets_dict[out_sig_can] = []

        for i in range(len(nouns)):
            for j in range(len(relations)):
                inputs_dict[nouns_in].append(nouns_input[i])
                inputs_dict[rels_in].append(rels_input[j])
                targets_dict[out_sig_I].append(truth_nouns[i])
                targets_dict[out_sig_is].append(truth_is[i])
                targets_dict[out_sig_has].append(truth_has[i])
                targets_dict[out_sig_can].append(truth_can[i])

        # TRAIN THE MODEL
        result = sem_net.run(inputs=[{'inputs': inputs_dict,
                                      'targets': targets_dict,
                                      'epochs': eps}])

        # CHECK CORRECTNESS

        for i in range(len(result[0])): # go over trial outputs in the single results entry
            for j in range(len(result[0][i])): # go over outputs for each output layer

                # get target for terminal node whose output state corresponds to current output
                correct_value = None
                curr_CIM_input_state = sem_net.output_CIM.input_states[j]
                for output_state in sem_net.output_CIM_states.keys():
                    if sem_net.output_CIM_states[output_state][0] == curr_CIM_input_state:
                        node = output_state.owner
                        correct_value = targets_dict[node][i]

                # compare model output for terminal node on current trial with target for terminal node on current trial
                assert np.allclose(np.round(result[0][i][j]), correct_value)

@pytest.mark.skipif(
    not torch_available,
    reason='Pytorch python module (torch) is not installed. Please install it with '
           '`pip install torch` or `pip3 install torch`'
)
@pytest.mark.actime
class TestTrainingTime:

    @pytest.mark.skip
    @pytest.mark.parametrize(
        'eps, opt', [
            (1, 'sgd'),
            (10, 'sgd'),
            (100, 'sgd')
        ]
    )
    def test_and_training_time(self, eps, opt):

        # SET UP MECHANISMS FOR COMPOSITION

        and_in = TransferMechanism(name='and_in',
                                   default_variable=np.zeros(2))

        and_out = TransferMechanism(name='and_out',
                                    default_variable=np.zeros(1),
                                    function=Logistic())

        # SET UP MECHANISMS FOR SYSTEM

        and_in_sys = TransferMechanism(name='and_in_sys',
                                       default_variable=np.zeros(2))

        and_out_sys = TransferMechanism(name='and_out_sys',
                                        default_variable=np.zeros(1),
                                        function=Logistic())

        # SET UP PROJECTIONS FOR COMPOSITION

        and_map = MappingProjection(name='and_map',
                                    matrix=np.random.rand(2, 1),
                                    sender=and_in,
                                    receiver=and_out)

        # SET UP PROJECTIONS FOR SYSTEM

        and_map_sys = MappingProjection(name='and_map_sys',
                                        matrix=and_map.matrix.copy(),
                                        sender=and_in_sys,
                                        receiver=and_out_sys)

        # SET UP COMPOSITION

        and_net = AutodiffComposition(param_init_from_pnl=True)

        and_net.add_node(and_in)
        and_net.add_node(and_out)

        and_net.add_projection(sender=and_in, projection=and_map, receiver=and_out)

        # SET UP INPUTS AND TARGETS

        and_inputs = np.zeros((4,2))
        and_inputs[0] = [0, 0]
        and_inputs[1] = [0, 1]
        and_inputs[2] = [1, 0]
        and_inputs[3] = [1, 1]

        and_targets = np.zeros((4,1))
        and_targets[0] = [0]
        and_targets[1] = [1]
        and_targets[2] = [1]
        and_targets[3] = [0]

        # TIME TRAINING FOR COMPOSITION

        start = timeit.default_timer()
        result = and_net.run(inputs={and_in:and_inputs},
                             targets={and_out:and_targets},
                             epochs=eps,
                             learning_rate=0.1,
                             optimizer=opt)
        end = timeit.default_timer()
        comp_time = end - start

        # SET UP SYSTEM

        and_process = Process(pathway=[and_in_sys,
                                       and_map_sys,
                                       and_out_sys],
                              learning=pnl.LEARNING)

        and_sys = System(processes=[and_process],
                         learning_rate=0.1)

        # TIME TRAINING FOR SYSTEM

        start = timeit.default_timer()
        results_sys = and_sys.run(inputs={and_in_sys:and_inputs},
                                  targets={and_out_sys:and_targets},
                                  num_trials=(eps*and_inputs.shape[0]+1))
        end = timeit.default_timer()
        sys_time = end - start

        # LOG TIMES, SPEEDUP PROVIDED BY COMPOSITION OVER SYSTEM

        msg = 'Training XOR model as AutodiffComposition for {0} epochs took {1} seconds'.format(eps, comp_time)
        print(msg)
        print("\n")
        logger.info(msg)

        msg = 'Training XOR model as System for {0} epochs took {1} seconds'.format(eps, sys_time)
        print(msg)
        print("\n")
        logger.info(msg)

        speedup = np.round((sys_time/comp_time), decimals=2)
        msg = ('Training XOR model as AutodiffComposition for {0} epochs was {1} times faster than '
               'training it as System for {0} epochs.'.format(eps, speedup))
        print(msg)
        logger.info(msg)

    @pytest.mark.skip
    @pytest.mark.parametrize(
        'eps, opt', [
            (1, 'sgd'),
            (10, 'sgd'),
            (100, 'sgd')
        ]
    )
    def test_xor_training_time(self, eps, opt):

        # SET UP MECHANISMS FOR COMPOSITION

        xor_in = TransferMechanism(name='xor_in',
                                   default_variable=np.zeros(2))

        xor_hid = TransferMechanism(name='xor_hid',
                                    default_variable=np.zeros(10),
                                    function=Logistic())

        xor_out = TransferMechanism(name='xor_out',
                                    default_variable=np.zeros(1),
                                    function=Logistic())

        # SET UP MECHANISMS FOR SYSTEM

        xor_in_sys = TransferMechanism(name='xor_in_sys',
                                       default_variable=np.zeros(2))

        xor_hid_sys = TransferMechanism(name='xor_hid_sys',
                                        default_variable=np.zeros(10),
                                        function=Logistic())

        xor_out_sys = TransferMechanism(name='xor_out_sys',
                                        default_variable=np.zeros(1),
                                        function=Logistic())

        # SET UP PROJECTIONS FOR COMPOSITION

        hid_map = MappingProjection(name='hid_map',
                                    matrix=np.random.rand(2,10),
                                    sender=xor_in,
                                    receiver=xor_hid)

        out_map = MappingProjection(name='out_map',
                                    matrix=np.random.rand(10,1),
                                    sender=xor_hid,
                                    receiver=xor_out)

        # SET UP PROJECTIONS FOR SYSTEM

        hid_map_sys = MappingProjection(name='hid_map_sys',
                                        matrix=hid_map.matrix.copy(),
                                        sender=xor_in_sys,
                                        receiver=xor_hid_sys)

        out_map_sys = MappingProjection(name='out_map_sys',
                                        matrix=out_map.matrix.copy(),
                                        sender=xor_hid_sys,
                                        receiver=xor_out_sys)

        # SET UP COMPOSITION

        xor = AutodiffComposition(param_init_from_pnl=True)

        xor.add_node(xor_in)
        xor.add_node(xor_hid)
        xor.add_node(xor_out)

        xor.add_projection(sender=xor_in, projection=hid_map, receiver=xor_hid)
        xor.add_projection(sender=xor_hid, projection=out_map, receiver=xor_out)

        # SET UP INPUTS AND TARGETS

        xor_inputs = np.array(  # the inputs we will provide to the model
            [[0, 0],
             [0, 1],
             [1, 0],
             [1, 1]])

        xor_targets = np.array(  # the outputs we wish to see from the model
            [[0],
             [1],
             [1],
             [0]])

        # TIME TRAINING FOR COMPOSITION

        start = timeit.default_timer()
        result = xor.run(inputs={xor_in:xor_inputs},
                         targets={xor_out:xor_targets},
                         epochs=eps,
                         learning_rate=0.1,
                         optimizer=opt)
        end = timeit.default_timer()
        comp_time = end - start

        # SET UP SYSTEM

        xor_process = Process(pathway=[xor_in_sys,
                                       hid_map_sys,
                                       xor_hid_sys,
                                       out_map_sys,
                                       xor_out_sys],
                              learning=pnl.LEARNING)

        xor_sys = System(processes=[xor_process],
                         learning_rate=0.1)

        # TIME TRAINING FOR SYSTEM

        start = timeit.default_timer()
        results_sys = xor_sys.run(inputs={xor_in_sys:xor_inputs},
                                  targets={xor_out_sys:xor_targets},
                                  num_trials=(eps*xor_inputs.shape[0]+1))
        end = timeit.default_timer()
        sys_time = end - start

        # LOG TIMES, SPEEDUP PROVIDED BY COMPOSITION OVER SYSTEM

        msg = 'Training XOR model as AutodiffComposition for {0} epochs took {1} seconds'.format(eps, comp_time)
        print(msg)
        print("\n")
        logger.info(msg)

        msg = 'Training XOR model as System for {0} epochs took {1} seconds'.format(eps, sys_time)
        print(msg)
        print("\n")
        logger.info(msg)

        speedup = np.round((sys_time/comp_time), decimals=2)
        msg = ('Training XOR model as AutodiffComposition for {0} epochs was {1} times faster than '
               'training it as System for {0} epochs.'.format(eps, speedup))
        print(msg)
        logger.info(msg)

    @pytest.mark.skip
    @pytest.mark.parametrize(
        'eps, opt', [
            (1, 'sgd'),
            (10, 'sgd'),
            (100, 'sgd')
        ]
    )
    def test_semantic_net_training_time(self, eps, opt):

        # SET UP MECHANISMS FOR COMPOSITION:

        nouns_in = TransferMechanism(name="nouns_input",
                                     default_variable=np.zeros(8))

        rels_in = TransferMechanism(name="rels_input",
                                    default_variable=np.zeros(3))

        h1 = TransferMechanism(name="hidden_nouns",
                               default_variable=np.zeros(8),
                               function=Logistic())

        h2 = TransferMechanism(name="hidden_mixed",
                               default_variable=np.zeros(15),
                               function=Logistic())

        out_sig_I = TransferMechanism(name="sig_outs_I",
                                      default_variable=np.zeros(8),
                                      function=Logistic())

        out_sig_is = TransferMechanism(name="sig_outs_is",
                                       default_variable=np.zeros(12),
                                       function=Logistic())

        out_sig_has = TransferMechanism(name="sig_outs_has",
                                        default_variable=np.zeros(9),
                                        function=Logistic())

        out_sig_can = TransferMechanism(name="sig_outs_can",
                                        default_variable=np.zeros(9),
                                        function=Logistic())

        # SET UP MECHANISMS FOR SYSTEM

        nouns_in_sys = TransferMechanism(name="nouns_input_sys",
                                         default_variable=np.zeros(8))

        rels_in_sys = TransferMechanism(name="rels_input_sys",
                                        default_variable=np.zeros(3))

        h1_sys = TransferMechanism(name="hidden_nouns_sys",
                                   default_variable=np.zeros(8),
                                   function=Logistic())

        h2_sys = TransferMechanism(name="hidden_mixed_sys",
                                   default_variable=np.zeros(15),
                                   function=Logistic())

        out_sig_I_sys = TransferMechanism(name="sig_outs_I_sys",
                                          default_variable=np.zeros(8),
                                          function=Logistic())

        out_sig_is_sys = TransferMechanism(name="sig_outs_is_sys",
                                           default_variable=np.zeros(12),
                                           function=Logistic())

        out_sig_has_sys = TransferMechanism(name="sig_outs_has_sys",
                                            default_variable=np.zeros(9),
                                            function=Logistic())

        out_sig_can_sys = TransferMechanism(name="sig_outs_can_sys",
                                            default_variable=np.zeros(9),
                                            function=Logistic())

        # SET UP PROJECTIONS FOR COMPOSITION

        map_nouns_h1 = MappingProjection(matrix=np.random.rand(8,8),
                                         name="map_nouns_h1",
                                         sender=nouns_in,
                                         receiver=h1)

        map_rels_h2 = MappingProjection(matrix=np.random.rand(3,15),
                                        name="map_rel_h2",
                                        sender=rels_in,
                                        receiver=h2)

        map_h1_h2 = MappingProjection(matrix=np.random.rand(8,15),
                                      name="map_h1_h2",
                                      sender=h1,
                                      receiver=h2)

        map_h2_I = MappingProjection(matrix=np.random.rand(15,8),
                                     name="map_h2_I",
                                     sender=h2,
                                     receiver=out_sig_I)

        map_h2_is = MappingProjection(matrix=np.random.rand(15,12),
                                      name="map_h2_is",
                                      sender=h2,
                                      receiver=out_sig_is)

        map_h2_has = MappingProjection(matrix=np.random.rand(15,9),
                                       name="map_h2_has",
                                       sender=h2,
                                       receiver=out_sig_has)

        map_h2_can = MappingProjection(matrix=np.random.rand(15,9),
                                       name="map_h2_can",
                                       sender=h2,
                                       receiver=out_sig_can)

        # SET UP PROJECTIONS FOR SYSTEM

        map_nouns_h1_sys = MappingProjection(matrix=map_nouns_h1.matrix.copy(),
                                             name="map_nouns_h1_sys",
                                             sender=nouns_in_sys,
                                             receiver=h1_sys)

        map_rels_h2_sys = MappingProjection(matrix=map_rels_h2.matrix.copy(),
                                        name="map_relh2_sys",
                                        sender=rels_in_sys,
                                        receiver=h2_sys)

        map_h1_h2_sys = MappingProjection(matrix=map_h1_h2.matrix.copy(),
                                          name="map_h1_h2_sys",
                                          sender=h1_sys,
                                          receiver=h2_sys)

        map_h2_I_sys = MappingProjection(matrix=map_h2_I.matrix.copy(),
                                         name="map_h2_I_sys",
                                         sender=h2_sys,
                                         receiver=out_sig_I_sys)

        map_h2_is_sys = MappingProjection(matrix=map_h2_is.matrix.copy(),
                                          name="map_h2_is_sys",
                                          sender=h2_sys,
                                          receiver=out_sig_is_sys)

        map_h2_has_sys = MappingProjection(matrix=map_h2_has.matrix.copy(),
                                           name="map_h2_has_sys",
                                           sender=h2_sys,
                                           receiver=out_sig_has_sys)

        map_h2_can_sys = MappingProjection(matrix=map_h2_can.matrix.copy(),
                                           name="map_h2_can_sys",
                                           sender=h2_sys,
                                           receiver=out_sig_can_sys)

        # COMPOSITION FOR SEMANTIC NET

        sem_net = AutodiffComposition(param_init_from_pnl=True)

        sem_net.add_node(nouns_in)
        sem_net.add_node(rels_in)
        sem_net.add_node(h1)
        sem_net.add_node(h2)
        sem_net.add_node(out_sig_I)
        sem_net.add_node(out_sig_is)
        sem_net.add_node(out_sig_has)
        sem_net.add_node(out_sig_can)

        sem_net.add_projection(sender=nouns_in, projection=map_nouns_h1, receiver=h1)
        sem_net.add_projection(sender=rels_in, projection=map_rels_h2, receiver=h2)
        sem_net.add_projection(sender=h1, projection=map_h1_h2, receiver=h2)
        sem_net.add_projection(sender=h2, projection=map_h2_I, receiver=out_sig_I)
        sem_net.add_projection(sender=h2, projection=map_h2_is, receiver=out_sig_is)
        sem_net.add_projection(sender=h2, projection=map_h2_has, receiver=out_sig_has)
        sem_net.add_projection(sender=h2, projection=map_h2_can, receiver=out_sig_can)

        # INPUTS & OUTPUTS FOR SEMANTIC NET:

        nouns = ['oak', 'pine', 'rose', 'daisy', 'canary', 'robin', 'salmon', 'sunfish']
        relations = ['is', 'has', 'can']
        is_list = ['living', 'living thing', 'plant', 'animal', 'tree', 'flower', 'bird', 'fish', 'big', 'green', 'red',
                   'yellow']
        has_list = ['roots', 'leaves', 'bark', 'branches', 'skin', 'feathers', 'wings', 'gills', 'scales']
        can_list = ['grow', 'move', 'swim', 'fly', 'breathe', 'breathe underwater', 'breathe air', 'walk', 'photosynthesize']

        nouns_input = np.identity(len(nouns))

        rels_input = np.identity(len(relations))

        truth_nouns = np.identity(len(nouns))

        truth_is = np.zeros((len(nouns), len(is_list)))

        truth_is[0, :] = [1, 1, 1, 0, 1, 0, 0, 0, 1, 0, 0, 0]
        truth_is[1, :] = [1, 1, 1, 0, 1, 0, 0, 0, 1, 0, 0, 0]
        truth_is[2, :] = [1, 1, 1, 0, 0, 1, 0, 0, 0, 0, 0, 0]
        truth_is[3, :] = [1, 1, 1, 0, 0, 1, 0, 0, 0, 0, 0, 0]
        truth_is[4, :] = [1, 1, 0, 1, 0, 0, 1, 0, 0, 0, 0, 1]
        truth_is[5, :] = [1, 1, 0, 1, 0, 0, 1, 0, 0, 0, 0, 1]
        truth_is[6, :] = [1, 1, 0, 1, 0, 0, 0, 1, 1, 0, 1, 0]
        truth_is[7, :] = [1, 1, 0, 1, 0, 0, 0, 1, 1, 0, 0, 0]

        truth_has = np.zeros((len(nouns), len(has_list)))

        truth_has[0, :] = [1, 1, 1, 1, 0, 0, 0, 0, 0]
        truth_has[1, :] = [1, 1, 1, 1, 0, 0, 0, 0, 0]
        truth_has[2, :] = [1, 1, 0, 0, 0, 0, 0, 0, 0]
        truth_has[3, :] = [1, 1, 0, 0, 0, 0, 0, 0, 0]
        truth_has[4, :] = [0, 0, 0, 0, 1, 1, 1, 0, 0]
        truth_has[5, :] = [0, 0, 0, 0, 1, 1, 1, 0, 0]
        truth_has[6, :] = [0, 0, 0, 0, 0, 0, 0, 1, 1]
        truth_has[7, :] = [0, 0, 0, 0, 0, 0, 0, 1, 1]

        truth_can = np.zeros((len(nouns), len(can_list)))

        truth_can[0, :] = [1, 0, 0, 0, 0, 0, 0, 0, 1]
        truth_can[1, :] = [1, 0, 0, 0, 0, 0, 0, 0, 1]
        truth_can[2, :] = [1, 0, 0, 0, 0, 0, 0, 0, 1]
        truth_can[3, :] = [1, 0, 0, 0, 0, 0, 0, 0, 1]
        truth_can[4, :] = [1, 1, 0, 1, 1, 0, 1, 1, 0]
        truth_can[5, :] = [1, 1, 0, 1, 1, 0, 1, 1, 0]
        truth_can[6, :] = [1, 1, 1, 0, 1, 1, 0, 0, 0]
        truth_can[7, :] = [1, 1, 1, 0, 1, 1, 0, 0, 0]

        # SETTING UP DICTIONARIES OF INPUTS/OUTPUTS FOR SEMANTIC NET

        inputs_dict = {}
        inputs_dict[nouns_in] = []
        inputs_dict[rels_in] = []

        targets_dict = {}
        targets_dict[out_sig_I] = []
        targets_dict[out_sig_is] = []
        targets_dict[out_sig_has] = []
        targets_dict[out_sig_can] = []

        for i in range(len(nouns)):
            for j in range(len(relations)):
                inputs_dict[nouns_in].append(nouns_input[i])
                inputs_dict[rels_in].append(rels_input[j])
                targets_dict[out_sig_I].append(truth_nouns[i])
                targets_dict[out_sig_is].append(truth_is[i])
                targets_dict[out_sig_has].append(truth_has[i])
                targets_dict[out_sig_can].append(truth_can[i])

        inputs_dict_sys = {}
        inputs_dict_sys[nouns_in_sys] = inputs_dict[nouns_in]
        inputs_dict_sys[rels_in_sys] = inputs_dict[rels_in]

        targets_dict_sys = {}
        targets_dict_sys[out_sig_I_sys] = targets_dict[out_sig_I]
        targets_dict_sys[out_sig_is_sys] = targets_dict[out_sig_is]
        targets_dict_sys[out_sig_has_sys] = targets_dict[out_sig_has]
        targets_dict_sys[out_sig_can_sys] = targets_dict[out_sig_can]

        # TIME TRAINING FOR COMPOSITION

        start = timeit.default_timer()
        result = sem_net.run(inputs=inputs_dict,
                             targets=targets_dict,
                             epochs=eps,
                             learning_rate=0.1,
                             optimizer=opt)
        end = timeit.default_timer()
        comp_time = end - start

        # SET UP SYSTEM

        p11 = Process(pathway=[nouns_in_sys,
                               map_nouns_h1_sys,
                               h1_sys,
                               map_h1_h2_sys,
                               h2_sys,
                               map_h2_I_sys,
                               out_sig_I_sys],
                      learning=pnl.LEARNING)

        p12 = Process(pathway=[rels_in_sys,
                               map_rels_h2_sys,
                               h2_sys,
                               map_h2_is_sys,
                               out_sig_is_sys],
                      learning=pnl.LEARNING)

        p21 = Process(pathway=[h2_sys,
                               map_h2_has_sys,
                               out_sig_has_sys],
                      learning=pnl.LEARNING)

        p22 = Process(pathway=[h2_sys,
                               map_h2_can_sys,
                               out_sig_can_sys],
                      learning=pnl.LEARNING)

        sem_net_sys = System(processes=[p11,
                                        p12,
                                        p21,
                                        p22,
                                        ],
                             learning_rate=0.1)

        # TIME TRAINING FOR SYSTEM

        start = timeit.default_timer()
        results = sem_net_sys.run(inputs=inputs_dict_sys,
                                  targets=targets_dict_sys,
                                  num_trials=(len(inputs_dict[nouns_in])*eps + 1))
        end = timeit.default_timer()
        sys_time = end - start

        # LOG TIMES, SPEEDUP PROVIDED BY COMPOSITION OVER SYSTEM

        msg = 'Training Semantic net as AutodiffComposition for {0} epochs took {1} seconds'.format(eps, comp_time)
        print(msg)
        print("\n")
        logger.info(msg)

        msg = 'Training Semantic net as System for {0} epochs took {1} seconds'.format(eps, sys_time)
        print(msg)
        print("\n")
        logger.info(msg)

        speedup = np.round((sys_time/comp_time), decimals=2)
        msg = ('Training Semantic net as AutodiffComposition for {0} epochs was {1} times faster than '
               'training it as System for {0} epochs.'.format(eps, speedup))
        print(msg)
        logger.info(msg)


@pytest.mark.skipif(
    not torch_available,
    reason='Pytorch python module (torch) is not installed. Please install it with '
           '`pip install torch` or `pip3 install torch`'
)
@pytest.mark.acidenticalness
class TestTrainingIdenticalness():

    @pytest.mark.parametrize(
        'eps, opt', [
            # (1, 'sgd'),
            (10, 'sgd'),
            # (100, 'sgd')
        ]
    )
    def test_xor_training_identicalness(self, eps, opt):

        # SET UP MECHANISMS FOR COMPOSITION

        xor_in = TransferMechanism(name='xor_in',
                                   default_variable=np.zeros(2))

        xor_hid = TransferMechanism(name='xor_hid',
                                    default_variable=np.zeros(10),
                                    function=Logistic())

        xor_out = TransferMechanism(name='xor_out',
                                    default_variable=np.zeros(1),
                                    function=Logistic())

        # SET UP MECHANISMS FOR SYSTEM

        xor_in_sys = TransferMechanism(name='xor_in_sys',
                                       default_variable=np.zeros(2))

        xor_hid_sys = TransferMechanism(name='xor_hid_sys',
                                        default_variable=np.zeros(10),
                                        function=Logistic())

        xor_out_sys = TransferMechanism(name='xor_out_sys',
                                        default_variable=np.zeros(1),
                                        function=Logistic())

        # SET UP PROJECTIONS FOR COMPOSITION

        hid_map = MappingProjection(name='hid_map',
                                    matrix=np.random.rand(2,10),
                                    sender=xor_in,
                                    receiver=xor_hid)

        out_map = MappingProjection(name='out_map',
                                    matrix=np.random.rand(10,1),
                                    sender=xor_hid,
                                    receiver=xor_out)

        # SET UP PROJECTIONS FOR SYSTEM

        hid_map_sys = MappingProjection(name='hid_map_sys',
                                    matrix=hid_map.matrix.copy(),
                                    sender=xor_in_sys,
                                    receiver=xor_hid_sys)

        out_map_sys = MappingProjection(name='out_map_sys',
                                    matrix=out_map.matrix.copy(),
                                    sender=xor_hid_sys,
                                    receiver=xor_out_sys)

        # SET UP COMPOSITION

        xor = AutodiffComposition(param_init_from_pnl=True,
                                  learning_rate=10,
                                  optimizer_type=opt)

        xor.add_node(xor_in)
        xor.add_node(xor_hid)
        xor.add_node(xor_out)

        xor.add_projection(sender=xor_in, projection=hid_map, receiver=xor_hid)
        xor.add_projection(sender=xor_hid, projection=out_map, receiver=xor_out)

        # SET UP INPUTS AND TARGETS

        xor_inputs = np.array(  # the inputs we will provide to the model
            [[0, 0],
             [0, 1],
             [1, 0],
             [1, 1]])

        xor_targets = np.array(  # the outputs we wish to see from the model
            [[0],
             [1],
             [1],
             [0]])

        # TRAIN COMPOSITION
        inputs_dict = {"inputs": {xor_in:xor_inputs},
                       "targets": {xor_out:xor_targets},
                       "epochs": eps}
        result = xor.run(inputs=inputs_dict)

        comp_weights = xor.get_parameters()[0]

        # SET UP SYSTEM

        xor_process = Process(pathway=[xor_in_sys,
                                       hid_map_sys,
                                       xor_hid_sys,
                                       out_map_sys,
                                       xor_out_sys],
                              learning=pnl.LEARNING)

        xor_sys = System(processes=[xor_process],
                         learning_rate=10)

        # TRAIN SYSTEM

        results_sys = xor_sys.run(inputs={xor_in_sys:xor_inputs},
                                  targets={xor_out_sys:xor_targets},
                                  num_trials=(eps*xor_inputs.shape[0]))

        # CHECK THAT PARAMETERS FOR COMPOSITION, SYSTEM ARE SAME

        assert np.allclose(comp_weights[hid_map], hid_map_sys.get_mod_matrix(xor_sys))
        assert np.allclose(comp_weights[out_map], out_map_sys.get_mod_matrix(xor_sys))

    @pytest.mark.parametrize(
        'eps, opt', [
            # (1, 'sgd'),
            (10, 'sgd'),
            # (40, 'sgd')
        ]
    )
    def test_semantic_net_training_identicalness(self, eps, opt):

        # SET UP MECHANISMS FOR SEMANTIC NET:

        nouns_in = TransferMechanism(name="nouns_input",
                                     default_variable=np.zeros(8))

        rels_in = TransferMechanism(name="rels_input",
                                    default_variable=np.zeros(3))

        h1 = TransferMechanism(name="hidden_nouns",
                               default_variable=np.zeros(8),
                               function=Logistic())

        h2 = TransferMechanism(name="hidden_mixed",
                               default_variable=np.zeros(15),
                               function=Logistic())

        out_sig_I = TransferMechanism(name="sig_outs_I",
                                      default_variable=np.zeros(8),
                                      function=Logistic())

        out_sig_is = TransferMechanism(name="sig_outs_is",
                                       default_variable=np.zeros(12),
                                       function=Logistic())

        out_sig_has = TransferMechanism(name="sig_outs_has",
                                        default_variable=np.zeros(9),
                                        function=Logistic())

        out_sig_can = TransferMechanism(name="sig_outs_can",
                                        default_variable=np.zeros(9),
                                        function=Logistic())

        # SET UP MECHANISMS FOR SYSTEM

        nouns_in_sys = TransferMechanism(name="nouns_input_sys",
                                         default_variable=np.zeros(8))

        rels_in_sys = TransferMechanism(name="rels_input_sys",
                                        default_variable=np.zeros(3))

        h1_sys = TransferMechanism(name="hidden_nouns_sys",
                                   default_variable=np.zeros(8),
                                   function=Logistic())

        h2_sys = TransferMechanism(name="hidden_mixed_sys",
                                   default_variable=np.zeros(15),
                                   function=Logistic())

        out_sig_I_sys = TransferMechanism(name="sig_outs_I_sys",
                                          default_variable=np.zeros(8),
                                          function=Logistic())

        out_sig_is_sys = TransferMechanism(name="sig_outs_is_sys",
                                           default_variable=np.zeros(12),
                                           function=Logistic())

        out_sig_has_sys = TransferMechanism(name="sig_outs_has_sys",
                                            default_variable=np.zeros(9),
                                            function=Logistic())

        out_sig_can_sys = TransferMechanism(name="sig_outs_can_sys",
                                            default_variable=np.zeros(9),
                                            function=Logistic())

        # SET UP PROJECTIONS FOR SEMANTIC NET

        map_nouns_h1 = MappingProjection(matrix=np.random.rand(8,8),
                                 name="map_nouns_h1",
                                 sender=nouns_in,
                                 receiver=h1)

        map_rels_h2 = MappingProjection(matrix=np.random.rand(3,15),
                                    name="map_relh2",
                                    sender=rels_in,
                                    receiver=h2)

        map_h1_h2 = MappingProjection(matrix=np.random.rand(8,15),
                                    name="map_h1_h2",
                                    sender=h1,
                                    receiver=h2)

        map_h2_I = MappingProjection(matrix=np.random.rand(15,8),
                                    name="map_h2_I",
                                    sender=h2,
                                    receiver=out_sig_I)

        map_h2_is = MappingProjection(matrix=np.random.rand(15,12),
                                    name="map_h2_is",
                                    sender=h2,
                                    receiver=out_sig_is)

        map_h2_has = MappingProjection(matrix=np.random.rand(15,9),
                                    name="map_h2_has",
                                    sender=h2,
                                    receiver=out_sig_has)

        map_h2_can = MappingProjection(matrix=np.random.rand(15,9),
                                    name="map_h2_can",
                                    sender=h2,
                                    receiver=out_sig_can)

        # SET UP PROJECTIONS FOR SYSTEM

        map_nouns_h1_sys = MappingProjection(matrix=map_nouns_h1.matrix.copy(),
                                             name="map_nouns_h1_sys",
                                             sender=nouns_in_sys,
                                             receiver=h1_sys)

        map_rels_h2_sys = MappingProjection(matrix=map_rels_h2.matrix.copy(),
                                        name="map_relh2_sys",
                                        sender=rels_in_sys,
                                        receiver=h2_sys)

        map_h1_h2_sys = MappingProjection(matrix=map_h1_h2.matrix.copy(),
                                          name="map_h1_h2_sys",
                                          sender=h1_sys,
                                          receiver=h2_sys)

        map_h2_I_sys = MappingProjection(matrix=map_h2_I.matrix.copy(),
                                         name="map_h2_I_sys",
                                         sender=h2_sys,
                                         receiver=out_sig_I_sys)

        map_h2_is_sys = MappingProjection(matrix=map_h2_is.matrix.copy(),
                                          name="map_h2_is_sys",
                                          sender=h2_sys,
                                          receiver=out_sig_is_sys)

        map_h2_has_sys = MappingProjection(matrix=map_h2_has.matrix.copy(),
                                           name="map_h2_has_sys",
                                           sender=h2_sys,
                                           receiver=out_sig_has_sys)

        map_h2_can_sys = MappingProjection(matrix=map_h2_can.matrix.copy(),
                                           name="map_h2_can_sys",
                                           sender=h2_sys,
                                           receiver=out_sig_can_sys)

        # SET UP COMPOSITION FOR SEMANTIC NET

        sem_net = AutodiffComposition(param_init_from_pnl=True,
                                      learning_rate=0.5,
                                      optimizer_type=opt)

        sem_net.add_node(nouns_in)
        sem_net.add_node(rels_in)
        sem_net.add_node(h1)
        sem_net.add_node(h2)
        sem_net.add_node(out_sig_I)
        sem_net.add_node(out_sig_is)
        sem_net.add_node(out_sig_has)
        sem_net.add_node(out_sig_can)

        sem_net.add_projection(sender=nouns_in, projection=map_nouns_h1, receiver=h1)
        sem_net.add_projection(sender=rels_in, projection=map_rels_h2, receiver=h2)
        sem_net.add_projection(sender=h1, projection=map_h1_h2, receiver=h2)
        sem_net.add_projection(sender=h2, projection=map_h2_I, receiver=out_sig_I)
        sem_net.add_projection(sender=h2, projection=map_h2_is, receiver=out_sig_is)
        sem_net.add_projection(sender=h2, projection=map_h2_has, receiver=out_sig_has)
        sem_net.add_projection(sender=h2, projection=map_h2_can, receiver=out_sig_can)

        # INPUTS & OUTPUTS FOR SEMANTIC NET:

        nouns = ['oak', 'pine', 'rose', 'daisy', 'canary', 'robin', 'salmon', 'sunfish']
        relations = ['is', 'has', 'can']
        is_list = ['living', 'living thing', 'plant', 'animal', 'tree', 'flower', 'bird', 'fish', 'big', 'green', 'red',
                   'yellow']
        has_list = ['roots', 'leaves', 'bark', 'branches', 'skin', 'feathers', 'wings', 'gills', 'scales']
        can_list = ['grow', 'move', 'swim', 'fly', 'breathe', 'breathe underwater', 'breathe air', 'walk', 'photosynthesize']

        nouns_input = np.identity(len(nouns))

        rels_input = np.identity(len(relations))

        truth_nouns = np.identity(len(nouns))

        truth_is = np.zeros((len(nouns), len(is_list)))

        truth_is[0, :] = [1, 1, 1, 0, 1, 0, 0, 0, 1, 0, 0, 0]
        truth_is[1, :] = [1, 1, 1, 0, 1, 0, 0, 0, 1, 0, 0, 0]
        truth_is[2, :] = [1, 1, 1, 0, 0, 1, 0, 0, 0, 0, 0, 0]
        truth_is[3, :] = [1, 1, 1, 0, 0, 1, 0, 0, 0, 0, 0, 0]
        truth_is[4, :] = [1, 1, 0, 1, 0, 0, 1, 0, 0, 0, 0, 1]
        truth_is[5, :] = [1, 1, 0, 1, 0, 0, 1, 0, 0, 0, 0, 1]
        truth_is[6, :] = [1, 1, 0, 1, 0, 0, 0, 1, 1, 0, 1, 0]
        truth_is[7, :] = [1, 1, 0, 1, 0, 0, 0, 1, 1, 0, 0, 0]

        truth_has = np.zeros((len(nouns), len(has_list)))

        truth_has[0, :] = [1, 1, 1, 1, 0, 0, 0, 0, 0]
        truth_has[1, :] = [1, 1, 1, 1, 0, 0, 0, 0, 0]
        truth_has[2, :] = [1, 1, 0, 0, 0, 0, 0, 0, 0]
        truth_has[3, :] = [1, 1, 0, 0, 0, 0, 0, 0, 0]
        truth_has[4, :] = [0, 0, 0, 0, 1, 1, 1, 0, 0]
        truth_has[5, :] = [0, 0, 0, 0, 1, 1, 1, 0, 0]
        truth_has[6, :] = [0, 0, 0, 0, 0, 0, 0, 1, 1]
        truth_has[7, :] = [0, 0, 0, 0, 0, 0, 0, 1, 1]

        truth_can = np.zeros((len(nouns), len(can_list)))

        truth_can[0, :] = [1, 0, 0, 0, 0, 0, 0, 0, 1]
        truth_can[1, :] = [1, 0, 0, 0, 0, 0, 0, 0, 1]
        truth_can[2, :] = [1, 0, 0, 0, 0, 0, 0, 0, 1]
        truth_can[3, :] = [1, 0, 0, 0, 0, 0, 0, 0, 1]
        truth_can[4, :] = [1, 1, 0, 1, 1, 0, 1, 1, 0]
        truth_can[5, :] = [1, 1, 0, 1, 1, 0, 1, 1, 0]
        truth_can[6, :] = [1, 1, 1, 0, 1, 1, 0, 0, 0]
        truth_can[7, :] = [1, 1, 1, 0, 1, 1, 0, 0, 0]

        # SETTING UP DICTIONARY OF INPUTS/OUTPUTS FOR SEMANTIC NET

        inputs_dict = {}
        inputs_dict[nouns_in] = []
        inputs_dict[rels_in] = []

        targets_dict = {}
        targets_dict[out_sig_I] = []
        targets_dict[out_sig_is] = []
        targets_dict[out_sig_has] = []
        targets_dict[out_sig_can] = []

        for i in range(len(nouns)):
            for j in range(len(relations)):
                inputs_dict[nouns_in].append(nouns_input[i])
                inputs_dict[rels_in].append(rels_input[j])
                targets_dict[out_sig_I].append(truth_nouns[i])
                targets_dict[out_sig_is].append(truth_is[i])
                targets_dict[out_sig_has].append(truth_has[i])
                targets_dict[out_sig_can].append(truth_can[i])

        inputs_dict_sys = {}
        inputs_dict_sys[nouns_in_sys] = inputs_dict[nouns_in]
        inputs_dict_sys[rels_in_sys] = inputs_dict[rels_in]

        targets_dict_sys = {}
        targets_dict_sys[out_sig_I_sys] = targets_dict[out_sig_I]
        targets_dict_sys[out_sig_is_sys] = targets_dict[out_sig_is]
        targets_dict_sys[out_sig_has_sys] = targets_dict[out_sig_has]
        targets_dict_sys[out_sig_can_sys] = targets_dict[out_sig_can]

        sem_net.learning_enabled=False
        result = sem_net.run(inputs=inputs_dict)

        # comp_weights = sem_net.get_parameters()[0]

        # TRAIN COMPOSITION
        sem_net.learning_enabled=True
        result = sem_net.run(inputs={"inputs": inputs_dict,
                                     "targets": targets_dict,
                                     "epochs": eps}
                             )

        comp_weights = sem_net.get_parameters()[0]

        # SET UP SYSTEM

        p11 = Process(pathway=[nouns_in_sys,
                               map_nouns_h1_sys,
                               h1_sys,
                               map_h1_h2_sys,
                               h2_sys,
                               map_h2_I_sys,
                               out_sig_I_sys],
                      learning=pnl.LEARNING)

        p12 = Process(pathway=[rels_in_sys,
                               map_rels_h2_sys,
                               h2_sys,
                               map_h2_is_sys,
                               out_sig_is_sys],
                      learning=pnl.LEARNING)

        p21 = Process(pathway=[h2_sys,
                               map_h2_has_sys,
                               out_sig_has_sys],
                      learning=pnl.LEARNING)

        p22 = Process(pathway=[h2_sys,
                               map_h2_can_sys,
                               out_sig_can_sys],
                      learning=pnl.LEARNING)

        sem_net_sys = System(processes=[p11,
                                        p12,
                                        p21,
                                        p22,
                                        ],
                             learning_rate=0.5)

        # TRAIN SYSTEM

        results = sem_net_sys.run(inputs=inputs_dict_sys,
                                  targets=targets_dict_sys,
                                  num_trials=(len(inputs_dict_sys[nouns_in_sys])*eps))

        # CHECK THAT PARAMETERS FOR COMPOSITION, SYSTEM ARE SAME

        assert np.allclose(comp_weights[map_nouns_h1], map_nouns_h1_sys.get_mod_matrix(sem_net_sys))
        assert np.allclose(comp_weights[map_rels_h2], map_rels_h2_sys.get_mod_matrix(sem_net_sys))
        assert np.allclose(comp_weights[map_h1_h2], map_h1_h2_sys.get_mod_matrix(sem_net_sys))
        assert np.allclose(comp_weights[map_h2_I], map_h2_I_sys.get_mod_matrix(sem_net_sys))
        assert np.allclose(comp_weights[map_h2_is], map_h2_is_sys.get_mod_matrix(sem_net_sys))
        assert np.allclose(comp_weights[map_h2_has], map_h2_has_sys.get_mod_matrix(sem_net_sys))
        assert np.allclose(comp_weights[map_h2_can], map_h2_can_sys.get_mod_matrix(sem_net_sys))


@pytest.mark.skipif(
    not torch_available,
    reason='Pytorch python module (torch) is not installed. Please install it with '
           '`pip install torch` or `pip3 install torch`'
)
@pytest.mark.acnested
class TestNested:
    @pytest.mark.parametrize(
        'num_epochs, learning_rate, patience, min_delta', [
            (2000, 4, 10, .00001),
        ]
    )
    def test_xor_nested_train_then_no_train(self, num_epochs, learning_rate, patience, min_delta):
        xor_inputs = np.array(  # the inputs we will provide to the model
            [[0, 0],
             [0, 1],
             [1, 0],
             [1, 1]])

        xor_targets = np.array(  # the outputs we wish to see from the model
            [[0],
             [1],
             [1],
             [0]])

        # -----------------------------------------------------------------

        xor_in = pnl.TransferMechanism(name='xor_in',
                                       default_variable=np.zeros(2))

        xor_hid = pnl.TransferMechanism(name='xor_hid',
                                        default_variable=np.zeros(10),
                                        function=pnl.core.components.functions.transferfunctions.Logistic())

        xor_out = pnl.TransferMechanism(name='xor_out',
                                        default_variable=np.zeros(1),
                                        function=pnl.core.components.functions.transferfunctions.Logistic())

        hid_map = pnl.MappingProjection(name='input_to_hidden',
                                        matrix=np.random.randn(2, 10) * 0.1,
                                        sender=xor_in,
                                        receiver=xor_hid)

        out_map = pnl.MappingProjection(name='hidden_to_output',
                                        matrix=np.random.randn(10, 1) * 0.1,
                                        sender=xor_hid,
                                        receiver=xor_out)

        # -----------------------------------------------------------------

        xor_autodiff = AutodiffComposition(
            param_init_from_pnl=True,
            patience=patience,
            min_delta=min_delta,
            learning_rate=learning_rate,
            randomize=False,
            learning_enabled=True
        )

        xor_autodiff.add_node(xor_in)
        xor_autodiff.add_node(xor_hid)
        xor_autodiff.add_node(xor_out)

        xor_autodiff.add_projection(sender=xor_in, projection=hid_map, receiver=xor_hid)
        xor_autodiff.add_projection(sender=xor_hid, projection=out_map, receiver=xor_out)

        # -----------------------------------------------------------------

        xor_autodiff._analyze_graph()

        no_training_input_dict = {xor_in: xor_inputs}
        input_dict = {'inputs': {xor_in: xor_inputs}, 'targets': {xor_out: xor_targets}, 'epochs': num_epochs}

        parentComposition = pnl.Composition()
        parentComposition.add_node(xor_autodiff)
        input = {xor_autodiff: input_dict}
        no_training_input = {xor_autodiff: no_training_input_dict}

        result1 = parentComposition.run(inputs=input)

        xor_autodiff.learning_enabled = False
        result2 = parentComposition.run(inputs=no_training_input)

        assert np.allclose(result1, [[0]], atol=0.1)
        assert np.allclose(result2, [[0]], atol=0.1)

    @pytest.mark.parametrize(
        'num_epochs, learning_rate, patience, min_delta', [
            (2000, 4, 10, .00001),
        ]
    )
    def test_xor_nested_no_train_then_train(self, num_epochs, learning_rate, patience, min_delta):
        xor_inputs = np.array(  # the inputs we will provide to the model
            [[0, 0],
             [0, 1],
             [1, 0],
             [1, 1]])

        xor_targets = np.array(  # the outputs we wish to see from the model
            [[0],
             [1],
             [1],
             [0]])

        # -----------------------------------------------------------------

        xor_in = pnl.TransferMechanism(name='xor_in',
                                       default_variable=np.zeros(2))

        xor_hid = pnl.TransferMechanism(name='xor_hid',
                                        default_variable=np.zeros(10),
                                        function=pnl.core.components.functions.transferfunctions.Logistic())

        xor_out = pnl.TransferMechanism(name='xor_out',
                                        default_variable=np.zeros(1),
                                        function=pnl.core.components.functions.transferfunctions.Logistic())

        hid_map = pnl.MappingProjection(name='input_to_hidden',
                                        matrix=np.random.randn(2, 10) * 0.1,
                                        sender=xor_in,
                                        receiver=xor_hid)

        out_map = pnl.MappingProjection(name='hidden_to_output',
                                        matrix=np.random.randn(10, 1) * 0.1,
                                        sender=xor_hid,
                                        receiver=xor_out)

        # -----------------------------------------------------------------

        xor_autodiff = AutodiffComposition(
            param_init_from_pnl=True,
            patience=patience,
            min_delta=min_delta,
            learning_rate=learning_rate,
            randomize=False,
            learning_enabled=False
        )

        xor_autodiff.add_node(xor_in)
        xor_autodiff.add_node(xor_hid)
        xor_autodiff.add_node(xor_out)

        xor_autodiff.add_projection(sender=xor_in, projection=hid_map, receiver=xor_hid)
        xor_autodiff.add_projection(sender=xor_hid, projection=out_map, receiver=xor_out)

        # -----------------------------------------------------------------

        xor_autodiff._analyze_graph()

        no_training_input_dict = {xor_in: xor_inputs}
        input_dict = {'inputs': {xor_in: xor_inputs}, 'targets': {xor_out: xor_targets}, 'epochs': num_epochs}

        parentComposition = pnl.Composition()
        parentComposition.add_node(xor_autodiff)
        input = {xor_autodiff: input_dict}
        no_training_input = {xor_autodiff: no_training_input_dict}

        result1 = parentComposition.run(inputs=no_training_input)

        xor_autodiff.learning_enabled = True
        result2 = parentComposition.run(inputs=input)

        assert np.allclose(result2, [[0]], atol=0.1)

    # CW 12/21/18: Test is failing due to bugs, will fix later
    # @pytest.mark.parametrize(
    #     'num_epochs, learning_rate, patience, min_delta', [
    #         (2000, 4, 10, .00001),
    #     ]
    # )
    # def test_xor_nest_not_origin_after_train(self, num_epochs, learning_rate, patience, min_delta):
    #     xor_inputs = np.array(  # the inputs we will provide to the model
    #         [[0, 0],
    #          [0, 1],
    #          [1, 0],
    #          [1, 1]])
    #
    #     xor_targets = np.array(  # the outputs we wish to see from the model
    #         [[0],
    #          [1],
    #          [1],
    #          [0]])
    #
    #     # -----------------------------------------------------------------
    #
    #     xor_in = pnl.TransferMechanism(name='xor_in',
    #                                    default_variable=np.zeros(2))
    #
    #     xor_hid = pnl.TransferMechanism(name='xor_hid',
    #                                     default_variable=np.zeros(10),
    #                                     function=pnl.core.components.functions.transferfunctions.Logistic())
    #
    #     xor_out = pnl.TransferMechanism(name='xor_out',
    #                                     default_variable=np.zeros(1),
    #                                     function=pnl.core.components.functions.transferfunctions.Logistic())
    #
    #     hid_map = pnl.MappingProjection(name='input_to_hidden',
    #                                     matrix=np.random.randn(2, 10) * 0.1,
    #                                     sender=xor_in,
    #                                     receiver=xor_hid)
    #
    #     out_map = pnl.MappingProjection(name='hidden_to_output',
    #                                     matrix=np.random.randn(10, 1) * 0.1,
    #                                     sender=xor_hid,
    #                                     receiver=xor_out)
    #
    #     # -----------------------------------------------------------------
    #
    #     xor_autodiff = AutodiffComposition(
    #         param_init_from_pnl=True,
    #         patience=patience,
    #         min_delta=min_delta,
    #         learning_rate=learning_rate,
    #         randomize=False,
    #         learning_enabled=True
    #     )
    #
    #     xor_autodiff.add_node(xor_in)
    #     xor_autodiff.add_node(xor_hid)
    #     xor_autodiff.add_node(xor_out)
    #
    #     xor_autodiff.add_projection(sender=xor_in, projection=hid_map, receiver=xor_hid)
    #     xor_autodiff.add_projection(sender=xor_hid, projection=out_map, receiver=xor_out)
    #
    #     # -----------------------------------------------------------------
    #
    #     input_dict = {'inputs': {xor_in: xor_inputs}, 'targets': {xor_out: xor_targets}, 'epochs': num_epochs}
    #     xor_autodiff.run(inputs = input_dict)
    #     myTransfer = pnl.TransferMechanism(size = 2)
    #     myMappingProj = pnl.MappingProjection(sender = myTransfer, receiver = xor_autodiff)
    #
    #     no_training_input_dict = {xor_in: xor_inputs}
    #
    #     parentComposition = pnl.Composition()
    #     parentComposition.add_node(myTransfer)
    #     parentComposition.add_node(xor_autodiff)
    #     parentComposition.add_projection(myMappingProj, sender=myTransfer, receiver=xor_autodiff)
    #     xor_autodiff.learning_enabled = False
    #
    #     no_training_input = {myTransfer: no_training_input_dict}
    #
    #     result = parentComposition.run(inputs=no_training_input)
    #
    #     assert np.allclose(result, [[0]], atol=0.1)

    @pytest.mark.parametrize(
        'eps, opt', [
            (1, 'sgd'),
        ]
    )
    def test_semantic_net_nested(self, eps, opt):

        # SET UP MECHANISMS FOR SEMANTIC NET:

        nouns_in = TransferMechanism(name="nouns_input",
                                     default_variable=np.zeros(8))

        rels_in = TransferMechanism(name="rels_input",
                                    default_variable=np.zeros(3))

        h1 = TransferMechanism(name="hidden_nouns",
                               default_variable=np.zeros(8),
                               function=Logistic())

        h2 = TransferMechanism(name="hidden_mixed",
                               default_variable=np.zeros(15),
                               function=Logistic())

        out_sig_I = TransferMechanism(name="sig_outs_I",
                                      default_variable=np.zeros(8),
                                      function=Logistic())

        out_sig_is = TransferMechanism(name="sig_outs_is",
                                       default_variable=np.zeros(12),
                                       function=Logistic())

        out_sig_has = TransferMechanism(name="sig_outs_has",
                                        default_variable=np.zeros(9),
                                        function=Logistic())

        out_sig_can = TransferMechanism(name="sig_outs_can",
                                        default_variable=np.zeros(9),
                                        function=Logistic())

        # SET UP MECHANISMS FOR SYSTEM

        nouns_in_sys = TransferMechanism(name="nouns_input_sys",
                                         default_variable=np.zeros(8))

        rels_in_sys = TransferMechanism(name="rels_input_sys",
                                        default_variable=np.zeros(3))

        h1_sys = TransferMechanism(name="hidden_nouns_sys",
                                   default_variable=np.zeros(8),
                                   function=Logistic())

        h2_sys = TransferMechanism(name="hidden_mixed_sys",
                                   default_variable=np.zeros(15),
                                   function=Logistic())

        out_sig_I_sys = TransferMechanism(name="sig_outs_I_sys",
                                          default_variable=np.zeros(8),
                                          function=Logistic())

        out_sig_is_sys = TransferMechanism(name="sig_outs_is_sys",
                                           default_variable=np.zeros(12),
                                           function=Logistic())

        out_sig_has_sys = TransferMechanism(name="sig_outs_has_sys",
                                            default_variable=np.zeros(9),
                                            function=Logistic())

        out_sig_can_sys = TransferMechanism(name="sig_outs_can_sys",
                                            default_variable=np.zeros(9),
                                            function=Logistic())

        # SET UP PROJECTIONS FOR SEMANTIC NET

        map_nouns_h1 = MappingProjection(matrix=np.random.rand(8,8),
                                 name="map_nouns_h1",
                                 sender=nouns_in,
                                 receiver=h1)

        map_rels_h2 = MappingProjection(matrix=np.random.rand(3,15),
                                    name="map_relh2",
                                    sender=rels_in,
                                    receiver=h2)

        map_h1_h2 = MappingProjection(matrix=np.random.rand(8,15),
                                    name="map_h1_h2",
                                    sender=h1,
                                    receiver=h2)

        map_h2_I = MappingProjection(matrix=np.random.rand(15,8),
                                    name="map_h2_I",
                                    sender=h2,
                                    receiver=out_sig_I)

        map_h2_is = MappingProjection(matrix=np.random.rand(15,12),
                                    name="map_h2_is",
                                    sender=h2,
                                    receiver=out_sig_is)

        map_h2_has = MappingProjection(matrix=np.random.rand(15,9),
                                    name="map_h2_has",
                                    sender=h2,
                                    receiver=out_sig_has)

        map_h2_can = MappingProjection(matrix=np.random.rand(15,9),
                                    name="map_h2_can",
                                    sender=h2,
                                    receiver=out_sig_can)

        # SET UP PROJECTIONS FOR SYSTEM

        map_nouns_h1_sys = MappingProjection(matrix=map_nouns_h1.matrix.copy(),
                                             name="map_nouns_h1_sys",
                                             sender=nouns_in_sys,
                                             receiver=h1_sys)

        map_rels_h2_sys = MappingProjection(matrix=map_rels_h2.matrix.copy(),
                                        name="map_relh2_sys",
                                        sender=rels_in_sys,
                                        receiver=h2_sys)

        map_h1_h2_sys = MappingProjection(matrix=map_h1_h2.matrix.copy(),
                                          name="map_h1_h2_sys",
                                          sender=h1_sys,
                                          receiver=h2_sys)

        map_h2_I_sys = MappingProjection(matrix=map_h2_I.matrix.copy(),
                                         name="map_h2_I_sys",
                                         sender=h2_sys,
                                         receiver=out_sig_I_sys)

        map_h2_is_sys = MappingProjection(matrix=map_h2_is.matrix.copy(),
                                          name="map_h2_is_sys",
                                          sender=h2_sys,
                                          receiver=out_sig_is_sys)

        map_h2_has_sys = MappingProjection(matrix=map_h2_has.matrix.copy(),
                                           name="map_h2_has_sys",
                                           sender=h2_sys,
                                           receiver=out_sig_has_sys)

        map_h2_can_sys = MappingProjection(matrix=map_h2_can.matrix.copy(),
                                           name="map_h2_can_sys",
                                           sender=h2_sys,
                                           receiver=out_sig_can_sys)

        # SET UP COMPOSITION FOR SEMANTIC NET

        sem_net = AutodiffComposition(param_init_from_pnl=True,
                                      learning_rate=0.5,
                                      optimizer_type=opt)

        sem_net.add_node(nouns_in)
        sem_net.add_node(rels_in)
        sem_net.add_node(h1)
        sem_net.add_node(h2)
        sem_net.add_node(out_sig_I)
        sem_net.add_node(out_sig_is)
        sem_net.add_node(out_sig_has)
        sem_net.add_node(out_sig_can)

        sem_net.add_projection(sender=nouns_in, projection=map_nouns_h1, receiver=h1)
        sem_net.add_projection(sender=rels_in, projection=map_rels_h2, receiver=h2)
        sem_net.add_projection(sender=h1, projection=map_h1_h2, receiver=h2)
        sem_net.add_projection(sender=h2, projection=map_h2_I, receiver=out_sig_I)
        sem_net.add_projection(sender=h2, projection=map_h2_is, receiver=out_sig_is)
        sem_net.add_projection(sender=h2, projection=map_h2_has, receiver=out_sig_has)
        sem_net.add_projection(sender=h2, projection=map_h2_can, receiver=out_sig_can)

        # INPUTS & OUTPUTS FOR SEMANTIC NET:

        nouns = ['oak', 'pine', 'rose', 'daisy', 'canary', 'robin', 'salmon', 'sunfish']
        relations = ['is', 'has', 'can']
        is_list = ['living', 'living thing', 'plant', 'animal', 'tree', 'flower', 'bird', 'fish', 'big', 'green', 'red',
                   'yellow']
        has_list = ['roots', 'leaves', 'bark', 'branches', 'skin', 'feathers', 'wings', 'gills', 'scales']
        can_list = ['grow', 'move', 'swim', 'fly', 'breathe', 'breathe underwater', 'breathe air', 'walk', 'photosynthesize']

        nouns_input = np.identity(len(nouns))

        rels_input = np.identity(len(relations))

        truth_nouns = np.identity(len(nouns))

        truth_is = np.zeros((len(nouns), len(is_list)))

        truth_is[0, :] = [1, 1, 1, 0, 1, 0, 0, 0, 1, 0, 0, 0]
        truth_is[1, :] = [1, 1, 1, 0, 1, 0, 0, 0, 1, 0, 0, 0]
        truth_is[2, :] = [1, 1, 1, 0, 0, 1, 0, 0, 0, 0, 0, 0]
        truth_is[3, :] = [1, 1, 1, 0, 0, 1, 0, 0, 0, 0, 0, 0]
        truth_is[4, :] = [1, 1, 0, 1, 0, 0, 1, 0, 0, 0, 0, 1]
        truth_is[5, :] = [1, 1, 0, 1, 0, 0, 1, 0, 0, 0, 0, 1]
        truth_is[6, :] = [1, 1, 0, 1, 0, 0, 0, 1, 1, 0, 1, 0]
        truth_is[7, :] = [1, 1, 0, 1, 0, 0, 0, 1, 1, 0, 0, 0]

        truth_has = np.zeros((len(nouns), len(has_list)))

        truth_has[0, :] = [1, 1, 1, 1, 0, 0, 0, 0, 0]
        truth_has[1, :] = [1, 1, 1, 1, 0, 0, 0, 0, 0]
        truth_has[2, :] = [1, 1, 0, 0, 0, 0, 0, 0, 0]
        truth_has[3, :] = [1, 1, 0, 0, 0, 0, 0, 0, 0]
        truth_has[4, :] = [0, 0, 0, 0, 1, 1, 1, 0, 0]
        truth_has[5, :] = [0, 0, 0, 0, 1, 1, 1, 0, 0]
        truth_has[6, :] = [0, 0, 0, 0, 0, 0, 0, 1, 1]
        truth_has[7, :] = [0, 0, 0, 0, 0, 0, 0, 1, 1]

        truth_can = np.zeros((len(nouns), len(can_list)))

        truth_can[0, :] = [1, 0, 0, 0, 0, 0, 0, 0, 1]
        truth_can[1, :] = [1, 0, 0, 0, 0, 0, 0, 0, 1]
        truth_can[2, :] = [1, 0, 0, 0, 0, 0, 0, 0, 1]
        truth_can[3, :] = [1, 0, 0, 0, 0, 0, 0, 0, 1]
        truth_can[4, :] = [1, 1, 0, 1, 1, 0, 1, 1, 0]
        truth_can[5, :] = [1, 1, 0, 1, 1, 0, 1, 1, 0]
        truth_can[6, :] = [1, 1, 1, 0, 1, 1, 0, 0, 0]
        truth_can[7, :] = [1, 1, 1, 0, 1, 1, 0, 0, 0]

        # SETTING UP DICTIONARY OF INPUTS/OUTPUTS FOR SEMANTIC NET

        inputs_dict = {}
        inputs_dict[nouns_in] = []
        inputs_dict[rels_in] = []

        targets_dict = {}
        targets_dict[out_sig_I] = []
        targets_dict[out_sig_is] = []
        targets_dict[out_sig_has] = []
        targets_dict[out_sig_can] = []

        for i in range(len(nouns)):
            for j in range(len(relations)):
                inputs_dict[nouns_in].append(nouns_input[i])
                inputs_dict[rels_in].append(rels_input[j])
                targets_dict[out_sig_I].append(truth_nouns[i])
                targets_dict[out_sig_is].append(truth_is[i])
                targets_dict[out_sig_has].append(truth_has[i])
                targets_dict[out_sig_can].append(truth_can[i])

        # comp_weights = sem_net.get_parameters()[0]

        # TRAIN COMPOSITION
        input_dict = {"inputs": inputs_dict,
                      "targets": targets_dict,
                      "epochs": eps}
        sem_net._analyze_graph()

        parentComposition = pnl.Composition()
        parentComposition.add_node(sem_net)

        input = {sem_net: input_dict}
        no_training_input = {sem_net: inputs_dict.copy()}

        parentComposition.run(inputs=input)

        sem_net.learning_enabled = False

        parentComposition.run(inputs=no_training_input)<|MERGE_RESOLUTION|>--- conflicted
+++ resolved
@@ -241,15 +241,9 @@
 
         xor = AutodiffComposition(param_init_from_pnl=True, loss_spec=ls)
 
-<<<<<<< HEAD
-        xor.add_c_node(xor_in)
-        xor.add_c_node(xor_hid)
-        xor.add_c_node(xor_out)
-=======
         xor.add_node(xor_in)
         xor.add_node(xor_hid)
         xor.add_node(xor_out)
->>>>>>> f36667d3
 
         xor.add_projection(sender=xor_in, projection=hid_map, receiver=xor_hid)
         xor.add_projection(sender=xor_hid, projection=out_map, receiver=xor_out)
