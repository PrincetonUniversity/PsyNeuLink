--- conflicted
+++ resolved
@@ -3500,17 +3500,10 @@
         # ('defaults',      None,  None,    None,       None,       None,     default,   default,    default,   default),
         # ('proj_lr',      1.414,    7,     6.02,        2.7,       None,      1.414,       7,        1.414,      7 ),
         # # outer takes precedence over inner
-<<<<<<< HEAD
-        # ('inner',         None,     7,     6.02,       2.7,         None,       6.02,      7,            2.7,     7  ),
-        # ('learn_only',   None,  None,    None,      None,         3.14,      default,    default,   default,  default),
-        ('learn-default', 1.414,  None,    None,      None,         3.14,       1.414,   default,     1.414,  default),
-        ('inner_outer',   1.414,  None,    6.02,      None,         3.14,       1.414,     6.02,      1.414,   default),
-=======
         # ('inner',         None,    7,     6.02,        2.7,       None,      6.02,        7,         2.7,       7  ),
         ('learn_only',    None,  None,    None,       None,       3.14,     default,   default,    default,   default),
         # ('innr_default', 1.414,  None,    None,       None,       3.14,      1.414,    default,     1.414,    default),
         # ('innr_outr',    1.414,  None,    6.02,       None,       3.14,      1.414,      6.02,      1.414,    default),
->>>>>>> e2e251e3
     ]
     @pytest.mark.parametrize("condition, proj_1_lr, proj_2_lr, inner_comp_lr, outer_comp_lr, outer_learn_lr, "
                              "expected_proj_1_inner, expected_proj_2_inner, "
