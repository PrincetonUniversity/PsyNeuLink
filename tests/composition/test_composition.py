--- conflicted
+++ resolved
@@ -492,7 +492,6 @@
         mechs = [TransferMechanism() for x in range(4)]
 
         for mech in mechs:
-<<<<<<< HEAD
             comp.add_c_node(mech)
 
         comp._add_c_node_role(mechs[0], CNodeRole.ORIGIN)
@@ -502,31 +501,13 @@
 
         for role in list(CNodeRole):
             if role is CNodeRole.ORIGIN:
-                assert comp.get_c_nodes_by_role(role) == {mechs[0]}
+                assert comp.get_c_nodes_by_role(role) == [mechs[0]]
             elif role is CNodeRole.INTERNAL:
-                assert comp.get_c_nodes_by_role(role) == set([mechs[1], mechs[2]])
+                assert comp.get_c_nodes_by_role(role) == [mechs[1], mechs[2]]
             elif role is CNodeRole.CYCLE:
-                assert comp.get_c_nodes_by_role(role) == {mechs[3]}
+                assert comp.get_c_nodes_by_role(role) == [mechs[3]]
             else:
-                assert comp.get_c_nodes_by_role(role) == set()
-=======
-            comp.add_mechanism(mech)
-
-        comp._add_mechanism_role(mechs[0], MechanismRole.ORIGIN)
-        comp._add_mechanism_role(mechs[1], MechanismRole.INTERNAL)
-        comp._add_mechanism_role(mechs[2], MechanismRole.INTERNAL)
-        comp._add_mechanism_role(mechs[3], MechanismRole.CYCLE)
-
-        for role in list(MechanismRole):
-            if role is MechanismRole.ORIGIN:
-                assert comp.get_mechanisms_by_role(role) == [mechs[0]]
-            elif role is MechanismRole.INTERNAL:
-                assert comp.get_mechanisms_by_role(role) == [mechs[1], mechs[2]]
-            elif role is MechanismRole.CYCLE:
-                assert comp.get_mechanisms_by_role(role) == [mechs[3]]
-            else:
-                assert comp.get_mechanisms_by_role(role) == []
->>>>>>> 3309941b
+                assert comp.get_c_nodes_by_role(role) == []
 
     def test_nonexistent_role(self):
 
