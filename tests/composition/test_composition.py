--- conflicted
+++ resolved
@@ -894,11 +894,7 @@
         ('[[[A,B]], [[C,D]]]','p5'),              # PARALLEL: A->B, C->D (FORGIVES EMBEDDED LISTS OF [A, B] and [C,D])
         ('[A, "B"]','e1'),                        # BAD ITEM ERROR
         ('[[A,B, [C,D]],[E,F]]','e2'),            # EMBEDDED LIST ERROR
-<<<<<<< HEAD
-        ('[{A,B}, [MapProj(B,D)], [C,D]]', 'e3')  # BAD ITEM ERROR, FIX: BUT SHOULD ALLOW EMBEDDED PER ABOVE
-=======
         ('[{A,B}, [MapProj(B,D)], [C,D]]', 'e3')  # BAD ITEM ERROR, FIX: SHOULD ALLOW EMBEDDED PER ABOVE
->>>>>>> 5bf5cc95
     ]
     @pytest.mark.parametrize('config', config, ids=[x[0] for x in config])
     def test_various_pathway_configurations_in_constructor(self, config):
