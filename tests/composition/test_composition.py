import functools
import logging
from timeit import timeit

import numpy as np
import pytest

from psyneulink.components.functions.function import Linear, SimpleIntegrator
from psyneulink.components.mechanisms.processing.integratormechanism import IntegratorMechanism
from psyneulink.components.mechanisms.processing.transfermechanism import TransferMechanism
from psyneulink.components.projections.pathway.mappingprojection import MappingProjection
from psyneulink.compositions.composition import Composition, CompositionError, MechanismRole
from psyneulink.scheduling.condition import EveryNCalls
from psyneulink.scheduling.scheduler import Scheduler
from psyneulink.scheduling.time import TimeScale

logger = logging.getLogger(__name__)

# All tests are set to run. If you need to skip certain tests,
# see http://doc.pytest.org/en/latest/skipping.html


# Unit tests for each function of the Composition class #######################
# Unit tests for Composition.Composition(
class TestConstructor:

    def test_no_args(self):
        comp = Composition()
        assert isinstance(comp, Composition)

    def test_two_calls_no_args(self):
        comp = Composition()
        assert isinstance(comp, Composition)

        comp_2 = Composition()
        assert isinstance(comp, Composition)

    # @pytest.mark.stress
    # @pytest.mark.parametrize(
    #     'count', [
    #         10000,
    #     ]
    # )
    # def test_timing_no_args(self, count):
    #     t = timeit('comp = Composition()', setup='from psyneulink.compositions.composition import Composition', number=count)
    #     print()
    #     logger.info('completed {0} creation{2} of Composition() in {1:.8f}s'.format(count, t, 's' if count != 1 else ''))

class TestAddMechanism:

    def test_add_once(self):
        comp = Composition()
        comp.add_mechanism(TransferMechanism())

    def test_add_twice(self):
        comp = Composition()
        comp.add_mechanism(TransferMechanism())
        comp.add_mechanism(TransferMechanism())

    def test_add_same_twice(self):
        comp = Composition()
        mech = TransferMechanism()
        comp.add_mechanism(mech)
        comp.add_mechanism(mech)

<<<<<<< HEAD
    # @pytest.mark.stress
    # @pytest.mark.parametrize(
    #     'count', [
    #         100,
    #     ]
    # )
#     def test_timing_stress(self, count):
#         t = timeit(
#             'comp.add_mechanism(TransferMechanism())',
#             setup='''
#
# from psyNeuLink.components.mechanisms.processing.transfermechanism import TransferMechanism
# from psyneulink.compositions.composition import Composition
# comp = Composition()
# ''',
#             number=count
#         )
#         print()
#         logger.info('completed {0} addition{2} of a Mechanism to a Composition in {1:.8f}s'.
#                     format(count, t, 's' if count != 1 else ''))
=======
    @pytest.mark.stress
    @pytest.mark.parametrize(
        'count', [
            100,
        ]
    )
    def test_timing_stress(self, count):
        t = timeit(
            'comp.add_mechanism(TransferMechanism())',
            setup='''
from psyneulink.components.mechanisms.processing.transfermechanism import TransferMechanism
from psyneulink.composition import Composition
comp = Composition()
''',
            number=count
        )
        print()
        logger.info('completed {0} addition{2} of a Mechanism to a Composition in {1:.8f}s'.
                    format(count, t, 's' if count != 1 else ''))
>>>>>>> 1facbfd3

class TestAddProjection:

    def test_add_once(self):
        comp = Composition()
        A = TransferMechanism(name='A')
        B = TransferMechanism(name='B')
        comp.add_mechanism(A)
        comp.add_mechanism(B)
        comp.add_projection(A, MappingProjection(), B)

    def test_add_twice(self):
        comp = Composition()
        A = TransferMechanism(name='A')
        B = TransferMechanism(name='B')
        comp.add_mechanism(A)
        comp.add_mechanism(B)
        comp.add_projection(A, MappingProjection(), B)
        comp.add_projection(A, MappingProjection(), B)

    def test_add_same_twice(self):
        comp = Composition()
        A = TransferMechanism(name='A')
        B = TransferMechanism(name='B')
        comp.add_mechanism(A)
        comp.add_mechanism(B)
        proj = MappingProjection()
        comp.add_projection(A, proj, B)
        comp.add_projection(A, proj, B)

<<<<<<< HEAD
    # @pytest.mark.stress
    # @pytest.mark.parametrize(
    #     'count', [
    #         1000,
    #     ]
    # )
#     def test_timing_stress(self, count):
#         t = timeit('comp.add_projection(A, MappingProjection(), B)',
#                    setup='''
#
# from psyneulink.components.mechanisms.processingmechanisms.transfermechanism import TransferMechanism
# from psyneulink.components.projections.pathwayprojections.mappingprojection import MappingProjection
# from psyneulink.compositions.composition import Composition
#
# comp = Composition()
# A = TransferMechanism(name='A')
# B = TransferMechanism(name='B')
# comp.add_mechanism(A)
# comp.add_mechanism(B)
# ''',
#                    number=count
#                    )
#         print()
#         logger.info('completed {0} addition{2} of a projection to a composition in {1:.8f}s'.format(count, t, 's' if count != 1 else ''))

=======
    @pytest.mark.stress
    @pytest.mark.parametrize(
        'count', [
            1000,
        ]
    )
    def test_timing_stress(self, count):
        t = timeit('comp.add_projection(A, MappingProjection(), B)',
                   setup='''
from psyneulink.components.mechanisms.processing.transfermechanism import TransferMechanism
from psyneulink.components.projections.pathway.mappingprojection import MappingProjection
from psyneulink.composition import Composition
comp = Composition()
A = TransferMechanism(name='A')
B = TransferMechanism(name='B')
comp.add_mechanism(A)
comp.add_mechanism(B)
''',
                   number=count
                   )
        print()
        logger.info('completed {0} addition{2} of a projection to a composition in {1:.8f}s'.format(count, t, 's' if count != 1 else ''))


@pytest.mark.skip
>>>>>>> 1facbfd3
class TestAnalyzeGraph:

    def test_empty_call(self):
        comp = Composition()
        comp._analyze_graph()

    def test_singleton(self):
        comp = Composition()
        A = TransferMechanism(name='A')
        comp.add_mechanism(A)
        comp._analyze_graph()
        assert A in comp.get_mechanisms_by_role(MechanismRole.ORIGIN)
        assert A in comp.get_mechanisms_by_role(MechanismRole.TERMINAL)

    def test_two_independent(self):
        comp = Composition()
        A = TransferMechanism(name='A')
        B = TransferMechanism(name='B')
        comp.add_mechanism(A)
        comp.add_mechanism(B)
        comp._analyze_graph()
        assert A in comp.get_mechanisms_by_role(MechanismRole.ORIGIN)
        assert B in comp.get_mechanisms_by_role(MechanismRole.ORIGIN)
        assert A in comp.get_mechanisms_by_role(MechanismRole.TERMINAL)
        assert B in comp.get_mechanisms_by_role(MechanismRole.TERMINAL)

    def test_two_in_a_row(self):
        comp = Composition()
        A = TransferMechanism(name='A')
        B = TransferMechanism(name='B')
        comp.add_mechanism(A)
        comp.add_mechanism(B)
        comp.add_projection(A, MappingProjection(), B)
        comp._analyze_graph()
        assert A in comp.get_mechanisms_by_role(MechanismRole.ORIGIN)
        assert B not in comp.get_mechanisms_by_role(MechanismRole.ORIGIN)
        assert A not in comp.get_mechanisms_by_role(MechanismRole.TERMINAL)
        assert B in comp.get_mechanisms_by_role(MechanismRole.TERMINAL)

    # (A)<->(B)
    def test_two_recursive(self):
        comp = Composition()
        A = TransferMechanism(name='A')
        B = TransferMechanism(name='B')
        comp.add_mechanism(A)
        comp.add_mechanism(B)
        comp.add_projection(A, MappingProjection(), B)
        comp.add_projection(B, MappingProjection(), A)
        comp._analyze_graph()
        assert A not in comp.get_mechanisms_by_role(MechanismRole.ORIGIN)
        assert B not in comp.get_mechanisms_by_role(MechanismRole.ORIGIN)
        assert A not in comp.get_mechanisms_by_role(MechanismRole.TERMINAL)
        assert B not in comp.get_mechanisms_by_role(MechanismRole.TERMINAL)
        assert A in comp.get_mechanisms_by_role(MechanismRole.CYCLE)
        assert B in comp.get_mechanisms_by_role(MechanismRole.RECURRENT_INIT)

    # (A)->(B)<->(C)<-(D)
    def test_two_origins_pointing_to_recursive_pair(self):
        comp = Composition()
        A = TransferMechanism(name='A')
        B = TransferMechanism(name='B')
        C = TransferMechanism(name='C')
        D = TransferMechanism(name='D')
        comp.add_mechanism(A)
        comp.add_mechanism(B)
        comp.add_mechanism(C)
        comp.add_mechanism(D)
        comp.add_projection(A, MappingProjection(), B)
        comp.add_projection(C, MappingProjection(), B)
        comp.add_projection(B, MappingProjection(), C)
        comp.add_projection(D, MappingProjection(), C)
        comp._analyze_graph()
        assert A in comp.get_mechanisms_by_role(MechanismRole.ORIGIN)
        assert D in comp.get_mechanisms_by_role(MechanismRole.ORIGIN)
        assert B in comp.get_mechanisms_by_role(MechanismRole.CYCLE)
        assert C in comp.get_mechanisms_by_role(MechanismRole.RECURRENT_INIT)

class TestValidateFeedDict:

    def test_empty_feed_dicts(self):
        comp = Composition()
        A = TransferMechanism(name='A')
        B = TransferMechanism(name='B')
        comp.add_mechanism(A)
        comp.add_mechanism(B)
        comp.add_projection(A, MappingProjection(), B)
        comp._analyze_graph()
        feed_dict_origin = {}
        feed_dict_terminal = {}
        comp._validate_feed_dict(feed_dict_origin, comp.get_mechanisms_by_role(MechanismRole.ORIGIN), "origin")
        comp._validate_feed_dict(feed_dict_terminal, comp.get_mechanisms_by_role(MechanismRole.TERMINAL), "terminal")

    def test_origin_and_terminal_with_mapping(self):
        comp = Composition()
        A = TransferMechanism(name='A')
        B = TransferMechanism(name='B')
        comp.add_mechanism(A)
        comp.add_mechanism(B)
        comp.add_projection(A, MappingProjection(), B)
        comp._analyze_graph()
        feed_dict_origin = {A: [[0]]}
        feed_dict_terminal = {B: [[0]]}
        comp._validate_feed_dict(feed_dict_origin, comp.get_mechanisms_by_role(MechanismRole.ORIGIN), "origin")
        comp._validate_feed_dict(feed_dict_terminal, comp.get_mechanisms_by_role(MechanismRole.TERMINAL), "terminal")

    def test_origin_and_terminal_with_swapped_feed_dicts_1(self):
        comp = Composition()
        A = TransferMechanism(name='A')
        B = TransferMechanism(name='B')
        comp.add_mechanism(A)
        comp.add_mechanism(B)
        comp.add_projection(A, MappingProjection(), B)
        comp._analyze_graph()
        feed_dict_origin = {B: [[0]]}
        feed_dict_terminal = {A: [[0]]}
        with pytest.raises(ValueError):
            comp._validate_feed_dict(feed_dict_origin, comp.get_mechanisms_by_role(MechanismRole.ORIGIN), "origin")

    def test_origin_and_terminal_with_swapped_feed_dicts_2(self):
        comp = Composition()
        A = TransferMechanism(name='A')
        B = TransferMechanism(name='B')
        comp.add_mechanism(A)
        comp.add_mechanism(B)
        comp.add_projection(A, MappingProjection(), B)
        comp._analyze_graph()
        feed_dict_origin = {B: [[0]]}
        feed_dict_terminal = {A: [[0]]}
        with pytest.raises(ValueError):
            comp._validate_feed_dict(feed_dict_terminal, comp.get_mechanisms_by_role(MechanismRole.TERMINAL), "terminal")

    def test_multiple_origin_mechs(self):
        comp = Composition()
        A = TransferMechanism(name='A')
        B = TransferMechanism(name='B')
        C = TransferMechanism(name='C')
        comp.add_mechanism(A)
        comp.add_mechanism(B)
        comp.add_mechanism(C)
        comp.add_projection(A, MappingProjection(), C)
        comp.add_projection(B, MappingProjection(), C)
        comp._analyze_graph()
        feed_dict_origin = {A: [[0]], B: [[0]]}
        feed_dict_terminal = {C: [[0]]}
        comp._validate_feed_dict(feed_dict_origin, comp.get_mechanisms_by_role(MechanismRole.ORIGIN), "origin")
        comp._validate_feed_dict(feed_dict_terminal, comp.get_mechanisms_by_role(MechanismRole.TERMINAL), "terminal")

    def test_multiple_origin_mechs_only_one_in_feed_dict(self):
        comp = Composition()
        A = TransferMechanism(name='A')
        B = TransferMechanism(name='B')
        C = TransferMechanism(name='C')
        comp.add_mechanism(A)
        comp.add_mechanism(B)
        comp.add_mechanism(C)
        comp.add_projection(A, MappingProjection(), C)
        comp.add_projection(B, MappingProjection(), C)
        comp._analyze_graph()
        feed_dict_origin = {B: [[0]]}
        feed_dict_terminal = {C: [[0]]}
        comp._validate_feed_dict(feed_dict_origin, comp.get_mechanisms_by_role(MechanismRole.ORIGIN), "origin")
        comp._validate_feed_dict(feed_dict_terminal, comp.get_mechanisms_by_role(MechanismRole.TERMINAL), "terminal")

    def test_input_state_len_3(self):
        comp = Composition()
        A = TransferMechanism(default_variable=[0, 1, 2], name='A')
        B = TransferMechanism(default_variable=[0, 1, 2], name='B')
        comp.add_mechanism(A)
        comp.add_mechanism(B)
        comp.add_projection(A, MappingProjection(), B)
        comp._analyze_graph()
        feed_dict_origin = {A: [[0, 1, 2]]}
        feed_dict_terminal = {B: [[0, 1, 2]]}
        comp._validate_feed_dict(feed_dict_origin, comp.get_mechanisms_by_role(MechanismRole.ORIGIN), "origin")
        comp._validate_feed_dict(feed_dict_terminal, comp.get_mechanisms_by_role(MechanismRole.TERMINAL), "terminal")

    def test_input_state_len_3_feed_dict_len_2(self):
        comp = Composition()
        A = TransferMechanism(default_variable=[0, 1, 2], name='A')
        B = TransferMechanism(default_variable=[0, 1, 2], name='B')
        comp.add_mechanism(A)
        comp.add_mechanism(B)
        comp.add_projection(A, MappingProjection(), B)
        comp._analyze_graph()
        feed_dict_origin = {A: [[0, 1]]}
        feed_dict_terminal = {B: [[0]]}
        with pytest.raises(ValueError):
            comp._validate_feed_dict(feed_dict_origin, comp.get_mechanisms_by_role(MechanismRole.ORIGIN), "origin")

    def test_input_state_len_2_feed_dict_len_3(self):
        comp = Composition()
        A = TransferMechanism(default_variable=[0, 1], name='A')
        B = TransferMechanism(default_variable=[0, 1], name='B')
        comp.add_mechanism(A)
        comp.add_mechanism(B)
        comp.add_projection(A, MappingProjection(), B)
        comp._analyze_graph()
        feed_dict_origin = {A: [[0, 1, 2]]}
        feed_dict_terminal = {B: [[0]]}
        with pytest.raises(ValueError):
            comp._validate_feed_dict(feed_dict_origin, comp.get_mechanisms_by_role(MechanismRole.ORIGIN), "origin")

    def test_feed_dict_includes_mechs_of_correct_and_incorrect_types(self):
        comp = Composition()
        A = TransferMechanism(default_variable=[0], name='A')
        B = TransferMechanism(default_variable=[0], name='B')
        comp.add_mechanism(A)
        comp.add_mechanism(B)
        comp.add_projection(A, MappingProjection(), B)
        comp._analyze_graph()
        feed_dict_origin = {A: [[0]], B: [[0]]}
        with pytest.raises(ValueError):
            comp._validate_feed_dict(feed_dict_origin, comp.get_mechanisms_by_role(MechanismRole.ORIGIN), "origin")

    def test_input_state_len_3_brackets_extra_1(self):
        comp = Composition()
        A = TransferMechanism(default_variable=[0, 1, 2], name='A')
        B = TransferMechanism(default_variable=[0, 1, 2], name='B')
        comp.add_mechanism(A)
        comp.add_mechanism(B)
        comp.add_projection(A, MappingProjection(), B)
        comp._analyze_graph()
        feed_dict_origin = {A: [[[0, 1, 2]]]}
        feed_dict_terminal = {B: [[[0, 1, 2]]]}
        comp._validate_feed_dict(feed_dict_origin, comp.get_mechanisms_by_role(MechanismRole.ORIGIN), "origin")
        comp._validate_feed_dict(feed_dict_terminal, comp.get_mechanisms_by_role(MechanismRole.TERMINAL), "terminal")

    def test_input_state_len_3_brackets_missing_1(self):
        comp = Composition()
        A = TransferMechanism(default_variable=[0, 1, 2], name='A')
        B = TransferMechanism(default_variable=[0, 1, 2], name='B')
        comp.add_mechanism(A)
        comp.add_mechanism(B)
        comp.add_projection(A, MappingProjection(), B)
        comp._analyze_graph()
        feed_dict_origin = {A:  [0, 1, 2]}
        feed_dict_terminal = {B: [[0]]}
        with pytest.raises(TypeError):
            comp._validate_feed_dict(feed_dict_origin, comp.get_mechanisms_by_role(MechanismRole.ORIGIN), "origin")

    def test_empty_feed_dict_for_empty_type(self):
        comp = Composition()
        A = TransferMechanism(default_variable=[0], name='A')
        B = TransferMechanism(default_variable=[0], name='B')
        comp.add_mechanism(A)
        comp.add_mechanism(B)
        comp.add_projection(A, MappingProjection(), B)
        comp._analyze_graph()
        feed_dict_origin = {A: [[0]]}
        feed_dict_monitored = {}
        comp._validate_feed_dict(feed_dict_monitored, comp.get_mechanisms_by_role(MechanismRole.MONITORED), "monitored")

    def test_mech_in_feed_dict_for_empty_type(self):
        comp = Composition()
        A = TransferMechanism(default_variable=[0])
        B = TransferMechanism(name='B')
        comp.add_mechanism(A)
        comp.add_mechanism(B)
        comp.add_projection(A, MappingProjection(), B)
        comp._analyze_graph()
        feed_dict_origin = {A: [[0]]}
        feed_dict_monitored = {B: [[0]]}
        with pytest.raises(ValueError):
            comp._validate_feed_dict(feed_dict_monitored, comp.get_mechanisms_by_role(MechanismRole.MONITORED), "monitored")

    def test_one_mech_1(self):
        comp = Composition()
        A = TransferMechanism(default_variable=[0])
        comp.add_mechanism(A)
        comp._analyze_graph()
        feed_dict_origin = {A: [[0]]}
        feed_dict_terminal = {A: [[0]]}
        comp._validate_feed_dict(feed_dict_origin, comp.get_mechanisms_by_role(MechanismRole.ORIGIN), "origin")

    def test_one_mech_2(self):
        comp = Composition()
        A = TransferMechanism(default_variable=[0])
        comp.add_mechanism(A)
        comp._analyze_graph()
        feed_dict_origin = {A: [[0]]}
        feed_dict_terminal = {A: [[0]]}
        comp._validate_feed_dict(feed_dict_terminal, comp.get_mechanisms_by_role(MechanismRole.TERMINAL), "terminal")

    def test_multiple_time_steps_1(self):
        comp = Composition()
        A = TransferMechanism(default_variable=[[0, 1, 2]], name='A')
        B = TransferMechanism(default_variable=[[0, 1, 2]], name='B')
        comp.add_mechanism(A)
        comp.add_mechanism(B)
        comp.add_projection(A, MappingProjection(), B)
        comp._analyze_graph()
        feed_dict_origin = {A: [[0, 1, 2], [0, 1, 2]]}
        feed_dict_terminal = {B: [[0, 1, 2]]}
        comp._validate_feed_dict(feed_dict_origin, comp.get_mechanisms_by_role(MechanismRole.ORIGIN), "origin")
        comp._validate_feed_dict(feed_dict_terminal, comp.get_mechanisms_by_role(MechanismRole.TERMINAL), "terminal")

    def test_multiple_time_steps_2(self):
        comp = Composition()
        A = TransferMechanism(default_variable=[[0, 1, 2]], name='A')
        B = TransferMechanism(default_variable=[[0, 1, 2]], name='B')
        comp.add_mechanism(A)
        comp.add_mechanism(B)
        comp.add_projection(A, MappingProjection(), B)
        comp._analyze_graph()
        feed_dict_origin = {A: [[[0, 1, 2]], [[0, 1, 2]]]}
        feed_dict_terminal = {B: [[0, 1, 2]]}
        comp._validate_feed_dict(feed_dict_origin, comp.get_mechanisms_by_role(MechanismRole.ORIGIN), "origin")
        comp._validate_feed_dict(feed_dict_terminal, comp.get_mechanisms_by_role(MechanismRole.TERMINAL), "terminal")

class TestGetMechanismsByRole:

    def test_multiple_roles(self):

        comp = Composition()
        mechs = [TransferMechanism() for x in range(4)]

        for mech in mechs:
            comp.add_mechanism(mech)

        comp._add_mechanism_role(mechs[0], MechanismRole.ORIGIN)
        comp._add_mechanism_role(mechs[1], MechanismRole.INTERNAL)
        comp._add_mechanism_role(mechs[2], MechanismRole.INTERNAL)
        comp._add_mechanism_role(mechs[3], MechanismRole.CYCLE)

        for role in list(MechanismRole):
            if role is MechanismRole.ORIGIN:
                assert comp.get_mechanisms_by_role(role) == {mechs[0]}
            elif role is MechanismRole.INTERNAL:
                assert comp.get_mechanisms_by_role(role) == set([mechs[1], mechs[2]])
            elif role is MechanismRole.CYCLE:
                assert comp.get_mechanisms_by_role(role) == {mechs[3]}
            else:
                assert comp.get_mechanisms_by_role(role) == set()

    def test_nonexistent_role(self):

        comp = Composition()

        with pytest.raises(CompositionError):
            comp.get_mechanisms_by_role(None)

class TestGraph:

    class TestProcessingGraph:

        def test_all_mechanisms(self):
            comp = Composition()
            A = TransferMechanism(function=Linear(slope=5.0, intercept=2.0), name='A')
            B = TransferMechanism(function=Linear(intercept=4.0), name='B')
            C = TransferMechanism(function=Linear(intercept=1.5), name='C')
            mechs = [A, B, C]
            for m in mechs:
                comp.add_mechanism(m)

            assert len(comp.graph_processing.vertices) == 3
            assert len(comp.graph_processing.comp_to_vertex) == 3
            for m in mechs:
                assert m in comp.graph_processing.comp_to_vertex

            assert comp.graph_processing.get_parents_from_component(A) == []
            assert comp.graph_processing.get_parents_from_component(B) == []
            assert comp.graph_processing.get_parents_from_component(C) == []

            assert comp.graph_processing.get_children_from_component(A) == []
            assert comp.graph_processing.get_children_from_component(B) == []
            assert comp.graph_processing.get_children_from_component(C) == []

        def test_triangle(self):
            comp = Composition()
            A = TransferMechanism(function=Linear(slope=5.0, intercept=2.0), name='A')
            B = TransferMechanism(function=Linear(intercept=4.0), name='B')
            C = TransferMechanism(function=Linear(intercept=1.5), name='C')
            mechs = [A, B, C]
            for m in mechs:
                comp.add_mechanism(m)
            comp.add_projection(A, MappingProjection(), B)
            comp.add_projection(B, MappingProjection(), C)

            assert len(comp.graph_processing.vertices) == 3
            assert len(comp.graph_processing.comp_to_vertex) == 3
            for m in mechs:
                assert m in comp.graph_processing.comp_to_vertex

            assert comp.graph_processing.get_parents_from_component(A) == []
            assert comp.graph_processing.get_parents_from_component(B) == [comp.graph_processing.comp_to_vertex[A]]
            assert comp.graph_processing.get_parents_from_component(C) == [comp.graph_processing.comp_to_vertex[B]]

            assert comp.graph_processing.get_children_from_component(A) == [comp.graph_processing.comp_to_vertex[B]]
            assert comp.graph_processing.get_children_from_component(B) == [comp.graph_processing.comp_to_vertex[C]]
            assert comp.graph_processing.get_children_from_component(C) == []

        def test_x(self):
            comp = Composition()
            A = TransferMechanism(function=Linear(slope=5.0, intercept=2.0), name='A')
            B = TransferMechanism(function=Linear(intercept=4.0), name='B')
            C = TransferMechanism(function=Linear(intercept=1.5), name='C')
            D = TransferMechanism(function=Linear(intercept=1.5), name='D')
            E = TransferMechanism(function=Linear(intercept=1.5), name='E')
            mechs = [A, B, C, D, E]
            for m in mechs:
                comp.add_mechanism(m)
            comp.add_projection(A, MappingProjection(), C)
            comp.add_projection(B, MappingProjection(), C)
            comp.add_projection(C, MappingProjection(), D)
            comp.add_projection(C, MappingProjection(), E)

            assert len(comp.graph_processing.vertices) == 5
            assert len(comp.graph_processing.comp_to_vertex) == 5
            for m in mechs:
                assert m in comp.graph_processing.comp_to_vertex

            assert comp.graph_processing.get_parents_from_component(A) == []
            assert comp.graph_processing.get_parents_from_component(B) == []
            assert set(comp.graph_processing.get_parents_from_component(C)) == set([
                comp.graph_processing.comp_to_vertex[A],
                comp.graph_processing.comp_to_vertex[B],
            ])
            assert comp.graph_processing.get_parents_from_component(D) == [comp.graph_processing.comp_to_vertex[C]]
            assert comp.graph_processing.get_parents_from_component(E) == [comp.graph_processing.comp_to_vertex[C]]

            assert comp.graph_processing.get_children_from_component(A) == [comp.graph_processing.comp_to_vertex[C]]
            assert comp.graph_processing.get_children_from_component(B) == [comp.graph_processing.comp_to_vertex[C]]
            assert set(comp.graph_processing.get_children_from_component(C)) == set([
                comp.graph_processing.comp_to_vertex[D],
                comp.graph_processing.comp_to_vertex[E],
            ])
            assert comp.graph_processing.get_children_from_component(D) == []
            assert comp.graph_processing.get_children_from_component(E) == []

        def test_cycle_linear(self):
            comp = Composition()
            A = TransferMechanism(function=Linear(slope=5.0, intercept=2.0), name='A')
            B = TransferMechanism(function=Linear(intercept=4.0), name='B')
            C = TransferMechanism(function=Linear(intercept=1.5), name='C')
            mechs = [A, B, C]
            for m in mechs:
                comp.add_mechanism(m)
            comp.add_projection(A, MappingProjection(), B)
            comp.add_projection(B, MappingProjection(), C)
            comp.add_projection(C, MappingProjection(), A)

            assert len(comp.graph_processing.vertices) == 3
            assert len(comp.graph_processing.comp_to_vertex) == 3
            for m in mechs:
                assert m in comp.graph_processing.comp_to_vertex

            assert comp.graph_processing.get_parents_from_component(A) == [comp.graph_processing.comp_to_vertex[C]]
            assert comp.graph_processing.get_parents_from_component(B) == [comp.graph_processing.comp_to_vertex[A]]
            assert comp.graph_processing.get_parents_from_component(C) == [comp.graph_processing.comp_to_vertex[B]]

            assert comp.graph_processing.get_children_from_component(A) == [comp.graph_processing.comp_to_vertex[B]]
            assert comp.graph_processing.get_children_from_component(B) == [comp.graph_processing.comp_to_vertex[C]]
            assert comp.graph_processing.get_children_from_component(C) == [comp.graph_processing.comp_to_vertex[A]]

        def test_cycle_x(self):
            comp = Composition()
            A = TransferMechanism(function=Linear(slope=5.0, intercept=2.0), name='A')
            B = TransferMechanism(function=Linear(intercept=4.0), name='B')
            C = TransferMechanism(function=Linear(intercept=1.5), name='C')
            D = TransferMechanism(function=Linear(intercept=1.5), name='D')
            E = TransferMechanism(function=Linear(intercept=1.5), name='E')
            mechs = [A, B, C, D, E]
            for m in mechs:
                comp.add_mechanism(m)
            comp.add_projection(A, MappingProjection(), C)
            comp.add_projection(B, MappingProjection(), C)
            comp.add_projection(C, MappingProjection(), D)
            comp.add_projection(C, MappingProjection(), E)
            comp.add_projection(D, MappingProjection(), A)
            comp.add_projection(E, MappingProjection(), B)

            assert len(comp.graph_processing.vertices) == 5
            assert len(comp.graph_processing.comp_to_vertex) == 5
            for m in mechs:
                assert m in comp.graph_processing.comp_to_vertex

            assert comp.graph_processing.get_parents_from_component(A) == [comp.graph_processing.comp_to_vertex[D]]
            assert comp.graph_processing.get_parents_from_component(B) == [comp.graph_processing.comp_to_vertex[E]]
            assert set(comp.graph_processing.get_parents_from_component(C)) == set([
                comp.graph_processing.comp_to_vertex[A],
                comp.graph_processing.comp_to_vertex[B],
            ])
            assert comp.graph_processing.get_parents_from_component(D) == [comp.graph_processing.comp_to_vertex[C]]
            assert comp.graph_processing.get_parents_from_component(E) == [comp.graph_processing.comp_to_vertex[C]]

            assert comp.graph_processing.get_children_from_component(A) == [comp.graph_processing.comp_to_vertex[C]]
            assert comp.graph_processing.get_children_from_component(B) == [comp.graph_processing.comp_to_vertex[C]]
            assert set(comp.graph_processing.get_children_from_component(C)) == set([
                comp.graph_processing.comp_to_vertex[D],
                comp.graph_processing.comp_to_vertex[E],
            ])
            assert comp.graph_processing.get_children_from_component(D) == [comp.graph_processing.comp_to_vertex[A]]
            assert comp.graph_processing.get_children_from_component(E) == [comp.graph_processing.comp_to_vertex[B]]

        def test_cycle_x_multiple_incoming(self):
            comp = Composition()
            A = TransferMechanism(function=Linear(slope=5.0, intercept=2.0), name='A')
            B = TransferMechanism(function=Linear(intercept=4.0), name='B')
            C = TransferMechanism(function=Linear(intercept=1.5), name='C')
            D = TransferMechanism(function=Linear(intercept=1.5), name='D')
            E = TransferMechanism(function=Linear(intercept=1.5), name='E')
            mechs = [A, B, C, D, E]
            for m in mechs:
                comp.add_mechanism(m)
            comp.add_projection(A, MappingProjection(), C)
            comp.add_projection(B, MappingProjection(), C)
            comp.add_projection(C, MappingProjection(), D)
            comp.add_projection(C, MappingProjection(), E)
            comp.add_projection(D, MappingProjection(), A)
            comp.add_projection(D, MappingProjection(), B)
            comp.add_projection(E, MappingProjection(), A)
            comp.add_projection(E, MappingProjection(), B)

            assert len(comp.graph_processing.vertices) == 5
            assert len(comp.graph_processing.comp_to_vertex) == 5
            for m in mechs:
                assert m in comp.graph_processing.comp_to_vertex

            assert set(comp.graph_processing.get_parents_from_component(A)) == set([
                comp.graph_processing.comp_to_vertex[D],
                comp.graph_processing.comp_to_vertex[E],
            ])
            assert set(comp.graph_processing.get_parents_from_component(B)) == set([
                comp.graph_processing.comp_to_vertex[D],
                comp.graph_processing.comp_to_vertex[E],
            ])
            assert set(comp.graph_processing.get_parents_from_component(C)) == set([
                comp.graph_processing.comp_to_vertex[A],
                comp.graph_processing.comp_to_vertex[B],
            ])
            assert comp.graph_processing.get_parents_from_component(D) == [comp.graph_processing.comp_to_vertex[C]]
            assert comp.graph_processing.get_parents_from_component(E) == [comp.graph_processing.comp_to_vertex[C]]

            assert comp.graph_processing.get_children_from_component(A) == [comp.graph_processing.comp_to_vertex[C]]
            assert comp.graph_processing.get_children_from_component(B) == [comp.graph_processing.comp_to_vertex[C]]
            assert set(comp.graph_processing.get_children_from_component(C)) == set([
                comp.graph_processing.comp_to_vertex[D],
                comp.graph_processing.comp_to_vertex[E],
            ])
            assert set(comp.graph_processing.get_children_from_component(D)) == set([
                comp.graph_processing.comp_to_vertex[A],
                comp.graph_processing.comp_to_vertex[B],
            ])
            assert set(comp.graph_processing.get_children_from_component(E)) == set([
                comp.graph_processing.comp_to_vertex[A],
                comp.graph_processing.comp_to_vertex[B],
            ])

class TestRun:

    def test_run_2_mechanisms_default_input_1(self):
        comp = Composition()
        A = IntegratorMechanism(default_variable=1.0, function=Linear(slope=5.0))
        B = TransferMechanism(function=Linear(slope=5.0))
        comp.add_mechanism(A)
        comp.add_mechanism(B)
        comp.add_projection(A, MappingProjection(sender=A, receiver=B), B)
        comp._analyze_graph()
        sched = Scheduler(composition=comp)
        output = comp.run(
            scheduler_processing=sched
        )
        assert 25 == output[0][0]

    def test_run_2_mechanisms_input_5(self):
        comp = Composition()
        A = IntegratorMechanism(default_variable=1.0, function=Linear(slope=5.0))
        B = TransferMechanism(function=Linear(slope=5.0))
        comp.add_mechanism(A)
        comp.add_mechanism(B)
        comp.add_projection(A, MappingProjection(sender=A, receiver=B), B)
        comp._analyze_graph()
        inputs_dict = {A: [5]}
        sched = Scheduler(composition=comp)
        output = comp.run(
            inputs=inputs_dict,
            scheduler_processing=sched
        )
        assert 125 == output[0][0]

    def test_projection_assignment_mistake_swap(self):

        comp = Composition()
        A = TransferMechanism(name="A", function=Linear(slope=1.0))
        B = TransferMechanism(name="B", function=Linear(slope=1.0))
        C = TransferMechanism(name="C", function=Linear(slope=5.0))
        D = TransferMechanism(name="D", function=Linear(slope=5.0))
        comp.add_mechanism(A)
        comp.add_mechanism(B)
        comp.add_mechanism(C)
        comp.add_mechanism(D)
        comp.add_projection(A, MappingProjection(sender=A, receiver=C), C)
        with pytest.raises(CompositionError) as error_text:
            comp.add_projection(B, MappingProjection(sender=B, receiver=D), C)

        assert "is incompatible with the positions of these components in their composition" in str(error_text.value)

    def test_projection_assignment_mistake_swap2(self):
        # A ----> C --
        #              ==> E
        # B ----> D --

        comp = Composition()
        A = TransferMechanism(name="A", function=Linear(slope=1.0))
        B = TransferMechanism(name="B", function=Linear(slope=1.0))
        C = TransferMechanism(name="C", function=Linear(slope=5.0))
        D = TransferMechanism(name="D", function=Linear(slope=5.0))
        E = TransferMechanism(name="E", function=Linear(slope=5.0))
        comp.add_mechanism(A)
        comp.add_mechanism(B)
        comp.add_mechanism(C)
        comp.add_mechanism(D)
        comp.add_projection(A, MappingProjection(sender=A, receiver=C), C)
        with pytest.raises(CompositionError) as error_text:
            comp.add_projection(B, MappingProjection(sender=B, receiver=C), D)

        assert "is incompatible with the positions of these components in their composition" in str(error_text.value)

    def test_run_5_mechanisms_2_origins_1_terminal(self):
        # A ----> C --
        #              ==> E
        # B ----> D --

        # 5 x 1 = 5 ----> 5 x 5 = 25 --
        #                                25 + 25 = 50  ==> 50 * 5 = 250
        # 5 * 1 = 5 ----> 5 x 5 = 25 --

        comp = Composition()
        A = TransferMechanism(name="A", function=Linear(slope=1.0))
        B = TransferMechanism(name="B", function=Linear(slope=1.0))
        C = TransferMechanism(name="C", function=Linear(slope=5.0))
        D = TransferMechanism(name="D", function=Linear(slope=5.0))
        E = TransferMechanism(name="E", function=Linear(slope=5.0))
        comp.add_mechanism(A)
        comp.add_mechanism(B)
        comp.add_mechanism(C)
        comp.add_mechanism(D)
        comp.add_projection(A, MappingProjection(sender=A, receiver=C), C)
        comp.add_projection(B, MappingProjection(sender=B, receiver=D), D)
        comp.add_mechanism(E)
        comp.add_projection(C, MappingProjection(sender=C, receiver=E), E)
        comp.add_projection(D, MappingProjection(sender=D, receiver=E), E)
        comp._analyze_graph()
        inputs_dict = {A: [5],
                       B: [5]}
        sched = Scheduler(composition=comp)
        output = comp.run(
            inputs=inputs_dict,
            scheduler_processing=sched
        )
        assert 250 == output[0][0]

    def test_run_2_mechanisms_with_scheduling_AAB_integrator(self):
        comp = Composition()

        A = IntegratorMechanism(name="A [integrator]", default_variable=2.0, function=SimpleIntegrator(rate=1.0))
        # (1) value = 0 + (5.0 * 1.0) + 0  --> return 5.0
        # (2) value = 5.0 + (5.0 * 1.0) + 0  --> return 10.0
        B = TransferMechanism(name="B [transfer]", function=Linear(slope=5.0))
        # value = 10.0 * 5.0 --> return 50.0
        comp.add_mechanism(A)
        comp.add_mechanism(B)
        comp.add_projection(A, MappingProjection(sender=A, receiver=B), B)
        comp._analyze_graph()
        inputs_dict = {A: [5]}
        sched = Scheduler(composition=comp)
        sched.add_condition(B, EveryNCalls(A, 2))
        output = comp.run(
            inputs=inputs_dict,
            scheduler_processing=sched
        )
        assert 50.0 == output[0][0]

    def test_run_2_mechanisms_with_scheduling_AAB_transfer(self):
        comp = Composition()

        A = TransferMechanism(name="A [transfer]", function=Linear(slope=2.0))
        # (1) value = 5.0 * 2.0  --> return 10.0
        # (2) value = 5.0 * 2.0  --> return 10.0
        # ** TransferMechanism runs with the SAME input **
        B = TransferMechanism(name="B [transfer]", function=Linear(slope=5.0))
        # value = 10.0 * 5.0 --> return 50.0
        comp.add_mechanism(A)
        comp.add_mechanism(B)
        comp.add_projection(A, MappingProjection(sender=A, receiver=B), B)
        comp._analyze_graph()
        inputs_dict = {A: [5]}
        sched = Scheduler(composition=comp)
        sched.add_condition(B, EveryNCalls(A, 2))
        output = comp.run(
            inputs=inputs_dict,
            scheduler_processing=sched
        )
        assert 50.0 == output[0][0]

    def test_run_2_mechanisms_with_multiple_trials_of_input_values(self):
        comp = Composition()

        A = TransferMechanism(name="A [transfer]", function=Linear(slope=2.0))
        B = TransferMechanism(name="B [transfer]", function=Linear(slope=5.0))
        comp.add_mechanism(A)
        comp.add_mechanism(B)
        comp.add_projection(A, MappingProjection(sender=A, receiver=B), B)
        comp._analyze_graph()
        inputs_dict = {A: [1, 2, 3, 4]}
        sched = Scheduler(composition=comp)
        output = comp.run(
            inputs=inputs_dict,
            scheduler_processing=sched
        )

        assert 40.0 == output[0][0]

    def test_sender_receiver_not_specified(self):
        comp = Composition()

        A = TransferMechanism(name="A [transfer]", function=Linear(slope=2.0))
        B = TransferMechanism(name="B [transfer]", function=Linear(slope=5.0))
        comp.add_mechanism(A)
        comp.add_mechanism(B)
        comp.add_projection(A, MappingProjection(), B)
        comp._analyze_graph()
        inputs_dict = {A: [1, 2, 3, 4]}
        sched = Scheduler(composition=comp)
        output = comp.run(
            inputs=inputs_dict,
            scheduler_processing=sched
        )

        assert 40.0 == output[0][0]

    def test_run_2_mechanisms_reuse_input(self):
        comp = Composition()
        A = IntegratorMechanism(default_variable=1.0, function=Linear(slope=5.0))
        B = TransferMechanism(function=Linear(slope=5.0))
        comp.add_mechanism(A)
        comp.add_mechanism(B)
        comp.add_projection(A, MappingProjection(sender=A, receiver=B), B)
        comp._analyze_graph()
        inputs_dict = {A: [5]}
        sched = Scheduler(composition=comp)
        output = comp.run(
            inputs=inputs_dict,
            scheduler_processing=sched,
            num_trials=5
        )
        assert 125 == output[0][0]

    def test_run_2_mechanisms_incorrect_trial_spec(self):
        comp = Composition()
        A = IntegratorMechanism(default_variable=1.0, function=Linear(slope=5.0))
        B = TransferMechanism(function=Linear(slope=5.0))
        comp.add_mechanism(A)
        comp.add_mechanism(B)
        comp.add_projection(A, MappingProjection(sender=A, receiver=B), B)
        comp._analyze_graph()
        inputs_dict = {A: [[5], [4], [3]]}
        sched = Scheduler(composition=comp)
        with pytest.raises(CompositionError) as error_text:
            comp.run(
                inputs=inputs_dict,
                scheduler_processing=sched,
                num_trials=5
            )
        assert "number of trials" in str(error_text.value) and "does not match the length" in str(error_text.value)

    def test_run_2_mechanisms_double_trial_specs(self):
        comp = Composition()
        A = IntegratorMechanism(default_variable=1.0, function=Linear(slope=5.0))
        B = TransferMechanism(function=Linear(slope=5.0))
        comp.add_mechanism(A)
        comp.add_mechanism(B)
        comp.add_projection(A, MappingProjection(sender=A, receiver=B), B)
        comp._analyze_graph()
        inputs_dict = {A: [[5], [4], [3]]}
        sched = Scheduler(composition=comp)
        output = comp.run(
            inputs=inputs_dict,
            scheduler_processing=sched,
            num_trials=3
        )
        assert 75 == output[0][0]

    def test_execute_composition(self):
        comp = Composition()
        A = IntegratorMechanism(default_variable=1.0, function=Linear(slope=5.0))
        B = TransferMechanism(function=Linear(slope=5.0))
        comp.add_mechanism(A)
        comp.add_mechanism(B)
        comp.add_projection(A, MappingProjection(sender=A, receiver=B), B)
        comp._analyze_graph()
        inputs_dict = {A: 3}
        sched = Scheduler(composition=comp)
        output = comp.execute(
            inputs=inputs_dict,
            scheduler_processing=sched
        )
        assert 75 == output[0][0]

    def test_LPP(self):

        comp = Composition()
        A = TransferMechanism(name="A", function=Linear(slope=2.0))   # 1 x 2 = 2
        B = TransferMechanism(name="B", function=Linear(slope=2.0))   # 2 x 2 = 4
        C = TransferMechanism(name="C", function=Linear(slope=2.0))   # 4 x 2 = 8
        D = TransferMechanism(name="D", function=Linear(slope=2.0))   # 8 x 2 = 16
        E = TransferMechanism(name="E", function=Linear(slope=2.0))  # 16 x 2 = 32
        comp.add_linear_processing_pathway([A, B, C, D, E])
        comp._analyze_graph()
        inputs_dict = {A: [[1]]}
        sched = Scheduler(composition=comp)
        output = comp.execute(
            inputs=inputs_dict,
            scheduler_processing=sched
        )
        assert 32 == output[0][0]

    def test_LPP_with_projections(self):
        comp = Composition()
        A = TransferMechanism(name="A", function=Linear(slope=2.0))  # 1 x 2 = 2
        B = TransferMechanism(name="B", function=Linear(slope=2.0))  # 2 x 2 = 4
        C = TransferMechanism(name="C", function=Linear(slope=2.0))  # 4 x 2 = 8
        D = TransferMechanism(name="D", function=Linear(slope=2.0))  # 8 x 2 = 16
        E = TransferMechanism(name="E", function=Linear(slope=2.0))  # 16 x 2 = 32
        A_to_B = MappingProjection(sender=A, receiver=B)
        D_to_E = MappingProjection(sender=D, receiver=E)
        comp.add_linear_processing_pathway([A, A_to_B, B, C, D, D_to_E, E])
        comp._analyze_graph()
        inputs_dict = {A: [[1]]}
        sched = Scheduler(composition=comp)
        output = comp.execute(
            inputs=inputs_dict,
            scheduler_processing=sched
        )
        assert 32 == output[0][0]

    def test_LPP_end_with_projection(self):
        comp = Composition()
        A = TransferMechanism(name="A", function=Linear(slope=2.0))
        B = TransferMechanism(name="B", function=Linear(slope=2.0))
        C = TransferMechanism(name="C", function=Linear(slope=2.0))
        D = TransferMechanism(name="D", function=Linear(slope=2.0))
        E = TransferMechanism(name="E", function=Linear(slope=2.0))
        A_to_B = MappingProjection(sender=A, receiver=B)
        D_to_E = MappingProjection(sender=D, receiver=E)
        with pytest.raises(CompositionError) as error_text:
            comp.add_linear_processing_pathway([A, A_to_B, B, C, D, E, D_to_E])

        assert "A projection cannot be the last item in a linear processing pathway." in str(error_text.value)

    def test_LPP_two_projections_in_a_row(self):
        comp = Composition()
        A = TransferMechanism(name="A", function=Linear(slope=2.0))
        B = TransferMechanism(name="B", function=Linear(slope=2.0))
        C = TransferMechanism(name="C", function=Linear(slope=2.0))
        A_to_B = MappingProjection(sender=A, receiver=B)
        B_to_C = MappingProjection(sender=B, receiver=C)
        with pytest.raises(CompositionError) as error_text:
            comp.add_linear_processing_pathway([A, B_to_C, A_to_B, B, C])

        assert "A projection in a linear processing pathway must be preceded by a Mechanism and followed by a " \
               "Mechanism" \
               in str(error_text.value)

    def test_LPP_start_with_projection(self):
        comp = Composition()
        Nonsense_Projection = MappingProjection()
        A = TransferMechanism(name="A", function=Linear(slope=2.0))
        B = TransferMechanism(name="B", function=Linear(slope=2.0))
        with pytest.raises(CompositionError) as error_text:
            comp.add_linear_processing_pathway([Nonsense_Projection, A, B])

        assert "The first item in a linear processing pathway must be a Mechanism." in str(
            error_text.value)

    def test_LPP_wrong_component(self):
        comp = Composition()
        Nonsense = "string"
        A = TransferMechanism(name="A", function=Linear(slope=2.0))
        B = TransferMechanism(name="B", function=Linear(slope=2.0))
        with pytest.raises(CompositionError) as error_text:
            comp.add_linear_processing_pathway([A, Nonsense, B])

        assert "A linear processing pathway must be made up of projections and mechanisms." in str(
            error_text.value)

    def test_LPP_two_origins_one_terminal(self):
        # A ----> C --
        #              ==> E
        # B ----> D --

        # 5 x 1 = 5 ----> 5 x 5 = 25 --
        #                                25 + 25 = 50  ==> 50 * 5 = 250
        # 5 * 1 = 5 ----> 5 x 5 = 25 --

        comp = Composition()
        A = TransferMechanism(name="A", function=Linear(slope=1.0))
        B = TransferMechanism(name="B", function=Linear(slope=1.0))
        C = TransferMechanism(name="C", function=Linear(slope=5.0))
        D = TransferMechanism(name="D", function=Linear(slope=5.0))
        E = TransferMechanism(name="E", function=Linear(slope=5.0))
        comp.add_linear_processing_pathway([A, C, E])
        comp.add_linear_processing_pathway([B, D, E])
        comp._analyze_graph()
        inputs_dict = {A: [5],
                       B: [5]}
        sched = Scheduler(composition=comp)
        output = comp.run(
            inputs=inputs_dict,
            scheduler_processing=sched
        )
        assert 250 == output[0][0]

class TestCallBeforeAfterTimescale:

    def test_call_before_record_timescale(self):
        time_step_array = []
        trial_array = []
        pass_array = []

        def cb_timestep(scheduler, arr):
            def record_timestep():

                arr.append(scheduler.clock.get_total_times_relative(TimeScale.TIME_STEP, TimeScale.TRIAL))

            return record_timestep

        def cb_pass(scheduler, arr):

            def record_pass():

                arr.append(scheduler.clock.get_total_times_relative(TimeScale.PASS, TimeScale.RUN))

            return record_pass

        def cb_trial(scheduler, arr):

            def record_trial():

                arr.append(scheduler.clock.get_total_times_relative(TimeScale.TRIAL, TimeScale.LIFE))

            return record_trial

        comp = Composition()

        A = TransferMechanism(name="A [transfer]", function=Linear(slope=2.0))
        B = TransferMechanism(name="B [transfer]", function=Linear(slope=5.0))
        comp.add_mechanism(A)
        comp.add_mechanism(B)
        comp.add_projection(A, MappingProjection(sender=A, receiver=B), B)
        comp._analyze_graph()
        inputs_dict = {A: [1, 2, 3, 4]}
        sched = Scheduler(composition=comp)

        comp.run(
            inputs=inputs_dict,
            scheduler_processing=sched,
            call_before_time_step=cb_timestep(sched, time_step_array),
            call_before_trial=cb_trial(sched, trial_array),
            call_before_pass=cb_pass(sched, pass_array)
        )

        assert time_step_array == [0, 1, 0, 1, 0, 1, 0, 1]
        assert trial_array == [0, 1, 2, 3]
        assert pass_array == [0, 1, 2, 3]

    def test_call_beforeafter_values_onepass(self):

        def record_values(d, time_scale, *mechs):
            if time_scale not in d:
                d[time_scale] = {}
            for mech in mechs:
                if mech not in d[time_scale]:
                    d[time_scale][mech] = []
                if mech.value is None:
                    d[time_scale][mech].append(np.nan)
                else:
                    d[time_scale][mech].append(mech.value)

        comp = Composition()

        A = TransferMechanism(name="A [transfer]", function=Linear(slope=2.0))
        B = TransferMechanism(name="B [transfer]", function=Linear(slope=5.0))
        comp.add_mechanism(A)
        comp.add_mechanism(B)
        comp.add_projection(A, MappingProjection(sender=A, receiver=B), B)
        comp._analyze_graph()
        inputs_dict = {A: [1, 2, 3, 4]}
        sched = Scheduler(composition=comp)

        before = {}
        after = {}

        before_expected = {
            TimeScale.TIME_STEP: {
                A: [np.nan, 2, 2, 4, 4, 6, 6, 8],
                B: [np.nan, np.nan, 10, 10, 20, 20, 30, 30]
            },
            TimeScale.PASS: {
                A: [np.nan, 2, 4, 6],
                B: [np.nan, 10, 20, 30]
            },
            TimeScale.TRIAL: {
                A: [np.nan, 2, 4, 6],
                B: [np.nan, 10, 20, 30]
            },
        }

        after_expected = {
            TimeScale.TIME_STEP: {
                A: [2, 2, 4, 4, 6, 6, 8, 8],
                B: [np.nan, 10, 10, 20, 20, 30, 30, 40]
            },
            TimeScale.PASS: {
                A: [2, 4, 6, 8],
                B: [10, 20, 30, 40]
            },
            TimeScale.TRIAL: {
                A: [2, 4, 6, 8],
                B: [10, 20, 30, 40]
            },
        }

        comp.run(
            inputs=inputs_dict,
            scheduler_processing=sched,
            call_before_time_step=functools.partial(record_values, before, TimeScale.TIME_STEP, A, B),
            call_before_pass=functools.partial(record_values, before, TimeScale.PASS, A, B),
            call_before_trial=functools.partial(record_values, before, TimeScale.TRIAL, A, B),
            call_after_time_step=functools.partial(record_values, after, TimeScale.TIME_STEP, A, B),
            call_after_pass=functools.partial(record_values, after, TimeScale.PASS, A, B),
            call_after_trial=functools.partial(record_values, after, TimeScale.TRIAL, A, B),
        )

        for ts in before_expected:
            for mech in before_expected[ts]:
                np.testing.assert_allclose(before[ts][mech], before_expected[ts][mech], err_msg='Failed on before[{0}][{1}]'.format(ts, mech))

        for ts in after_expected:
            for mech in after_expected[ts]:
                comp = []
                for x in after[ts][mech]:
                    try:
                        comp.append(x[0][0])
                    except TypeError:
                        comp.append(x)
                np.testing.assert_allclose(comp, after_expected[ts][mech], err_msg='Failed on after[{0}][{1}]'.format(ts, mech))

    def test_call_beforeafter_values_twopass(self):

        def record_values(d, time_scale, *mechs):
            if time_scale not in d:
                d[time_scale] = {}
            for mech in mechs:
                if mech not in d[time_scale]:
                    d[time_scale][mech] = []
                if mech.value is None:
                    d[time_scale][mech].append(np.nan)
                else:
                    d[time_scale][mech].append(mech.value)

        comp = Composition()

        A = IntegratorMechanism(name="A [transfer]", function=SimpleIntegrator(rate=1))
        B = IntegratorMechanism(name="B [transfer]", function=SimpleIntegrator(rate=2))
        comp.add_mechanism(A)
        comp.add_mechanism(B)
        comp.add_projection(A, MappingProjection(sender=A, receiver=B), B)
        comp._analyze_graph()
        inputs_dict = {A: [1, 2]}
        sched = Scheduler(composition=comp)
        sched.add_condition(B, EveryNCalls(A, 2))

        before = {}
        after = {}

        before_expected = {
            TimeScale.TIME_STEP: {
                A: [
                    np.nan, 1, 2,
                    2, 4, 6,
                ],
                B: [
                    np.nan, np.nan, np.nan,
                    4, 4, 4,
                ]
            },
            TimeScale.PASS: {
                A: [
                    np.nan, 1,
                    2, 4,
                ],
                B: [
                    np.nan, np.nan,
                    4, 4,
                ]
            },
            TimeScale.TRIAL: {
                A: [np.nan, 2],
                B: [np.nan, 4]
            },
        }

        after_expected = {
            TimeScale.TIME_STEP: {
                A: [
                    1, 2, 2,
                    4, 6, 6,
                ],
                B: [
                    np.nan, np.nan, 4,
                    4, 4, 16,
                ]
            },
            TimeScale.PASS: {
                A: [
                    1, 2,
                    4, 6,
                ],
                B: [
                    np.nan, 4,
                    4, 16,
                ]
            },
            TimeScale.TRIAL: {
                A: [2, 6],
                B: [4, 16]
            },
        }

        comp.run(
            inputs=inputs_dict,
            scheduler_processing=sched,
            call_before_time_step=functools.partial(record_values, before, TimeScale.TIME_STEP, A, B),
            call_before_pass=functools.partial(record_values, before, TimeScale.PASS, A, B),
            call_before_trial=functools.partial(record_values, before, TimeScale.TRIAL, A, B),
            call_after_time_step=functools.partial(record_values, after, TimeScale.TIME_STEP, A, B),
            call_after_pass=functools.partial(record_values, after, TimeScale.PASS, A, B),
            call_after_trial=functools.partial(record_values, after, TimeScale.TRIAL, A, B),
        )

        for ts in before_expected:
            for mech in before_expected[ts]:
                np.testing.assert_allclose(before[ts][mech], before_expected[ts][mech], err_msg='Failed on before[{0}][{1}]'.format(ts, mech))

        for ts in after_expected:
            for mech in after_expected[ts]:
                comp = []
                for x in after[ts][mech]:
                    try:
                        comp.append(x[0][0])
                    except TypeError:
                        comp.append(x)
                np.testing.assert_allclose(comp, after_expected[ts][mech], err_msg='Failed on after[{0}][{1}]'.format(ts, mech))

    # when self.sched is ready:
    # def test_run_default_scheduler(self):
    #     comp = Composition()
    #     A = IntegratorMechanism(default_variable=1.0, function=Linear(slope=5.0))
    #     B = TransferMechanism(function=Linear(slope=5.0))
    #     comp.add_mechanism(A)
    #     comp.add_mechanism(B)
    #     comp.add_projection(A, MappingProjection(sender=A, receiver=B), B)
    #     comp._analyze_graph()
    #     inputs_dict = {A: [[5], [4], [3]]}
    #     output = comp.run(
    #         inputs=inputs_dict,
    #         num_trials=3
    #     )
    #     assert 75 == output[0][0]

    # def test_multilayer_no_learning(self):
    #     Input_Layer = TransferMechanism(
    #         name='Input Layer',
    #         function=Logistic,
    #         default_variable=np.zeros((2,)),
    #     )
    #
    #     Hidden_Layer_1 = TransferMechanism(
    #         name='Hidden Layer_1',
    #         function=Logistic(),
    #         default_variable=np.zeros((5,)),
    #     )
    #
    #     Hidden_Layer_2 = TransferMechanism(
    #         name='Hidden Layer_2',
    #         function=Logistic(),
    #         default_variable=[0, 0, 0, 0],
    #     )
    #
    #     Output_Layer = TransferMechanism(
    #         name='Output Layer',
    #         function=Logistic,
    #         default_variable=[0, 0, 0],
    #     )
    #
    #     Input_Weights_matrix = (np.arange(2 * 5).reshape((2, 5)) + 1) / (2 * 5)
    #
    #     Input_Weights = MappingProjection(
    #         name='Input Weights',
    #         matrix=Input_Weights_matrix,
    #     )
    #
    #     comp = Composition()
    #     comp.add_mechanism(Input_Layer)
    #     comp.add_mechanism(Hidden_Layer_1)
    #     comp.add_mechanism(Hidden_Layer_2)
    #     comp.add_mechanism(Output_Layer)
    #
    #     comp.add_projection(Input_Layer, Input_Weights, Hidden_Layer_1)
    #     comp.add_projection(Hidden_Layer_1, MappingProjection(), Hidden_Layer_2)
    #     comp.add_projection(Hidden_Layer_2, MappingProjection(), Output_Layer)
    #
    #     comp._analyze_graph()
    #     stim_list = {Input_Layer: [[-1, 30]]}
    #     sched = Scheduler(composition=comp)
    #     output = comp.run(
    #         inputs=stim_list,
    #         scheduler_processing=sched,
    #         num_trials=10
    #     )
    #
    #     # p = Process(
    #     #     default_variable=[0, 0],
    #     #     pathway=[
    #     #         Input_Layer,
    #     #         # The following reference to Input_Weights is needed to use it in the pathway
    #     #         #    since it's sender and receiver args are not specified in its declaration above
    #     #         Input_Weights,
    #     #         Hidden_Layer_1,
    #     #         # No projection specification is needed here since the sender arg for Middle_Weights
    #     #         #    is Hidden_Layer_1 and its receiver arg is Hidden_Layer_2
    #     #         # Middle_Weights,
    #     #         Hidden_Layer_2,
    #     #         # Output_Weights does not need to be listed for the same reason as Middle_Weights
    #     #         # If Middle_Weights and/or Output_Weights is not declared above, then the process
    #     #         #    will assign a default for missing projection
    #     #         # Output_Weights,
    #     #         Output_Layer
    #     #     ],
    #     #     clamp_input=SOFT_CLAMP,
    #     #     target=[0, 0, 1]
    #     #
    #     #
    #     # )
    #     #
    #     # s.run(
    #     #     num_executions=10,
    #     #     inputs=stim_list,
    #     # )
    #
    #     expected_Output_Layer_output = [np.array([0.97988347, 0.97988347, 0.97988347])]
    #
    #     np.testing.assert_allclose(expected_Output_Layer_output, Output_Layer.output_values)<|MERGE_RESOLUTION|>--- conflicted
+++ resolved
@@ -35,16 +35,16 @@
         comp_2 = Composition()
         assert isinstance(comp, Composition)
 
-    # @pytest.mark.stress
-    # @pytest.mark.parametrize(
-    #     'count', [
-    #         10000,
-    #     ]
-    # )
-    # def test_timing_no_args(self, count):
-    #     t = timeit('comp = Composition()', setup='from psyneulink.compositions.composition import Composition', number=count)
-    #     print()
-    #     logger.info('completed {0} creation{2} of Composition() in {1:.8f}s'.format(count, t, 's' if count != 1 else ''))
+    @pytest.mark.stress
+    @pytest.mark.parametrize(
+        'count', [
+            10000,
+        ]
+    )
+    def test_timing_no_args(self, count):
+        t = timeit('comp = Composition()', setup='from psyneulink.compositions.composition import Composition', number=count)
+        print()
+        logger.info('completed {0} creation{2} of Composition() in {1:.8f}s'.format(count, t, 's' if count != 1 else ''))
 
 class TestAddMechanism:
 
@@ -63,28 +63,28 @@
         comp.add_mechanism(mech)
         comp.add_mechanism(mech)
 
-<<<<<<< HEAD
-    # @pytest.mark.stress
-    # @pytest.mark.parametrize(
-    #     'count', [
-    #         100,
-    #     ]
-    # )
-#     def test_timing_stress(self, count):
-#         t = timeit(
-#             'comp.add_mechanism(TransferMechanism())',
-#             setup='''
-#
-# from psyNeuLink.components.mechanisms.processing.transfermechanism import TransferMechanism
-# from psyneulink.compositions.composition import Composition
-# comp = Composition()
-# ''',
-#             number=count
-#         )
-#         print()
-#         logger.info('completed {0} addition{2} of a Mechanism to a Composition in {1:.8f}s'.
-#                     format(count, t, 's' if count != 1 else ''))
-=======
+
+    @pytest.mark.stress
+    @pytest.mark.parametrize(
+        'count', [
+            100,
+        ]
+    )
+    def test_timing_stress(self, count):
+        t = timeit(
+            'comp.add_mechanism(TransferMechanism())',
+            setup='''
+
+from psyNeuLink.components.mechanisms.processing.transfermechanism import TransferMechanism
+from psyneulink.compositions.composition import Composition
+comp = Composition()
+''',
+            number=count
+        )
+        print()
+        logger.info('completed {0} addition{2} of a Mechanism to a Composition in {1:.8f}s'.
+                    format(count, t, 's' if count != 1 else ''))
+
     @pytest.mark.stress
     @pytest.mark.parametrize(
         'count', [
@@ -104,7 +104,6 @@
         print()
         logger.info('completed {0} addition{2} of a Mechanism to a Composition in {1:.8f}s'.
                     format(count, t, 's' if count != 1 else ''))
->>>>>>> 1facbfd3
 
 class TestAddProjection:
 
@@ -135,33 +134,31 @@
         comp.add_projection(A, proj, B)
         comp.add_projection(A, proj, B)
 
-<<<<<<< HEAD
-    # @pytest.mark.stress
-    # @pytest.mark.parametrize(
-    #     'count', [
-    #         1000,
-    #     ]
-    # )
-#     def test_timing_stress(self, count):
-#         t = timeit('comp.add_projection(A, MappingProjection(), B)',
-#                    setup='''
-#
-# from psyneulink.components.mechanisms.processingmechanisms.transfermechanism import TransferMechanism
-# from psyneulink.components.projections.pathwayprojections.mappingprojection import MappingProjection
-# from psyneulink.compositions.composition import Composition
-#
-# comp = Composition()
-# A = TransferMechanism(name='A')
-# B = TransferMechanism(name='B')
-# comp.add_mechanism(A)
-# comp.add_mechanism(B)
-# ''',
-#                    number=count
-#                    )
-#         print()
-#         logger.info('completed {0} addition{2} of a projection to a composition in {1:.8f}s'.format(count, t, 's' if count != 1 else ''))
-
-=======
+    @pytest.mark.stress
+    @pytest.mark.parametrize(
+        'count', [
+            1000,
+        ]
+    )
+    def test_timing_stress(self, count):
+        t = timeit('comp.add_projection(A, MappingProjection(), B)',
+                   setup='''
+
+from psyneulink.components.mechanisms.processingmechanisms.transfermechanism import TransferMechanism
+from psyneulink.components.projections.pathwayprojections.mappingprojection import MappingProjection
+from psyneulink.compositions.composition import Composition
+
+comp = Composition()
+A = TransferMechanism(name='A')
+B = TransferMechanism(name='B')
+comp.add_mechanism(A)
+comp.add_mechanism(B)
+''',
+                   number=count
+                   )
+        print()
+        logger.info('completed {0} addition{2} of a projection to a composition in {1:.8f}s'.format(count, t, 's' if count != 1 else ''))
+
     @pytest.mark.stress
     @pytest.mark.parametrize(
         'count', [
@@ -187,7 +184,6 @@
 
 
 @pytest.mark.skip
->>>>>>> 1facbfd3
 class TestAnalyzeGraph:
 
     def test_empty_call(self):
