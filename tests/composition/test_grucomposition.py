import numpy as np
import pytest

import psyneulink as pnl
from psyneulink import CompositionError, AutodiffComposition, HIDDEN_TO_HIDDEN

from psyneulink.library.compositions.autodiffcomposition import AutodiffCompositionError
from psyneulink.library.compositions.grucomposition.grucomposition import GRUComposition

# All tests are set to run. If you need to skip certain tests,
# see http://doc.pytest.org/en/latest/skipping.html

# @pytest.mark.pytorch
# @pytest.fixture(scope='module')
# def global_torch_dtype():
#     import torch
#     torch_dtype = torch.float64
#     entry_torch_dtype = torch.get_default_dtype()
#     torch.set_default_dtype(torch_dtype)
#     yield torch_dtype
#     torch.set_default_dtype(entry_torch_dtype)

# ---------------------
# HOOK FOR torch.GRU module for use in debugging internal calculations

def _pytorch_gru_module_values_hook(module, input):
    import torch
    in_len = module.input_size
    hid_len = module.hidden_size
    z_idx = hid_len
    n_idx = 2 * hid_len

    ih = module.weight_ih_l0
    hh = module.weight_hh_l0
    if module.bias:
        b_ih = module.bias_ih_l0
        b_hh = module.bias_hh_l0
    else:
        b_ih = torch.tensor([0] * 3 * hid_len)
        b_hh = torch.tensor([0] * 3 * hid_len)

    w_ir = ih[:z_idx].T
    w_iz = ih[z_idx:n_idx].T
    w_in = ih[n_idx:].T
    w_hr = hh[:z_idx].T
    w_hz = hh[z_idx:n_idx].T
    w_hn = hh[n_idx:].T

    b_ir = b_ih[:z_idx]
    b_iz = b_ih[z_idx:n_idx]
    b_in = b_ih[n_idx:]
    b_hr = b_hh[:z_idx]
    b_hz = b_hh[z_idx:n_idx]
    b_hn = b_hh[n_idx:]

    # assert len(input) > 1, (f"PROGRAM ERROR: _pytorch_GRU_module_values_hook hook received only one tensor "
    #                         f"in its input argument: {input}; either the input or hidden state is missing.")
    x = input[0]
    h = input[1] if len(input) > 1 else torch.tensor([[0] * module.hidden_size])
    # h = input[1]

    # Reproduce GRU forward calculations
    r_t = torch.sigmoid(torch.matmul(x, w_ir) + b_ir + torch.matmul(h, w_hr) + b_hr)
    z_t = torch.sigmoid(torch.matmul(x, w_iz) + b_iz + torch.matmul(h, w_hz) + b_hz)
    n_t = torch.tanh(torch.matmul(x, w_in) + b_in + r_t * (torch.matmul(h, w_hn) + b_hn))
    h_t = (1 - z_t) * n_t + z_t * h

    module.gru_hook_values = {}

    # Put internal calculations in dict with corresponding node names as keys
    module.gru_hook_values = {}  # IF THIS FAILS, MAKE gru_hook_values A GLOBAL
    module.gru_hook_values['RESET'] = r_t.detach()
    module.gru_hook_values['UPDATE'] = z_t.detach()
    module.gru_hook_values['NEW'] = n_t.detach()
    module.gru_hook_values['HIDDEN'] = h_t.detach()

# TEMPLATE FOR HOOK TO BE INCLUDED IN TEST:
# torch_gru = <pytorchGRUMechanismWrapper.function.function>
# torch_gru.register_forward_hook(_pytorch_GRU_module_values_hook)

# RESULTS WILL BE IN torch_gru.gru_hook_values

# HANDLES FOR HOOK (NEEDS TO BE REFINED)
# torch_gru._node_variables_hook_handle = None
# torch_gru._node_values_hook_handle = None
# # Set hooks here if they will always be in use
# if torch_gru._composition.parameters.synch_node_variables_with_torch.get(kwargs[CONTEXT]) == ALL:
#     torch_gru._node_variables_hook_handle = torch_gru._add_pytorch_hook(self._copy_pytorch_node_inputs_to_pnl_variables)
# if torch_gru._composition.parameters.synch_node_values_with_torch.get(kwargs[CONTEXT]) == ALL:
#     torch_gru._node_values_hook_handle = torch_gru._add_pytorch_hook(self._copy_pytorch_node_outputs_to_pnl_values)

# ----------------------------------

# Unit tests for functions of GRUComposition class


@pytest.mark.pytorch
@pytest.mark.composition
class TestConstruction:
    def test_disallow_modification(self):
        gru = GRUComposition()
        with pytest.raises(CompositionError) as error_text:
            gru.add_node(pnl.ProcessingMechanism())
        assert 'Nodes cannot be added to a GRUComposition' in str(error_text.value)
        with pytest.raises(CompositionError) as error_text:
            gru.add_projection(pnl.MappingProjection())
        assert 'Projections cannot be added to a GRUComposition' in str(error_text.value)

    @pytest.mark.parametrize('execution_type', [
        # 'run',
        'learn'
    ])
    @pytest.mark.parametrize('outer_enable_learning', [False, True])
    @pytest.mark.parametrize('gru_enable_learning', [False, True])
    @pytest.mark.parametrize('pathway_type', ['solo', 'gru_as_input', 'gru_as_hidden', 'gru_as_output'])
    def test_gru_as_solo_input_hidden_output_node_in_nested(self, pathway_type, execution_type,
                                                            outer_enable_learning, gru_enable_learning):
        # Test nested GRUComposition in different positions within outer and with different enable_learning settings
        input_mech = pnl.ProcessingMechanism(input_shapes=3)
        output_mech = pnl.ProcessingMechanism(input_shapes=5)
        gru = pnl.GRUComposition(input_size=3, hidden_size=5, bias=False, enable_learning=gru_enable_learning)
        if pathway_type == 'solo':
            pathway = [gru]
            input_node = gru
            target_node = gru.gru_mech
        elif pathway_type == 'gru_as_input':
            pathway = [gru, output_mech]
            input_node = gru
            target_node = output_mech
        elif pathway_type == 'gru_as_hidden':
            pathway = [input_mech, gru, output_mech]
            input_node = input_mech
            target_node = output_mech
        elif pathway_type == 'gru_as_output':
            pathway = [input_mech, gru]
            input_node = input_mech
            target_node = gru.gru_mech
        else:
            raise ValueError("Invalid pathway_type")
        outer_comp = pnl.AutodiffComposition(pathway, enable_learning=outer_enable_learning)
        inputs = {input_node: [[.1, .2, .3]]}
        targets = {target_node: [[1,1,1,1,1]]}
        if execution_type == 'run':
            outer_comp.run(inputs=inputs)
        else:
            # if execution_type =='both_false' or (execution_type == 'gru_false' and pathway_type == 'solo'):
            if gru_enable_learning is False and (outer_enable_learning is False or pathway_type == 'solo'):
                with pytest.raises(AutodiffCompositionError) as error_text:
                    outer_comp.learn(inputs=inputs, targets=targets)
                if outer_enable_learning is False:
                    assert ((f"The learn() method of 'autodiff_composition' was called, but its 'enable_learning' "
                             f"Parameter (and the ones for any Compositions nested within) it are set to 'False'. "
                             f"Either set at least one to 'True', or use autodiff_composition.run().")
                            in str(error_text.value))
                else:
                    assert ((f"There are no learnable Projections in 'autodiff_composition' nor any nested under it; "
                             f"this may be because the learning_rates for all of the Projections and/or "
                             f"'enable_learning' Parameters for the Composition(s) are all set to 'False'. "
                             f"The learning_rate for at least one Projection must be a non-False value within a "
                             f"Composition with 'enable_learning' set to 'True' in order to execute the learn() "
                             f"method for autodiff_composition.") in str(error_text.value))
            else:
                outer_comp.learn(inputs=inputs, targets=targets)

@pytest.mark.pytorch
@pytest.mark.composition
class TestExecution:
    @pytest.mark.parametrize('bias', [False, True], ids=['no_bias','bias'])
    def test_pytorch_execution_identicality_with_pytorch(self, bias):
        # Test identicality of learning results of PyTorch GRU against native Pytorch GRU

        import torch
        entry_torch_dtype = torch.get_default_dtype()
        torch.set_default_dtype(torch.float64)

        inputs = [[1.0,2.0,3.0]]
        INPUT_SIZE = 3
        HIDDEN_SIZE = 5

        h0 = torch.tensor(np.array([[0.,0.,0.,0.,0.]]))
        torch_gru = torch.nn.GRU(input_size=INPUT_SIZE, hidden_size=HIDDEN_SIZE, bias=bias)
        torch_gru_initial_weights = pnl.PytorchGRUCompositionWrapper.get_parameters_from_torch_gru(torch_gru)
        result, hn = torch_gru(torch.tensor(np.array(inputs)),h0)
        torch_results = [result.detach().numpy()]
        result, hn = torch_gru(torch.tensor(np.array(inputs)),hn)
        torch_results.append(result.detach().numpy())

        gru = GRUComposition(input_size=INPUT_SIZE, hidden_size=HIDDEN_SIZE, bias=bias)
        # gru.set_weights_from_torch_gru(torch_gru)
        gru.set_weights(*torch_gru_initial_weights)
        gru.run(inputs={gru.input_node:inputs}, num_trials=2)

        np.testing.assert_allclose(torch_results, gru.results, atol=1e-6)

        torch.set_default_dtype(entry_torch_dtype)

    @pytest.mark.parametrize('bias', [False, True], ids=['no_bias','bias'])
    def test_pytorch_unnested_learning_identicality_with_pytorch(self, bias):
        # Test identicality of learning results of GRUComposition against native Pytorch GRU

        import torch
        entry_torch_dtype = torch.get_default_dtype()
        torch.set_default_dtype(torch.float64)

        inputs = [[1.,2.,3.]]
        targets = [[1.,1.,1.,1.,1.]]
        INPUT_SIZE = 3
        HIDDEN_SIZE = 5
        LEARNING_RATE = .1

        # Set up and run torch model -------------------------------------

        # Set up torch model
        torch_gru = torch.nn.GRU(input_size=INPUT_SIZE, hidden_size=HIDDEN_SIZE, bias=bias)
        torch_optimizer = torch.optim.SGD(lr=LEARNING_RATE, params=torch_gru.parameters())
        loss_fct = torch.nn.MSELoss(reduction='mean')
        torch_gru_initial_weights = pnl.PytorchGRUCompositionWrapper.get_parameters_from_torch_gru(torch_gru)

        # Execute model without learning
        h0 = torch.tensor([[0.,0.,0.,0.,0.]])
        torch_result_before_learning, hn = torch_gru(torch.tensor(np.array(inputs)),h0)

        # Compute loss and update weights
        torch_optimizer.zero_grad()
        torch_loss = loss_fct(torch_result_before_learning, torch.tensor(targets))
        torch_loss.backward()
        torch_optimizer.step()

        # Get output after learning
        torch_result_after_learning, hn = torch_gru(torch.tensor(np.array(inputs)),hn)

        # Set up and run PNL Autodiff model -------------------------------------

        # Initialize GRU Node of PNL with starting weights from Torch GRU, so that they start identically
        pnl_gru = GRUComposition(input_size=3, hidden_size=5, bias=bias, learning_rate=LEARNING_RATE)
        pnl_gru.set_weights(*torch_gru_initial_weights)
        target_node = pnl_gru.infer_backpropagation_learning_pathways(pnl.ExecutionMode.PyTorch)

        # Execute PNL GRUComposition
        # Corresponds to forward and then backward passes of torch model, but results do not yet reflect weight updates
        pnl_result_before_learning = pnl_gru.learn(inputs={pnl_gru.input_node:[[1.,2.,3.]],
                                                           target_node[0]: [[1.,1.,1.,1.,1.]]},
                                                   execution_mode=pnl.ExecutionMode.PyTorch)

        # Need to run it one more time (due to lazy updating) to see the effects of learning
        pnl_result_after_learning = pnl_gru.run(inputs={pnl_gru.input_node:[[1.,2.,3.]]})

        # Compare results from before learning:
        np.testing.assert_allclose(torch_result_before_learning.detach().numpy(), pnl_result_before_learning, atol=1e-6)
        # Compare results from after learning:
        np.testing.assert_allclose(torch_result_after_learning.detach().numpy(),
                                   pnl_result_after_learning, atol=1e-6)

        torch.set_default_dtype(entry_torch_dtype)

    @pytest.mark.parametrize('bias', [False, True], ids=['no_bias','bias'])
    def test_nested_gru_composition_learning_and_copy_values(self, bias):
        # Test identicality of results of nested GRUComposition and pure pytorch version
        # Note: tests learning of input weights to GRU (in both PNL and torch) as well as GRU itself

        import torch
        entry_torch_dtype = torch.get_default_dtype()
        torch.set_default_dtype(torch.float64)

        inputs = [[1.,2.,3.]]
        targets = [[1.,1.,1.,1.,1.]]
        INPUT_SIZE = 3
        HIDDEN_SIZE = 5
        LEARNING_RATE = 6.1

        # Set up and run TORCH GRU model
        class TorchModel(torch.nn.Module):
            def __init__(self):
                super(TorchModel, self).__init__()
                # Note:  input and output modules don't use biases in PNL version, so match that here
                self.input = torch.nn.Linear(INPUT_SIZE, INPUT_SIZE, bias=False)
                self.gru = torch.nn.GRU(input_size=INPUT_SIZE, hidden_size=HIDDEN_SIZE, bias=bias)
                self.output = torch.nn.Linear(HIDDEN_SIZE, HIDDEN_SIZE, bias=False)

            def forward(self, x, hidden):
                after_input = self.input(x)
                after_gru, hidden_state = self.gru(after_input, hidden)
                after_output = self.output(after_gru)
                return after_output, hidden_state

        torch_model = TorchModel()
        torch_optimizer = torch.optim.SGD(lr=LEARNING_RATE, params=torch_model.parameters())
        loss_fct = torch.nn.MSELoss(reduction='mean')

        # Get initial weights (to initialize autodiff below with same initial conditions)
        torch_input_initial_weights = torch_model.state_dict()['input.weight'].T.detach().cpu().numpy().copy()
        torch_gru_initial_weights = pnl.PytorchGRUCompositionWrapper.get_parameters_from_torch_gru(torch_model.gru)
        torch_output_initial_weights = torch_model.state_dict()['output.weight'].T.detach().cpu().numpy().copy()

        # Execute Torch model without learning
        hidden_init = torch.tensor([[0.,0.,0.,0.,0.]])
        torch_result_before_learning, hidden_state = torch_model(torch.tensor(np.array(inputs)), hidden_init)

        # Compute loss and update weights
        torch_optimizer.zero_grad()
        torch_loss = loss_fct(torch_result_before_learning, torch.tensor(targets))
        torch_loss.backward()
        torch_optimizer.step()

        # Get results after learning
        torch_result_after_learning, hidden_state = torch_model(torch.tensor(np.array(inputs)), hidden_state)

        # Set up and run PNL Autodiff model
        input_mech = pnl.ProcessingMechanism(name='INPUT MECH', input_shapes=3)
        output_mech = pnl.ProcessingMechanism(name='OUTPUT MECH', input_shapes=5)
        gru = GRUComposition(name='GRU COMP',
                             input_size=3, hidden_size=5, bias=bias, learning_rate = LEARNING_RATE)
        autodiff_comp = pnl.AutodiffComposition(name='OUTER COMP',
                                   pathways=[input_mech, gru, output_mech],
                                                learning_rate = LEARNING_RATE)
        autodiff_comp.set_weights( autodiff_comp.projections[0], torch_input_initial_weights)
        autodiff_comp.nodes['GRU COMP'].set_weights(*torch_gru_initial_weights)
        autodiff_comp.set_weights(autodiff_comp.projections[1], torch_output_initial_weights)
        target_mechs = autodiff_comp.infer_backpropagation_learning_pathways(pnl.ExecutionMode.PyTorch)

        # Execute autodiff with learning (but not weight updates yet)
        autodiff_result_before_learning = autodiff_comp.learn(inputs={input_mech:inputs, target_mechs[0]: targets},
                                                              execution_mode=pnl.ExecutionMode.PyTorch)
        # Get results after learning (with weight updates)
        autodiff_result_after_learning = autodiff_comp.run(inputs={input_mech:inputs},
                                                           execution_mode=pnl.ExecutionMode.PyTorch)

        # Test of forward pass (without effects of learning yet):
        np.testing.assert_allclose(torch_result_before_learning.detach().numpy(),
                                   autodiff_result_before_learning, atol=1e-8)

        # Test of execution after backward pass (learning):
        np.testing.assert_allclose(torch_loss.detach().numpy(), autodiff_comp.torch_losses.squeeze())
        np.testing.assert_allclose(torch_result_after_learning.detach().numpy(),
                                   autodiff_result_after_learning, atol=1e-8)

        if not bias:
            # Test synchronization of values
            # Outer Comp
            np.testing.assert_allclose(autodiff_comp.nodes['INPUT MECH'].parameters.variable.get('OUTER COMP'),
                                       np.array([[1., 2., 3.]]))
            np.testing.assert_allclose(autodiff_comp.nodes['OUTPUT MECH'].parameters.variable.get('OUTER COMP'),
                                       np.array([[0.8578478, 1.0700558, 0.46894508, 0.73393936, 0.35604749]]),
                                       atol=1e-8)
            # GRU Comp
            GRU_comp_nodes = autodiff_comp.nodes['GRU COMP'].nodes
            np.testing.assert_allclose(GRU_comp_nodes['INPUT'].parameters.value.get('OUTER COMP'),
                                       np.array([[0.90319426,  3.09532846, 11.46387165]]),
                                       atol=1e-8)
            np.testing.assert_allclose(GRU_comp_nodes['RESET'].parameters.value.get('OUTER COMP'),
                                       np.array([[0.03300054, 0.40847909, 0.04398941, 0.10445835, 0.30668056]]),
                                       atol=1e-8)
            np.testing.assert_allclose(GRU_comp_nodes['UPDATE'].parameters.value.get('OUTER COMP'),
                                       np.array([[0.66483663, 0.11608262, 0.13153948, 0.97442451, 0.97814372]]),
                                       atol=1e-8)
            np.testing.assert_allclose(GRU_comp_nodes['NEW'].parameters.value.get('OUTER COMP'),
                                       np.array([[-7.10650456, -0.64283666, -4.00117146, 4.19362381, 4.91683601]]),
                                       atol=1e-8)
            np.testing.assert_allclose(GRU_comp_nodes['HIDDEN\nLAYER'].parameters.value.get('OUTER COMP'),
                                       np.array([[-0.43922832, -0.50410907, -0.83792679, 0.45777554, -0.34143725]]),
                                       atol=1e-8)
            torch_gru = autodiff_comp.pytorch_representation.node_wrappers[2].node_wrappers[0]
            np.testing.assert_allclose(GRU_comp_nodes['OUTPUT'].parameters.value.get('OUTER COMP'),
                                       GRU_comp_nodes['HIDDEN\nLAYER'].parameters.value.get('OUTER COMP'))

        torch.set_default_dtype(entry_torch_dtype)

<<<<<<< HEAD
    constructor_expected = [[ 0.23619161, 0.18558876, 0.16821693, 0.27253839, -0.18351431]]
    learn_method_expected = [[0.32697333, 0.22005074, 0.28091698, 0.4033476, -0.10994711]]
    continued_learning_expected = [[0.44543197, 0.47387584, 0.25515581, 0.34837884, -0.07662127]]
    none_expected = [[0.19536549, 0.04794166, 0.14910019, 0.3058192, -0.35057197]]
    test_specs = [
        ('constructor', pnl.INPUT_TO_HIDDEN, constructor_expected),
        ('constructor', "HIDDEN TO UPDATE WEIGHTS", None),
        ('learn_method', pnl.HIDDEN_TO_HIDDEN, learn_method_expected),
        ('learn_method', "HIDDEN TO UPDATE WEIGHTS", None),
        ('constructor', pnl.BIAS_INPUT_TO_HIDDEN, None),
        ('learn_method', pnl.BIAS_HIDDEN_TO_HIDDEN, None),
        ('both', pnl.HIDDEN_TO_HIDDEN, learn_method_expected),
        ('specs_to_nested', pnl.INPUT_TO_HIDDEN, constructor_expected),
        ('none', pnl.HIDDEN_TO_HIDDEN, none_expected)]
    @pytest.mark.parametrize("condition, gru_proj, expected", test_specs,
                             ids=[f"{x[0]}_{x[1]}" for x in test_specs])
    def test_learning_rate_assignments(self, condition, gru_proj, expected):
        input_mech = pnl.ProcessingMechanism(input_shapes=3)
        output_mech = pnl.ProcessingMechanism(input_shapes=5)
        gru = pnl.GRUComposition(input_size=3, hidden_size=5, bias=False,
                                 learning_rate={gru_proj: 0.3} if condition=='specs_to_nested' else None
                                 )
        input_proj = pnl.MappingProjection(input_mech, gru.input_node)
        output_proj = pnl.MappingProjection(gru.output_node, output_mech)

        lr_dict_spec = ("constructor" if condition in {'constructor'}
                         else "learn_method" if condition in {'learn_method', 'both'} else None)

        gru_proj_lr = .3 if lr_dict_spec == 'constructor' else .95 if lr_dict_spec == 'learn_method' else .001
        input_proj_lr = 2.9 if lr_dict_spec == 'constructor' else .66 if lr_dict_spec == 'learn_method' else .001
        output_proj_lr = .5 if lr_dict_spec == 'constructor' else 1.5 if lr_dict_spec == 'learn_method' else .001
        if gru_proj == pnl.INPUT_TO_HIDDEN:
            ih_lr = gru_proj_lr
            hh_lr = .001
        else:
            ih_lr = .001
            hh_lr = gru_proj_lr
        learning_rates_dict = ({gru_proj: gru_proj_lr,
                                input_proj: input_proj_lr,
                                output_proj: output_proj_lr}
                               if lr_dict_spec else None)

        # Test for error on attempt to set individual Projection learning rate
        if gru_proj == "HIDDEN TO UPDATE WEIGHTS":
            error_msg = ("GRUComposition does not support setting of learning rates for individual "
                         "hidden_to_hidden Projections (HIDDEN TO UPDATE WEIGHTS); use 'HIDDEN_TO_HIDDEN' "
                         "to set learning rate for all such weights.")
            with pytest.raises(pnl.GRUCompositionError) as error_text:
                outer = pnl.AutodiffComposition(
                    [input_mech, input_proj, gru, output_proj, output_mech],
                    learning_rate=learning_rates_dict)
                outer.learn(
                    inputs={input_mech: [[.1, .2, .3]]}, targets={output_mech: [[1,1,1,1,1]]},
                    learning_rate=learning_rates_dict)
            assert error_msg in str(error_text.value)

        # Test for error on attempt to set BIAS learning rate if bias option is False
        elif gru_proj in {pnl.BIAS_INPUT_TO_HIDDEN, pnl.BIAS_HIDDEN_TO_HIDDEN}:
            bias_spec = 'BIAS_INPUT_TO_HIDDEN' if gru_proj == pnl.BIAS_INPUT_TO_HIDDEN else "BIAS_HIDDEN_TO_HIDDEN"
            error_msg = (f"Attempt to set learning rate for bias(es) of GRU using '{bias_spec}' in the "
                         f"'learning_rate' arg of the learn() method for 'GRU Composition' when its bias option "
                         f"is set to False; the spec(s) must be removed or bias set to True.")
            with pytest.raises(pnl.GRUCompositionError) as error_text:
                outer = pnl.AutodiffComposition(
                    [input_mech, input_proj, gru, output_proj, output_mech],
                    learning_rate=learning_rates_dict)
                outer.learn(
                    inputs={input_mech: [[.1, .2, .3]]}, targets={output_mech: [[1,1,1,1,1]]},
                    # learning_rate=learning_method_learning_rates if condition in {'learn_method'} else None)
                    learning_rate=learning_rates_dict)
            assert error_msg in str(error_text.value)

        # Test for assignment of learning_rates to nested Composition on its construction
        elif condition == 'specs_to_nested':
            outer = pnl.AutodiffComposition(
                [input_mech, input_proj, gru, output_proj, output_mech],
                # Exclude gru_proj from learning_rate since it was set on nested gru above
                learning_rate={input_proj: 2.9, output_proj: .5})
            results = outer.learn(
                inputs={input_mech: [[.1, .2, .3]]}, targets={output_mech: [[1,1,1,1,1]]},
                num_trials=2
            )
            np.testing.assert_allclose(expected, results)

        else:
            # Test assignment of learning_rate on construction
            constr = condition in {'constructor', 'both'}
            outer = pnl.AutodiffComposition(
                [input_mech, input_proj, gru, output_proj, output_mech],
                    learning_rate=learning_rates_dict if constr else None)
            pytorch_rep = outer._build_pytorch_representation()
            assert pytorch_rep.get_torch_learning_rate_for_projection(input_proj) == input_proj_lr if constr else .001
            assert pytorch_rep.get_torch_learning_rate_for_projection(output_proj) == output_proj_lr if constr else .001
            assert pytorch_rep.get_torch_learning_rate_for_projection(pnl.INPUT_TO_HIDDEN) == ih_lr if constr else .001
            assert pytorch_rep.get_torch_learning_rate_for_projection(pnl.HIDDEN_TO_HIDDEN) == hh_lr if constr else .001

            # Test assignment of learning_Rate on learning
            results = outer.learn(
                inputs={input_mech: [[.1, .2, .3]]}, targets={output_mech: [[1,1,1,1,1]]},
                learning_rate=learning_rates_dict if condition in {'learn_method', 'both'} else None,
                num_trials=2)
            pytorch_rep = outer.pytorch_representation
            assert pytorch_rep.get_torch_learning_rate_for_projection(input_proj) == input_proj_lr
            assert pytorch_rep.get_torch_learning_rate_for_projection(output_proj) == output_proj_lr
            assert pytorch_rep.get_torch_learning_rate_for_projection(pnl.INPUT_TO_HIDDEN) == ih_lr
            assert pytorch_rep.get_torch_learning_rate_for_projection(pnl.HIDDEN_TO_HIDDEN) == hh_lr
            np.testing.assert_allclose(expected, results)

            # Check that values are returned to constructor defaults for new call to learn() w/o specs
            results = outer.learn(
                inputs={input_mech: [[.1, .2, .3]]}, targets={output_mech: [[1,1,1,1,1]]},
                learning_rate=None)
            assert pytorch_rep.get_torch_learning_rate_for_projection(input_proj) == input_proj_lr if constr else .001
            assert pytorch_rep.get_torch_learning_rate_for_projection(output_proj) == output_proj_lr if constr else .001
            assert pytorch_rep.get_torch_learning_rate_for_projection(pnl.INPUT_TO_HIDDEN) == ih_lr if constr else .001
            assert pytorch_rep.get_torch_learning_rate_for_projection(pnl.HIDDEN_TO_HIDDEN) == hh_lr if constr else .001


    @pytest.mark.parametrize("bias", [False, True])
    def test_pytorch_identicality_of_learning_rates_unnested(self, bias):
        import torch
        entry_torch_dtype = torch.get_default_dtype()
        torch.set_default_dtype(torch.float64)

        inputs = [[1.,2.,3.]]
        targets = [[1.,1.,1.,1.,1.]]
        INPUT_SIZE = 3
        HIDDEN_SIZE = 5
        LEARNING_RATE = .001
        W_IH_LEARNING_RATE = 1.414
        W_HH_LEARNING_RATE = 6.02
        B_IH_LEARNING_RATE = 6.26
        B_HH_LEARNING_RATE = 2.7

        # Set up and run torch model -------------------------------------

        # Set up torch model
        torch_gru = torch.nn.GRU(input_size=INPUT_SIZE, hidden_size=HIDDEN_SIZE, bias=bias)
        torch_optimizer = torch.optim.SGD(lr=LEARNING_RATE, params=torch_gru.parameters())
        del torch_optimizer.param_groups[0]
        w_ih_param = [p[1] for p in torch_gru.named_parameters() if p[0]==pnl.W_IH_NAME][0]
        w_hh_param = [p[1] for p in torch_gru.named_parameters() if p[0]==pnl.W_HH_NAME][0]
        torch_optimizer.add_param_group({'params': [w_ih_param], 'lr': W_IH_LEARNING_RATE})
        torch_optimizer.add_param_group({'params': [w_hh_param], 'lr': W_HH_LEARNING_RATE})
        if bias:
            b_ih_param = [p[1] for p in torch_gru.named_parameters() if p[0]==pnl.B_IH_NAME][0]
            b_hh_param = [p[1] for p in torch_gru.named_parameters() if p[0]==pnl.B_HH_NAME][0]
            torch_optimizer.add_param_group({'params': [b_ih_param], 'lr': B_IH_LEARNING_RATE})
            torch_optimizer.add_param_group({'params': [b_hh_param], 'lr': B_HH_LEARNING_RATE})
        loss_fct = torch.nn.MSELoss(reduction='mean')
        torch_gru_initial_weights = pnl.PytorchGRUCompositionWrapper.get_parameters_from_torch_gru(torch_gru)

        # Execute model without learning
        h0 = torch.tensor([[0.,0.,0.,0.,0.]])
        torch_result_before_learning, hn = torch_gru(torch.tensor(np.array(inputs)),h0)

        # Compute loss and update weights
        torch_optimizer.zero_grad()
        torch_loss = loss_fct(torch_result_before_learning, torch.tensor(targets))
        torch_loss.backward()
        torch_optimizer.step()

        # Get output after learning
        torch_result_after_learning, hn = torch_gru(torch.tensor(np.array(inputs)),hn)

        # Set up and run PNL Autodiff model -------------------------------------

        # Initialize GRU Node of PNL with starting weights from Torch GRU, so that they start identically
        learning_rate={pnl.INPUT_TO_HIDDEN: W_IH_LEARNING_RATE, pnl.HIDDEN_TO_HIDDEN:W_HH_LEARNING_RATE}
        if bias:
            learning_rate.update({pnl.DEFAULT_LEARNING_RATE: LEARNING_RATE,
                                  pnl.BIAS_INPUT_TO_HIDDEN: B_IH_LEARNING_RATE,
                                  pnl.BIAS_HIDDEN_TO_HIDDEN: B_HH_LEARNING_RATE})
        pnl_gru = GRUComposition(input_size=3, hidden_size=5, bias=bias, learning_rate=learning_rate)
        pnl_gru.set_weights(*torch_gru_initial_weights)
        target_node = pnl_gru.infer_backpropagation_learning_pathways(pnl.ExecutionMode.PyTorch)

        # Execute PNL GRUComposition
        # Corresponds to forward and then backward passes of torch model, but results do not yet reflect weight updates
        pnl_result_before_learning = pnl_gru.learn(inputs={pnl_gru.input_node:[[1.,2.,3.]],
                                                           target_node[0]: [[1.,1.,1.,1.,1.]]},
                                                   execution_mode=pnl.ExecutionMode.PyTorch)

        # Need to run it one more time (due to lazy updating) to see the effects of learning
        pnl_result_after_learning = pnl_gru.run(inputs={pnl_gru.input_node:[[1.,2.,3.]]})

        # Compare results from before learning:
        np.testing.assert_allclose(torch_result_before_learning.detach().numpy(), pnl_result_before_learning, atol=1e-6)
        # Compare results from after learning:
        np.testing.assert_allclose(torch_result_after_learning.detach().numpy(),
                                   pnl_result_after_learning, atol=1e-6)

        torch.set_default_dtype(entry_torch_dtype)

    # Note:  if this is ever deprecated or removed, ensure version in test_autodiffcomposition is in use
    @pytest.mark.parametrize("bias", [False, True], ids=['no_bias','bias'])
    def test_pytorch_identicality_of_learning_rates_nested(self, bias):
        import torch
        entry_torch_dtype = torch.get_default_dtype()
        torch.set_default_dtype(torch.float64)

        inputs = [[1.,2.,3.]]
        targets = [[1.,1.,1.,1.,1.]]
        INPUT_SIZE = 3
        HIDDEN_SIZE = 5
        LEARNING_RATE = .001
        W_IH_LEARNING_RATE = 1.414
        W_HH_LEARNING_RATE = 6.02
        B_IH_LEARNING_RATE = 6.26
        B_HH_LEARNING_RATE = 2.7

        # Set up and run torch model ----------------------------------------------------------------------

        # Set up torch model
        class TorchModel(torch.nn.Module):
            def __init__(self, bias):
                super(TorchModel, self).__init__()
                # Note:  input and output modules don't use biases in PNL version, so match that here
                self.input = torch.nn.Linear(INPUT_SIZE, INPUT_SIZE, bias=False)
                self.gru = torch.nn.GRU(input_size=INPUT_SIZE, hidden_size=HIDDEN_SIZE, bias=bias)
                self.output = torch.nn.Linear(HIDDEN_SIZE, HIDDEN_SIZE, bias=False)

            def forward(self, x, hidden):
                after_input = self.input(x)
                after_gru, hidden_state = self.gru(after_input, hidden)
                after_output = self.output(after_gru)
                return after_output, hidden_state

        torch_model = TorchModel(bias)
        torch_optimizer = torch.optim.SGD(lr=LEARNING_RATE, params=torch_model.parameters())
        loss_fct = torch.nn.MSELoss(reduction='mean')

        # Assign learning rates to IH and HH parameters
        _torch_param_short_to_long_names_map = {k.split('.')[-1]:k
                                               for k in [p[0] for p in torch_model.named_parameters()]}
        w_ih_param = [p[1] for p in torch_model.named_parameters()
                      if p[0]== _torch_param_short_to_long_names_map[pnl.W_IH_NAME]][0]
        w_hh_param = [p[1] for p in torch_model.named_parameters()
                      if p[0]== _torch_param_short_to_long_names_map[pnl.W_HH_NAME]][0]
        param_group = torch_optimizer.param_groups[0]
        for i, p in enumerate(param_group['params'].copy()):
            if p is w_ih_param:
                del param_group['params'][i]
        for i, p in enumerate(param_group['params'].copy()):
            if p is w_hh_param:
                del param_group['params'][i]
        torch_optimizer.add_param_group({'params': [w_ih_param], 'lr': W_IH_LEARNING_RATE})
        torch_optimizer.add_param_group({'params': [w_hh_param], 'lr': W_HH_LEARNING_RATE})
        if bias:
            b_ih_param = [p[1] for p in torch_model.named_parameters()
                      if p[0]== _torch_param_short_to_long_names_map[pnl.B_IH_NAME]][0]
            b_hh_param = [p[1] for p in torch_model.named_parameters()
                      if p[0]== _torch_param_short_to_long_names_map[pnl.B_HH_NAME]][0]
            for i, p in enumerate(param_group['params'].copy()):
                if p is b_ih_param:
                    del param_group['params'][i]
            for i, p in enumerate(param_group['params'].copy()):
                if p is b_hh_param:
                    del param_group['params'][i]
            torch_optimizer.add_param_group({'params': [b_ih_param], 'lr': B_IH_LEARNING_RATE})
            torch_optimizer.add_param_group({'params': [b_hh_param], 'lr': B_HH_LEARNING_RATE})

        # Get initial weights (to initialize autodiff below with same initial conditions)
        torch_input_initial_weights = torch_model.state_dict()['input.weight'].T.detach().cpu().numpy().copy()
        torch_gru_initial_weights = pnl.PytorchGRUCompositionWrapper.get_parameters_from_torch_gru(torch_model.gru)
        torch_output_initial_weights = torch_model.state_dict()['output.weight'].T.detach().cpu().numpy().copy()

        # Execute model without learning
        hidden_init = torch.tensor([[0.,0.,0.,0.,0.]])
        torch_result_before_learning, hidden_state = torch_model(torch.tensor(np.array(inputs)), hidden_init)

        # Compute loss and update weights
        torch_optimizer.zero_grad()
        torch_loss = loss_fct(torch_result_before_learning, torch.tensor(targets))
        torch_loss.backward()
        torch_optimizer.step()

        # Get output after learning
        torch_result_after_learning, hidden_state = torch_model(torch.tensor(np.array(inputs)), hidden_state)

        # Set up and run PNL Autodiff model ------------------------------------------------------------

        input_mech = pnl.ProcessingMechanism(name='INPUT MECH', input_shapes=3)
        output_mech = pnl.ProcessingMechanism(name='OUTPUT MECH', input_shapes=5)
        learning_rate={pnl.INPUT_TO_HIDDEN: W_IH_LEARNING_RATE, pnl.HIDDEN_TO_HIDDEN:W_HH_LEARNING_RATE}
        if bias:
            learning_rate.update({pnl.DEFAULT_LEARNING_RATE: LEARNING_RATE,
                                  pnl.BIAS_INPUT_TO_HIDDEN: B_IH_LEARNING_RATE,
                                  pnl.BIAS_HIDDEN_TO_HIDDEN: B_HH_LEARNING_RATE})
        gru = GRUComposition(name='GRU COMP',
                             input_size=3, hidden_size=5, bias=bias, learning_rate = LEARNING_RATE)
        autodiff_comp = pnl.AutodiffComposition(name='OUTER COMP',
                                                pathways=[input_mech, gru, output_mech],
                                                learning_rate=learning_rate)
        autodiff_comp.set_weights(autodiff_comp.projections[0], torch_input_initial_weights)
=======
    def test_gru_with_sequences(self):

        import torch

        from torch import nn
        from torch.utils.data import DataLoader, TensorDataset

        # Hyperparameters
        num_sequences = 30    # Total number of sequences
        batch_size = 8
        input_size = 3          # Number of features per time step
        hidden_size = 5
        sequence_length = 10  # Length of each sequence
        output_size = 1
        num_epochs = 3
        learning_rate = 0.01
        bias = True
        threshold = 15.0      # Threshold for classification
        torch_dtype = torch.float64

        torch.set_default_dtype(torch_dtype)

        # Generate random training sequences
        torch.manual_seed(42)
        train_sequences = torch.rand((num_sequences, sequence_length, input_size)) * 10
        train_labels = (train_sequences.sum(dim=(1, 2)) > threshold).double()
        train_dataset = TensorDataset(train_sequences, train_labels)
        train_loader = DataLoader(train_dataset, batch_size=batch_size, shuffle=False)

        # Define a simple GRU model
        # Define the GRU-based model
        class SimpleGRUClassifier(nn.Module):
            def __init__(self, input_size, hidden_size, output_size):
                super(SimpleGRUClassifier, self).__init__()
                self.input = nn.Linear(input_size, input_size, bias=False)
                self.input.weight.requires_grad = False
                self.gru = nn.GRU(input_size, hidden_size, batch_first=True, bias=bias)
                self.output = nn.Linear(hidden_size, output_size, bias=False)
                self.sigmoid = nn.Sigmoid()

            def forward(self, x):
                x_after_in = self.input(x)  # Apply the input layer
                _, h = self.gru(x_after_in)  # Only use the final hidden state
                out = self.output(h[-1])  # Pass the final hidden state through the fully connected layer
                return self.sigmoid(out)

        # Initialize the model, loss function, and optimizer
        model = SimpleGRUClassifier(input_size, hidden_size, output_size)
        criterion = nn.BCELoss()  # Binary Cross-Entropy Loss for binary classification
        optimizer = torch.optim.SGD(model.parameters(), lr=learning_rate)

        # Get initial weights (to initialize autodiff below with same initial conditions)
        # Get initial weights (to initialize autodiff below with same initial conditions)
        torch_input_initial_weights = model.state_dict()['input.weight'].T.detach().cpu().numpy().copy()
        torch_gru_initial_weights = pnl.PytorchGRUCompositionWrapper.get_parameters_from_torch_gru(model.gru)
        torch_output_initial_weights = model.state_dict()['output.weight'].T.detach().cpu().numpy().copy()

        # # Training loop
        torch_losses = []
        for epoch in range(num_epochs):
            model.train()
            total_loss = 0
            for sequences, labels in train_loader:
                outputs = model(sequences)
                labels = labels.unsqueeze(1)  # Reshape labels to match output shape
                loss = criterion(outputs, labels)

                optimizer.zero_grad()
                loss.backward()
                optimizer.step()

                torch_losses.append(loss.item())
                total_loss += loss.item()

        # Set up and run PNL Autodiff model
        input_mech = pnl.ProcessingMechanism(name='INPUT MECH', input_shapes=input_size)
        output_mech = pnl.ProcessingMechanism(name='OUTPUT MECH', input_shapes=1, function=pnl.Logistic())
        gru = GRUComposition(name='GRU COMP',
                             input_size=input_size, hidden_size=hidden_size, bias=bias, learning_rate=learning_rate)
        autodiff_comp = pnl.AutodiffComposition(name='OUTER COMP',
                                                pathways=[input_mech, gru, output_mech],
                                                learning_rate=learning_rate,
                                                loss_spec=pnl.Loss.BINARY_CROSS_ENTROPY)
        # FIX: 3/15/25 - NEED TO BE HARDWIRED IN CONSTRUCTION OF ?AUTODIFF OR GRUCOMPOSITION:
        autodiff_comp.projections[0].learnable = False
        autodiff_comp.set_weights(autodiff_comp.nodes[0].efferents[0], torch_input_initial_weights)
>>>>>>> e3796a45
        autodiff_comp.nodes['GRU COMP'].set_weights(*torch_gru_initial_weights)
        autodiff_comp.set_weights(autodiff_comp.projections[1], torch_output_initial_weights)
        target_mechs = autodiff_comp.infer_backpropagation_learning_pathways(pnl.ExecutionMode.PyTorch)

<<<<<<< HEAD
        # Execute autodiff with learning (but not weight updates yet)
        autodiff_result_before_learning = autodiff_comp.learn(inputs={input_mech:inputs, target_mechs[0]: targets},
                                                              execution_mode=pnl.ExecutionMode.PyTorch)
        # Get results after learning (with weight updates)
        autodiff_result_after_learning = autodiff_comp.run(inputs={input_mech:inputs},
                                                           execution_mode=pnl.ExecutionMode.PyTorch)

        # Compare results ------------------------------------------------------------

        # Test of forward pass (without effects of learning yet):
        np.testing.assert_allclose(torch_result_before_learning.detach().numpy(),
                                   autodiff_result_before_learning, atol=1e-8)

        # Test of execution after backward pass (learning):
        np.testing.assert_allclose(torch_loss.detach().numpy(), autodiff_comp.torch_losses.squeeze())
        np.testing.assert_allclose(torch_result_after_learning.detach().numpy(),
                                   autodiff_result_after_learning, atol=1e-8)

        torch.set_default_dtype(entry_torch_dtype)
=======
        # Construct the inputs as a list of dictionaries
        # inputs = {"inputs": inputs, "targets": {target_node[0]: targets}}
        inputs = [{input_mech: seq, target_mechs[0]: torch.atleast_2d(target)} for seq, target in zip(train_sequences, train_labels)]

        # Train the model
        autodiff_comp.learn(inputs=inputs,
                            epochs=num_epochs,
                            minibatch_size=batch_size,
                            execution_mode=pnl.ExecutionMode.PyTorch,
                            )
        results = autodiff_comp.results

        np.testing.assert_allclose(torch_losses, autodiff_comp.torch_losses.squeeze())
>>>>>>> e3796a45
<|MERGE_RESOLUTION|>--- conflicted
+++ resolved
@@ -365,7 +365,110 @@
 
         torch.set_default_dtype(entry_torch_dtype)
 
-<<<<<<< HEAD
+    def test_gru_with_sequences(self):
+
+        import torch
+
+        from torch import nn
+        from torch.utils.data import DataLoader, TensorDataset
+
+        # Hyperparameters
+        num_sequences = 30    # Total number of sequences
+        batch_size = 8
+        input_size = 3          # Number of features per time step
+        hidden_size = 5
+        sequence_length = 10  # Length of each sequence
+        output_size = 1
+        num_epochs = 3
+        learning_rate = 0.01
+        bias = True
+        threshold = 15.0      # Threshold for classification
+        torch_dtype = torch.float64
+
+        torch.set_default_dtype(torch_dtype)
+
+        # Generate random training sequences
+        torch.manual_seed(42)
+        train_sequences = torch.rand((num_sequences, sequence_length, input_size)) * 10
+        train_labels = (train_sequences.sum(dim=(1, 2)) > threshold).double()
+        train_dataset = TensorDataset(train_sequences, train_labels)
+        train_loader = DataLoader(train_dataset, batch_size=batch_size, shuffle=False)
+
+        # Define a simple GRU model
+        # Define the GRU-based model
+        class SimpleGRUClassifier(nn.Module):
+            def __init__(self, input_size, hidden_size, output_size):
+                super(SimpleGRUClassifier, self).__init__()
+                self.input = nn.Linear(input_size, input_size, bias=False)
+                self.input.weight.requires_grad = False
+                self.gru = nn.GRU(input_size, hidden_size, batch_first=True, bias=bias)
+                self.output = nn.Linear(hidden_size, output_size, bias=False)
+                self.sigmoid = nn.Sigmoid()
+
+            def forward(self, x):
+                x_after_in = self.input(x)  # Apply the input layer
+                _, h = self.gru(x_after_in)  # Only use the final hidden state
+                out = self.output(h[-1])  # Pass the final hidden state through the fully connected layer
+                return self.sigmoid(out)
+
+        # Initialize the model, loss function, and optimizer
+        model = SimpleGRUClassifier(input_size, hidden_size, output_size)
+        criterion = nn.BCELoss()  # Binary Cross-Entropy Loss for binary classification
+        optimizer = torch.optim.SGD(model.parameters(), lr=learning_rate)
+
+        # Get initial weights (to initialize autodiff below with same initial conditions)
+        # Get initial weights (to initialize autodiff below with same initial conditions)
+        torch_input_initial_weights = model.state_dict()['input.weight'].T.detach().cpu().numpy().copy()
+        torch_gru_initial_weights = pnl.PytorchGRUCompositionWrapper.get_parameters_from_torch_gru(model.gru)
+        torch_output_initial_weights = model.state_dict()['output.weight'].T.detach().cpu().numpy().copy()
+
+        # # Training loop
+        torch_losses = []
+        for epoch in range(num_epochs):
+            model.train()
+            total_loss = 0
+            for sequences, labels in train_loader:
+                outputs = model(sequences)
+                labels = labels.unsqueeze(1)  # Reshape labels to match output shape
+                loss = criterion(outputs, labels)
+
+                optimizer.zero_grad()
+                loss.backward()
+                optimizer.step()
+
+                torch_losses.append(loss.item())
+                total_loss += loss.item()
+
+        # Set up and run PNL Autodiff model
+        input_mech = pnl.ProcessingMechanism(name='INPUT MECH', input_shapes=input_size)
+        output_mech = pnl.ProcessingMechanism(name='OUTPUT MECH', input_shapes=1, function=pnl.Logistic())
+        gru = GRUComposition(name='GRU COMP',
+                             input_size=input_size, hidden_size=hidden_size, bias=bias, learning_rate=learning_rate)
+        autodiff_comp = pnl.AutodiffComposition(name='OUTER COMP',
+                                                pathways=[input_mech, gru, output_mech],
+                                                learning_rate=learning_rate,
+                                                loss_spec=pnl.Loss.BINARY_CROSS_ENTROPY)
+        # FIX: 3/15/25 - NEED TO BE HARDWIRED IN CONSTRUCTION OF ?AUTODIFF OR GRUCOMPOSITION:
+        autodiff_comp.projections[0].learnable = False
+        autodiff_comp.set_weights(autodiff_comp.nodes[0].efferents[0], torch_input_initial_weights)
+        autodiff_comp.nodes['GRU COMP'].set_weights(*torch_gru_initial_weights)
+        autodiff_comp.set_weights(autodiff_comp.projections[1], torch_output_initial_weights)
+        target_mechs = autodiff_comp.infer_backpropagation_learning_pathways(pnl.ExecutionMode.PyTorch)
+
+        # Construct the inputs as a list of dictionaries
+        # inputs = {"inputs": inputs, "targets": {target_node[0]: targets}}
+        inputs = [{input_mech: seq, target_mechs[0]: torch.atleast_2d(target)} for seq, target in zip(train_sequences, train_labels)]
+
+        # Train the model
+        autodiff_comp.learn(inputs=inputs,
+                            epochs=num_epochs,
+                            minibatch_size=batch_size,
+                            execution_mode=pnl.ExecutionMode.PyTorch,
+                            )
+        results = autodiff_comp.results
+
+        np.testing.assert_allclose(torch_losses, autodiff_comp.torch_losses.squeeze())
+
     constructor_expected = [[ 0.23619161, 0.18558876, 0.16821693, 0.27253839, -0.18351431]]
     learn_method_expected = [[0.32697333, 0.22005074, 0.28091698, 0.4033476, -0.10994711]]
     continued_learning_expected = [[0.44543197, 0.47387584, 0.25515581, 0.34837884, -0.07662127]]
@@ -661,99 +764,10 @@
                                                 pathways=[input_mech, gru, output_mech],
                                                 learning_rate=learning_rate)
         autodiff_comp.set_weights(autodiff_comp.projections[0], torch_input_initial_weights)
-=======
-    def test_gru_with_sequences(self):
-
-        import torch
-
-        from torch import nn
-        from torch.utils.data import DataLoader, TensorDataset
-
-        # Hyperparameters
-        num_sequences = 30    # Total number of sequences
-        batch_size = 8
-        input_size = 3          # Number of features per time step
-        hidden_size = 5
-        sequence_length = 10  # Length of each sequence
-        output_size = 1
-        num_epochs = 3
-        learning_rate = 0.01
-        bias = True
-        threshold = 15.0      # Threshold for classification
-        torch_dtype = torch.float64
-
-        torch.set_default_dtype(torch_dtype)
-
-        # Generate random training sequences
-        torch.manual_seed(42)
-        train_sequences = torch.rand((num_sequences, sequence_length, input_size)) * 10
-        train_labels = (train_sequences.sum(dim=(1, 2)) > threshold).double()
-        train_dataset = TensorDataset(train_sequences, train_labels)
-        train_loader = DataLoader(train_dataset, batch_size=batch_size, shuffle=False)
-
-        # Define a simple GRU model
-        # Define the GRU-based model
-        class SimpleGRUClassifier(nn.Module):
-            def __init__(self, input_size, hidden_size, output_size):
-                super(SimpleGRUClassifier, self).__init__()
-                self.input = nn.Linear(input_size, input_size, bias=False)
-                self.input.weight.requires_grad = False
-                self.gru = nn.GRU(input_size, hidden_size, batch_first=True, bias=bias)
-                self.output = nn.Linear(hidden_size, output_size, bias=False)
-                self.sigmoid = nn.Sigmoid()
-
-            def forward(self, x):
-                x_after_in = self.input(x)  # Apply the input layer
-                _, h = self.gru(x_after_in)  # Only use the final hidden state
-                out = self.output(h[-1])  # Pass the final hidden state through the fully connected layer
-                return self.sigmoid(out)
-
-        # Initialize the model, loss function, and optimizer
-        model = SimpleGRUClassifier(input_size, hidden_size, output_size)
-        criterion = nn.BCELoss()  # Binary Cross-Entropy Loss for binary classification
-        optimizer = torch.optim.SGD(model.parameters(), lr=learning_rate)
-
-        # Get initial weights (to initialize autodiff below with same initial conditions)
-        # Get initial weights (to initialize autodiff below with same initial conditions)
-        torch_input_initial_weights = model.state_dict()['input.weight'].T.detach().cpu().numpy().copy()
-        torch_gru_initial_weights = pnl.PytorchGRUCompositionWrapper.get_parameters_from_torch_gru(model.gru)
-        torch_output_initial_weights = model.state_dict()['output.weight'].T.detach().cpu().numpy().copy()
-
-        # # Training loop
-        torch_losses = []
-        for epoch in range(num_epochs):
-            model.train()
-            total_loss = 0
-            for sequences, labels in train_loader:
-                outputs = model(sequences)
-                labels = labels.unsqueeze(1)  # Reshape labels to match output shape
-                loss = criterion(outputs, labels)
-
-                optimizer.zero_grad()
-                loss.backward()
-                optimizer.step()
-
-                torch_losses.append(loss.item())
-                total_loss += loss.item()
-
-        # Set up and run PNL Autodiff model
-        input_mech = pnl.ProcessingMechanism(name='INPUT MECH', input_shapes=input_size)
-        output_mech = pnl.ProcessingMechanism(name='OUTPUT MECH', input_shapes=1, function=pnl.Logistic())
-        gru = GRUComposition(name='GRU COMP',
-                             input_size=input_size, hidden_size=hidden_size, bias=bias, learning_rate=learning_rate)
-        autodiff_comp = pnl.AutodiffComposition(name='OUTER COMP',
-                                                pathways=[input_mech, gru, output_mech],
-                                                learning_rate=learning_rate,
-                                                loss_spec=pnl.Loss.BINARY_CROSS_ENTROPY)
-        # FIX: 3/15/25 - NEED TO BE HARDWIRED IN CONSTRUCTION OF ?AUTODIFF OR GRUCOMPOSITION:
-        autodiff_comp.projections[0].learnable = False
-        autodiff_comp.set_weights(autodiff_comp.nodes[0].efferents[0], torch_input_initial_weights)
->>>>>>> e3796a45
         autodiff_comp.nodes['GRU COMP'].set_weights(*torch_gru_initial_weights)
         autodiff_comp.set_weights(autodiff_comp.projections[1], torch_output_initial_weights)
         target_mechs = autodiff_comp.infer_backpropagation_learning_pathways(pnl.ExecutionMode.PyTorch)
 
-<<<<<<< HEAD
         # Execute autodiff with learning (but not weight updates yet)
         autodiff_result_before_learning = autodiff_comp.learn(inputs={input_mech:inputs, target_mechs[0]: targets},
                                                               execution_mode=pnl.ExecutionMode.PyTorch)
@@ -772,19 +786,4 @@
         np.testing.assert_allclose(torch_result_after_learning.detach().numpy(),
                                    autodiff_result_after_learning, atol=1e-8)
 
-        torch.set_default_dtype(entry_torch_dtype)
-=======
-        # Construct the inputs as a list of dictionaries
-        # inputs = {"inputs": inputs, "targets": {target_node[0]: targets}}
-        inputs = [{input_mech: seq, target_mechs[0]: torch.atleast_2d(target)} for seq, target in zip(train_sequences, train_labels)]
-
-        # Train the model
-        autodiff_comp.learn(inputs=inputs,
-                            epochs=num_epochs,
-                            minibatch_size=batch_size,
-                            execution_mode=pnl.ExecutionMode.PyTorch,
-                            )
-        results = autodiff_comp.results
-
-        np.testing.assert_allclose(torch_losses, autodiff_comp.torch_losses.squeeze())
->>>>>>> e3796a45
+        torch.set_default_dtype(entry_torch_dtype)