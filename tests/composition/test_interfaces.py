import functools
import logging
from timeit import timeit

import numpy as np
import pytest

from psyneulink.components.functions.function import Linear, SimpleIntegrator, Identity
from psyneulink.components.mechanisms.processing.integratormechanism import IntegratorMechanism
from psyneulink.components.mechanisms.processing.transfermechanism import TransferMechanism, TRANSFER_OUTPUT
from psyneulink.components.mechanisms.processing.processingmechanism import ProcessingMechanism
from psyneulink.library.mechanisms.processing.transfer.recurrenttransfermechanism import RecurrentTransferMechanism
from psyneulink.components.mechanisms.processing.compositioninterfacemechanism import CompositionInterfaceMechanism
from psyneulink.components.projections.pathway.mappingprojection import MappingProjection
from psyneulink.components.states.inputstate import InputState
from psyneulink.compositions.composition import Composition, CompositionError, CNodeRole
from psyneulink.compositions.pathwaycomposition import PathwayComposition
from psyneulink.compositions.systemcomposition import SystemComposition
from psyneulink.scheduling.condition import EveryNCalls
from psyneulink.scheduling.scheduler import Scheduler
from psyneulink.scheduling.condition import EveryNPasses, AfterNCalls
from psyneulink.scheduling.time import TimeScale
from psyneulink.globals.keywords import NAME, INPUT_STATE, HARD_CLAMP, SOFT_CLAMP, NO_CLAMP, PULSE_CLAMP

class TestExecuteCIM:

    def test_identity_function(self):

        I = Identity()

        output = I.execute(2.0)
        assert output == 2.0

        output = I.execute([1.0, 2.0,3.0])
        assert np.allclose([1.0, 2.0,3.0], output)

        output = I.execute([[1.0, 2.0], [3.0]])

        assert np.allclose([1.0, 2.0], output[0])
        assert np.allclose([3.0], output[1])

    def test_standalone_CIM(self):

        cim = CompositionInterfaceMechanism()
        cim.execute(2.0)
        assert np.allclose(cim.value, [2.0])

    def test_assign_value(self):
        cim = CompositionInterfaceMechanism()
        cim.instance_defaults.variable = [2.0]
        cim.execute()
        assert np.allclose(cim.value, [2.0])

    def test_standalone_CIM_multiple_input_states(self):

        cim = CompositionInterfaceMechanism(default_variable=[[0.0], [0.0], [0.0]])
        cim.execute([[1.0], [2.0], [3.0]])
        assert np.allclose(cim.value, [[1.0], [2.0], [3.0]])

    def test_standalone_processing_multiple_input_states(self):

        processing_mech = ProcessingMechanism(default_variable=[[0.0], [0.0], [0.0]])
        processing_mech.execute([[1.0], [2.0], [3.0]])
        assert np.allclose(processing_mech.value, [[1.0], [2.0], [3.0]])


    def test_one_input_state_one_output_state(self):

        comp = Composition()

        A = TransferMechanism(name="composition-pytests-A",
                              function=Linear(slope=2.0))

        B = TransferMechanism(name="composition-pytests-B",
                              function=Linear(slope=3.0))

        comp.add_c_node(A)
        comp.add_c_node(B)

        comp.add_projection(MappingProjection(sender=A, receiver=B), A, B)

        comp._analyze_graph()

        inputs_dict = {
            A: [[5.]],
        }
        sched = Scheduler(composition=comp)
        output = comp.run(
            inputs=inputs_dict,
            scheduler_processing=sched
        )

        assert np.allclose([30], output)

    def test_two_input_states_two_output_states(self):

        comp = Composition()

        A = TransferMechanism(name="composition-pytests-A",
                              default_variable=[[0.0], [0.0]],
                              function=Linear(slope=2.0))

        B = TransferMechanism(name="composition-pytests-B",
                              default_variable=[[0.0], [0.0]],
                              function=Linear(slope=3.0))

        comp.add_c_node(A)
        comp.add_c_node(B)

        comp.add_projection(MappingProjection(sender=A, receiver=B), A, B)
        comp.add_projection(MappingProjection(sender=A.output_states[1], receiver=B.input_states[1]), A, B)

        comp._analyze_graph()
        inputs_dict = {
            A: [[5.], [6.]],
        }
        sched = Scheduler(composition=comp)
        output = comp.run(
            inputs=inputs_dict,
            scheduler_processing=sched
        )

        assert np.allclose([[30.], [36.]], output)


        # assert np.allclose([30.], comp.output_CIM.output_states[1].value)
        # assert np.allclose([36.], comp.output_CIM.output_states[2].value)

class TestConnectCompositionsViaCIMS:

    def test_connect_compositions_with_simple_states(self):

        comp1 = Composition(name="first_composition")

        A = TransferMechanism(name="composition-pytests-A",
                              function=Linear(slope=2.0))

        B = TransferMechanism(name="composition-pytests-B",
                              function=Linear(slope=3.0))

        comp1.add_c_node(A)
        comp1.add_c_node(B)

        comp1.add_projection(MappingProjection(sender=A, receiver=B), A, B)

        comp1._analyze_graph()
        inputs_dict = {
            A: [[5.]],
        }


        sched = Scheduler(composition=comp1)

        comp2 = Composition(name="second_composition")

        A2 = TransferMechanism(name="composition-pytests-A2",
                              function=Linear(slope=2.0))

        B2 = TransferMechanism(name="composition-pytests-B2",
                              function=Linear(slope=3.0))

        comp2.add_c_node(A2)
        comp2.add_c_node(B2)

        comp2.add_projection(MappingProjection(sender=A2, receiver=B2), A2, B2)

        comp2._analyze_graph()
        sched = Scheduler(composition=comp2)

        comp3 = Composition(name="outer_composition")
        comp3.add_c_node(comp1)
        comp3.add_c_node(comp2)
        comp3.add_projection(MappingProjection(), comp1, comp2)

        # comp1:
        # input = 5.0
        # mechA: 2.0*5.0 = 10.0
        # mechB: 3.0*10.0 = 30.0
        # output = 30.0

        # comp2:
        # input = 30.0
        # mechA2: 2.0*30.0 = 60.0
        # mechB2: 3.0*60.0 = 180.0
        # output = 180.0

        # comp3:
        # input = 5.0
        # output = 180.0
        comp3.run(inputs={comp1: [[5.]]})
        assert np.allclose(comp1.output_state.value, [30.0])
        assert np.allclose(comp2.output_state.value, [180.0])
        assert np.allclose(comp3.output_state.value, [180.0])

    def test_connect_compositions_with_complicated_states(self):

        inner_composition_1 = Composition(name="inner_composition_1")

        A = TransferMechanism(name="composition-pytests-A",
                              default_variable=[[0.0], [0.0]],
                              function=Linear(slope=2.0))

        B = TransferMechanism(name="composition-pytests-B",
                              default_variable=[[0.0], [0.0]],
                              function=Linear(slope=3.0))

        inner_composition_1.add_c_node(A)
        inner_composition_1.add_c_node(B)

        inner_composition_1.add_projection(MappingProjection(sender=A, receiver=B), A, B)
        inner_composition_1.add_projection(MappingProjection(sender=A.output_states[1], receiver=B.input_states[1]), A,
                                           B)

        inner_composition_1._analyze_graph()

        inner_composition_2 = Composition(name="inner_composition_2")

        A2 = TransferMechanism(name="composition-pytests-A2",
                              default_variable=[[0.0], [0.0]],
                              function=Linear(slope=2.0))

        B2 = TransferMechanism(name="composition-pytests-B2",
                              default_variable=[[0.0], [0.0]],
                              function=Linear(slope=3.0))

        inner_composition_2.add_c_node(A2)
        inner_composition_2.add_c_node(B2)

        inner_composition_2.add_projection(MappingProjection(sender=A2, receiver=B2), A2, B2)
        inner_composition_2.add_projection(MappingProjection(sender=A2.output_states[1], receiver=B2.input_states[1]),
                                           A2, B2)

        inner_composition_2._analyze_graph()

        outer_composition = Composition(name="outer_composition")

        outer_composition.add_c_node(inner_composition_1)
        outer_composition.add_c_node(inner_composition_2)

        outer_composition.add_projection(projection=MappingProjection(), sender=inner_composition_1,
                                         receiver=inner_composition_2)
        outer_composition.add_projection(
            projection=MappingProjection(sender=inner_composition_1.output_CIM.output_states[1],
                                         receiver=inner_composition_2.input_CIM.input_states[1]),
            sender=inner_composition_1, receiver=inner_composition_2)

        sched = Scheduler(composition=outer_composition)
        outer_composition._analyze_graph()
        output = outer_composition.run(
            inputs={inner_composition_1: [[[5.0], [50.0]]]},
            scheduler_processing=sched
        )

        assert np.allclose(inner_composition_1.output_values, [[30.], [300.]])
        assert np.allclose(inner_composition_2.output_values, [[180.], [1800.]])
        assert np.allclose(outer_composition.output_values, [[180.], [1800.]])

    def test_compositions_as_origin_nodes(self):

        inner_composition_1 = Composition(name="inner_composition_1")

        A = TransferMechanism(name="composition-pytests-A",
                              function=Linear(slope=0.5))

        B = TransferMechanism(name="composition-pytests-B",
                              function=Linear(slope=2.0))

        C = TransferMechanism(name="composition-pytests-C",
                              function=Linear(slope=3.0))

        inner_composition_1.add_c_node(A)
        inner_composition_1.add_c_node(B)
        inner_composition_1.add_c_node(C)

        inner_composition_1.add_projection(MappingProjection(), A, C)
        inner_composition_1.add_projection(MappingProjection(), B, C)

        inner_composition_1._analyze_graph()

        inner_composition_2 = Composition(name="inner_composition_2")

        A2 = TransferMechanism(name="composition-pytests-A2",
                               function=Linear(slope=0.25))

        B2 = TransferMechanism(name="composition-pytests-B2",
                               function=Linear(slope=1.0))

        inner_composition_2.add_c_node(A2)
        inner_composition_2.add_c_node(B2)

        inner_composition_2.add_projection(MappingProjection(), A2, B2)

        inner_composition_2._analyze_graph()

        mechanism_d = TransferMechanism(name="composition-pytests-D",
                                        function=Linear(slope=3.0))

        outer_composition = Composition(name="outer_composition")

        outer_composition.add_c_node(inner_composition_1)
        outer_composition.add_c_node(inner_composition_2)
        outer_composition.add_c_node(mechanism_d)

        outer_composition.add_projection(projection=MappingProjection(), sender=inner_composition_1,
                                         receiver=mechanism_d)
        outer_composition.add_projection(projection=MappingProjection(), sender=inner_composition_2,
                                         receiver=mechanism_d)

        sched = Scheduler(composition=outer_composition)
        outer_composition._analyze_graph()

        # FIX: order of input states on inner composition 1 is not stable
        output = outer_composition.run(
            inputs={
                # inner_composition_1: [[2.0], [1.0]],
                inner_composition_1: {A: [2.0],
                                          B: [1.0]},
                inner_composition_2: [[12.0]]},
            scheduler_processing=sched
        )

        assert np.allclose(A.output_values, [[1.0]])
        assert np.allclose(B.output_values, [[2.0]])
        assert np.allclose(C.output_values, [[9.0]])
        assert np.allclose(A2.output_values, [[3.0]])
        assert np.allclose(B2.output_values, [[3.0]])
        assert np.allclose(inner_composition_1.output_values, [[9.0]])
        assert np.allclose(inner_composition_2.output_values, [[3.0]])
        assert np.allclose(mechanism_d.output_values, [[36.0]])
        assert np.allclose(outer_composition.output_values, [[36.0]])

    def test_compositions_as_origin_nodes_multiple_trials(self):

        inner_composition_1 = Composition(name="inner_composition_1")

        A = TransferMechanism(name="composition-pytests-A",
                              function=Linear(slope=0.5))

        B = TransferMechanism(name="composition-pytests-B",
                              function=Linear(slope=2.0))

        C = TransferMechanism(name="composition-pytests-C",
                              function=Linear(slope=3.0))

        inner_composition_1.add_c_node(A)
        inner_composition_1.add_c_node(B)
        inner_composition_1.add_c_node(C)

        inner_composition_1.add_projection(MappingProjection(), A, C)
        inner_composition_1.add_projection(MappingProjection(), B, C)

        inner_composition_1._analyze_graph()

        inner_composition_2 = Composition(name="inner_composition_2")

        A2 = TransferMechanism(name="composition-pytests-A2",
                               function=Linear(slope=0.25))

        B2 = TransferMechanism(name="composition-pytests-B2",
                               function=Linear(slope=1.0))

        inner_composition_2.add_c_node(A2)
        inner_composition_2.add_c_node(B2)

        inner_composition_2.add_projection(MappingProjection(), A2, B2)

        inner_composition_2._analyze_graph()

        mechanism_d = TransferMechanism(name="composition-pytests-D",
                                        function=Linear(slope=3.0))

        outer_composition = Composition(name="outer_composition")

        outer_composition.add_c_node(inner_composition_1)
        outer_composition.add_c_node(inner_composition_2)
        outer_composition.add_c_node(mechanism_d)

        outer_composition.add_projection(projection=MappingProjection(), sender=inner_composition_1,
                                         receiver=mechanism_d)
        outer_composition.add_projection(projection=MappingProjection(), sender=inner_composition_2,
                                         receiver=mechanism_d)

        sched = Scheduler(composition=outer_composition)
        outer_composition._analyze_graph()

        # FIX: order of input states on inner composition 1 is not stable
        output = outer_composition.run(
            inputs={
                inner_composition_1: {A: [[2.0], [1.5], [2.5]],
                                      B: [[1.0], [1.5], [1.5]]},
                inner_composition_2: [[12.0], [11.5], [12.5]]},
            scheduler_processing=sched
        )
        print(output)
        # trial 0:
        # inner composition 1 = (0.5*2.0 + 2.0*1.0) * 3.0 = 9.0
        # inner composition 2 = 0.25*12.0 = 3.0
        # outer composition = (3.0 + 9.0) * 3.0 = 36.0

        # trial 1:
        # inner composition 1 = (0.5*1.5 + 2.0*1.5) * 3.0 = 11.25
        # inner composition 2 = 0.25*11.5 = 2.875
        # outer composition = (2.875 + 11.25) * 3.0 = 42.375

        # trial 2:
        # inner composition 1 = (0.5*2.5 + 2.0*1.5) * 3.0 = 12.75
        # inner composition 2 = 0.25*12.5 = 3.125
        # outer composition = (3.125 + 12.75) * 3.0 = 47.625

        assert np.allclose(output, [[np.array([36.])],
                                    [np.array([42.375])],
                                    [np.array([47.625])]])

    def test_input_specification_multiple_nested_compositions(self):

        # level_0 composition --------------------------------- innermost composition
        level_0 = Composition(name="level_0")

        A0 = TransferMechanism(name="composition-pytests-A0",
                               default_variable=[[0.], [0.]],
                               function=Linear(slope=1.))
        B0 = TransferMechanism(name="composition-pytests-B0",
                               function=Linear(slope=2.))

        level_0.add_c_node(A0)
        level_0.add_c_node(B0)
        level_0.add_projection(MappingProjection(), A0, B0)
        level_0.add_projection(MappingProjection(sender=A0.output_states[1], receiver=B0), A0, B0)
        level_0._analyze_graph()

        # level_1 composition ---------------------------------
        level_1 = Composition(name="level_1")

        A1 = TransferMechanism(name="composition-pytests-A1",
                              function=Linear(slope=1.))
        B1 = TransferMechanism(name="composition-pytests-B1",
                              function=Linear(slope=2.))

        level_1.add_c_node(level_0)
        level_1.add_c_node(A1)
        level_1.add_c_node(B1)
        level_1.add_projection(MappingProjection(), level_0, B1)
        level_1.add_projection(MappingProjection(), A1, B1)
        level_1._analyze_graph()

        # level_2 composition --------------------------------- outermost composition
        level_2 = Composition(name="level_2")

        A2 = TransferMechanism(name="composition-pytests-A2",
                               size=2,
                               function=Linear(slope=1.))
        B2 = TransferMechanism(name="composition-pytests-B2",
                               function=Linear(slope=2.))

        level_2.add_c_node(level_1)
        level_2.add_c_node(A2)
        level_2.add_c_node(B2)
        level_2.add_projection(MappingProjection(), level_1, B2)
        level_2.add_projection(MappingProjection(), A2, B2)
        level_2._analyze_graph()

        sched = Scheduler(composition=level_2)

        # FIX: order of input states in each inner composition (level_0 and level_1)
        level_2.run(inputs={A2: [[1.0, 2.0]],
                            level_1: {A1: [[1.0]],
                                      level_0: {A0: [[1.0], [2.0]]}}},
                    scheduler_processing=sched)

        # level_0 output = 2.0 * (1.0 + 2.0) = 6.0
        assert np.allclose(level_0.output_values, [6.0])
        # level_1 output = 2.0 * (1.0 + 6.0) = 14.0
        assert np.allclose(level_1.output_values, [14.0])
        # level_2 output = 2.0 * (1.0 + 2.0 + 14.0) = 34.0
        assert np.allclose(level_2.output_values, [34.0])


class TestInputCIMOutputStateToOriginOneToMany:

    def test_one_to_two(self):
        A = ProcessingMechanism(name='A')
        B = ProcessingMechanism(name='B')
        C = ProcessingMechanism(name='C')

        comp = Composition(name='comp')

        comp.add_linear_processing_pathway([A, B])
        comp.add_c_node(C)

        comp.origin_input_sources = {C: A}

        comp.run(inputs={A: [[1.23]]})

        assert np.allclose(A.value, [[1.23]])
        assert np.allclose(B.value, [[1.23]])
        assert np.allclose(C.value, [[1.23]])

<<<<<<< HEAD
=======
    def test_non_origin_receiver(self):
        A = ProcessingMechanism(name='A')
        B = ProcessingMechanism(name='B')
        C = ProcessingMechanism(name='C')

        comp = Composition(name='comp')

        comp.add_linear_processing_pathway([A, B])
        comp.add_c_node(C)

        comp.origin_input_sources = {C: A,
                                     B: A}

        comp.run(inputs={A: [[1.23]]})

        assert np.allclose(A.value, [[1.23]])
        assert np.allclose(B.value, [[2.46]])
        assert np.allclose(C.value, [[1.23]])

>>>>>>> dfa1fdc3
    def test_incorrect_origin_input_source_spec(self):
        A = ProcessingMechanism(name='A')
        B = ProcessingMechanism(name='B')
        C = ProcessingMechanism(name='C')

        comp = Composition(name='comp')

        comp.add_linear_processing_pathway([A, B])
        comp.add_c_node(C)

        comp.origin_input_sources = {C: B}

        with pytest.raises(CompositionError) as error_text:
            comp.run(inputs={A: [[1.23]]})
        assert "Origin input source" in str(error_text) and "specified for C is not valid" in str(error_text)

<<<<<<< HEAD
    def test_origin_input_source_none(self):
=======
    def test_origin_input_source_true_no_input(self):
>>>>>>> dfa1fdc3
        A = ProcessingMechanism(name='A')
        B = ProcessingMechanism(name='B')
        C = ProcessingMechanism(name='C',
                                default_variable=[[4.56]])

        comp = Composition(name='comp')

        comp.add_linear_processing_pathway([A, B])
        comp.add_c_node(C)

<<<<<<< HEAD
        comp.origin_input_sources = {C: None}
=======
        comp.origin_input_sources = {C: True}
>>>>>>> dfa1fdc3

        comp.run(inputs={A: [[1.23]]})
        
        assert np.allclose(A.value, [[1.23]])
        assert np.allclose(B.value, [[1.23]])
<<<<<<< HEAD
        assert np.allclose(C.value, [[4.56]])
=======
        assert np.allclose(C.value, [[4.56]])

    def test_mix_and_match_input_sources(self):
        A = ProcessingMechanism(name='A')
        B = ProcessingMechanism(name='B',
                                default_variable=[[0.], [0.]])
        C = ProcessingMechanism(name='C',
                                default_variable=[[0.], [0.], [0.]])

        input_dict = {A: [[2.0]],
                      B: [[3.0], [1.0]]}

        origin_input_sources = {C: [B.input_states[1],
                                    A,
                                    B.input_states[0]]}

        comp = Composition(name="comp")

        comp.add_c_node(A)
        comp.add_c_node(B)
        comp.add_c_node(C)

        comp.origin_input_sources = origin_input_sources

        comp.run(inputs=input_dict)

        assert np.allclose(A.value, [[2.]])
        assert np.allclose(B.value, [[3.], [1.]])
        assert np.allclose(C.value, [[1.], [2.], [3.]])

    def test_mix_and_match_input_sources_invalid_shape(self):
        A = ProcessingMechanism(name='A')
        B = ProcessingMechanism(name='B',
                                default_variable=[[0.], [0.]])
        C = ProcessingMechanism(name='C',
                                default_variable=[[0.], [0.], [0.], [0.]])

        input_dict = {A: [[2.0]],
                      B: [[3.0], [1.0]]}

        origin_input_sources = {C: [B.input_states[1],
                                    A,
                                    B.input_states[0]]}

        comp = Composition(name="comp")

        comp.add_c_node(A)
        comp.add_c_node(B)
        comp.add_c_node(C)

        comp.origin_input_sources = origin_input_sources

        with pytest.raises(CompositionError) as error_text:
            comp.run(inputs=input_dict)
        assert "has an incompatible number of external input states" in str(error_text.value)

    def test_mix_and_match_input_sources_invalid_source(self):
        A = ProcessingMechanism(name='A')
        B = ProcessingMechanism(name='B',
                                default_variable=[[0.], [0.]])
        C = ProcessingMechanism(name='C',
                                default_variable=[[0.], [0.], [0.]])
        D = ProcessingMechanism(name='D')

        input_dict = {A: [[2.0]],
                      B: [[3.0], [1.0]]}

        origin_input_sources = {C: [B.input_states[1],
                                    D,
                                    B.input_states[0]]}

        comp = Composition(name="comp")

        comp.add_c_node(A)
        comp.add_c_node(B)
        comp.add_linear_processing_pathway([C, D])

        comp.origin_input_sources = origin_input_sources

        with pytest.raises(CompositionError) as error_text:
            comp.run(inputs=input_dict)
        assert "source which is not an origin node or an InputState of an origin node" in str(error_text.value)

    def test_input_sources_invalid_origin_source(self):
        A = ProcessingMechanism(name='A')
        B = ProcessingMechanism(name='B',
                                default_variable=[[0.], [0.]])
        C = ProcessingMechanism(name='C',
                                default_variable=[[0.], [0.], [0.]])
        D = ProcessingMechanism(name='D')

        input_dict = {A: [[2.0]],
                      B: [[3.0], [1.0]]}

        origin_input_sources = {C: [B.input_states[1],
                                    D,
                                    B.input_states[0]],
                                D: [C.input_states[0]]}

        comp = Composition(name="comp")

        comp.add_c_node(A)
        comp.add_c_node(B)
        comp.add_c_node(C)
        comp.add_c_node(D)

        comp.origin_input_sources = origin_input_sources

        with pytest.raises(CompositionError) as error_text:
            comp.run(inputs=input_dict)
        assert "already borrowing input from yet another origin node" in str(error_text.value)

class TestInputSpec:

    def test_valid_mismatched_input_lens(self):
        A = ProcessingMechanism(name="A")
        B = ProcessingMechanism(name="B")
        C = ProcessingMechanism(name="C")

        comp = Composition(name="COMP")

        comp.add_linear_processing_pathway([A, C])
        comp.add_linear_processing_pathway([B, C])

        inputs_to_A = [[1.0]]                           # same (1.0) on every trial
        inputs_to_B = [[1.0], [2.0], [3.0], [4.0]]      # increment on every trial

        results_A = []
        results_B = []
        results_C = []

        def call_after_trial():
            results_A.append(A.value)
            results_B.append(B.value)
            results_C.append(C.value)

        comp.run(inputs={A: inputs_to_A,
                         B: inputs_to_B},
                 call_after_trial=call_after_trial)

        assert np.allclose(results_A, [[[1.0]], [[1.0]], [[1.0]], [[1.0]]])
        assert np.allclose(results_B, [[[1.0]], [[2.0]], [[3.0]], [[4.0]]])
        assert np.allclose(results_C, [[[2.0]], [[3.0]], [[4.0]], [[5.0]]])

    def test_valid_only_one_node_provides_input_spec(self):
        A = ProcessingMechanism(name="A",
                                default_variable=[[1.5]])   # default variable will be used as input to this origin node
        B = ProcessingMechanism(name="B")
        C = ProcessingMechanism(name="C")

        comp = Composition(name="COMP")

        comp.add_linear_processing_pathway([A, C])
        comp.add_linear_processing_pathway([B, C])

        inputs_to_B = [[1.0], [2.0], [3.0], [4.0]]      # increment on every trial

        results_A = []
        results_B = []
        results_C = []

        def call_after_trial():
            results_A.append(A.value)
            results_B.append(B.value)
            results_C.append(C.value)

        comp.run(inputs={B: inputs_to_B},
                 call_after_trial=call_after_trial)

        assert np.allclose(results_A, [[[1.5]], [[1.5]], [[1.5]], [[1.5]]])
        assert np.allclose(results_B, [[[1.0]], [[2.0]], [[3.0]], [[4.0]]])
        assert np.allclose(results_C, [[[2.5]], [[3.5]], [[4.5]], [[5.5]]])

    def test_invalid_mismatched_input_lens(self):
        A = ProcessingMechanism(name="A")
        B = ProcessingMechanism(name="B")
        C = ProcessingMechanism(name="C")

        comp = Composition(name="COMP")

        comp.add_linear_processing_pathway([A, C])
        comp.add_linear_processing_pathway([B, C])

        inputs_to_A = [[1.0], [2.0]]                    # 2 input specs
        inputs_to_B = [[1.0], [2.0], [3.0], [4.0]]      # 4 input specs

        with pytest.raises(CompositionError) as error_text:
            comp.run(inputs={A: inputs_to_A,
                             B: inputs_to_B})
        assert "input dictionary for COMP contains input specifications of different lengths" in str(error_text.value)

    def test_valid_input_float(self):
        A = ProcessingMechanism(name="A")
        comp = Composition(name="comp")
        comp.add_c_node(A)

        comp.run(inputs={A: 5.0})
        assert np.allclose(comp.results, [[5.0]])

        comp.run(inputs={A: [5.0, 10.0, 15.0]})
        assert np.allclose(comp.results, [[[5.0]], [[5.0]], [[10.0]], [[15.0]]])
>>>>>>> dfa1fdc3
<|MERGE_RESOLUTION|>--- conflicted
+++ resolved
@@ -495,8 +495,6 @@
         assert np.allclose(B.value, [[1.23]])
         assert np.allclose(C.value, [[1.23]])
 
-<<<<<<< HEAD
-=======
     def test_non_origin_receiver(self):
         A = ProcessingMechanism(name='A')
         B = ProcessingMechanism(name='B')
@@ -516,7 +514,6 @@
         assert np.allclose(B.value, [[2.46]])
         assert np.allclose(C.value, [[1.23]])
 
->>>>>>> dfa1fdc3
     def test_incorrect_origin_input_source_spec(self):
         A = ProcessingMechanism(name='A')
         B = ProcessingMechanism(name='B')
@@ -533,11 +530,8 @@
             comp.run(inputs={A: [[1.23]]})
         assert "Origin input source" in str(error_text) and "specified for C is not valid" in str(error_text)
 
-<<<<<<< HEAD
-    def test_origin_input_source_none(self):
-=======
+
     def test_origin_input_source_true_no_input(self):
->>>>>>> dfa1fdc3
         A = ProcessingMechanism(name='A')
         B = ProcessingMechanism(name='B')
         C = ProcessingMechanism(name='C',
@@ -548,19 +542,12 @@
         comp.add_linear_processing_pathway([A, B])
         comp.add_c_node(C)
 
-<<<<<<< HEAD
-        comp.origin_input_sources = {C: None}
-=======
         comp.origin_input_sources = {C: True}
->>>>>>> dfa1fdc3
 
         comp.run(inputs={A: [[1.23]]})
         
         assert np.allclose(A.value, [[1.23]])
         assert np.allclose(B.value, [[1.23]])
-<<<<<<< HEAD
-        assert np.allclose(C.value, [[4.56]])
-=======
         assert np.allclose(C.value, [[4.56]])
 
     def test_mix_and_match_input_sources(self):
@@ -761,5 +748,4 @@
         assert np.allclose(comp.results, [[5.0]])
 
         comp.run(inputs={A: [5.0, 10.0, 15.0]})
-        assert np.allclose(comp.results, [[[5.0]], [[5.0]], [[10.0]], [[15.0]]])
->>>>>>> dfa1fdc3
+        assert np.allclose(comp.results, [[[5.0]], [[5.0]], [[10.0]], [[15.0]]])