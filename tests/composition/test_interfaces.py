--- conflicted
+++ resolved
@@ -13,7 +13,7 @@
 from psyneulink.core.components.ports.inputport import InputPort
 from psyneulink.core.components.ports.outputport import OutputPort
 from psyneulink.core.components.projections.pathway.mappingprojection import MappingProjection
-from psyneulink.core.compositions.composition import Composition, CompositionError, NodeRole
+from psyneulink.core.compositions.composition import Composition, CompositionError
 from psyneulink.core.scheduling.scheduler import Scheduler
 from psyneulink.core.globals.utilities import convert_all_elements_to_np_array
 from psyneulink.core.globals.keywords import INTERCEPT, NOISE, SLOPE
@@ -29,36 +29,36 @@
         assert output == 2.0
 
         output = I.execute([1.0, 2.0,3.0])
-        assert np.allclose([1.0, 2.0,3.0], output)
+        np.testing.assert_allclose([1.0, 2.0,3.0], output)
 
         output = I.execute([[1.0, 2.0], [3.0]])
 
-        assert np.allclose([1.0, 2.0], output[0])
-        assert np.allclose([3.0], output[1])
+        np.testing.assert_allclose([1.0, 2.0], output[0])
+        np.testing.assert_allclose([3.0], output[1])
 
     def test_standalone_CIM(self):
 
         cim = CompositionInterfaceMechanism()
         cim.execute(2.0)
-        assert np.allclose(cim.value, [2.0])
+        np.testing.assert_allclose(cim.value, [2.0])
 
     def test_assign_value(self):
         cim = CompositionInterfaceMechanism()
         cim.defaults.variable = [2.0]
         cim.execute()
-        assert np.allclose(cim.value, [2.0])
+        np.testing.assert_allclose(cim.value, [2.0])
 
     def test_standalone_CIM_multiple_input_ports(self):
 
         cim = CompositionInterfaceMechanism(default_variable=[[0.0], [0.0], [0.0]])
         cim.execute([[1.0], [2.0], [3.0]])
-        assert np.allclose(cim.value, [[1.0], [2.0], [3.0]])
+        np.testing.assert_allclose(cim.value, [[1.0], [2.0], [3.0]])
 
     def test_standalone_processing_multiple_input_ports(self):
 
         processing_mech = ProcessingMechanism(default_variable=[[0.0], [0.0], [0.0]])
         processing_mech.execute([[1.0], [2.0], [3.0]])
-        assert np.allclose(processing_mech.value, [[1.0], [2.0], [3.0]])
+        np.testing.assert_allclose(processing_mech.value, [[1.0], [2.0], [3.0]])
 
 
     def test_one_input_port_one_output_port(self):
@@ -85,7 +85,7 @@
             scheduler=sched
         )
 
-        assert np.allclose([30], output)
+        np.testing.assert_allclose([30], output)
 
     def test_two_input_ports_two_output_ports(self):
 
@@ -114,11 +114,11 @@
             scheduler=sched
         )
 
-        assert np.allclose([[30.], [36.]], output)
-
-
-        # assert np.allclose([30.], comp.output_CIM.output_ports[1].value)
-        # assert np.allclose([36.], comp.output_CIM.output_ports[2].value)
+        np.testing.assert_allclose([[30.], [36.]], output)
+
+
+        # np.testing.assert_allclose([30.], comp.output_CIM.output_ports[1].value)
+        # np.testing.assert_allclose([36.], comp.output_CIM.output_ports[2].value)
 
 class TestConnectCompositionsViaCIMS:
 
@@ -144,6 +144,8 @@
         }
 
 
+        sched = Scheduler(composition=comp1)
+
         comp2 = Composition(name="second_composition")
 
         A2 = TransferMechanism(name="A2",
@@ -156,6 +158,8 @@
         comp2.add_node(B2)
 
         comp2.add_projection(MappingProjection(sender=A2, receiver=B2), A2, B2)
+
+        sched = Scheduler(composition=comp2)
 
         comp3 = Composition(name="outer_composition")
         comp3.add_node(comp1)
@@ -178,11 +182,11 @@
         # input = 5.0
         # output = 180.0
         res = comp3.run(inputs={comp1: [[5.]]}, execution_mode=comp_mode)
-        assert np.allclose(res, [[[180.0]]])
+        np.testing.assert_allclose(res, [[[180.0]]])
         if comp_mode is pnlvm.ExecutionMode.Python:
-            assert np.allclose(comp1.output_port.parameters.value.get(comp3), [30.0])
-            assert np.allclose(comp2.output_port.parameters.value.get(comp3), [180.0])
-            assert np.allclose(comp3.output_port.parameters.value.get(comp3), [180.0])
+            np.testing.assert_allclose(comp1.output_port.parameters.value.get(comp3), [30.0])
+            np.testing.assert_allclose(comp2.output_port.parameters.value.get(comp3), [180.0])
+            np.testing.assert_allclose(comp3.output_port.parameters.value.get(comp3), [180.0])
 
     @pytest.mark.nested
     @pytest.mark.composition
@@ -241,15 +245,11 @@
             execution_mode=comp_mode
         )
 
-<<<<<<< HEAD
-        assert np.allclose(output, [[[180.], [1800.]]])
-=======
         np.testing.assert_allclose(output, [[180.], [1800.]])
->>>>>>> b2bdaf32
         if comp_mode is pnlvm.ExecutionMode.Python:
-            assert np.allclose(inner_composition_1.get_output_values(outer_composition), [[30.], [300.]])
-            assert np.allclose(inner_composition_2.get_output_values(outer_composition), [[180.], [1800.]])
-            assert np.allclose(outer_composition.get_output_values(outer_composition), [[180.], [1800.]])
+            np.testing.assert_allclose(inner_composition_1.get_output_values(outer_composition), [[30.], [300.]])
+            np.testing.assert_allclose(inner_composition_2.get_output_values(outer_composition), [[180.], [1800.]])
+            np.testing.assert_allclose(outer_composition.get_output_values(outer_composition), [[180.], [1800.]])
 
     @pytest.mark.nested
     @pytest.mark.composition
@@ -314,18 +314,18 @@
             scheduler=sched,
             execution_mode=comp_mode
         )
-        assert np.allclose(output, [[[36.]]])
+        np.testing.assert_allclose(output, [[36.]])
 
         if comp_mode is pnlvm.ExecutionMode.Python:
-            assert np.allclose(A.get_output_values(outer_composition), [[1.0]])
-            assert np.allclose(B.get_output_values(outer_composition), [[2.0]])
-            assert np.allclose(C.get_output_values(outer_composition), [[9.0]])
-            assert np.allclose(A2.get_output_values(outer_composition), [[3.0]])
-            assert np.allclose(B2.get_output_values(outer_composition), [[3.0]])
-            assert np.allclose(inner_composition_1.get_output_values(outer_composition), [[9.0]])
-            assert np.allclose(inner_composition_2.get_output_values(outer_composition), [[3.0]])
-            assert np.allclose(mechanism_d.get_output_values(outer_composition), [[36.0]])
-            assert np.allclose(outer_composition.get_output_values(outer_composition), [[36.0]])
+            np.testing.assert_allclose(A.get_output_values(outer_composition), [[1.0]])
+            np.testing.assert_allclose(B.get_output_values(outer_composition), [[2.0]])
+            np.testing.assert_allclose(C.get_output_values(outer_composition), [[9.0]])
+            np.testing.assert_allclose(A2.get_output_values(outer_composition), [[3.0]])
+            np.testing.assert_allclose(B2.get_output_values(outer_composition), [[3.0]])
+            np.testing.assert_allclose(inner_composition_1.get_output_values(outer_composition), [[9.0]])
+            np.testing.assert_allclose(inner_composition_2.get_output_values(outer_composition), [[3.0]])
+            np.testing.assert_allclose(mechanism_d.get_output_values(outer_composition), [[36.0]])
+            np.testing.assert_allclose(outer_composition.get_output_values(outer_composition), [[36.0]])
 
     @pytest.mark.nested
     @pytest.mark.composition
@@ -414,11 +414,7 @@
         # inner composition 2 = 0.25*12.5 = 3.125
         # outer composition = (3.125 + 12.75) * 3.0 = 47.625
 
-<<<<<<< HEAD
-        assert np.allclose(output, np.array([47.625]))
-=======
         np.testing.assert_allclose(output, np.array([[47.625]]))
->>>>>>> b2bdaf32
 
     def test_input_specification_multiple_nested_compositions(self):
 
@@ -474,11 +470,11 @@
                     scheduler=sched)
 
         # level_0 output = 2.0 * (1.0 + 2.0) = 6.0
-        assert np.allclose(level_0.get_output_values(level_2), [6.0])
+        np.testing.assert_allclose(level_0.get_output_values(level_2), [6.0])
         # level_1 output = 2.0 * (1.0 + 6.0) = 14.0
-        assert np.allclose(level_1.get_output_values(level_2), [14.0])
+        np.testing.assert_allclose(level_1.get_output_values(level_2), [14.0])
         # level_2 output = 2.0 * (1.0 + 2.0 + 14.0) = 34.0
-        assert np.allclose(level_2.get_output_values(level_2), [34.0])
+        np.testing.assert_allclose(level_2.get_output_values(level_2), [34.0])
 
     def test_warning_on_custom_cim_ports(self):
 
@@ -545,72 +541,25 @@
         assert NOISE in icomp.parameter_CIM.output_ports.names[1]
         assert SLOPE in icomp.parameter_CIM.output_ports.names[2]
 
-    @pytest.fixture
-    def parameter_CIM_routing_composition(self):
+    def test_parameter_CIM_routing_from_ControlMechanism(self):
         # Inner Composition
         ia = TransferMechanism(name='ia')
         ib = TransferMechanism(name='ib')
-        icomp = Composition(name='icomp', pathways=[ia, ib])
+        icomp = Composition(name='icomp', pathways=[ia])
         # Outer Composition
-        ocomp = Composition(name='ocomp')
+        ocomp = Composition(name='ocomp', pathways=[icomp])
         cm = ControlMechanism(
             name='control_mechanism',
-            control_signals=ControlSignal(projections=[(SLOPE, ib)])
+            control_signals=
+            ControlSignal(projections=[(SLOPE, ib)])
         )
-        return ia, ib, cm, icomp, ocomp
-
-    def test_parameter_CIM_routing_from_ControlMechanism_pathway_explicit(
-        self, parameter_CIM_routing_composition
-    ):
-        ia, ib, cm, icomp, ocomp = parameter_CIM_routing_composition
+        icomp.add_linear_processing_pathway([ia, ib])
         ocomp.add_linear_processing_pathway([cm, icomp])
-
-        ocomp._analyze_graph()
-        input_nodes = ocomp.get_nodes_by_role(NodeRole.INPUT)
-        assert cm in input_nodes
-        assert icomp in input_nodes
-
-        ocomp.run(
-            inputs={
-                cm: [[2], [2], [2]],
-                icomp: [[2], [2], [2]],
-            }
-        )
-        # linear combination of cm output and run inputs to icomp
-        # results in effective input of 2+2=4, then this is multiplied
-        # by the controlled slope of ib (2), resulting in 8
-        np.testing.assert_array_almost_equal(ocomp.results, [[[8]], [[8]], [[8]]])
+        res = ocomp.run([[2], [2], [2]])
+        np.testing.assert_allclose(res, [[4], [4], [4]])
         assert len(ib.mod_afferents) == 1
         assert ib.mod_afferents[0].sender == icomp.parameter_CIM.output_port
         assert icomp.parameter_CIM_ports[ib.parameter_ports['slope']][0].path_afferents[0].sender == cm.output_port
-        assert cm in ocomp.graph_processing.dependency_dict[icomp]
-
-    def test_parameter_CIM_routing_from_ControlMechanism_pathway_implicit(
-        self, parameter_CIM_routing_composition
-    ):
-        ia, ib, cm, icomp, ocomp = parameter_CIM_routing_composition
-        ocomp.add_node(cm)
-        ocomp.add_node(icomp)
-
-        ocomp._analyze_graph()
-        input_nodes = ocomp.get_nodes_by_role(NodeRole.INPUT)
-        assert cm in input_nodes
-        assert icomp in input_nodes
-
-        ocomp.run(
-            inputs={
-                cm: [[2], [2], [2]],
-                icomp: [[2], [2], [2]],
-            }
-        )
-        # first trial result for icomp is 2 because cm and icomp run
-        # simultaneously, so the value of cm control signals is still
-        # cm's default (1) and not its input (2)
-        np.testing.assert_allclose(ocomp.results, [[[2]], [[4]], [[4]]])
-        assert len(ib.mod_afferents) == 1
-        assert ib.mod_afferents[0].sender == icomp.parameter_CIM.output_port
-        assert icomp.parameter_CIM_ports[ib.parameter_ports['slope']][0].path_afferents[0].sender == cm.output_port
-        assert cm not in ocomp.graph_processing.dependency_dict[icomp]
 
     def test_nested_control_projection_count_controller(self):
         # Inner Composition
@@ -670,9 +619,9 @@
 
         comp.run(inputs={A: [[1.23]]})
 
-        assert np.allclose(A.parameters.value.get(comp), [[1.23]])
-        assert np.allclose(B.parameters.value.get(comp), [[1.23]])
-        assert np.allclose(C.parameters.value.get(comp), [[1.23]])
+        np.testing.assert_allclose(A.parameters.value.get(comp), [[1.23]])
+        np.testing.assert_allclose(B.parameters.value.get(comp), [[1.23]])
+        np.testing.assert_allclose(C.parameters.value.get(comp), [[1.23]])
 
     def test_origin_input_source_true_no_input(self):
         A = ProcessingMechanism(name='A')
@@ -687,9 +636,9 @@
 
         comp.run(inputs={A: [[1.23]]})
 
-        assert np.allclose(A.parameters.value.get(comp), [[1.23]])
-        assert np.allclose(B.parameters.value.get(comp), [[1.23]])
-        assert np.allclose(C.parameters.value.get(comp), [[4.56]])
+        np.testing.assert_allclose(A.parameters.value.get(comp), [[1.23]])
+        np.testing.assert_allclose(B.parameters.value.get(comp), [[1.23]])
+        np.testing.assert_allclose(C.parameters.value.get(comp), [[4.56]])
 
     def test_mix_and_match_input_sources(self):
         A = ProcessingMechanism(name='A')
@@ -709,9 +658,9 @@
 
         comp.run(inputs=input_dict)
 
-        assert np.allclose(A.parameters.value.get(comp), [[2.]])
-        assert np.allclose(B.parameters.value.get(comp), [[3.], [1.]])
-        assert np.allclose(C.parameters.value.get(comp), [[1.], [2.], [3.]])
+        np.testing.assert_allclose(A.parameters.value.get(comp), [[2.]])
+        np.testing.assert_allclose(B.parameters.value.get(comp), [[3.], [1.]])
+        np.testing.assert_allclose(C.parameters.value.get(comp), [[1.], [2.], [3.]])
 
     def test_non_origin_partial_input_spec(self):
         A = ProcessingMechanism(name='A',
@@ -724,7 +673,7 @@
         comp.add_linear_processing_pathway([A, B])
 
         comp.run(inputs={A: [[1.23]]})
-        assert np.allclose(B.get_input_values(comp), [[2.46], [1.23]])
+        np.testing.assert_allclose(B.get_input_values(comp), [[2.46], [1.23]])
 
 class TestInputSpec:
 
@@ -754,9 +703,9 @@
                          B: inputs_to_B},
                  call_after_trial=call_after_trial)
 
-        assert np.allclose(results_A, [[[1.0]], [[1.0]], [[1.0]], [[1.0]]])
-        assert np.allclose(results_B, [[[1.0]], [[2.0]], [[3.0]], [[4.0]]])
-        assert np.allclose(results_C, [[[2.0]], [[3.0]], [[4.0]], [[5.0]]])
+        np.testing.assert_allclose(results_A, [[[1.0]], [[1.0]], [[1.0]], [[1.0]]])
+        np.testing.assert_allclose(results_B, [[[1.0]], [[2.0]], [[3.0]], [[4.0]]])
+        np.testing.assert_allclose(results_C, [[[2.0]], [[3.0]], [[4.0]], [[5.0]]])
 
     def test_valid_only_one_node_provides_input_spec(self):
         A = ProcessingMechanism(name="A",
@@ -783,9 +732,9 @@
         comp.run(inputs={B: inputs_to_B},
                  call_after_trial=call_after_trial)
 
-        assert np.allclose(results_A, [[[1.5]], [[1.5]], [[1.5]], [[1.5]]])
-        assert np.allclose(results_B, [[[1.0]], [[2.0]], [[3.0]], [[4.0]]])
-        assert np.allclose(results_C, [[[2.5]], [[3.5]], [[4.5]], [[5.5]]])
+        np.testing.assert_allclose(results_A, [[[1.5]], [[1.5]], [[1.5]], [[1.5]]])
+        np.testing.assert_allclose(results_B, [[[1.0]], [[2.0]], [[3.0]], [[4.0]]])
+        np.testing.assert_allclose(results_C, [[[2.5]], [[3.5]], [[4.5]], [[5.5]]])
 
     def test_invalid_mismatched_input_lens(self):
         A = ProcessingMechanism(name="A")
@@ -811,10 +760,10 @@
         comp.add_node(A)
 
         comp.run(inputs={A: 5.0})
-        assert np.allclose(comp.results, [[5.0]])
+        np.testing.assert_allclose(comp.results, [[5.0]])
 
         comp.run(inputs={A: [5.0, 10.0, 15.0]})
-        assert np.allclose(comp.results, [[[5.0]], [[5.0]], [[10.0]], [[15.0]]])
+        np.testing.assert_allclose(comp.results, [[[5.0]], [[5.0]], [[10.0]], [[15.0]]])
 
 
 class TestSimplifedNestedCompositionSyntax:
@@ -849,11 +798,11 @@
         # comp3:  input = 5.0   |  output = 180.0
 
         res = outer.run(inputs={inner1: [[5.]]})
-        assert np.allclose(res, [[[180.0]]])
-
-        assert np.allclose(inner1.output_port.parameters.value.get(outer), [30.0])
-        assert np.allclose(inner2.output_port.parameters.value.get(outer), [180.0])
-        assert np.allclose(outer.output_port.parameters.value.get(outer), [180.0])
+        np.testing.assert_allclose(res, [[[180.0]]])
+
+        np.testing.assert_allclose(inner1.output_port.parameters.value.get(outer), [30.0])
+        np.testing.assert_allclose(inner2.output_port.parameters.value.get(outer), [180.0])
+        np.testing.assert_allclose(outer.output_port.parameters.value.get(outer), [180.0])
 
     def test_connect_outer_composition_to_only_input_node_in_inner_comp_option2(self):
         inner1 = Composition(name="inner")
@@ -890,11 +839,11 @@
         # comp3:  input = 5.0   |  output = 180.0
 
         res = outer.run(inputs={inner1: [[5.]]})
-        assert np.allclose(res, [[[180.0]]])
-
-        assert np.allclose(inner1.output_port.parameters.value.get(outer), [30.0])
-        assert np.allclose(inner2.output_port.parameters.value.get(outer), [180.0])
-        assert np.allclose(outer.output_port.parameters.value.get(outer), [180.0])
+        np.testing.assert_allclose(res, [[[180.0]]])
+
+        np.testing.assert_allclose(inner1.output_port.parameters.value.get(outer), [30.0])
+        np.testing.assert_allclose(inner2.output_port.parameters.value.get(outer), [180.0])
+        np.testing.assert_allclose(outer.output_port.parameters.value.get(outer), [180.0])
 
     def test_connect_outer_composition_to_only_input_node_in_inner_comp_option3(self):
 
@@ -927,11 +876,11 @@
         # comp3:  input = 5.0   |  output = 180.0
 
         res = outer.run(inputs={inner1: [[5.]]})
-        assert np.allclose(res, [[[180.0]]])
-
-        assert np.allclose(inner1.output_port.parameters.value.get(outer), [30.0])
-        assert np.allclose(inner2.output_port.parameters.value.get(outer), [180.0])
-        assert np.allclose(outer.output_port.parameters.value.get(outer), [180.0])
+        np.testing.assert_allclose(res, [[[180.0]]])
+
+        np.testing.assert_allclose(inner1.output_port.parameters.value.get(outer), [30.0])
+        np.testing.assert_allclose(inner2.output_port.parameters.value.get(outer), [180.0])
+        np.testing.assert_allclose(outer.output_port.parameters.value.get(outer), [180.0])
 
     def test_connect_outer_composition_to_all_input_nodes_in_inner_comp(self):
 
@@ -963,11 +912,11 @@
         outer1.run(inputs={inner1: [[1.]]},
                    context=eid)
 
-        assert np.allclose(A1.parameters.value.get(eid), [[2.0]])
-        assert np.allclose(B1.parameters.value.get(eid), [[6.0]])
+        np.testing.assert_allclose(A1.parameters.value.get(eid), [[2.0]])
+        np.testing.assert_allclose(B1.parameters.value.get(eid), [[6.0]])
 
         for node in [A2, B2, C2]:
-            assert np.allclose(node.parameters.value.get(eid), [[6.0]])
+            np.testing.assert_allclose(node.parameters.value.get(eid), [[6.0]])
 
 @pytest.mark.parametrize(
     # expected_input_shape: one input per source input_port
