import pytest
import numpy as np
import psyneulink as pnl


def test_control_mechanism_assignment():
    '''ControlMechanism assignment/replacement,  monitor_for_control, and control_signal specifications'''

    T1 = pnl.TransferMechanism(size=3, name='T-1')
    T2 = pnl.TransferMechanism(function=pnl.Logistic, output_states=[{pnl.NAME: 'O-1'}], name='T-2')
    T3 = pnl.TransferMechanism(function=pnl.Logistic, name='T-3')
    T4 = pnl.TransferMechanism(function=pnl.Logistic, name='T-4')
    P = pnl.Process(pathway=[T1, T2, T3, T4])
    S = pnl.System(processes=P,
                   # controller=pnl.EVCControlMechanism,
                   controller=pnl.EVCControlMechanism(
                           control_signals=[(pnl.GAIN, T2)],
                           monitor_for_control=T4
                   ),
                   enable_controller=True,
                   # Test for use of 4-item tuple with matrix in monitor_for_control specification
                   monitor_for_control=[(T1, None, None, np.ones((3,1))),
                                        ('O-1', 1, -1)],
                   control_signals=[(pnl.GAIN, T3)]
                   )
    assert len(S.controller.objective_mechanism.monitored_output_states)==3
    assert len(S.control_signals)==2

    # Test for avoiding duplicate assignment of monitored_output_states and control_signals
    C1 = pnl.EVCControlMechanism(name='C-1',
                                 objective_mechanism = [(T1, None, None, np.ones((3,1)))],
                                 control_signals=[(pnl.GAIN, T3)]
                                 )

    # Test direct assignment
    S.controller = C1
    assert len(C1.monitored_output_states)==2
    assert len(S.control_signals)==3
    assert S.controller.name == 'C-1'


    # Test for adding a monitored_output_state and control_signal
    C2 = pnl.EVCControlMechanism(name='C-2',
                                 objective_mechanism = [T3.output_states[pnl.RESULTS]],
                                 control_signals=[(pnl.GAIN, T4)])
    # Test use of assign_as_controller method
    C2.assign_as_controller(S)
    assert len(C2.monitored_output_states)==3
    assert len(S.control_signals)==4
    assert S.controller.name == 'C-2'


# def test_control_mechanism_assignment_additional():
#     '''Tests "free-standing" specifications of monitor_for_control and ControlSignal (i.e., outside of a list)'''
#     T_1 = pnl.TransferMechanism(name='T_1')
#     T_2 = pnl.TransferMechanism(name='T_2')
#     T_3 = pnl.TransferMechanism(name='T_3')
#     S = pnl.sys([T_1, T_2, T_3],
#                 controller=pnl.EVCControlMechanism(
#                         control_signals=(pnl.SLOPE, T_1),
#                         monitor_for_control=[T_1],
#                         objective_mechanism=[T_2]),
#                 monitor_for_control=T_3,
#                 control_signals=(pnl.SLOPE, T_2),
#                 enable_controller=True)
#     assert S.controller.objective_mechanism.input_state[0].path_afferents[0].sender.owner == T_1
#     assert S.controller.objective_mechanism.input_state[1].path_afferents[0].sender.owner == T_2
#     assert S.controller.objective_mechanism.input_state[2].path_afferents[0].sender.owner == T_3
#     assert T_1.parameter_states[pnl.SLOPE].mod_afferents[0].sender.owner == S.controller
#     assert T_2.parameter_states[pnl.SLOPE].mod_afferents[0].sender.owner == S.controller



def test_control_mechanism_assignment_additional():
    '''Tests "free-standing" specifications of monitor_for_control and ControlSignal (i.e., outside of a list)'''
    T_1 = pnl.TransferMechanism(name='T_1')
    T_2 = pnl.TransferMechanism(name='T_2')
    S = pnl.sys([T_1,T_2],
                controller=pnl.EVCControlMechanism(control_signals=(pnl.SLOPE, T_1)),
                monitor_for_control=T_1,
                control_signals=(pnl.SLOPE, T_2),
                enable_controller=True)
    assert S.controller.objective_mechanism.input_state.path_afferents[0].sender.owner == T_1
    assert T_1.parameter_states[pnl.SLOPE].mod_afferents[0].sender.owner == S.controller
    assert T_2.parameter_states[pnl.SLOPE].mod_afferents[0].sender.owner == S.controller

def test_prediction_mechanism_assignment():
    '''Tests prediction mechanism assignment and more tests for ObjectiveMechanism and ControlSignal assignments'''

    T1 = pnl.TransferMechanism(name='T1')
    T2 = pnl.TransferMechanism(name='T2')
    T3 = pnl.TransferMechanism(name='T3')

    S = pnl.sys([T1, T2, T3],
                controller=pnl.EVCControlMechanism(name='EVC',
                                                   prediction_mechanisms=(pnl.PredictionMechanism,
                                                                          {pnl.FUNCTION: pnl.INPUT_SEQUENCE,
                                                                           pnl.RATE: 1,
                                                                           pnl.WINDOW_SIZE: 3,
                                                                           }),
                                                   monitor_for_control=[T1],
                                                   objective_mechanism=[T2]
                                                   ),
                control_signals=pnl.ControlSignal(allocation_samples=[1, 5, 10],
<<<<<<< HEAD
                                                projections=(pnl.SLOPE, T)),
=======
                                                   projections=(pnl.SLOPE, T1)),
                monitor_for_control=T3,
>>>>>>> 390c29f7
                enable_controller=True
                )
    assert len(S.controller.objective_mechanism.input_states)==3

    S.recordSimulationPref = True
<<<<<<< HEAD
    input_dict = {T: [1, 2, 3, 4]}
    results = S.run(inputs=input_dict)
    assert results == [[[1.]], [[2.]], [[3.]], [[4.]]]
    assert S.simulation_results == [[[1.]], [[5.]], [[10.]],
=======
    input_dict = {T1:[1,2,3,4]}
    results = S.run(inputs=input_dict)
    assert results == [[[1.]], [[2.]], [[15.]], [[20.]]]
    assert S.simulation_results ==  [[[1.]], [[5.]], [[10.]],
>>>>>>> 390c29f7
                                    [[1.]], [[2.]], [[5.]], [[10.]], [[10.]], [[20.]],
                                    [[1.]], [[2.]], [[3.]], [[5.]], [[10.]], [[15.]], [[10.]], [[20.]], [[30.]],
                                    [[2.]], [[3.]], [[4.]], [[10.]], [[15.]], [[20.]], [[20.]], [[30.]], [[40.]]]

def test_prediction_mechanism_filter_function():
    '''Tests prediction mechanism assignment and more tests for ObjectiveMechanism and ControlSignal assignments'''

    f = lambda x: [x[0]*7]
    T = pnl.TransferMechanism(name='T')

    S = pnl.sys(T,
                controller=pnl.EVCControlMechanism(name='EVC',
                                                   prediction_mechanisms=(pnl.PredictionMechanism,
                                                                          {pnl.FUNCTION: pnl.INPUT_SEQUENCE,
                                                                           pnl.RATE: 1,
                                                                           pnl.WINDOW_SIZE: 3,
                                                                           pnl.FILTER_FUNCTION: f
                                                                           }),
                                                   objective_mechanism=[T]
                                                   ),
                control_signals=pnl.ControlSignal(allocation_samples=[1, 5, 10],
                                                  projections=(pnl.SLOPE, T)),
                enable_controller=True
                )

    S.recordSimulationPref = True
    input_dict = {T: [1, 2, 3, 4]}
    results = S.run(inputs=input_dict)
    expected_results = [[[1.0]], [[2.0]], [[3.0]], [[4.0]]]
    expected_sim_results = [[[1.]], [[5.]], [[10.]],    # before EVC | [1]
                            [[7.]], [[35.]], [[70.]],   # [1, 2]
                            [[7.]], [[35.]], [[70.]],   # [1, 2, 3]
                            [[14.]], [[70.]], [[140.]]] # [2, 3, 4]

    np.testing.assert_allclose(results, expected_results, atol=1e-08, err_msg='Failed on results')
    np.testing.assert_allclose(S.simulation_results, expected_sim_results, atol=1e-08, err_msg='Failed on results')<|MERGE_RESOLUTION|>--- conflicted
+++ resolved
@@ -102,28 +102,18 @@
                                                    objective_mechanism=[T2]
                                                    ),
                 control_signals=pnl.ControlSignal(allocation_samples=[1, 5, 10],
-<<<<<<< HEAD
-                                                projections=(pnl.SLOPE, T)),
-=======
-                                                   projections=(pnl.SLOPE, T1)),
+                                                  projections=(pnl.SLOPE, T1)),
                 monitor_for_control=T3,
->>>>>>> 390c29f7
                 enable_controller=True
                 )
     assert len(S.controller.objective_mechanism.input_states)==3
 
     S.recordSimulationPref = True
-<<<<<<< HEAD
-    input_dict = {T: [1, 2, 3, 4]}
-    results = S.run(inputs=input_dict)
-    assert results == [[[1.]], [[2.]], [[3.]], [[4.]]]
-    assert S.simulation_results == [[[1.]], [[5.]], [[10.]],
-=======
+
     input_dict = {T1:[1,2,3,4]}
     results = S.run(inputs=input_dict)
     assert results == [[[1.]], [[2.]], [[15.]], [[20.]]]
     assert S.simulation_results ==  [[[1.]], [[5.]], [[10.]],
->>>>>>> 390c29f7
                                     [[1.]], [[2.]], [[5.]], [[10.]], [[10.]], [[20.]],
                                     [[1.]], [[2.]], [[3.]], [[5.]], [[10.]], [[15.]], [[10.]], [[20.]], [[30.]],
                                     [[2.]], [[3.]], [[4.]], [[10.]], [[15.]], [[20.]], [[20.]], [[30.]], [[40.]]]
