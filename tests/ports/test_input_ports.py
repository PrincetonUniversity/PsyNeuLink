import numpy as np
import pytest

import psyneulink as pnl
import psyneulink.core.components.functions.nonstateful.transformfunctions
import psyneulink.core.components.functions.nonstateful.transferfunctions


class TestInputPorts:

    def test_combine_param_alone(self):
        t1 = pnl.TransferMechanism(input_shapes=2)
        t2 = pnl.TransferMechanism(input_shapes=2)
        t3 = pnl.TransferMechanism(
                input_shapes=2,
                input_ports=pnl.InputPort(
                        combine=pnl.PRODUCT))
        c = pnl.Composition(pathways=[[t1, t3], [t2, t3]])
        input_dict = {t1:[1,2],t2:[3,4]}
        val = c.run(inputs=input_dict)
        np.testing.assert_allclose(val, [[3, 8]])

    def test_combine_param_redundant_fct_class_spec(self):
        t1 = pnl.TransferMechanism(input_shapes=2)
        t2 = pnl.TransferMechanism(input_shapes=2)
        t3 = pnl.TransferMechanism(
<<<<<<< HEAD
                size=2,
                input_ports=pnl.InputPort(function=psyneulink.core.components.functions.nonstateful.transformfunctions
=======
                input_shapes=2,
                input_ports=pnl.InputPort(function=psyneulink.core.components.functions.nonstateful.combinationfunctions
>>>>>>> 8554c16e
                                           .LinearCombination,
                                           combine=pnl.PRODUCT))
        c = pnl.Composition(pathways=[[t1, t3],[t2, t3]])
        input_dict = {t1:[1,2],t2:[3,4]}
        val = c.run(inputs=input_dict)
        np.testing.assert_allclose(val, [[3, 8]])

    def test_combine_param_redundant_fct_constructor_spec(self):
        t1 = pnl.TransferMechanism(input_shapes=2)
        t2 = pnl.TransferMechanism(input_shapes=2)
        t3 = pnl.TransferMechanism(
<<<<<<< HEAD
                size=2,
                input_ports=pnl.InputPort(function=psyneulink.core.components.functions.nonstateful.transformfunctions.LinearCombination(operation=pnl.PRODUCT),
=======
                input_shapes=2,
                input_ports=pnl.InputPort(function=psyneulink.core.components.functions.nonstateful.combinationfunctions.LinearCombination(operation=pnl.PRODUCT),
>>>>>>> 8554c16e
                                          combine=pnl.PRODUCT))
        c = pnl.Composition(pathways=[[t1, t3],[t2, t3]])
        input_dict = {t1:[1,2],t2:[3,4]}
        val = c.run(inputs=input_dict)
        np.testing.assert_allclose(val, [[3, 8]])

    def test_combine_param_conflicting_fct_operation_spec(self):
        with pytest.raises(pnl.InputPortError) as error_text:
            t = pnl.TransferMechanism(input_ports=pnl.InputPort(function=psyneulink.core.components.functions.nonstateful.transformfunctions.LinearCombination(operation=pnl.SUM),
                                                                combine=pnl.PRODUCT))
        assert "Specification of 'combine' argument (PRODUCT) conflicts with specification of 'operation' (SUM) " \
               "for LinearCombination in 'function' argument for InputPort" in str(error_text.value)

    def test_combine_param_conflicting_function_spec(self):
        with pytest.raises(pnl.InputPortError) as error_text:
            t = pnl.TransferMechanism(input_ports=pnl.InputPort(function=psyneulink.core.components.functions.nonstateful.transferfunctions.Linear(), combine=pnl.PRODUCT))
        assert "Specification of 'combine' argument (PRODUCT) conflicts with Function specified " \
               "in 'function' argument (Linear Function" in str(error_text.value)

    def test_combine_param_conflicting_fct_class_spec(self):
        with pytest.raises(pnl.InputPortError) as error_text:
            t = pnl.TransferMechanism(input_ports=pnl.InputPort(function=psyneulink.core.components.functions.nonstateful.transferfunctions.Linear, combine=pnl.PRODUCT))
        assert "Specification of 'combine' argument (PRODUCT) conflicts with Function specified " \
               "in 'function' argument (Linear) for InputPort" in str(error_text.value)

    def test_combine_dict_spec(self):
        t = pnl.TransferMechanism(input_ports={pnl.COMBINE: pnl.PRODUCT})
        assert t.input_port.function.operation == pnl.PRODUCT

    def test_equivalent_function_dict_spec(self):
        t = pnl.TransferMechanism(input_ports={pnl.FUNCTION:pnl.LinearCombination(operation=pnl.PRODUCT)})
        assert t.input_port.function.operation == pnl.PRODUCT

    def test_combine_dict_spec_redundant_with_function(self):
        with pytest.warns(UserWarning) as warnings:  # Warn, since default_input is NOT set
            t = pnl.TransferMechanism(input_ports={pnl.COMBINE:pnl.PRODUCT,
                                                   pnl.FUNCTION:pnl.LinearCombination(operation=pnl.PRODUCT)})
        assert any(w.message.args[0] == "Both COMBINE ('product') and FUNCTION (LinearCombination Function) "
                                              "specifications found in InputPort specification dictionary for "
                                              "'InputPort' of 'TransferMechanism-0'; no need to specify both."
                   for w in warnings)
        assert t.input_port.function.operation == pnl.PRODUCT

    def test_combine_dict_spec_conflicts_with_function(self):
        with pytest.raises(pnl.InputPortError) as error_text:
            t = pnl.TransferMechanism(input_ports={pnl.COMBINE:pnl.PRODUCT,
                                                   pnl.FUNCTION:pnl.LinearCombination})
        assert "COMBINE entry (='product') of InputPort specification dictionary for 'InputPort' of " \
               "'TransferMechanism-0' conflicts with FUNCTION entry (LinearCombination Function); " \
               "remove one or the other." in str(error_text.value)

    def test_single_projection_variable(self):
        a = pnl.TransferMechanism()
        b = pnl.TransferMechanism()

        pnl.MappingProjection(sender=a, receiver=b)

        assert b.input_port.defaults.variable.shape == np.array([0]).shape
        assert b.input_port.function.defaults.variable.shape == np.array([0]).shape

    @pytest.mark.parametrize('num_incoming_projections', [2, 3, 4])
    def test_adding_projections_modifies_variable(self, num_incoming_projections):
        mechs = [pnl.TransferMechanism() for _ in range(num_incoming_projections + 1)]
        [pnl.MappingProjection(sender=mechs[i], receiver=mechs[-1]) for i in range(num_incoming_projections)]

        receiver_input_port_variable = np.array([[0] for _ in range(num_incoming_projections)])

        assert mechs[-1].input_port.defaults.variable.shape == receiver_input_port_variable.shape
        assert mechs[-1].input_port.function.defaults.variable.shape == receiver_input_port_variable.shape

    def test_input_port_variable_shapes(self):
        t = pnl.TransferMechanism(input_ports=[{pnl.VARIABLE: [[0], [0]]}])

        assert t.input_port.defaults.variable.shape == np.array([[0], [0]]).shape
        assert t.input_port.defaults.value.shape == np.array([0]).shape

        assert t.input_port.function.defaults.variable.shape == np.array([[0], [0]]).shape
        assert t.input_port.function.defaults.value.shape == np.array([0]).shape

    def test_internal_only(self):
        m = pnl.TransferMechanism(input_ports=['EXTERNAL', pnl.InputPort(name='INTERNAL_ONLY', internal_only=True)])
        assert m.input_values == [[ 0.],[ 0.]]
        assert m.external_input_values == [[0.]]

    @pytest.mark.parametrize('default_input', [None, pnl.DEFAULT_VARIABLE])
    def test_default_input(self, default_input):
        variable = [22]
        m = pnl.TransferMechanism(input_ports=[pnl.InputPort(name='INTERNAL_NODE',
                                                             default_input=default_input,
                                                             variable=variable)])
        m.execute()
        assert m.input_port.value == variable
        if default_input:
            assert m.input_port.internal_only is True
        else:
            assert m.input_port.internal_only is False
        comp = pnl.Composition()
        comp.add_node(
            m,
            required_roles=pnl.NodeRole.INTERNAL,
            context=pnl.Context(source=pnl.ContextFlags.METHOD)
        )
        comp._analyze_graph()
        assert pnl.NodeRole.INTERNAL in comp.get_roles_by_node(m)
        assert pnl.NodeRole.INPUT not in comp.get_roles_by_node(m)

        assert not m.path_afferents  # No path_afferents since internal_only is set by default_input


        if default_input is None:
            with pytest.warns(UserWarning) as warnings:  # Warn, since default_input is NOT set
                comp.run()
            assert any(repr(w.message.args[0]) == '"InputPort (\'INTERNAL_NODE\') of \'TransferMechanism-0\' '
                                                  'doesn\'t have any afferent Projections."'
                       for w in warnings)
        else:
            comp.run()                   # No warning since default_input is set

        assert m.input_port.value == variable # For Mechanisms other than controller, default_variable seems
        assert m.value == variable            #     to still be used even though default_input is NOT set

    def test_no_efferents(self):
        A = pnl.InputPort()
        with pytest.raises(pnl.PortError) as error:
            A.efferents
        assert 'InputPorts do not have \'efferents\'; (access attempted for Deferred Init InputPort).' \
               in str(error.value)
        with pytest.raises(pnl.PortError) as error:
            A.efferents = ['test']
        assert 'InputPorts are not allowed to have \'efferents\' ' \
               '(assignment attempted for Deferred Init InputPort).' in str(error.value)<|MERGE_RESOLUTION|>--- conflicted
+++ resolved
@@ -24,13 +24,8 @@
         t1 = pnl.TransferMechanism(input_shapes=2)
         t2 = pnl.TransferMechanism(input_shapes=2)
         t3 = pnl.TransferMechanism(
-<<<<<<< HEAD
-                size=2,
+                input_shapes=2,
                 input_ports=pnl.InputPort(function=psyneulink.core.components.functions.nonstateful.transformfunctions
-=======
-                input_shapes=2,
-                input_ports=pnl.InputPort(function=psyneulink.core.components.functions.nonstateful.combinationfunctions
->>>>>>> 8554c16e
                                            .LinearCombination,
                                            combine=pnl.PRODUCT))
         c = pnl.Composition(pathways=[[t1, t3],[t2, t3]])
@@ -42,13 +37,8 @@
         t1 = pnl.TransferMechanism(input_shapes=2)
         t2 = pnl.TransferMechanism(input_shapes=2)
         t3 = pnl.TransferMechanism(
-<<<<<<< HEAD
-                size=2,
+                input_shapes=2,
                 input_ports=pnl.InputPort(function=psyneulink.core.components.functions.nonstateful.transformfunctions.LinearCombination(operation=pnl.PRODUCT),
-=======
-                input_shapes=2,
-                input_ports=pnl.InputPort(function=psyneulink.core.components.functions.nonstateful.combinationfunctions.LinearCombination(operation=pnl.PRODUCT),
->>>>>>> 8554c16e
                                           combine=pnl.PRODUCT))
         c = pnl.Composition(pathways=[[t1, t3],[t2, t3]])
         input_dict = {t1:[1,2],t2:[3,4]}
