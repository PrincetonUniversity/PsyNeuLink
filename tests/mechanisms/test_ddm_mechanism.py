import numpy as np
import pytest
import typecheck

import psyneulink as pnl
import psyneulink.core.llvm as pnlvm

from psyneulink.core.components.component import ComponentError
from psyneulink.core.components.functions.distributionfunctions import DriftDiffusionAnalytical, NormalDist
from psyneulink.core.components.functions.function import FunctionError
from psyneulink.core.components.functions.statefulfunctions.integratorfunctions import DriftDiffusionIntegrator
from psyneulink.core.components.mechanisms.processing.processingmechanism import ProcessingMechanism
from psyneulink.core.compositions.composition import Composition
from psyneulink.core.scheduling.condition import Never, WhenFinished
from psyneulink.core.scheduling.time import TimeScale
from psyneulink.core.globals.keywords import IDENTITY_MATRIX, FULL_CONNECTIVITY_MATRIX
from psyneulink.library.components.mechanisms.processing.integrator.ddm import \
    ARRAY, DDM, DDMError, DECISION_VARIABLE_ARRAY, SELECTED_INPUT_ARRAY

class TestReset:

    def test_valid(self):
        D = DDM(
            name='DDM',
            function=DriftDiffusionIntegrator(seed=0, time_step_size=1.0),
            execute_until_finished=False,
        )

        #  returns previous_value + rate * variable * time_step_size  + noise
        #  0.0 + 1.0 * 1.0 * 1.0 + 0.0
        D.execute(1.0)
        assert np.allclose(np.asfarray(D.value),  [[1.0], [1.0]])
        assert np.allclose(D.output_ports[0].value[0][0], 1.0)
        assert np.allclose(D.output_ports[1].value[0][0], 1.0)

        # reset function
        D.function.reset(2.0, 0.1)
        assert np.allclose(D.function.value[0], 2.0)
        assert np.allclose(D.function.previous_value, 2.0)
        assert np.allclose(D.function.previous_time, 0.1)
        assert np.allclose(np.asfarray(D.value),  [[1.0], [1.0]])
        assert np.allclose(D.output_ports[0].value[0][0], 1.0)
        assert np.allclose(D.output_ports[1].value[0][0], 1.0)

        # reset function without value spec
        D.function.reset()
        assert np.allclose(D.function.value[0], 0.0)
        assert np.allclose(D.function.previous_value, 0.0)
        assert np.allclose(D.function.previous_time, 0.0)
        assert np.allclose(np.asfarray(D.value), [[1.0], [1.0]])
        assert np.allclose(D.output_ports[0].value[0][0], 1.0)
        assert np.allclose(D.output_ports[1].value[0][0], 1.0)

        # reset mechanism
        D.reset(2.0, 0.1)
        assert np.allclose(D.function.value[0], 2.0)
        assert np.allclose(D.function.previous_value, 2.0)
        assert np.allclose(D.function.previous_time, 0.1)
        assert np.allclose(np.asfarray(D.value), [[2.0], [0.1]])
        assert np.allclose(D.output_ports[0].value, 2.0)
        assert np.allclose(D.output_ports[1].value, 0.1)

        D.execute(1.0)
        #  2.0 + 1.0 = 3.0 ; 0.1 + 1.0 = 1.1
        assert np.allclose(np.asfarray(D.value), [[[3.0]], [[1.1]]])
        assert np.allclose(D.output_ports[0].value[0][0], 3.0)
        assert np.allclose(D.output_ports[1].value[0][0], 1.1)

        # reset mechanism without value spec
        D.reset()
        assert np.allclose(D.function.value[0], 0.0)
        assert np.allclose(D.function.previous_value, 0.0)
        assert np.allclose(D.function.previous_time, 0.0)
        assert np.allclose(D.output_ports[0].value[0], 0.0)
        assert np.allclose(D.output_ports[1].value[0], 0.0)

        # reset only decision variable
        D.function.initializer = 1.0
        D.function.non_decision_time = 0.0
        D.reset()
        assert np.allclose(D.function.value[0], 1.0)
        assert np.allclose(D.function.previous_value, 1.0)
        assert np.allclose(D.function.previous_time, 0.0)
        assert np.allclose(D.output_ports[0].value[0], 1.0)
        assert np.allclose(D.output_ports[1].value[0], 0.0)


class TestThreshold:
    def test_threshold_param(self):
        D = DDM(name='DDM',
                function=DriftDiffusionIntegrator(threshold=10.0, time_step_size=1.0))

        assert D.function.threshold.base == 10.0

        D.function.threshold.base = 5.0
        assert D.function.threshold.base == 5.0

    def test_threshold_sets_is_finished(self):
        D = DDM(name='DDM',
                function=DriftDiffusionIntegrator(threshold=5.0, time_step_size=1.0),
                execute_until_finished=False,
                reset_stateful_function_when=Never())
        D.execute(2.0)  # 2.0 < 5.0
        assert not D.is_finished()

        D.execute(2.0)  # 4.0 < 5.0
        assert not D.is_finished()

        D.execute(2.0)   # 5.0 = threshold
        assert D.is_finished()

    @pytest.mark.ddm_mechanism
    @pytest.mark.mechanism
    @pytest.mark.benchmark(group="DDM")
    @pytest.mark.parametrize("variable, expected", [
        (2., [2.0, 4.0, 5.0, 5.0, 5.0]),
        (-2., [-2.0, -4.0, -5.0, -5.0, -5.0]),
        ], ids=["POSITIVE", "NEGATIVE"])
    def test_threshold_stops_accumulation(self, mech_mode, variable, expected, benchmark):
        D = DDM(name='DDM',
<<<<<<< HEAD
                function=DriftDiffusionIntegrator(threshold=5.0, time_step_size=1.0),
                execute_until_finished=False)
        if mode == 'Python':
=======
                function=DriftDiffusionIntegrator(threshold=5.0))
        if mech_mode == 'Python':
>>>>>>> 333836d4
            ex = D.execute
        elif mech_mode == 'LLVM':
            ex = pnlvm.execution.MechExecution(D).execute
        elif mech_mode == 'PTX':
            ex = pnlvm.execution.MechExecution(D).cuda_execute

        decision_variables = []
        time_points = []
        for i in range(5):
            output = ex([variable])
            decision_variables.append(output[0][0][0])
            time_points.append(output[1][0][0])

        # decision variable accumulation stops
        assert np.allclose(decision_variables, expected)

        # time accumulation does not stop
        assert np.allclose(time_points, [1.0, 2.0, 3.0, 4.0, 5.0])
        if benchmark.enabled:
            benchmark(ex, [variable])

    # def test_threshold_stops_accumulation_multiple_variables(self):
    #     D = IntegratorMechanism(name='DDM',
    #                             default_variable=[[0,0,0]],
    #                             function=DriftDiffusionIntegrator(threshold=[5.0, 5.0, 10.0],
    #                                                               initializer=[[0.0, 0.0, 0.0]],
    #                                                               rate=[2.0, -2.0, -2.0 ]))
    #     decision_variables_a = []
    #     decision_variables_b = []
    #     decision_variables_c = []
    #     for i in range(5):
    #         output = D.execute([2.0, 2.0, 2.0])
    #         print(output)
    #         decision_variables_a.append(output[0][0])
    #         decision_variables_b.append(output[0][1])
    #         decision_variables_c.append(output[0][2])
    #
    #     # decision variable accumulation stops
    #     assert np.allclose(decision_variables_a, [2.0, 4.0, 5.0, 5.0, 5.0])


    def test_is_finished_stops_composition(self):
        D = DDM(name='DDM',
                function=DriftDiffusionIntegrator(threshold=10.0, time_step_size=1.0),
                execute_until_finished=False,
                reset_stateful_function_when=Never())
        C = Composition(pathways=[D], reset_stateful_function_when=Never())
        C.run(inputs={D: 2.0},
              termination_processing={TimeScale.TRIAL: WhenFinished(D)})

        # decision variable's value should match threshold
        assert D.parameters.value.get(C)[0] == 10.0
        # it should have taken 5 executions (and time_step_size = 1.0)
        assert D.parameters.value.get(C)[1] == 5.0


    # def test_is_finished_stops_mechanism(self):
    #     D = DDM(name='DDM',
    #             function=DriftDiffusionIntegrator(threshold=10.0))
    #     T = TransferMechanism(function=Linear(slope=2.0))
    #     P = Process(pathway=[D, T])
    #     S = System(processes=[P])
    #
    #     sched = Scheduler(system=S)

class TestInputPorts:

    def test_regular_input_mode(self):
        input_mech = ProcessingMechanism(size=2)
        ddm = DDM(
            function=DriftDiffusionAnalytical(),
            output_ports=[SELECTED_INPUT_ARRAY, DECISION_VARIABLE_ARRAY],
            name='DDM'
        )
        comp = Composition()
        comp.add_linear_processing_pathway(pathway=[input_mech, [[1],[-1]], ddm])
        result = comp.run(inputs={input_mech:[1,0]})
        assert np.allclose(ddm.output_ports[0].value, [1])
        assert np.allclose(ddm.output_ports[1].value, [1])
        assert np.allclose(ddm.value,
                           [[1.00000000e+00], [1.19932930e+00], [9.99664650e-01], [3.35350130e-04],
                            [1.19932930e+00], [2.48491374e-01], [1.48291009e+00], [1.19932930e+00],
                            [2.48491374e-01], [1.48291009e+00]])
        assert np.allclose(result, [[1.]])

    def test_array_mode(self):
        input_mech = ProcessingMechanism(size=2)
        ddm = DDM(
            input_format=ARRAY,
            function=DriftDiffusionAnalytical(),
            output_ports=[SELECTED_INPUT_ARRAY, DECISION_VARIABLE_ARRAY],
            name='DDM'
        )
        comp = Composition()
        comp.add_linear_processing_pathway(pathway=[input_mech, ddm])
        result = comp.run(inputs={input_mech:[1,0]})
        assert np.allclose(ddm.output_ports[0].value, [1,0])
        assert np.allclose(ddm.output_ports[1].value, [1,0])
        assert np.allclose(ddm.value,
                           [[1.00000000e+00], [1.19932930e+00], [9.99664650e-01], [3.35350130e-04],
                            [1.19932930e+00], [2.48491374e-01], [1.48291009e+00], [1.19932930e+00],
                            [2.48491374e-01], [1.48291009e+00]])
        assert np.allclose(result, [[1., 0.]])

class TestOutputPorts:

    def test_selected_input_array(self):
        action_selection = DDM(
            input_format=ARRAY,
            function=DriftDiffusionAnalytical(
            ),
            output_ports=[SELECTED_INPUT_ARRAY],
            name='DDM'
        )
        action_selection.execute([1.0])

# ------------------------------------------------------------------------------------------------
# TEST 2
# function = Bogacz


@pytest.mark.ddm_mechanism
@pytest.mark.mechanism
@pytest.mark.benchmark
def test_DDM_Integrator_Bogacz(benchmark, mech_mode):
    stim = 10
    T = DDM(
        name='DDM',
        function=DriftDiffusionAnalytical()
    )
    if mech_mode == 'Python':
        ex = T.execute
    elif mech_mode == 'LLVM':
        ex = pnlvm.execution.MechExecution(T).execute
    elif mech_mode == 'PTX':
        ex = pnlvm.execution.MechExecution(T).cuda_execute
    val = ex(stim)[0]
    assert np.allclose(val, [1.0])
    if benchmark.enabled:
        benchmark(ex, stim)

# ------------------------------------------------------------------------------------------------
# # TEST 3
# # function = Navarro

# ******
# Requires matlab import
# ******


# def test_DDM_Integrator():
#     stim = 10
#     T = DDM(
#         name='DDM',
#         function=NavarroAndFuss()
#     )
#     val = float(T.execute(stim)[0])
#     assert val == 10


# ======================================= NOISE TESTS ============================================

# VALID NOISE:

# ------------------------------------------------------------------------------------------------
@pytest.mark.ddm_mechanism
@pytest.mark.mechanism
@pytest.mark.benchmark(group="DDM")
@pytest.mark.parametrize("noise, expected", [
    (0., 10),
    (np.sqrt(0.5), 8.194383551861414),
    (np.sqrt(2.0), 6.388767103722829),
    ], ids=["0", "0.5", "2.0"])
def test_DDM_noise(mech_mode, benchmark, noise, expected):
    T = DDM(
        name='DDM',
        function=DriftDiffusionIntegrator(
            noise=noise,
            rate=1.0,
            time_step_size=1.0
        ),
        execute_until_finished=False
    )
    if mech_mode == 'Python':
        ex = T.execute
    elif mech_mode == 'LLVM':
        ex = pnlvm.execution.MechExecution(T).execute
    elif mech_mode == 'PTX':
        ex = pnlvm.execution.MechExecution(T).cuda_execute

    val = ex([10])
    assert np.allclose(val[0][0][0], expected)
    if benchmark.enabled:
        benchmark(ex, [10])

# ------------------------------------------------------------------------------------------------

# INVALID NOISE:

# ------------------------------------------------------------------------------------------------
@pytest.mark.ddm_mechanism
@pytest.mark.mechanism
@pytest.mark.parametrize("noise", [
    2, NormalDist(),
    ], ids=["int", "functions"])
def test_DDM_noise_invalid(noise):
    with pytest.raises(FunctionError) as error_text:
        stim = 10
        T = DDM(
            name='DDM',
            function=DriftDiffusionIntegrator(

                noise=noise,
                rate=1.0,
                time_step_size=1.0
            ),
        )
        float(T.execute(stim)[0])
    assert "DriftDiffusionIntegrator requires noise parameter to be a float" in str(error_text.value)

# ======================================= INPUT TESTS ============================================

# VALID INPUTS:

# ------------------------------------------------------------------------------------------------
@pytest.mark.ddm_mechanism
@pytest.mark.mechanism
@pytest.mark.parametrize("stim", [
    10, 10.0, [10],
    ], ids=["int", "float", "list"])
def test_DDM_input(stim):
    T = DDM(
        name='DDM',
        function=DriftDiffusionIntegrator(
            noise=0.0,
            rate=1.0,
            time_step_size=1.0
        ),
        execute_until_finished=False,
    )
    val = float(T.execute(stim)[0])
    assert val == 10

# ------------------------------------------------------------------------------------------------

# INVALID INPUTS:

# ------------------------------------------------------------------------------------------------
# TEST 1
# input = List len 2


def test_DDM_input_list_len_2():
    with pytest.raises(DDMError) as error_text:
        stim = [10, 10]
        T = DDM(
            name='DDM',
            default_variable=[0, 0],
            function=DriftDiffusionIntegrator(

                noise=0.0,
                rate=1.0,
                time_step_size=1.0
            ),
            execute_until_finished=False,
        )
        float(T.execute(stim)[0])
    assert "single numeric item" in str(error_text.value)

# ------------------------------------------------------------------------------------------------
# TEST 2
# input = Fn

# ******
# Should functions be caught in validation, rather than with TypeError [just check callable()]?
# So that functions cause the same error as lists (see TEST 1 above)
# ******


def test_DDM_input_fn():
    with pytest.raises(TypeError) as error_text:
        stim = NormalDist()
        T = DDM(
            name='DDM',
            function=DriftDiffusionIntegrator(

                noise=0.0,
                rate=1.0,
                time_step_size=1.0
            ),
            execute_until_finished=False,
        )
        float(T.execute(stim))
    assert "not supported for the input types" in str(error_text.value)


# ======================================= RATE TESTS ============================================

# VALID RATES:

@pytest.mark.ddm_mechanism
@pytest.mark.mechanism
@pytest.mark.benchmark(group="DDM")
@pytest.mark.parametrize("rate, expected", [
    (5, 50), (5., 50), ([5], 50), (-5.0, -50),
    ], ids=["int", "float", "list", "negative"])
# ******
# Should negative pass?
# ******
def test_DDM_rate(benchmark, rate, expected, mech_mode):
    stim = [10]
    T = DDM(
        name='DDM',
        function=DriftDiffusionIntegrator(
            noise=0.0,
            rate=rate,
            time_step_size=1.0
        ),
        execute_until_finished=False,
    )
    if mech_mode == 'Python':
        ex = T.execute
    elif mech_mode == 'LLVM':
        ex = pnlvm.execution.MechExecution(T).execute
    elif mech_mode == 'PTX':
        ex = pnlvm.execution.MechExecution(T).cuda_execute
    val = float(ex(stim)[0][0][0])
    assert val == expected
    if benchmark.enabled:
        benchmark(ex, stim)

# ------------------------------------------------------------------------------------------------
# INVALID RATES:

# ------------------------------------------------------------------------------------------------
# TEST 1
# rate = fn

# ******
# Should this pass? (Build in function logic for rate, similar to noise)?
# Should it fail with a DDM error in validate_params()?
# ******


def test_DDM_rate_fn():
    with pytest.raises(typecheck.framework.InputParameterError) as error_text:
        stim = [10]
        T = DDM(
            name='DDM',
            default_variable=[0],
            function=DriftDiffusionIntegrator(

                noise=0.0,
                rate=NormalDist().function,
                time_step_size=1.0
            ),
            execute_until_finished=False,
        )
        float(T.execute(stim)[0])
    assert "incompatible value" in str(error_text.value)

# ------------------------------------------------------------------------------------------------


# ======================================= SIZE_INITIALIZATION TESTS ============================================

# VALID INPUTS

# ------------------------------------------------------------------------------------------------
# TEST 1
# size = int, check if variable is an array of zeros


def test_DDM_size_int_check_var():
    T = DDM(
        name='DDM',
        size=1,
        function=DriftDiffusionIntegrator(
            noise=0.0,
            rate=-5.0,
            time_step_size=1.0
        ),
        execute_until_finished=False,
    )
    assert len(T.defaults.variable) == 1 and T.defaults.variable[0][0] == 0

# ------------------------------------------------------------------------------------------------
# TEST 2
# size = float, variable = [.4], check output after execution

def test_DDM_size_int_inputs():

    T = DDM(
        name='DDM',
        size=1,
        function=DriftDiffusionIntegrator(
            noise=0.0,
            rate=-5.0,
            time_step_size=1.0
        ),
        execute_until_finished=False,
    )
    val = T.execute([.4])
    decision_variable = val[0][0]
    time = val[1][0]
    assert decision_variable == -2.0
    assert time == 1.0

# ------------------------------------------------------------------------------------------------

# INVALID INPUTS

# ------------------------------------------------------------------------------------------------
# TEST 1
# size = 0, check less-than-one error


def test_DDM_mech_size_zero():
    with pytest.raises(ComponentError) as error_text:
        T = DDM(
            name='DDM',
            size=0,
            function=DriftDiffusionIntegrator(
                noise=0.0,
                rate=-5.0,
                time_step_size=1.0
            ),
            execute_until_finished=False,
        )
    assert "is not a positive number" in str(error_text.value)

# ------------------------------------------------------------------------------------------------
# TEST 2
# size = -1.0, check less-than-one error


def test_DDM_mech_size_negative_one():
    with pytest.raises(ComponentError) as error_text:
        T = DDM(
            name='DDM',
            size=-1.0,
            function=DriftDiffusionIntegrator(
                noise=0.0,
                rate=-5.0,
                time_step_size=1.0
            ),
            execute_until_finished=False,
        )
    assert "is not a positive number" in str(error_text.value)

# ------------------------------------------------------------------------------------------------
# TEST 3
# size = 3.0, check size-too-large error


def test_DDM_size_too_large():
    with pytest.raises(DDMError) as error_text:
        T = DDM(
            name='DDM',
            size=3.0,
            function=DriftDiffusionIntegrator(
                noise=0.0,
                rate=-5.0,
                time_step_size=1.0
            ),
            execute_until_finished=False,
        )
    assert "single numeric item" in str(error_text.value)

# ------------------------------------------------------------------------------------------------
# TEST 4
# size = [1,1], check too-many-input-ports error


def test_DDM_size_too_long():
    with pytest.raises(DDMError) as error_text:
        T = DDM(
            name='DDM',
            size=[1, 1],
            function=DriftDiffusionIntegrator(
                noise=0.0,
                rate=-5.0,
                time_step_size=1.0
            ),
            execute_until_finished=False,
        )
    assert "is greater than 1, implying there are" in str(error_text.value)


def test_DDM_time():

    D = DDM(
        name='DDM',
        function=DriftDiffusionIntegrator(
            noise=0.0,
            rate=-5.0,
            time_step_size=0.2,
            non_decision_time=0.5
        ),
        execute_until_finished=False,
    )

    time_0 = D.function.previous_time   # t_0  = 0.5
    np.testing.assert_allclose(time_0, 0.5, atol=1e-08)

    time_1 = D.execute(10)[1][0]   # t_1  = 0.5 + 0.2 = 0.7
    np.testing.assert_allclose(time_1[0], 0.7, atol=1e-08)

    for i in range(10):                                     # t_11 = 0.7 + 10*0.2 = 2.7
        D.execute(10)
    time_12 = D.execute(10)[1][0]                              # t_12 = 2.7 + 0.2 = 2.9
    np.testing.assert_allclose(time_12[0], 2.9, atol=1e-08)


def test_WhenFinished_DDM_Analytical():
    D = DDM(function=DriftDiffusionAnalytical)
    c = WhenFinished(D)
    c.is_satisfied()


@pytest.mark.ddm_mechanism
@pytest.mark.mechanism
@pytest.mark.benchmark(group="DDM-comp")
def test_DDM_in_composition(benchmark, comp_mode):
    M = pnl.DDM(
        name='DDM',
        function=pnl.DriftDiffusionIntegrator(
            rate=1,
            noise=0.0,
            offset=0.0,
            non_decision_time=0.0,
            time_step_size=0.1,
        ),
        execute_until_finished=False,
        reset_stateful_function_when=Never()
    )
    C = pnl.Composition()
    C.add_linear_processing_pathway([M])
    inputs = {M: [10]}
    val = C.run(inputs, num_trials=2, execution_mode=comp_mode)
    # FIXME: Python version returns dtype=object
    val = np.asfarray(val)
    assert np.allclose(val[0], [2.0])
    assert np.allclose(val[1], [0.2])
    if benchmark.enabled:
        benchmark(C.run, inputs, num_trials=2, execution_mode=comp_mode)


@pytest.mark.ddm_mechanism
@pytest.mark.mechanism
def test_DDM_threshold_modulation(comp_mode):
    M = pnl.DDM(
        name='DDM',
        function=pnl.DriftDiffusionAnalytical(
            threshold=20.0,
        ),
    )
    monitor = pnl.TransferMechanism(default_variable=[[0.0]],
                                    size=1,
                                    function=pnl.Linear(slope=1, intercept=0),
                                    output_ports=[pnl.RESULT],
                                    name='monitor')

    control = pnl.ControlMechanism(
            monitor_for_control=monitor,
            control_signals=[(pnl.THRESHOLD, M)])

    C = pnl.Composition()
    C.add_node(M, required_roles=[pnl.NodeRole.ORIGIN, pnl.NodeRole.TERMINAL])
    C.add_node(monitor)
    C.add_node(control)
    inputs = {M:[1], monitor:[3]}
    val = C.run(inputs, num_trials=1, execution_mode=comp_mode)
    # FIXME: Python version returns dtype=object
    val = np.asfarray(val)
    assert np.allclose(val[0], [60.0])
    assert np.allclose(val[1], [60.2])

@pytest.mark.parametrize(["noise", "threshold", "expected_results"],[
                            (1.0, 0.0, (0.0, 1.0)),
                            (1.5, 2, (-2.0, 1.0)),
                            (10.0, 10.0, (10.0, 29.0)),
                            (100.0, 100.0, (100.0, 76.0)),
                        ])
def test_ddm_is_finished(comp_mode, noise, threshold, expected_results):
    comp = Composition()
    ddm = DDM(function=DriftDiffusionIntegrator(threshold=threshold, noise=np.sqrt(noise), time_step_size=1.0),
              execute_until_finished=True)
    comp.add_node(ddm)

    results = comp.run([0], execution_mode=comp_mode)

    results = [x for x in np.array(results).flatten()] #HACK: The result is an object dtype in Python comp_mode for some reason?
    assert np.allclose(results, np.array(expected_results).flatten())


def test_sequence_of_DDM_mechs_in_Composition_Pathway():
    myMechanism = DDM(
        function=DriftDiffusionAnalytical(
            drift_rate=(1.0),
            threshold=(10.0),
            starting_value=0.0,
        ),
        name='My_DDM',
    )

    myMechanism_2 = DDM(
        function=DriftDiffusionAnalytical(
            drift_rate=2.0,
            threshold=20.0),
        name='My_DDM_2'
    )

    myMechanism_3 = DDM(
        function=DriftDiffusionAnalytical(
            drift_rate=3.0,
            threshold=30.0
        ),
        name='My_DDM_3',
    )

    z = Composition(
        # default_variable=[[30], [10]],
        pathways=[[
            myMechanism,
            (IDENTITY_MATRIX),
            myMechanism_2,
            (FULL_CONNECTIVITY_MATRIX),
            myMechanism_3
        ]],
    )

    result = z.execute(inputs={myMechanism:[40]})

    expected_output = [
        (myMechanism.input_ports[0].parameters.value.get(z), np.array([40.])),
        (myMechanism.output_ports[0].parameters.value.get(z), np.array([10.])),
        (myMechanism_2.input_ports[0].parameters.value.get(z), np.array([10.])),
        (myMechanism_2.output_ports[0].parameters.value.get(z), np.array([20.])),
        (myMechanism_3.input_ports[0].parameters.value.get(z), np.array([20.])),
        (myMechanism_3.output_ports[0].parameters.value.get(z), np.array([30.])),
        (result[0], np.array([30.])),
    ]

    for i in range(len(expected_output)):
        val, expected = expected_output[i]
        # setting absolute tolerance to be in accordance with reference_output precision
        # if you do not specify, assert_allcose will use a relative tolerance of 1e-07,
        # which WILL FAIL unless you gather higher precision values to use as reference
        np.testing.assert_allclose(val, expected, atol=1e-08, err_msg='Failed on expected_output[{0}]'.format(i))


@pytest.mark.mechanism
@pytest.mark.ddm_mechanism
<<<<<<< HEAD
@pytest.mark.parametrize('mode', ['Python',
                                  pytest.param('LLVM', marks=pytest.mark.llvm),
                                  pytest.param('LLVMExec', marks=pytest.mark.llvm),
                                  pytest.param('LLVMRun', marks=pytest.mark.llvm),
                                  pytest.param('PTXExec', marks=[pytest.mark.llvm, pytest.mark.cuda]),
                                  pytest.param('PTXRun', marks=[pytest.mark.llvm, pytest.mark.cuda])])
def test_DDMMechanism_LCA_equivalent(mode):
    ddm = DDM(default_variable=[0], function=DriftDiffusionIntegrator(rate=1, time_step_size=0.1),
              execute_until_finished=False)
=======
def test_DDMMechanism_LCA_equivalent(comp_mode):
    ddm = DDM(default_variable=[0], function=DriftDiffusionIntegrator(rate=1, time_step_size=0.1))
>>>>>>> 333836d4
    comp2 = Composition()
    comp2.add_node(ddm)
    result2 = comp2.run(inputs={ddm:[1]}, execution_mode=comp_mode)
    assert np.allclose(np.asfarray(result2[0]), [0.1])
    assert np.allclose(np.asfarray(result2[1]), [0.1])<|MERGE_RESOLUTION|>--- conflicted
+++ resolved
@@ -118,14 +118,9 @@
         ], ids=["POSITIVE", "NEGATIVE"])
     def test_threshold_stops_accumulation(self, mech_mode, variable, expected, benchmark):
         D = DDM(name='DDM',
-<<<<<<< HEAD
                 function=DriftDiffusionIntegrator(threshold=5.0, time_step_size=1.0),
                 execute_until_finished=False)
-        if mode == 'Python':
-=======
-                function=DriftDiffusionIntegrator(threshold=5.0))
         if mech_mode == 'Python':
->>>>>>> 333836d4
             ex = D.execute
         elif mech_mode == 'LLVM':
             ex = pnlvm.execution.MechExecution(D).execute
@@ -780,20 +775,9 @@
 
 @pytest.mark.mechanism
 @pytest.mark.ddm_mechanism
-<<<<<<< HEAD
-@pytest.mark.parametrize('mode', ['Python',
-                                  pytest.param('LLVM', marks=pytest.mark.llvm),
-                                  pytest.param('LLVMExec', marks=pytest.mark.llvm),
-                                  pytest.param('LLVMRun', marks=pytest.mark.llvm),
-                                  pytest.param('PTXExec', marks=[pytest.mark.llvm, pytest.mark.cuda]),
-                                  pytest.param('PTXRun', marks=[pytest.mark.llvm, pytest.mark.cuda])])
-def test_DDMMechanism_LCA_equivalent(mode):
+def test_DDMMechanism_LCA_equivalent(comp_mode):
     ddm = DDM(default_variable=[0], function=DriftDiffusionIntegrator(rate=1, time_step_size=0.1),
               execute_until_finished=False)
-=======
-def test_DDMMechanism_LCA_equivalent(comp_mode):
-    ddm = DDM(default_variable=[0], function=DriftDiffusionIntegrator(rate=1, time_step_size=0.1))
->>>>>>> 333836d4
     comp2 = Composition()
     comp2.add_node(ddm)
     result2 = comp2.run(inputs={ddm:[1]}, execution_mode=comp_mode)
