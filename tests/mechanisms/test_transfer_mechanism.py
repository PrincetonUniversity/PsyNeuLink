import numpy as np
import pytest

from psyneulink.components.component import ComponentError
from psyneulink.components.functions.function import FunctionError
from psyneulink.components.functions.function import ConstantIntegrator, Exponential, Linear, Logistic, Reduce, Reinforcement, SoftMax
from psyneulink.components.functions.function import ExponentialDist, GammaDist, NormalDist, UniformDist, WaldDist, UniformToNormalDist
from psyneulink.components.mechanisms.mechanism import MechanismError
from psyneulink.components.mechanisms.processing.transfermechanism import TransferError, TransferMechanism
from psyneulink.globals.utilities import UtilitiesError
from psyneulink.components.process import Process
from psyneulink.components.system import System

VECTOR_SIZE=4

class TestTransferMechanismInputs:
    # VALID INPUTS

    @pytest.mark.mechanism
    @pytest.mark.transfer_mechanism
    @pytest.mark.benchmark(group="TransferMechanism")
    def test_transfer_mech_inputs_list_of_ints(self, benchmark):

        T = TransferMechanism(
            name='T',
            default_variable=[0 for i in range(VECTOR_SIZE)],
            smoothing_factor=1.0,
            integrator_mode=True
        )
        val = benchmark(T.execute, [10 for i in range(VECTOR_SIZE)])
        assert np.allclose(val, [[10.0 for i in range(VECTOR_SIZE)]])
        assert len(T.size) == 1 and T.size[0] == VECTOR_SIZE and isinstance(T.size[0], np.integer)
        # this test assumes size is returned as a 1D array: if it's not, then several tests in this file must be changed

    @pytest.mark.mechanism
    @pytest.mark.transfer_mechanism
    @pytest.mark.benchmark(group="TransferMechanism")
    def test_transfer_mech_inputs_list_of_floats(self, benchmark):

        T = TransferMechanism(
            name='T',
            default_variable=[0 for i in range(VECTOR_SIZE)],
            smoothing_factor=1.0,
            integrator_mode=True
        )
        val = benchmark(T.execute, [10.0 for i in range(VECTOR_SIZE)])
        assert np.allclose(val, [[10.0 for i in range(VECTOR_SIZE)]])

    @pytest.mark.mechanism
    @pytest.mark.transfer_mechanism
    @pytest.mark.benchmark(group="TransferMechanism")
    def test_transfer_mech_inputs_list_of_floats_llvm(self, benchmark):

        T = TransferMechanism(
            name='T',
            default_variable=[0 for i in range(VECTOR_SIZE)],
            smoothing_factor=1.0,
            integrator_mode=True
        )
        val = benchmark(T.execute, [10.0 for i in range(VECTOR_SIZE)], bin_execute=True)
        assert np.allclose(val, [[10.0 for i in range(VECTOR_SIZE)]])

    #@pytest.mark.mechanism
    #@pytest.mark.transfer_mechanism
    # def test_transfer_mech_inputs_list_of_fns(self):
    #
    #     T = TransferMechanism(
    #         name='T',
    #         default_variable=[0, 0, 0, 0],
    #         integrator_mode=True
    #     )
    #     val = T.execute([Linear().execute(), NormalDist().execute(), Exponential().execute(), ExponentialDist().execute()])
    #     assert np.allclose(val, [[np.array([0.]), 0.4001572083672233, np.array([1.]), 0.7872011523172707]]

    @pytest.mark.mechanism
    @pytest.mark.transfer_mechanism
    def test_transfer_mech_variable_3D_array(self):

        T = TransferMechanism(
            name='T',
            default_variable=[[[0, 0, 0, 0]], [[1, 1, 1, 1]]],
            integrator_mode=True
        )
        np.testing.assert_array_equal(T.instance_defaults.variable, np.array([[[0, 0, 0, 0]], [[1, 1, 1, 1]]]))

    @pytest.mark.mechanism
    @pytest.mark.transfer_mechanism
    def test_transfer_mech_variable_none_size_none(self):

        T = TransferMechanism(
            name='T'
        )
        assert len(T.instance_defaults.variable) == 1 and T.instance_defaults.variable[0] == 0

    @pytest.mark.mechanism
    @pytest.mark.transfer_mechanism
    def test_transfer_mech_inputs_list_of_strings(self):
        with pytest.raises(UtilitiesError) as error_text:
            T = TransferMechanism(
                name='T',
                default_variable=[0, 0, 0, 0],
                integrator_mode=True
            )
            T.execute(["one", "two", "three", "four"])
        assert "has non-numeric entries" in str(error_text.value)

    @pytest.mark.mechanism
    @pytest.mark.transfer_mechanism
    def test_transfer_mech_inputs_mismatched_with_default_longer(self):
        with pytest.raises(MechanismError) as error_text:
            T = TransferMechanism(
                name='T',
                default_variable=[0, 0, 0, 0],
                integrator_mode=True
            )
            T.execute([1, 2, 3, 4, 5])
        assert "does not match required length" in str(error_text.value)

    @pytest.mark.mechanism
    @pytest.mark.transfer_mechanism
    def test_transfer_mech_inputs_mismatched_with_default_shorter(self):
        with pytest.raises(MechanismError) as error_text:
            T = TransferMechanism(
                name='T',
                default_variable=[0, 0, 0, 0, 0, 0],
                integrator_mode=True
            )
            T.execute([1, 2, 3, 4, 5])
        assert "does not match required length" in str(error_text.value)


class TestTransferMechanismNoise:

    @pytest.mark.mechanism
    @pytest.mark.transfer_mechanism
    @pytest.mark.benchmark(group="TransferMechanism Linear noise")
    def test_transfer_mech_array_var_float_noise(self, benchmark):

        T = TransferMechanism(
            name='T',
            default_variable=[0 for i in range(VECTOR_SIZE)],
            function=Linear(),
            noise=5.0,
            smoothing_factor=1.0,
            integrator_mode=True
        )
        val = benchmark(T.execute, [0 for i in range(VECTOR_SIZE)])
        assert np.allclose(val, [[5.0 for i in range(VECTOR_SIZE)]])

    @pytest.mark.mechanism
    @pytest.mark.transfer_mechanism
    @pytest.mark.benchmark(group="TransferMechanism Linear noise")
    def test_transfer_mech_array_var_float_noise_llvm(self, benchmark):

        T = TransferMechanism(
            name='T',
            default_variable=[0 for i in range(VECTOR_SIZE)],
            function=Linear(),
            noise=5.0,
            smoothing_factor=1.0,
            integrator_mode=True
        )
        val = benchmark(T.execute, [0 for i in range(VECTOR_SIZE)], bin_execute=True)
        assert np.allclose(val, [[5.0 for i in range(VECTOR_SIZE)]])

    @pytest.mark.mechanism
    @pytest.mark.transfer_mechanism
    def test_transfer_mech_array_var_normal_len_1_noise(self):

        T = TransferMechanism(
            name='T',
            default_variable=[0, 0, 0, 0],
            function=Linear(),
            noise=NormalDist().function,
            smoothing_factor=1.0,
            integrator_mode=True
        )
        val = T.execute([0, 0, 0, 0])
        assert np.allclose(val, [[0.41059850193837233, 0.144043571160878, 1.454273506962975, 0.7610377251469934]])

    @pytest.mark.mechanism
    @pytest.mark.transfer_mechanism
    def test_transfer_mech_array_var_normal_array_noise(self):

        T = TransferMechanism(
            name='T',
            default_variable=[0, 0, 0, 0],
            function=Linear(),
            noise=[NormalDist().function, NormalDist().function, NormalDist().function, NormalDist().function],
            smoothing_factor=1.0,
            integrator_mode=True
        )
        val = T.execute([0, 0, 0, 0])
        expected = [0.7610377251469934, 0.12167501649282841, 0.44386323274542566, 0.33367432737426683]
        for i in range(len(val[0])):
            assert val[0][i] ==  expected[i]

    @pytest.mark.mechanism
    @pytest.mark.transfer_mechanism
    @pytest.mark.benchmark(group="TransferMechanism Linear noise2")
    def test_transfer_mech_array_var_normal_array_noise2(self, benchmark):

        T = TransferMechanism(
            name='T',
            default_variable=[0 for i in range(VECTOR_SIZE)],
            function=Linear(),
            noise=[5.0 for i in range(VECTOR_SIZE)],
            smoothing_factor=1.0,
            integrator_mode=True
        )
        val = benchmark(T.execute, [0 for i in range(VECTOR_SIZE)])
        assert np.allclose(val, [[5.0 for i in range(VECTOR_SIZE)]])

    @pytest.mark.mechanism
    @pytest.mark.transfer_mechanism
    @pytest.mark.benchmark(group="TransferMechanism Linear noise2")
    def test_transfer_mech_array_var_normal_array_noise2_llvm(self, benchmark):

        T = TransferMechanism(
            name='T',
            default_variable=[0 for i in range(VECTOR_SIZE)],
            function=Linear(),
            noise=[5.0 for i in range(VECTOR_SIZE)],
            smoothing_factor=1.0,
            integrator_mode=True
        )
        val = benchmark(T.execute, [0 for i in range(VECTOR_SIZE)])
        assert np.allclose(val, [[5.0 for i in range(VECTOR_SIZE)]])

    @pytest.mark.mechanism
    @pytest.mark.transfer_mechanism
    def test_transfer_mech_mismatched_shape_noise(self):
        with pytest.raises(MechanismError) as error_text:
            T = TransferMechanism(
                name='T',
                default_variable=[0, 0],
                function=Linear(),
                noise=[5.0, 5.0, 5.0],
                smoothing_factor=0.1,
                integrator_mode=True
            )
            T.execute()
        assert 'Noise parameter' in str(error_text.value) and "does not match default variable" in str(
                error_text.value)

    @pytest.mark.mechanism
    @pytest.mark.transfer_mechanism
    def test_transfer_mech_mismatched_shape_noise_2(self):
        with pytest.raises(MechanismError) as error_text:

            T = TransferMechanism(
                name='T',
                default_variable=[0, 0, 0],
                function=Linear(),
                noise=[5.0, 5.0],
                smoothing_factor=0.1,
                integrator_mode=True
            )
            T.execute()
        assert 'Noise parameter' in str(error_text.value) and "does not match default variable" in str(error_text.value)


class TestDistributionFunctions:

    @pytest.mark.mechanism
    @pytest.mark.transfer_mechanism
    def test_transfer_mech_normal_noise(self):

        T = TransferMechanism(
            name='T',
            default_variable=[0, 0, 0, 0],
            function=Linear(),
            noise=NormalDist().function,
            smoothing_factor=1.0,
            integrator_mode=True
        )
        val = T.execute([0, 0, 0, 0])
        assert np.allclose(val, [[0.41059850193837233, 0.144043571160878, 1.454273506962975, 0.7610377251469934]])

    @pytest.mark.mechanism
    @pytest.mark.transfer_mechanism
    def test_transfer_mech_normal_noise_standard_dev_error(self):
        with pytest.raises(FunctionError) as error_text:
            standard_deviation = -2.0
            T = TransferMechanism(
                name="T",
                default_variable=[0, 0, 0, 0],
                function=Linear(),
                noise=NormalDist(standard_dev=standard_deviation).function,
                smoothing_factor=1.0,
                integrator_mode=True
            )

        assert "The standard_dev parameter" in str(error_text) and "must be greater than zero" in str(error_text)

    @pytest.mark.mechanism
    @pytest.mark.transfer_mechanism
    def test_transfer_mech_exponential_noise(self):

        T = TransferMechanism(
            name='T',
            default_variable=[0, 0, 0, 0],
            function=Linear(),
            noise=ExponentialDist().function,
            smoothing_factor=1.0,
            integrator_mode=True
        )
        val = T.execute([0, 0, 0, 0])
        assert np.allclose(val, [[0.4836021009022533, 1.5688961399691683, 0.7526741095365884, 0.8394328467388229]])

    @pytest.mark.mechanism
    @pytest.mark.transfer_mechanism
    def test_transfer_mech_uniform_to_normal_noise(self):
        try:
            import scipy
            T = TransferMechanism(
                name='T',
                default_variable=[0, 0, 0, 0],
                function=Linear(),
                noise=UniformToNormalDist().function,
                smoothing_factor=1.0
            )
            np.random.seed(22)
            val = T.execute([0, 0, 0, 0])
            assert np.allclose(val, [[-0.81177443, -0.04593492, -0.20051725, 1.07665147]])
        except:
            with pytest.raises(FunctionError) as error_text:
                T = TransferMechanism(
                    name='T',
                    default_variable=[0, 0, 0, 0],
                    function=Linear(),
                    noise=UniformToNormalDist().function,
                    smoothing_factor=1.0
                )
            assert "The UniformToNormalDist function requires the SciPy package." in str(error_text)


    @pytest.mark.mechanism
    @pytest.mark.transfer_mechanism
    def test_transfer_mech_Uniform_noise(self):

        T = TransferMechanism(
            name='T',
            default_variable=[0, 0, 0, 0],
            function=Linear(),
            noise=UniformDist().function,
            smoothing_factor=1.0,
            integrator_mode=True
        )
        val = T.execute([0, 0, 0, 0])
        assert np.allclose(val, [[0.3834415188257777, 0.7917250380826646, 0.5288949197529045, 0.5680445610939323]])

    @pytest.mark.mechanism
    @pytest.mark.transfer_mechanism
    def test_transfer_mech_Gamma_noise(self):

        T = TransferMechanism(
            name='T',
            default_variable=[0, 0, 0, 0],
            function=Linear(),
            noise=GammaDist().function,
            smoothing_factor=1.0,
            integrator_mode=True
        )
        val = T.execute([0, 0, 0, 0])
        assert np.allclose(val, [[0.4836021009022533, 1.5688961399691683, 0.7526741095365884, 0.8394328467388229]])

    @pytest.mark.mechanism
    @pytest.mark.transfer_mechanism
    def test_transfer_mech_Wald_noise(self):

        T = TransferMechanism(
            name='T',
            default_variable=[0, 0, 0, 0],
            function=Linear(),
            noise=WaldDist().function,
            smoothing_factor=1.0,
            integrator_mode=True
        )
        val = T.execute([0, 0, 0, 0])
        assert np.allclose(val, [[1.3939555850782692, 0.25118783985272053, 1.2272797824363235, 0.1190661760253029]])


class TestTransferMechanismFunctions:

    @pytest.mark.mechanism
    @pytest.mark.transfer_mechanism
    @pytest.mark.benchmark(group="TransferMechanism Logistic")
    def test_transfer_mech_logistic_fun(self, benchmark):

        T = TransferMechanism(
            name='T',
            default_variable=[0 for i in range(VECTOR_SIZE)],
            function=Logistic(),
            smoothing_factor=1.0,
            integrator_mode=True
        )
        val = benchmark(T.execute, [0 for i in range(VECTOR_SIZE)])
        assert np.allclose(val, [[0.5 for i in range(VECTOR_SIZE)]])

    @pytest.mark.mechanism
    @pytest.mark.transfer_mechanism
    @pytest.mark.benchmark(group="TransferMechanism Logistic")
    def test_transfer_mech_logistic_fun_llvm(self, benchmark):

        T = TransferMechanism(
            name='T',
            default_variable=[0 for i in range(VECTOR_SIZE)],
            function=Logistic(),
            smoothing_factor=1.0,
            integrator_mode=True
        )
        val = benchmark(T.execute, [0 for i in range(VECTOR_SIZE)], bin_execute=True)
        assert np.allclose(val, [[0.5 for i in range(VECTOR_SIZE)]])

    @pytest.mark.mechanism
    @pytest.mark.transfer_mechanism
    @pytest.mark.benchmark(group="TransferMechanism Exponential")
    def test_transfer_mech_exponential_fun(self, benchmark):

        T = TransferMechanism(
            name='T',
            default_variable=[0 for i in range(VECTOR_SIZE)],
            function=Exponential(),
            smoothing_factor=1.0,
            integrator_mode=True
        )
        val = benchmark(T.execute, [0 for i in range(VECTOR_SIZE)])
        assert np.allclose(val, [[1.0 for i in range(VECTOR_SIZE)]])

    @pytest.mark.mechanism
    @pytest.mark.transfer_mechanism
    @pytest.mark.benchmark(group="TransferMechanism Exponential")
    def test_transfer_mech_exponential_fun_llvm(self, benchmark):

        T = TransferMechanism(
            name='T',
            default_variable=[0 for i in range(VECTOR_SIZE)],
            function=Exponential(),
            smoothing_factor=1.0,
            integrator_mode=True
        )
        val = benchmark(T.execute, [0 for i in range(VECTOR_SIZE)], bin_execute=True)
        assert np.allclose(val, [[1.0 for i in range(VECTOR_SIZE)]])

    @pytest.mark.mechanism
    @pytest.mark.transfer_mechanism
    @pytest.mark.benchmark(group="TransferMechanism SoftMax")
    def test_transfer_mech_softmax_fun(self, benchmark):

        T = TransferMechanism(
            name='T',
            default_variable=[0 for i in range(VECTOR_SIZE)],
            function=SoftMax(),
            smoothing_factor=1.0,
            integrator_mode=True
        )
        val = benchmark(T.execute, [0 for i in range(VECTOR_SIZE)])
        assert np.allclose(val, [[1.0/VECTOR_SIZE for i in range(VECTOR_SIZE)]])

    @pytest.mark.mechanism
    @pytest.mark.transfer_mechanism
    @pytest.mark.benchmark(group="TransferMechanism SoftMax")
    def test_transfer_mech_softmax_fun_llvm(self, benchmark):

        T = TransferMechanism(
            name='T',
            default_variable=[0 for i in range(VECTOR_SIZE)],
            function=SoftMax(),
            smoothing_factor=1.0,
            integrator_mode=True
        )
        val = benchmark(T.execute, [0 for i in range(VECTOR_SIZE)], bin_execute=True)
        assert np.allclose(val, [[1.0/VECTOR_SIZE for i in range(VECTOR_SIZE)]])

    @pytest.mark.mechanism
    @pytest.mark.transfer_mechanism
    def test_transfer_mech_normal_fun(self):
        with pytest.raises(TransferError) as error_text:
            T = TransferMechanism(
                name='T',
                default_variable=[0, 0, 0, 0],
                function=NormalDist(),
                smoothing_factor=1.0,
                integrator_mode=True
            )
            T.execute([0, 0, 0, 0])
        assert "must be a TRANSFER FUNCTION TYPE" in str(error_text.value)

    @pytest.mark.mechanism
    @pytest.mark.transfer_mechanism
    def test_transfer_mech_reinforcement_fun(self):
        with pytest.raises(TransferError) as error_text:
            T = TransferMechanism(
                name='T',
                default_variable=[0, 0, 0, 0],
                function=Reinforcement(),
                smoothing_factor=1.0,
                integrator_mode=True
            )
            T.execute([0, 0, 0, 0])
        assert "must be a TRANSFER FUNCTION TYPE" in str(error_text.value)

    @pytest.mark.mechanism
    @pytest.mark.transfer_mechanism
    def test_transfer_mech_integrator_fun(self):
        with pytest.raises(TransferError) as error_text:
            T = TransferMechanism(
                name='T',
                default_variable=[0, 0, 0, 0],
                function=ConstantIntegrator(),
                smoothing_factor=1.0,
                integrator_mode=True
            )
            T.execute([0, 0, 0, 0])
        assert "must be a TRANSFER FUNCTION TYPE" in str(error_text.value)

    @pytest.mark.mechanism
    @pytest.mark.transfer_mechanism
    def test_transfer_mech_reduce_fun(self):
        with pytest.raises(TransferError) as error_text:
            T = TransferMechanism(
                name='T',
                default_variable=[0, 0, 0, 0],
                function=Reduce(),
                smoothing_factor=1.0,
                integrator_mode=True
            )
            T.execute([0, 0, 0, 0])
        assert "must be a TRANSFER FUNCTION TYPE" in str(error_text.value)


class TestTransferMechanismTimeConstant:

    @pytest.mark.mechanism
    @pytest.mark.transfer_mechanism
    def test_transfer_mech_smoothing_factor_0_8(self):
        T = TransferMechanism(
            name='T',
            default_variable=[0 for i in range(VECTOR_SIZE)],
            function=Linear(),
            smoothing_factor=0.8,
            integrator_mode=True
        )
        val = T.execute([1 for i in range(VECTOR_SIZE)])
        assert np.allclose(val, [[0.8 for i in range(VECTOR_SIZE)]])
        val = T.execute([1 for i in range(VECTOR_SIZE)])
        assert np.allclose(val, [[0.96 for i in range(VECTOR_SIZE)]])


    @pytest.mark.mechanism
    @pytest.mark.transfer_mechanism
    def test_transfer_mech_smoothing_factor_0_8_llvm(self):
        T = TransferMechanism(
            name='T',
            default_variable=[0 for i in range(VECTOR_SIZE)],
            function=Linear(),
            smoothing_factor=0.8,
            integrator_mode=True
        )
        val = T.execute([1 for i in range(VECTOR_SIZE)], bin_execute=True)
        assert np.allclose(val, [[0.8 for i in range(VECTOR_SIZE)]])
        val = T.execute([1 for i in range(VECTOR_SIZE)], bin_execute=True)
        assert np.allclose(val, [[0.96 for i in range(VECTOR_SIZE)]])


    @pytest.mark.mechanism
    @pytest.mark.transfer_mechanism
    @pytest.mark.benchmark(group="TransferMechanism Linear TimeConstant=1")
    def test_transfer_mech_smoothin_factor_1_0(self, benchmark):
        T = TransferMechanism(
            name='T',
            default_variable=[0 for i in range(VECTOR_SIZE)],
            function=Linear(),
            smoothing_factor=1.0,
            integrator_mode=True
        )
        val = benchmark(T.execute, [1 for i in range(VECTOR_SIZE)])
        assert np.allclose(val, [[1.0 for i in range(VECTOR_SIZE)]])


    @pytest.mark.mechanism
    @pytest.mark.transfer_mechanism
    @pytest.mark.benchmark(group="TransferMechanism Linear TimeConstant=1")
    def test_transfer_mech_smoothing_factor_1_0_llvm(self, benchmark):
        T = TransferMechanism(
            name='T',
            default_variable=[0 for i in range(VECTOR_SIZE)],
            function=Linear(),
            smoothing_factor=1.0,
            integrator_mode=True
        )
        val = benchmark(T.execute, [1.0 for i in range(VECTOR_SIZE)], bin_execute=True)
        assert np.allclose(val, [[1.0 for i in range(VECTOR_SIZE)]])


    @pytest.mark.mechanism
    @pytest.mark.transfer_mechanism
    @pytest.mark.benchmark(group="TransferMechanism Linear TimeConstant=0")
    def test_transfer_mech_smoothing_factor_0_0(self, benchmark):
        T = TransferMechanism(
            name='T',
            default_variable=[0 for i in range(VECTOR_SIZE)],
            function=Linear(),
            smoothing_factor=0.0,
            integrator_mode=True
        )
        val = benchmark(T.execute, [1 for i in range(VECTOR_SIZE)])
        assert np.allclose(val, [[0.0 for i in range(VECTOR_SIZE)]])


    @pytest.mark.mechanism
    @pytest.mark.transfer_mechanism
    @pytest.mark.benchmark(group="TransferMechanism Linear TimeConstant=0")
    def test_transfer_mech_smoothing_factor_0_0_llvm(self, benchmark):
        T = TransferMechanism(
            name='T',
            default_variable=[0 for i in range(VECTOR_SIZE)],
            function=Linear(),
            smoothing_factor=0.0,
            integrator_mode=True
        )
        val = benchmark(T.execute, [1 for i in range(VECTOR_SIZE)], bin_execute=True)
        assert np.allclose(val, [[0.0 for i in range(VECTOR_SIZE)]])


    @pytest.mark.mechanism
    @pytest.mark.transfer_mechanism
    def test_transfer_mech_smoothing_factor_0_8_initial_0_5(self):
        T = TransferMechanism(
            name='T',
            default_variable=[0, 0, 0, 0],
            function=Linear(),
            smoothing_factor=0.8,
            initial_value=np.array([[.5, .5, .5, .5]]),
            integrator_mode=True
        )
        val = T.execute([1, 1, 1, 1])
        assert np.allclose(val, [[0.9, 0.9, 0.9, 0.9]])
        T.noise = 10
        val = T.execute([1, 2, -3, 0])
        assert np.allclose(val, [[10.98, 11.78, 7.779999999999999, 10.18]]) # testing noise changes to an integrator


    @pytest.mark.mechanism
    @pytest.mark.transfer_mechanism
    def test_transfer_mech_smoothing_factor_0_8_initial_0_5_llvm(self):
        T = TransferMechanism(
            name='T',
            default_variable=[0, 0, 0, 0],
            function=Linear(),
            smoothing_factor=0.8,
            initial_value=np.array([[.5, .5, .5, .5]]),
            integrator_mode=True
        )
        val = T.execute([1, 1, 1, 1], bin_execute=True)
        assert np.allclose(val, [[0.9, 0.9, 0.9, 0.9]])
        T.noise = 10
        val = T.execute([1, 2, -3, 0], bin_execute=True)
        assert np.allclose(val, [[10.98, 11.78, 7.779999999999999, 10.18]])  # testing noise changes to an integrator


    @pytest.mark.mechanism
    @pytest.mark.transfer_mechanism
    def test_transfer_mech_smoothing_factor_0_8_list(self):
        with pytest.raises(TransferError) as error_text:
            T = TransferMechanism(
                name='T',
                default_variable=[0, 0, 0, 0],
                function=Linear(),
                smoothing_factor=[0.8, 0.8, 0.8, 0.8],
                integrator_mode=True
            )
            T.execute([1, 1, 1, 1])
        assert (
            "smoothing_factor parameter" in str(error_text.value)
            and "must be a float" in str(error_text.value)
        )


    @pytest.mark.mechanism
    @pytest.mark.transfer_mechanism
    def test_transfer_mech_smoothing_factor_2(self):
        with pytest.raises(TransferError) as error_text:
            T = TransferMechanism(
                name='T',
                default_variable=[0, 0, 0, 0],
                function=Linear(),
                smoothing_factor=2,
                integrator_mode=True
            )
            T.execute([1, 1, 1, 1])
        assert (
            "smoothing_factor parameter" in str(error_text.value)
            and "must be a float between 0 and 1" in str(error_text.value)
        )

<<<<<<< HEAD

    @pytest.mark.mechanism
    @pytest.mark.transfer_mechanism
    def test_transfer_mech_smoothing_factor_1(self):
        with pytest.raises(TransferError) as error_text:
            T = TransferMechanism(
                name='T',
                default_variable=[0, 0, 0, 0],
                function=Linear(),
                smoothing_factor=1,
                integrator_mode=True
            )
            T.execute([1, 1, 1, 1])
        assert (
            "smoothing_factor parameter" in str(error_text.value)
            and "must be a float between 0 and 1" in str(error_text.value)
        )


    @pytest.mark.mechanism
    @pytest.mark.transfer_mechanism
    def test_transfer_mech_smoothing_factor_0(self):
        with pytest.raises(TransferError) as error_text:
            T = TransferMechanism(
                name='T',
                default_variable=[0, 0, 0, 0],
                function=Linear(),
                smoothing_factor=0,
                integrator_mode=True
            )
            T.execute([1, 1, 1, 1])
        assert (
            "smoothing_factor parameter" in str(error_text.value)
            and "must be a float between 0 and 1" in str(error_text.value)
        )


=======
>>>>>>> 892e74d4
class TestTransferMechanismSize:

    @pytest.mark.mechanism
    @pytest.mark.transfer_mechanism
    def test_transfer_mech_size_int_check_var(self):
        T = TransferMechanism(
            name='T',
            size=4
        )
        assert len(T.instance_defaults.variable) == 1 and (T.instance_defaults.variable[0] == [0., 0., 0., 0.]).all()
        assert len(T.size) == 1 and T.size[0] == 4 and isinstance(T.size[0], np.integer)


    @pytest.mark.mechanism
    @pytest.mark.transfer_mechanism
    def test_transfer_mech_size_int_inputs_ints(self):
        T = TransferMechanism(
            name='T',
            size=4
        )
        val = T.execute([10, 10, 10, 10])
        assert np.allclose(val, [[10.0, 10.0, 10.0, 10.0]])

    # ------------------------------------------------------------------------------------------------
    # TEST 3
    # size = int, variable = list of floats

    @pytest.mark.mechanism
    @pytest.mark.transfer_mechanism
    def test_transfer_mech_size_int_inputs_floats(self):
        T = TransferMechanism(
            name='T',
            size=VECTOR_SIZE
        )
        val = T.execute([10.0 for i in range(VECTOR_SIZE)])
        assert np.allclose(val, [[10.0 for i in range(VECTOR_SIZE)]])

    # ------------------------------------------------------------------------------------------------
    # TEST 4
    # size = int, variable = list of functions

    #@pytest.mark.mechanism
    #@pytest.mark.transfer_mechanism
    # def test_transfer_mech_size_int_inputs_fns(self):
    #     T = TransferMechanism(
    #         name='T',
    #         size=4,
    #         integrator_mode=True
    #     )
    #     val = T.execute([Linear().execute(), NormalDist().execute(), Exponential().execute(), ExponentialDist().execute()])
    #     assert np.allclose(val, [[np.array([0.]), 0.4001572083672233, np.array([1.]), 0.7872011523172707]]

    # ------------------------------------------------------------------------------------------------
    # TEST 5
    # size = float, check if variable is an array of zeros

    @pytest.mark.mechanism
    @pytest.mark.transfer_mechanism
    def test_transfer_mech_size_float_inputs_check_var(self):
        T = TransferMechanism(
            name='T',
            size=4.0,
        )
        assert len(T.instance_defaults.variable) == 1 and (T.instance_defaults.variable[0] == [0., 0., 0., 0.]).all()
        assert len(T.size == 1) and T.size[0] == 4.0 and isinstance(T.size[0], np.integer)

    # ------------------------------------------------------------------------------------------------
    # TEST 6
    # size = float, variable = list of ints

    @pytest.mark.mechanism
    @pytest.mark.transfer_mechanism
    def test_transfer_mech_size_float_inputs_ints(self):
        T = TransferMechanism(
            name='T',
            size=4.0
        )
        val = T.execute([10, 10, 10, 10])
        assert np.allclose(val, [[10.0, 10.0, 10.0, 10.0]])

    # ------------------------------------------------------------------------------------------------
    # TEST 7
    # size = float, variable = list of floats

    @pytest.mark.mechanism
    @pytest.mark.transfer_mechanism
    def test_transfer_mech_size_float_inputs_floats(self):
        T = TransferMechanism(
            name='T',
            size=4.0
        )
        val = T.execute([10.0, 10.0, 10.0, 10.0])
        assert np.allclose(val, [[10.0, 10.0, 10.0, 10.0]])

    # ------------------------------------------------------------------------------------------------
    # TEST 8
    # size = float, variable = list of functions

    #@pytest.mark.mechanism
    #@pytest.mark.transfer_mechanism
    # def test_transfer_mech_size_float_inputs_fns(self):
    #     T = TransferMechanism(
    #         name='T',
    #         size=4.0,
    #         integrator_mode=True
    #     )
    #     val = T.execute([Linear().execute(), NormalDist().execute(), Exponential().execute(), ExponentialDist().execute()])
    #     assert np.allclose(val, [[np.array([0.]), 0.4001572083672233, np.array([1.]), 0.7872011523172707]]

    # ------------------------------------------------------------------------------------------------
    # TEST 9
    # size = list of ints, check that variable is correct

    @pytest.mark.mechanism
    @pytest.mark.transfer_mechanism
    def test_transfer_mech_size_list_of_ints(self):
        T = TransferMechanism(
            name='T',
            size=[2, 3, 4]
        )
        assert len(T.instance_defaults.variable) == 3 and len(T.instance_defaults.variable[0]) == 2 and len(T.instance_defaults.variable[1]) == 3 and len(T.instance_defaults.variable[2]) == 4

    # ------------------------------------------------------------------------------------------------
    # TEST 10
    # size = list of floats, check that variable is correct

    @pytest.mark.mechanism
    @pytest.mark.transfer_mechanism
    def test_transfer_mech_size_list_of_floats(self):
        T = TransferMechanism(
            name='T',
            size=[2., 3., 4.]
        )
        assert len(T.instance_defaults.variable) == 3 and len(T.instance_defaults.variable[0]) == 2 and len(T.instance_defaults.variable[1]) == 3 and len(T.instance_defaults.variable[2]) == 4

    # note that this output under the Linear function is useless/odd, but the purpose of allowing this configuration
    # is for possible user-defined functions that do use unusual shapes.

    @pytest.mark.mechanism
    @pytest.mark.transfer_mechanism
    def test_transfer_mech_size_var_both_lists(self):
        T = TransferMechanism(
            name='T',
            size=[2., 3.],
            default_variable=[[1, 2], [3, 4, 5]]
        )
        assert len(T.instance_defaults.variable) == 2 and (T.instance_defaults.variable[0] == [1, 2]).all() and (T.instance_defaults.variable[1] == [3, 4, 5]).all()

    # ------------------------------------------------------------------------------------------------
    # TEST 12
    # size = int, variable = a compatible 2D array: check that variable is correct

    @pytest.mark.mechanism
    @pytest.mark.transfer_mechanism
    def test_transfer_mech_size_scalar_var_2d(self):
        T = TransferMechanism(
            name='T',
            size=2,
            default_variable=[[1, 2], [3, 4]]
        )
        assert len(T.instance_defaults.variable) == 2 and (T.instance_defaults.variable[0] == [1, 2]).all() and (T.instance_defaults.variable[1] == [3, 4]).all()
        assert len(T.size) == 2 and T.size[0] == 2 and T.size[1] == 2

    # ------------------------------------------------------------------------------------------------
    # TEST 13
    # variable = a 2D array: check that variable is correct

    @pytest.mark.mechanism
    @pytest.mark.transfer_mechanism
    def test_transfer_mech_var_2d_array(self):
        T = TransferMechanism(
            name='T',
            default_variable=[[1, 2], [3, 4]]
        )
        assert len(T.instance_defaults.variable) == 2 and (T.instance_defaults.variable[0] == [1, 2]).all() and (T.instance_defaults.variable[1] == [3, 4]).all()

    # ------------------------------------------------------------------------------------------------
    # TEST 14
    # variable = a 1D array, size does not match: check that variable and output are correct

    @pytest.mark.mechanism
    @pytest.mark.transfer_mechanism
    def test_transfer_mech_var_1D_size_wrong(self):
        T = TransferMechanism(
            name='T',
            default_variable=[1, 2, 3, 4],
            size=2
        )
        assert len(T.instance_defaults.variable) == 1 and (T.instance_defaults.variable[0] == [1, 2, 3, 4]).all()
        val = T.execute([10.0, 10.0, 10.0, 10.0])
        assert np.allclose(val, [[10.0, 10.0, 10.0, 10.0]])

    # ------------------------------------------------------------------------------------------------
    # TEST 15
    # variable = a 1D array, size does not match again: check that variable and output are correct

    @pytest.mark.mechanism
    @pytest.mark.transfer_mechanism
    def test_transfer_mech_var_1D_size_wrong_2(self):
        T = TransferMechanism(
            name='T',
            default_variable=[1, 2, 3, 4],
            size=[2, 3, 4]
        )
        assert len(T.instance_defaults.variable) == 1 and (T.instance_defaults.variable[0] == [1, 2, 3, 4]).all()
        val = T.execute([10.0, 10.0, 10.0, 10.0])
        assert np.allclose(val, [[10.0, 10.0, 10.0, 10.0]])

    # ------------------------------------------------------------------------------------------------
    # TEST 16
    # size = int, variable = incompatible array, check variable

    @pytest.mark.mechanism
    @pytest.mark.transfer_mechanism
    def test_transfer_mech_size_var_incompatible1(self):
        T = TransferMechanism(
            name='T',
            size=2,
            default_variable=[[1, 2], [3, 4, 5]]
        )
        assert (T.instance_defaults.variable[0] == [1, 2]).all() and (T.instance_defaults.variable[1] == [3, 4, 5]).all() and len(T.instance_defaults.variable) == 2

    # ------------------------------------------------------------------------------------------------
    # TEST 17
    # size = array, variable = incompatible array, check variable

    @pytest.mark.mechanism
    @pytest.mark.transfer_mechanism
    def test_transfer_mech_size_var_incompatible2(self):
        T = TransferMechanism(
            name='T',
            size=[2, 2],
            default_variable=[[1, 2], [3, 4, 5]]
        )
        assert (T.instance_defaults.variable[0] == [1, 2]).all() and (T.instance_defaults.variable[1] == [3, 4, 5]).all() and len(T.instance_defaults.variable) == 2

    # ------------------------------------------------------------------------------------------------

    # INVALID INPUTS

    # ------------------------------------------------------------------------------------------------
    # TEST 1
    # size = 0, check less-than-one error

    @pytest.mark.mechanism
    @pytest.mark.transfer_mechanism
    def test_transfer_mech_size_zero(self):
        with pytest.raises(ComponentError) as error_text:
            T = TransferMechanism(
                name='T',
                size=0,
            )
        assert "is not a positive number" in str(error_text.value)

    # ------------------------------------------------------------------------------------------------
    # TEST 2
    # size = -1.0, check less-than-one error

    @pytest.mark.mechanism
    @pytest.mark.transfer_mechanism
    def test_transfer_mech_size_negative_one(self):
        with pytest.raises(ComponentError) as error_text:
            T = TransferMechanism(
                name='T',
                size=-1.0,
            )
        assert "is not a positive number" in str(error_text.value)

    # this test below and the (currently commented) test immediately after it _may_ be deprecated if we ever fix
    # warnings to be no longer fatal. At the time of writing (6/30/17, CW), warnings are always fatal.

    # the test commented out here is similar to what we'd want if we got warnings to be non-fatal
    # and error_text was correctly representing the warning. For now, the warning is hidden under
    # a verbosity preference
    # def test_transfer_mech_size_bad_float(self):
    #     with pytest.raises(UserWarning) as error_text:
    #         T = TransferMechanism(
    #             name='T',
    #             size=3.5,
    #         )
    #     assert "cast to integer, its value changed" in str(error_text.value)

    # ------------------------------------------------------------------------------------------------
    # TEST 4
    # size = 2D array, check too-many-dimensions warning

    # def test_transfer_mech_size_2d(self):
    #     with pytest.raises(UserWarning) as error_text:
    #         T = TransferMechanism(
    #             name='T',
    #             size=[[2]],
    #         )
    #     assert "had more than one dimension" in str(error_text.value)

    # ------------------------------------------------------------------------------------------------
    # TEST 5
    # size = 2D array, check variable is correctly instantiated

    # for now, since the test above doesn't work, we use this tesT.6/30/17 (CW)
    @pytest.mark.mechanism
    @pytest.mark.transfer_mechanism
    def test_transfer_mech_size_2d(self):
        T = TransferMechanism(
            name='T',
            size=[[2]],
        )
        assert len(T.instance_defaults.variable) == 1 and len(T.instance_defaults.variable[0]) == 2
        assert len(T.size) == 1 and T.size[0] == 2 and len(T.params['size']) == 1 and T.params['size'][0] == 2

class TestTransferMechanismMultipleInputStates:

    def test_transfer_mech_2d_variable(self):
        from psyneulink.globals.keywords import MEAN
        T = TransferMechanism(
            name='T',
            function=Linear(slope=2.0, intercept=1.0),
            default_variable=[[0.0, 0.0], [0.0, 0.0]],
            output_states=[MEAN]
        )
        val = T.execute([[1.0, 2.0], [3.0, 4.0]])

    def test_transfer_mech_2d_variable_noise(self):
        T = TransferMechanism(
            name='T',
            function=Linear(slope=2.0, intercept=1.0),
            noise=NormalDist().function,
            default_variable=[[0.0, 0.0], [0.0, 0.0]]
        )
        val = T.execute([[1.0, 2.0], [3.0, 4.0]])

    def test_multiple_output_states_for_multiple_input_states(self):
        T = TransferMechanism(input_states=['a','b','c'])
        val = T.execute([[1],[2],[3]])
        assert len(T.variable)==3
        assert all(a==b for a,b in zip(val, [[ 1.],[ 2.],[ 3.]]))
        assert len(T.output_states)==3
        assert all(a==b for a,b in zip(T.output_values,val))

    def test_MECHANISM_VALUE_standard_output_state(self):
        from psyneulink.globals.keywords import MECHANISM_VALUE
        T = TransferMechanism(input_states=[[[0],[0]],'b','c'],
                                  output_states=MECHANISM_VALUE)
        print(T.value)
        val = T.execute([[[1],[4]],[2],[3]])
        expected_val = [[[1],[4]],[2],[3]]
        assert len(T.output_states)==1
        assert len(T.output_states[MECHANISM_VALUE].value)==3
        assert all(all(a==b for a,b in zip(x,y)) for x,y in zip(val, expected_val))

class TestIntegratorMode:
    def test_previous_value_persistence_execute(self):
        T = TransferMechanism(name="T",
                              initial_value=0.5,
                              integrator_mode=True,
                              smoothing_factor=0.1,
                              noise=0.0)

        assert np.allclose(T.previous_value, 0.5)
        assert np.allclose(T.initial_value, 0.5)
        assert np.allclose(T.integrator_function.initializer, 0.5)

        T.execute(1.0)
        # integration: 0.9*0.5 + 0.1*1.0 + 0.0 = 0.55  --->  previous value = 0.55
        # linear fn: 0.55*1.0 = 0.55
        assert np.allclose(T.previous_value, 0.55)
        assert np.allclose(T.initial_value, 0.5)
        assert np.allclose(T.integrator_function.initializer, 0.5)

        T.execute(1.0)
        # integration: 0.9*0.55 + 0.1*1.0 + 0.0 = 0.595  --->  previous value = 0.595
        # linear fn: 0.595*1.0 = 0.595
        assert np.allclose(T.previous_value, 0.595)
        assert np.allclose(T.initial_value, 0.5)
        assert np.allclose(T.integrator_function.initializer, 0.5)

    def test_previous_value_persistence_run(self):
        T = TransferMechanism(name="T",
                              initial_value=0.5,
                              integrator_mode=True,
                              smoothing_factor=0.1,
                              noise=0.0)
        P = Process(name="P",
                    pathway=[T])
        S = System(name="S",
                   processes=[P])

        assert np.allclose(T.previous_value, 0.5)
        assert np.allclose(T.initial_value, 0.5)
        assert np.allclose(T.integrator_function.initializer, 0.5)

        S.run(inputs={T: 1.0}, num_trials=2)
        # Trial 1
        # integration: 0.9*0.5 + 0.1*1.0 + 0.0 = 0.55  --->  previous value = 0.55
        # linear fn: 0.55*1.0 = 0.55
        # Trial 2
        # integration: 0.9*0.55 + 0.1*1.0 + 0.0 = 0.595  --->  previous value = 0.595
        # linear fn: 0.595*1.0 = 0.595
        assert np.allclose(T.previous_value, 0.595)
        assert np.allclose(T.initial_value, 0.5)
        assert np.allclose(T.integrator_function.initializer, 0.5)

        S.run(inputs={T: 2.0}, num_trials=2)
        # Trial 3
        # integration: 0.9*0.595 + 0.1*2.0 + 0.0 = 0.7355  --->  previous value = 0.7355
        # linear fn: 0.7355*1.0 = 0.7355
        # Trial 4
        # integration: 0.9*0.7355 + 0.1*2.0 + 0.0 = 0.86195  --->  previous value = 0.86195
        # linear fn: 0.86195*1.0 = 0.86195

        assert np.allclose(T.previous_value, 0.86195)
        assert np.allclose(T.initial_value, 0.5)
        assert np.allclose(T.integrator_function.initializer, 0.5)

    def test_previous_value_reinitialize_execute(self):
        T = TransferMechanism(name="T",
                              initial_value=0.5,
                              integrator_mode=True,
                              smoothing_factor=0.1,
                              noise=0.0)

        assert np.allclose(T.previous_value, 0.5)
        assert np.allclose(T.initial_value, 0.5)
        assert np.allclose(T.integrator_function.initializer, 0.5)
        T.execute(1.0)
        # integration: 0.9*0.5 + 0.1*1.0 + 0.0 = 0.55  --->  previous value = 0.55
        # linear fn: 0.55*1.0 = 0.55
        assert np.allclose(T.previous_value, 0.55)
        assert np.allclose(T.initial_value, 0.5)
        assert np.allclose(T.integrator_function.initializer, 0.5)
        assert np.allclose(T.value, 0.55)

        # Reset integrator_function ONLY
        T.integrator_function.reinitialize(0.6)

        assert np.allclose(T.previous_value, 0.6)   # previous_value is a property that looks at integrator_function
        assert np.allclose(T.initial_value, 0.5)    # initial_value is on mechanism only, does not update with int_fun
        assert np.allclose(T.integrator_function.initializer, 0.6)  # initializer is on integrator_function
        assert np.allclose(T.value, 0.55)           # on mechanism only, so does not update until execution

        T.execute(1.0)
        # integration: 0.9*0.6 + 0.1*1.0 + 0.0 = 0.64  --->  previous value = 0.55
        # linear fn: 0.64*1.0 = 0.64
        assert np.allclose(T.previous_value, 0.64)   # property that looks at integrator_function
        assert np.allclose(T.initial_value, 0.5)     # initial_value is on mechanism only, and does not update with exec
        assert np.allclose(T.integrator_function.initializer, 0.5)     # initializer does not change with execution
        assert np.allclose(T.value, 0.64)            # on mechanism, but updates with execution

        T.reinitialize(0.4)
        # linear fn: 0.4*1.0 = 0.4
        assert np.allclose(T.previous_value, 0.4)   # property that looks at integrator, which updated with mech reset
        assert np.allclose(T.initial_value, 0.4)    # updates because mechanism was reset
        assert np.allclose(T.integrator_function.initializer, 0.4)  # on integrator fun, but updates when mech resets
        assert np.allclose(T.value, 0.4)  # on mechanism, but updates with mech reset

        T.execute(1.0)
        # integration: 0.9*0.4 + 0.1*1.0 + 0.0 = 0.46  --->  previous value = 0.46
        # linear fn: 0.46*1.0 = 0.46
        assert np.allclose(T.previous_value, 0.46)  # property that looks at integrator, which updated with mech exec
        assert np.allclose(T.initial_value, 0.4)                    # on mech, does not update with exec
        assert np.allclose(T.integrator_function.initializer, 0.4)  # initializer does not change with execution
        assert np.allclose(T.value, 0.46)  # on mechanism, but updates with exec

    def test_reinitialize_run(self):
        T = TransferMechanism(name="T",
                              initial_value=0.5,
                              integrator_mode=True,
                              smoothing_factor=0.1,
                              noise=0.0)
        P = Process(name="P",
                    pathway=[T])
        S = System(name="S",
                   processes=[P])

        assert np.allclose(T.previous_value, 0.5)
        assert np.allclose(T.initial_value, 0.5)
        assert np.allclose(T.integrator_function.initializer, 0.5)

        S.run(inputs={T: 1.0}, num_trials=2)
        # Trial 1
        # integration: 0.9*0.5 + 0.1*1.0 + 0.0 = 0.55  --->  previous value = 0.55
        # linear fn: 0.55*1.0 = 0.55
        # Trial 2
        # integration: 0.9*0.55 + 0.1*1.0 + 0.0 = 0.595  --->  previous value = 0.595
        # linear fn: 0.595*1.0 = 0.595
        assert np.allclose(T.previous_value, 0.595)
        assert np.allclose(T.initial_value, 0.5)
        assert np.allclose(T.integrator_function.initializer, 0.5)

        T.integrator_function.reinitialize(0.9)

        assert np.allclose(T.previous_value, 0.9)
        assert np.allclose(T.initial_value, 0.5)
        assert np.allclose(T.integrator_function.initializer, 0.9)
        assert np.allclose(T.value, 0.595)

        T.reinitialize(0.5)

        assert np.allclose(T.previous_value, 0.5)
        assert np.allclose(T.initial_value, 0.5)
        assert np.allclose(T.integrator_function.initializer, 0.5)
        assert np.allclose(T.value, 0.5)

        S.run(inputs={T: 1.0}, num_trials=2)
        # Trial 3
        # integration: 0.9*0.5 + 0.1*1.0 + 0.0 = 0.55  --->  previous value = 0.55
        # linear fn: 0.55*1.0 = 0.55
        # Trial 4
        # integration: 0.9*0.55 + 0.1*1.0 + 0.0 = 0.595  --->  previous value = 0.595
        # linear fn: 0.595*1.0 = 0.595
        assert np.allclose(T.previous_value, 0.595)
        assert np.allclose(T.initial_value, 0.5)
        assert np.allclose(T.integrator_function.initializer, 0.5)

    def test_reinitialize_run_array(self):
        T = TransferMechanism(name="T",
                              default_variable=[0.0, 0.0, 0.0],
                              initial_value=[0.5, 0.5, 0.5],
                              integrator_mode=True,
                              smoothing_factor=0.1,
                              noise=0.0)
        P = Process(name="P",
                    pathway=[T])
        S = System(name="S",
                   processes=[P])

        assert np.allclose(T.previous_value, [0.5, 0.5, 0.5])
        assert np.allclose(T.initial_value, [0.5, 0.5, 0.5])
        assert np.allclose(T.integrator_function.initializer, [0.5, 0.5, 0.5])

        S.run(inputs={T: [1.0, 1.0, 1.0]}, num_trials=2)
        # Trial 1
        # integration: 0.9*0.5 + 0.1*1.0 + 0.0 = 0.55  --->  previous value = 0.55
        # linear fn: 0.55*1.0 = 0.55
        # Trial 2
        # integration: 0.9*0.55 + 0.1*1.0 + 0.0 = 0.595  --->  previous value = 0.595
        # linear fn: 0.595*1.0 = 0.595
        assert np.allclose(T.previous_value, [0.595, 0.595, 0.595])
        assert np.allclose(T.initial_value, [0.5, 0.5, 0.5])
        assert np.allclose(T.integrator_function.initializer, [0.5, 0.5, 0.5])

        T.integrator_function.reinitialize([0.9, 0.9, 0.9])

        assert np.allclose(T.previous_value, [0.9, 0.9, 0.9])
        assert np.allclose(T.initial_value, [0.5, 0.5, 0.5])
        assert np.allclose(T.integrator_function.initializer, [0.9, 0.9, 0.9])
        assert np.allclose(T.value, [0.595, 0.595, 0.595])

        T.reinitialize([0.5, 0.5, 0.5])

        assert np.allclose(T.previous_value, [0.5, 0.5, 0.5])
        assert np.allclose(T.initial_value, [0.5, 0.5, 0.5])
        assert np.allclose(T.integrator_function.initializer, [0.5, 0.5, 0.5])
        assert np.allclose(T.value, [0.5, 0.5, 0.5])

        S.run(inputs={T: [1.0, 1.0, 1.0]}, num_trials=2)
        # Trial 3
        # integration: 0.9*0.5 + 0.1*1.0 + 0.0 = 0.55  --->  previous value = 0.55
        # linear fn: 0.55*1.0 = 0.55
        # Trial 4
        # integration: 0.9*0.55 + 0.1*1.0 + 0.0 = 0.595  --->  previous value = 0.595
        # linear fn: 0.595*1.0 = 0.595
        assert np.allclose(T.previous_value, [0.595, 0.595, 0.595])
        assert np.allclose(T.initial_value, [0.5, 0.5, 0.5])
        assert np.allclose(T.integrator_function.initializer, [0.5, 0.5, 0.5])

    def test_reinitialize_run_2darray(self):

        initial_val = [[0.5, 0.5, 0.5]]
        T = TransferMechanism(name="T",
                              default_variable=[[0.0, 0.0, 0.0]],
                              initial_value=initial_val,
                              integrator_mode=True,
                              smoothing_factor=0.1,
                              noise=0.0)
        P = Process(name="P",
                    pathway=[T])
        S = System(name="S",
                   processes=[P])

        assert np.allclose(T.previous_value, initial_val)
        assert np.allclose(T.initial_value, initial_val)
        assert np.allclose(T.integrator_function.initializer, initial_val)

        S.run(inputs={T: [1.0, 1.0, 1.0]}, num_trials=2)
        # Trial 1
        # integration: 0.9*0.5 + 0.1*1.0 + 0.0 = 0.55  --->  previous value = 0.55
        # linear fn: 0.55*1.0 = 0.55
        # Trial 2
        # integration: 0.9*0.55 + 0.1*1.0 + 0.0 = 0.595  --->  previous value = 0.595
        # linear fn: 0.595*1.0 = 0.595
        assert np.allclose(T.previous_value, [0.595, 0.595, 0.595])
        assert np.allclose(T.initial_value, initial_val)
        assert np.allclose(T.integrator_function.initializer, initial_val)

        T.integrator_function.reinitialize([0.9, 0.9, 0.9])

        assert np.allclose(T.previous_value, [0.9, 0.9, 0.9])
        assert np.allclose(T.initial_value, initial_val)
        assert np.allclose(T.integrator_function.initializer, [0.9, 0.9, 0.9])
        assert np.allclose(T.value, [0.595, 0.595, 0.595])

        T.reinitialize(initial_val)

        assert np.allclose(T.previous_value, initial_val)
        assert np.allclose(T.initial_value, initial_val)
        assert np.allclose(T.integrator_function.initializer, initial_val)
        assert np.allclose(T.value, initial_val)

        S.run(inputs={T: [1.0, 1.0, 1.0]}, num_trials=2)
        # Trial 3
        # integration: 0.9*0.5 + 0.1*1.0 + 0.0 = 0.55  --->  previous value = 0.55
        # linear fn: 0.55*1.0 = 0.55
        # Trial 4
        # integration: 0.9*0.55 + 0.1*1.0 + 0.0 = 0.595  --->  previous value = 0.595
        # linear fn: 0.595*1.0 = 0.595
        assert np.allclose(T.previous_value, [0.595, 0.595, 0.595])
        assert np.allclose(T.initial_value, initial_val)
        assert np.allclose(T.integrator_function.initializer, initial_val)

    def test_reinitialize_not_integrator(self):

        with pytest.raises(MechanismError) as err_txt:
            T_not_integrator = TransferMechanism()
            T_not_integrator.execute(1.0)
            T_not_integrator.reinitialize(0.0)
        assert "not allowed because this Mechanism is not stateful." in str(err_txt) \
               and "try setting the integrator_mode argument to True." in str(err_txt)

class TestClip:
    def test_clip_float(self):
        T = TransferMechanism(clip=[-2.0, 2.0])
        assert np.allclose(T.execute(3.0), 2.0)
        assert np.allclose(T.execute(-3.0), -2.0)

    def test_clip_array(self):
        T = TransferMechanism(default_variable=[[0.0, 0.0, 0.0]],
                              clip=[-2.0, 2.0])
        assert np.allclose(T.execute([3.0, 0.0, -3.0]), [2.0, 0.0, -2.0])

    def test_clip_2d_array(self):
        T = TransferMechanism(default_variable=[[0.0, 0.0, 0.0], [0.0, 0.0, 0.0], [0.0, 0.0, 0.0]],
                              clip=[-2.0, 2.0])
        assert np.allclose(T.execute([[-5.0, -1.0, 5.0], [5.0, -5.0, 1.0], [1.0, 5.0, 5.0]]),
                           [[-2.0, -1.0, 2.0], [2.0, -2.0, 1.0], [1.0, 2.0, 2.0]])
<|MERGE_RESOLUTION|>--- conflicted
+++ resolved
@@ -695,46 +695,6 @@
             and "must be a float between 0 and 1" in str(error_text.value)
         )
 
-<<<<<<< HEAD
-
-    @pytest.mark.mechanism
-    @pytest.mark.transfer_mechanism
-    def test_transfer_mech_smoothing_factor_1(self):
-        with pytest.raises(TransferError) as error_text:
-            T = TransferMechanism(
-                name='T',
-                default_variable=[0, 0, 0, 0],
-                function=Linear(),
-                smoothing_factor=1,
-                integrator_mode=True
-            )
-            T.execute([1, 1, 1, 1])
-        assert (
-            "smoothing_factor parameter" in str(error_text.value)
-            and "must be a float between 0 and 1" in str(error_text.value)
-        )
-
-
-    @pytest.mark.mechanism
-    @pytest.mark.transfer_mechanism
-    def test_transfer_mech_smoothing_factor_0(self):
-        with pytest.raises(TransferError) as error_text:
-            T = TransferMechanism(
-                name='T',
-                default_variable=[0, 0, 0, 0],
-                function=Linear(),
-                smoothing_factor=0,
-                integrator_mode=True
-            )
-            T.execute([1, 1, 1, 1])
-        assert (
-            "smoothing_factor parameter" in str(error_text.value)
-            and "must be a float between 0 and 1" in str(error_text.value)
-        )
-
-
-=======
->>>>>>> 892e74d4
 class TestTransferMechanismSize:
 
     @pytest.mark.mechanism
