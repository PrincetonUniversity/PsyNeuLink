import numpy as np
import pytest

from psyneulink.components.component import ComponentError
from psyneulink.components.functions.function import ConstantIntegrator, Exponential, Linear, Logistic, Reduce, Reinforcement, SoftMax
from psyneulink.components.functions.function import ExponentialDist, GammaDist, NormalDist, UniformDist, WaldDist
from psyneulink.components.mechanisms.mechanism import MechanismError
from psyneulink.components.mechanisms.processing.transfermechanism import TransferError
from psyneulink.components.mechanisms.processing.transfermechanism import TransferMechanism
from psyneulink.globals.utilities import UtilitiesError


class TestTransferMechanismInputs:
    # VALID INPUTS

    def test_transfer_mech_inputs_list_of_ints(self):

        T = TransferMechanism(
            name='T',
            default_variable=[0, 0, 0, 0],
            integrator_mode=True
        )
        val = T.execute([10, 10, 10, 10]).tolist()
        assert val == [[10.0, 10.0, 10.0, 10.0]]
        assert len(T.size) == 1 and T.size[0] == 4 and isinstance(T.size[0], np.integer)
        # this test assumes size is returned as a 1D array: if it's not, then several tests in this file must be changed

    def test_transfer_mech_inputs_list_of_floats(self):

        T = TransferMechanism(
            name='T',
            default_variable=[0, 0, 0, 0],
            integrator_mode=True
        )
        val = T.execute([10.0, 10.0, 10.0, 10.0]).tolist()
        assert val == [[10.0, 10.0, 10.0, 10.0]]

    # def test_transfer_mech_inputs_list_of_fns(self):
    #
    #     T = TransferMechanism(
    #         name='T',
    #         default_variable=[0, 0, 0, 0],
    #         integrator_mode=True
    #     )
    #     val = T.execute([Linear().execute(), NormalDist().execute(), Exponential().execute(), ExponentialDist().execute()]).tolist()
    #     assert val == [[np.array([0.]), 0.4001572083672233, np.array([1.]), 0.7872011523172707]]

    def test_transfer_mech_variable_3D_array(self):

        T = TransferMechanism(
            name='T',
            default_variable=[[[0, 0, 0, 0]], [[1, 1, 1, 1]]],
            integrator_mode=True
        )
        assert len(T.instance_defaults.variable) == 1 and len(T.instance_defaults.variable[0]) == 4 and (T.instance_defaults.variable[0] == 0).all()

    def test_transfer_mech_variable_none_size_none(self):

        T = TransferMechanism(
            name='T'
        )
        assert len(T.instance_defaults.variable) == 1 and len(T.instance_defaults.variable[0]) == 1 and T.instance_defaults.variable[0][0] == 0

    def test_transfer_mech_inputs_list_of_strings(self):
        with pytest.raises(UtilitiesError) as error_text:
            T = TransferMechanism(
                name='T',
                default_variable=[0, 0, 0, 0],
                integrator_mode=True
            )
            T.execute(["one", "two", "three", "four"]).tolist()
        assert "has non-numeric entries" in str(error_text.value)

    def test_transfer_mech_inputs_mismatched_with_default_longer(self):
        with pytest.raises(MechanismError) as error_text:
            T = TransferMechanism(
                name='T',
                default_variable=[0, 0, 0, 0],
                integrator_mode=True
            )
            T.execute([1, 2, 3, 4, 5]).tolist()
        assert "does not match required length" in str(error_text.value)

    def test_transfer_mech_inputs_mismatched_with_default_shorter(self):
        with pytest.raises(MechanismError) as error_text:
            T = TransferMechanism(
                name='T',
                default_variable=[0, 0, 0, 0, 0, 0],
                integrator_mode=True
            )
            T.execute([1, 2, 3, 4, 5]).tolist()
        assert "does not match required length" in str(error_text.value)


class TestTransferMechanismNoise:

    def test_transfer_mech_array_var_float_noise(self):

        T = TransferMechanism(
            name='T',
            default_variable=[0, 0, 0, 0],
            function=Linear(),
            noise=5.0,
            time_constant=1.0,
            integrator_mode=True
        )
        val = T.execute([0, 0, 0, 0]).tolist()
        assert val == [[5.0, 5.0, 5.0, 5.0]]

    def test_transfer_mech_array_var_normal_len_1_noise(self):

        T = TransferMechanism(
            name='T',
            default_variable=[0, 0, 0, 0],
            function=Linear(),
            noise=NormalDist().function,
            time_constant=1.0,
            integrator_mode=True
        )
        val = T.execute([0, 0, 0, 0]).tolist()
        assert val == [[0.41059850193837233, 0.144043571160878, 1.454273506962975, 0.7610377251469934]]

    def test_transfer_mech_array_var_normal_array_noise(self):

        T = TransferMechanism(
            name='T',
            default_variable=[0, 0, 0, 0],
            function=Linear(),
            noise=[NormalDist().function, NormalDist().function, NormalDist().function, NormalDist().function],
            time_constant=1.0,
            integrator_mode=True
        )
        val = T.execute([0, 0, 0, 0]).tolist()
        assert val == [[1.8675579901499675, -0.977277879876411, 0.9500884175255894, -0.1513572082976979]]

    def test_transfer_mech_array_var_normal_array_noise2(self):

        T = TransferMechanism(
            name='T',
            default_variable=[0, 0, 0, 0],
            function=Linear(),
            noise=[5.0, 5.0, 5.0, 5.0],
            time_constant=1.0,
            integrator_mode=True
        )
        val = T.execute([0, 0, 0, 0]).tolist()
        assert val == [[5.0, 5.0, 5.0, 5.0]]

    def test_transfer_mech_mismatched_shape_noise(self):
        with pytest.raises(MechanismError) as error_text:
            T = TransferMechanism(
                name='T',
                default_variable=[0, 0],
                function=Linear(),
                noise=[5.0, 5.0, 5.0],
                time_constant=0.1,
                integrator_mode=True
            )
            T.execute()
        assert 'noise parameter' in str(error_text.value)

    def test_transfer_mech_mismatched_shape_noise_2(self):
        with pytest.raises(MechanismError) as error_text:

            T = TransferMechanism(
                name='T',
                default_variable=[0, 0, 0],
                function=Linear(),
                noise=[5.0, 5.0],
                time_constant=0.1,
                integrator_mode=True
            )
            T.execute()
        assert 'noise parameter' in str(error_text.value)


class TestDistributionFunctions:

    def test_transfer_mech_normal_noise(self):

        T = TransferMechanism(
            name='T',
            default_variable=[0, 0, 0, 0],
            function=Linear(),
            noise=NormalDist().function,
            time_constant=1.0,
            integrator_mode=True
        )
        val = T.execute([0, 0, 0, 0]).tolist()
        assert val == [[0.41059850193837233, 0.144043571160878, 1.454273506962975, 0.7610377251469934]]

    def test_transfer_mech_exponential_noise(self):

        T = TransferMechanism(
            name='T',
            default_variable=[0, 0, 0, 0],
            function=Linear(),
            noise=ExponentialDist().function,
            time_constant=1.0,
            integrator_mode=True
        )
        val = T.execute([0, 0, 0, 0]).tolist()
        assert val == [[0.4836021009022533, 1.5688961399691683, 0.7526741095365884, 0.8394328467388229]]

    def test_transfer_mech_Uniform_noise(self):

        T = TransferMechanism(
            name='T',
            default_variable=[0, 0, 0, 0],
            function=Linear(),
            noise=UniformDist().function,
            time_constant=1.0,
            integrator_mode=True
        )
        val = T.execute([0, 0, 0, 0]).tolist()
        assert val == [[0.3834415188257777, 0.7917250380826646, 0.5288949197529045, 0.5680445610939323]]

    def test_transfer_mech_Gamma_noise(self):

        T = TransferMechanism(
            name='T',
            default_variable=[0, 0, 0, 0],
            function=Linear(),
            noise=GammaDist().function,
            time_constant=1.0,
            integrator_mode=True
        )
        val = T.execute([0, 0, 0, 0]).tolist()
        assert val == [[0.4836021009022533, 1.5688961399691683, 0.7526741095365884, 0.8394328467388229]]

    def test_transfer_mech_Wald_noise(self):

        T = TransferMechanism(
            name='T',
            default_variable=[0, 0, 0, 0],
            function=Linear(),
            noise=WaldDist().function,
            time_constant=1.0,
            integrator_mode=True
        )
        val = T.execute([0, 0, 0, 0]).tolist()
        assert val == [[1.3939555850782692, 0.25118783985272053, 1.2272797824363235, 0.1190661760253029]]


class TestTransferMechanismFunctions:

    def test_transfer_mech_logistic_fun(self):

        T = TransferMechanism(
            name='T',
            default_variable=[0, 0, 0, 0],
            function=Logistic(),
            time_constant=1.0,
            integrator_mode=True
        )
        val = T.execute([0, 0, 0, 0]).tolist()
        assert val == [[0.5, 0.5, 0.5, 0.5]]

    def test_transfer_mech_exponential_fun(self):

        T = TransferMechanism(
            name='T',
            default_variable=[0, 0, 0, 0],
            function=Exponential(),
            time_constant=1.0,
            integrator_mode=True
        )
        val = T.execute([0, 0, 0, 0]).tolist()
        assert val == [[1.0, 1.0, 1.0, 1.0]]

    def test_transfer_mech_softmax_fun(self):

        T = TransferMechanism(
            name='T',
            default_variable=[0, 0, 0, 0],
            function=SoftMax(),
            time_constant=1.0,
            integrator_mode=True
        )
        val = T.execute([0, 0, 0, 0]).tolist()
        assert val == [[0.25, 0.25, 0.25, 0.25]]

    def test_transfer_mech_normal_fun(self):
        with pytest.raises(TransferError) as error_text:
            T = TransferMechanism(
                name='T',
                default_variable=[0, 0, 0, 0],
                function=NormalDist(),
                time_constant=1.0,
                integrator_mode=True
            )
            T.execute([0, 0, 0, 0]).tolist()
        assert "must be a TRANSFER FUNCTION TYPE" in str(error_text.value)

    def test_transfer_mech_reinforcement_fun(self):
        with pytest.raises(TransferError) as error_text:
            T = TransferMechanism(
                name='T',
                default_variable=[0, 0, 0, 0],
                function=Reinforcement(),
                time_constant=1.0,
                integrator_mode=True
            )
            T.execute([0, 0, 0, 0]).tolist()
        assert "must be a TRANSFER FUNCTION TYPE" in str(error_text.value)

    def test_transfer_mech_integrator_fun(self):
        with pytest.raises(TransferError) as error_text:
            T = TransferMechanism(
                name='T',
                default_variable=[0, 0, 0, 0],
                function=ConstantIntegrator(),
                time_constant=1.0,
                integrator_mode=True
            )
            T.execute([0, 0, 0, 0]).tolist()
        assert "must be a TRANSFER FUNCTION TYPE" in str(error_text.value)

    def test_transfer_mech_reduce_fun(self):
        with pytest.raises(TransferError) as error_text:
            T = TransferMechanism(
                name='T',
                default_variable=[0, 0, 0, 0],
                function=Reduce(),
                time_constant=1.0,
                integrator_mode=True
            )
            T.execute([0, 0, 0, 0]).tolist()
        assert "must be a TRANSFER FUNCTION TYPE" in str(error_text.value)


class TestTransferMechanismTimeConstant:

    def test_transfer_mech_time_constant_0_8(self):
        T = TransferMechanism(
            name='T',
            default_variable=[0, 0, 0, 0],
            function=Linear(),
            time_constant=0.8,
            integrator_mode=True
        )
        val = T.execute([1, 1, 1, 1]).tolist()
        assert val == [[0.8, 0.8, 0.8, 0.8]]
        val = T.execute([1, 1, 1, 1]).tolist()
        assert val == [[0.96, 0.96, 0.96, 0.96]]

    def test_transfer_mech_time_constant_1_0(self):
        T = TransferMechanism(
            name='T',
            default_variable=[0, 0, 0, 0],
            function=Linear(),
            time_constant=1.0,
            integrator_mode=True
        )
        val = T.execute([1, 1, 1, 1]).tolist()
        assert val == [[1.0, 1.0, 1.0, 1.0]]

    def test_transfer_mech_time_constant_0_0(self):
        T = TransferMechanism(
            name='T',
            default_variable=[0, 0, 0, 0],
            function=Linear(),
            time_constant=0.0,
            integrator_mode=True
        )
        val = T.execute([1, 1, 1, 1]).tolist()
        assert val == [[0.0, 0.0, 0.0, 0.0]]

    def test_transfer_mech_time_constant_0_8_initial_0_5(self):
        T = TransferMechanism(
            name='T',
            default_variable=[0, 0, 0, 0],
            function=Linear(),
            time_constant=0.8,
            initial_value=np.array([[.5, .5, .5, .5]]),
            integrator_mode=True
        )
        val = T.execute([1, 1, 1, 1]).tolist()
        assert val == [[0.9, 0.9, 0.9, 0.9]]
        T.noise = 10
        val = T.execute([1, 2, -3, 0]).tolist()
        assert val == [[10.98, 11.78, 7.779999999999999, 10.18]]  # testing noise changes to an integrator

    def test_transfer_mech_time_constant_0_8_list(self):
        with pytest.raises(TransferError) as error_text:
            T = TransferMechanism(
                name='T',
                default_variable=[0, 0, 0, 0],
                function=Linear(),
                time_constant=[0.8, 0.8, 0.8, 0.8],
                integrator_mode=True
            )
            T.execute([1, 1, 1, 1]).tolist()
        assert (
            "time_constant parameter" in str(error_text.value)
            and "must be a float" in str(error_text.value)
        )

    def test_transfer_mech_time_constant_2(self):
        with pytest.raises(TransferError) as error_text:
            T = TransferMechanism(
                name='T',
                default_variable=[0, 0, 0, 0],
                function=Linear(),
                time_constant=2,
                integrator_mode=True
            )
            T.execute([1, 1, 1, 1]).tolist()
        assert (
            "time_constant parameter" in str(error_text.value)
            and "must be a float between 0 and 1" in str(error_text.value)
        )

    def test_transfer_mech_time_constant_1(self):
        with pytest.raises(TransferError) as error_text:
            T = TransferMechanism(
                name='T',
                default_variable=[0, 0, 0, 0],
                function=Linear(),
                time_constant=1,
                integrator_mode=True
            )
            T.execute([1, 1, 1, 1]).tolist()
        assert (
            "time_constant parameter" in str(error_text.value)
            and "must be a float between 0 and 1" in str(error_text.value)
        )

    def test_transfer_mech_time_constant_0(self):
        with pytest.raises(TransferError) as error_text:
            T = TransferMechanism(
                name='T',
                default_variable=[0, 0, 0, 0],
                function=Linear(),
                time_constant=0,
                integrator_mode=True
            )
            T.execute([1, 1, 1, 1]).tolist()
        assert (
            "time_constant parameter" in str(error_text.value)
            and "must be a float between 0 and 1" in str(error_text.value)
        )


class TestTransferMechanismSize:

    def test_transfer_mech_size_int_check_var(self):
        T = TransferMechanism(
            name='T',
            size=4
        )
        assert len(T.instance_defaults.variable) == 1 and (T.instance_defaults.variable[0] == [0., 0., 0., 0.]).all()
        assert len(T.size) == 1 and T.size[0] == 4 and isinstance(T.size[0], np.integer)

    def test_transfer_mech_size_int_inputs_ints(self):
        T = TransferMechanism(
            name='T',
            size=4
        )
        val = T.execute([10, 10, 10, 10]).tolist()
        assert val == [[10.0, 10.0, 10.0, 10.0]]

    # ------------------------------------------------------------------------------------------------
    # TEST 3
    # size = int, variable = list of floats

    def test_transfer_mech_size_int_inputs_floats(self):
        T = TransferMechanism(
            name='T',
            size=4
        )
        val = T.execute([10.0, 10.0, 10.0, 10.0]).tolist()
        assert val == [[10.0, 10.0, 10.0, 10.0]]

    # ------------------------------------------------------------------------------------------------
    # TEST 4
    # size = int, variable = list of functions

    # def test_transfer_mech_size_int_inputs_fns(self):
    #     T = TransferMechanism(
    #         name='T',
    #         size=4,
    #         integrator_mode=True
    #     )
    #     val = T.execute([Linear().execute(), NormalDist().execute(), Exponential().execute(), ExponentialDist().execute()]).tolist()
    #     assert val == [[np.array([0.]), 0.4001572083672233, np.array([1.]), 0.7872011523172707]]

    # ------------------------------------------------------------------------------------------------
    # TEST 5
    # size = float, check if variable is an array of zeros

    def test_transfer_mech_size_float_inputs_check_var(self):
        T = TransferMechanism(
            name='T',
            size=4.0,
        )
        assert len(T.instance_defaults.variable) == 1 and (T.instance_defaults.variable[0] == [0., 0., 0., 0.]).all()
        assert len(T.size == 1) and T.size[0] == 4.0 and isinstance(T.size[0], np.integer)

    # ------------------------------------------------------------------------------------------------
    # TEST 6
    # size = float, variable = list of ints

    def test_transfer_mech_size_float_inputs_ints(self):
        T = TransferMechanism(
            name='T',
            size=4.0
        )
        val = T.execute([10, 10, 10, 10]).tolist()
        assert val == [[10.0, 10.0, 10.0, 10.0]]

    # ------------------------------------------------------------------------------------------------
    # TEST 7
    # size = float, variable = list of floats

    def test_transfer_mech_size_float_inputs_floats(self):
        T = TransferMechanism(
            name='T',
            size=4.0
        )
        val = T.execute([10.0, 10.0, 10.0, 10.0]).tolist()
        assert val == [[10.0, 10.0, 10.0, 10.0]]

    # ------------------------------------------------------------------------------------------------
    # TEST 8
    # size = float, variable = list of functions

    # def test_transfer_mech_size_float_inputs_fns(self):
    #     T = TransferMechanism(
    #         name='T',
    #         size=4.0,
    #         integrator_mode=True
    #     )
    #     val = T.execute([Linear().execute(), NormalDist().execute(), Exponential().execute(), ExponentialDist().execute()]).tolist()
    #     assert val == [[np.array([0.]), 0.4001572083672233, np.array([1.]), 0.7872011523172707]]

    # ------------------------------------------------------------------------------------------------
    # TEST 9
    # size = list of ints, check that variable is correct

    def test_transfer_mech_size_list_of_ints(self):
        T = TransferMechanism(
            name='T',
            size=[2, 3, 4]
        )
        assert len(T.instance_defaults.variable) == 3 and len(T.instance_defaults.variable[0]) == 2 and len(T.instance_defaults.variable[1]) == 3 and len(T.instance_defaults.variable[2]) == 4

    # ------------------------------------------------------------------------------------------------
    # TEST 10
    # size = list of floats, check that variable is correct

    def test_transfer_mech_size_list_of_floats(self):
        T = TransferMechanism(
            name='T',
            size=[2., 3., 4.]
        )
        assert len(T.instance_defaults.variable) == 3 and len(T.instance_defaults.variable[0]) == 2 and len(T.instance_defaults.variable[1]) == 3 and len(T.instance_defaults.variable[2]) == 4

    # note that this output under the Linear function is useless/odd, but the purpose of allowing this configuration
    # is for possible user-defined functionsthat do use unusual shapes.

    def test_transfer_mech_size_var_both_lists(self):
        T = TransferMechanism(
            name='T',
            size=[2., 3.],
            default_variable=[[1, 2], [3, 4, 5]]
        )
        assert len(T.instance_defaults.variable) == 2 and (T.instance_defaults.variable[0] == [1, 2]).all() and (T.instance_defaults.variable[1] == [3, 4, 5]).all()

    # ------------------------------------------------------------------------------------------------
    # TEST 12
    # size = int, variable = a compatible 2D array: check that variable is correct

    def test_transfer_mech_size_scalar_var_2d(self):
        T = TransferMechanism(
            name='T',
            size=2,
            default_variable=[[1, 2], [3, 4]]
        )
        assert len(T.instance_defaults.variable) == 2 and (T.instance_defaults.variable[0] == [1, 2]).all() and (T.instance_defaults.variable[1] == [3, 4]).all()
        assert len(T.size) == 2 and T.size[0] == 2 and T.size[1] == 2

    # ------------------------------------------------------------------------------------------------
    # TEST 13
    # variable = a 2D array: check that variable is correct

    def test_transfer_mech_var_2d_array(self):
        T = TransferMechanism(
            name='T',
            default_variable=[[1, 2], [3, 4]]
        )
        assert len(T.instance_defaults.variable) == 2 and (T.instance_defaults.variable[0] == [1, 2]).all() and (T.instance_defaults.variable[1] == [3, 4]).all()

    # ------------------------------------------------------------------------------------------------
    # TEST 14
    # variable = a 1D array, size does not match: check that variable and output are correct

    def test_transfer_mech_var_1D_size_wrong(self):
        T = TransferMechanism(
            name='T',
            default_variable=[1, 2, 3, 4],
            size=2
        )
        assert len(T.instance_defaults.variable) == 1 and (T.instance_defaults.variable[0] == [1, 2, 3, 4]).all()
        val = T.execute([10.0, 10.0, 10.0, 10.0]).tolist()
        assert val == [[10.0, 10.0, 10.0, 10.0]]

    # ------------------------------------------------------------------------------------------------
    # TEST 15
    # variable = a 1D array, size does not match again: check that variable and output are correct

    def test_transfer_mech_var_1D_size_wrong_2(self):
        T = TransferMechanism(
            name='T',
            default_variable=[1, 2, 3, 4],
            size=[2, 3, 4]
        )
        assert len(T.instance_defaults.variable) == 1 and (T.instance_defaults.variable[0] == [1, 2, 3, 4]).all()
        val = T.execute([10.0, 10.0, 10.0, 10.0]).tolist()
        assert val == [[10.0, 10.0, 10.0, 10.0]]

    # ------------------------------------------------------------------------------------------------
    # TEST 16
    # size = int, variable = incompatible array, check variable

    def test_transfer_mech_size_var_incompatible1(self):
        T = TransferMechanism(
            name='T',
            size=2,
            default_variable=[[1, 2], [3, 4, 5]]
        )
        assert (T.instance_defaults.variable[0] == [1, 2]).all() and (T.instance_defaults.variable[1] == [3, 4, 5]).all() and len(T.instance_defaults.variable) == 2

    # ------------------------------------------------------------------------------------------------
    # TEST 17
    # size = array, variable = incompatible array, check variable

    def test_transfer_mech_size_var_incompatible2(self):
        T = TransferMechanism(
            name='T',
            size=[2, 2],
            default_variable=[[1, 2], [3, 4, 5]]
        )
        assert (T.instance_defaults.variable[0] == [1, 2]).all() and (T.instance_defaults.variable[1] == [3, 4, 5]).all() and len(T.instance_defaults.variable) == 2

    # ------------------------------------------------------------------------------------------------

    # INVALID INPUTS

    # ------------------------------------------------------------------------------------------------
    # TEST 1
    # size = 0, check less-than-one error

    def test_transfer_mech_size_zero(self):
        with pytest.raises(ComponentError) as error_text:
            T = TransferMechanism(
                name='T',
                size=0,
            )
        assert "is not a positive number" in str(error_text.value)

    # ------------------------------------------------------------------------------------------------
    # TEST 2
    # size = -1.0, check less-than-one error

    def test_transfer_mech_size_negative_one(self):
        with pytest.raises(ComponentError) as error_text:
            T = TransferMechanism(
                name='T',
                size=-1.0,
            )
        assert "is not a positive number" in str(error_text.value)

    # this test below and the (currently commented) test immediately after it _may_ be deprecated if we ever fix
    # warnings to be no longer fatal. At the time of writing (6/30/17, CW), warnings are always fatal.

    # the test commented out here is similar to what we'd want if we got warnings to be non-fatal
    # and error_text was correctly representing the warning. For now, the warning is hidden under
    # a verbosity preference
    # def test_transfer_mech_size_bad_float(self):
    #     with pytest.raises(UserWarning) as error_text:
    #         T = TransferMechanism(
    #             name='T',
    #             size=3.5,
    #         )
    #     assert "cast to integer, its value changed" in str(error_text.value)

    # ------------------------------------------------------------------------------------------------
    # TEST 4
    # size = 2D array, check too-many-dimensions warning

    # def test_transfer_mech_size_2d(self):
    #     with pytest.raises(UserWarning) as error_text:
    #         T = TransferMechanism(
    #             name='T',
    #             size=[[2]],
    #         )
    #     assert "had more than one dimension" in str(error_text.value)

    # ------------------------------------------------------------------------------------------------
    # TEST 5
    # size = 2D array, check variable is correctly instantiated

    # for now, since the test above doesn't work, we use this tesT.6/30/17 (CW)
    def test_transfer_mech_size_2d(self):
        T = TransferMechanism(
            name='T',
            size=[[2]],
        )
        assert len(T.instance_defaults.variable) == 1 and len(T.instance_defaults.variable[0]) == 2
<<<<<<< HEAD
        assert len(T.size) == 1 and T.size[0] == 2 and len(T.params['size']) == 1 and T.params['size'][0] == 2


    # ------------------------------------------------------------------------------------------------

    # InputState SPECIFICATIONS

    # ------------------------------------------------------------------------------------------------
    # TEST 1
    # Match of default_variable and specification of multiple InputStates by value and string

    def test_transfer_mech_input_states_match_with_default_variable(self):

        T = TransferMechanism(default_variable=[[0,0],[0]],
                                      input_states=[[32, 24], 'HELLO'])
        assert T.input_states[1].name == 'HELLO'
        # # PROBLEM WITH input FOR RUN:
        # my_mech_2.execute()

    # ------------------------------------------------------------------------------------------------
    # TEST 2
    # Mismatch between InputState variable specification and corresponding item of owner Mechanism's variable

    def test_transfer_mech_input_states_mismatch_with_default_variable_error(self):

        with pytest.raises(InputStateError) as error_text:
            T = TransferMechanism(default_variable=[[0],[0]],
                                  input_states=[[32, 24], 'HELLO'])
        assert "Value specified for" in str(error_text.value) and "with its expected format" in str(error_text.value)

    # ------------------------------------------------------------------------------------------------
    # TEST 3
    # Override of input_states (mis)specification by INPUT_STATES entry in params specification dict

    def test_transfer_mech_input_states_override_by_dict_spec(self):

        T = TransferMechanism(default_variable=[[0,0],[0]],
                              input_states=[[32], 'HELLO'],
                              params = {INPUT_STATES:[[32, 24], 'HELLO']}
                              )
        assert T.input_states[1].name == 'HELLO'
        # # PROBLEM WITH input FOR RUN:
        # my_mech_2.execute()

    # # ------------------------------------------------------------------------------------------------
    # # TEST 4
    # # Specification using input_states without default_variable
    #
    # def test_transfer_mech_input_states_no_default_variable(self):
    #
    #     # PROBLEM: SHOULD GENERATE TWO INPUT_STATES (
    #     #                ONE WITH [[32],[24]] AND OTHER WITH [[0]] AS VARIABLE INSTANCE DEFAULT
    #     #                INSTEAD, SEEM TO IGNORE InputState SPECIFICATIONS AND JUST USE DEFAULT_VARIABLE
    #     #                NOTE:  WORKS FOR ObjectiveMechanism, BUT NOT TransferMechanism
    #     T = TransferMechanism(input_states=[[32, 24], 'HELLO'])
    #     assert len(T.input_states)==2
    #     assert T.input_states[1].name == 'HELLO'
    #     assert len(T.variable[0])==2
    #     assert len(T.variable[1])==1

    # # ------------------------------------------------------------------------------------------------
    # # TEST 5
    # # Specification using INPUT_STATES entry in params specification dict without default_variable
    #
    # def test_transfer_mech_input_states_specification_dict_no_default_variable(self):
    #
    #     # PROBLEM: SHOULD GENERATE TWO INPUT_STATES (
    #     #                ONE WITH [[32],[24]] AND OTHER WITH [[0]] AS VARIABLE INSTANCE DEFAULT
    #     #                INSTEAD, SEEM TO IGNORE InputState SPECIFICATIONS AND JUST USE DEFAULT_VARIABLE
    #     #                NOTE:  WORKS FOR ObjectiveMechanism, BUT NOT TransferMechanism
    #     T = TransferMechanism(params = {INPUT_STATES:[[32, 24], 'HELLO']})
    #     assert len(T.input_states)==2
    #     assert T.input_states[1].name == 'HELLO'
    #     assert len(T.variable[0])==2
    #     assert len(T.variable[1])==1

    # ------------------------------------------------------------------------------------------------
    # TEST 6
    # Mechanism specification

    def test_transfer_mech_input_states_mech_spec(self):
        R1 = TransferMechanism(output_states=['FIRST', 'SECOND'])
        T = TransferMechanism(default_variable=[[0]],
                                  input_states=[R1])
        assert T.input_state.path_afferents[0].sender == R1.output_state
        T.execute()

    # ------------------------------------------------------------------------------------------------
    # TEST 7
    # Mechanism specification outside of a list

    def test_transfer_mech_input_states_standalone_mech_spec(self):
        R1 = TransferMechanism(output_states=['FIRST', 'SECOND'])
        # Mechanism outside of list specification
        T = TransferMechanism(default_variable=[[0]],
                                      input_states=R1)
        assert T.input_state.path_afferents[0].sender == R1.output_state
        T.execute()

    # ------------------------------------------------------------------------------------------------
    # TEST 8
    # OutputState specification

    def test_transfer_mech_input_states_output_state_spec(self):
        R1 = TransferMechanism(output_states=['FIRST', 'SECOND'])
        T = TransferMechanism(default_variable=[[0],[0]],
                                      input_states=[R1.output_states['FIRST'],
                                                    R1.output_states['SECOND']])
        assert T.input_states.names[0] == 'INPUT_STATE-0'
        assert T.input_states.names[1] == 'INPUT_STATE-1'
        for input_state in T.input_states:
            for projection in input_state.path_afferents:
                assert projection.sender.owner is R1
        T.execute()

    # ------------------------------------------------------------------------------------------------
    # TEST 9
    # OutputState specification outside of a list

    def test_transfer_mech_input_states_stand_alone_output_state_spec(self):
        R1 = TransferMechanism(output_states=['FIRST', 'SECOND'])
        T = TransferMechanism(default_variable=[0],
                                      input_states=R1.output_states['FIRST'])
        assert T.input_states.names[0] == 'INPUT_STATE-0'
        T.input_state.path_afferents[0].sender == R1.output_state
        T.execute()

    # ------------------------------------------------------------------------------------------------
    # TEST 10
    # OutputStates in PROJECTIONS entries of a specification dictiontary, using with names (and one outside of a list)

    def test_transfer_mech_input_states_specification_dict_spec(self):
        R1 = TransferMechanism(output_states=['FIRST', 'SECOND'])
        T = TransferMechanism(default_variable=[[0],[0]],
                                      input_states=[{NAME: 'FROM DECISION',
                                                     PROJECTIONS: [R1.output_states['FIRST']]},
                                                    {NAME: 'FROM RESPONSE_TIME',
                                                     PROJECTIONS: R1.output_states['SECOND']}])
        assert T.input_states.names[0] == 'FROM DECISION'
        assert T.input_states.names[1] == 'FROM RESPONSE_TIME'
        for input_state in T.input_states:
            for projection in input_state.path_afferents:
                assert projection.sender.owner is R1
        T.execute()

    # ------------------------------------------------------------------------------------------------
    # TEST 11
    # default_variable override of value of OutputState specification

    def test_transfer_mech_input_states_default_variable_override(self):

        R2 = TransferMechanism(size=3)

        # default_variable override of OutputState.value
        T = TransferMechanism(default_variable=[[0,0]],
                                      input_states=[R2])
        assert len(T.input_state.path_afferents[0].sender.variable)==3
        assert len(T.input_state.variable)==2
        assert len(T.variable)==1
        assert len(T.variable[0])==2
        T.execute()

    # ------------------------------------------------------------------------------------------------
    # TEST 12
    # 2-item tuple specification with default_variable override of OutputState.value

    def test_transfer_mech_input_states_2_item_tuple_spec(self):
        R2 = TransferMechanism(size=3)
        T = TransferMechanism(size=2, input_states=[(R2, np.zeros((3,2)))])
        assert len(T.input_state.path_afferents[0].sender.variable)==3
        assert len(T.input_state.variable)==2
        assert len(T.variable)==1
        assert len(T.variable[0])==2
        T.execute()

    # ------------------------------------------------------------------------------------------------
    # TEST 13
    # ConnectionTuple Specification

    def test_transfer_mech_input_states_connection_tuple_spec(self):
        R2 = TransferMechanism(size=3)
        T = TransferMechanism(size=2, input_states=[(R2, None, None, np.zeros((3,2)))])
        assert len(T.input_state.path_afferents[0].sender.variable)==3
        assert len(T.input_state.variable)==2
        assert len(T.variable)==1
        assert len(T.variable[0])==2
        T.execute()

    # ------------------------------------------------------------------------------------------------
    # TEST 14
    # Standalone Projection specification

    def test_transfer_mech_input_states_projection_spec(self):
        R2 = TransferMechanism(size=3)
        P = MappingProjection(sender=R2)
        T = TransferMechanism(size=2,
                              input_states=[P])
        assert len(T.input_state.path_afferents[0].sender.variable)==3
        assert len(T.input_state.variable)==2
        assert len(T.variable)==1
        assert len(T.variable[0])==2
        T.execute()

    # ------------------------------------------------------------------------------------------------
    # TEST 15
    # Projection specification in Tuple

    def test_transfer_mech_input_states_projection_in_tuple_spec(self):
        R2 = TransferMechanism(size=3)
        P = MappingProjection(sender=R2)
        T = TransferMechanism(size=2,
                              input_states=[(R2, None, None, P)])
        assert len(T.input_state.path_afferents[0].sender.variable)==3
        assert len(T.input_state.variable)==2
        assert len(T.variable)==1
        assert len(T.variable[0])==2
        T.execute()

    # ------------------------------------------------------------------------------------------------
    # TEST 16
    # PROJECTIONS specification in InputState specification dictionary

    def test_transfer_mech_input_states_projection_in_specification_dict_spec(self):
        R1 = TransferMechanism(output_states=['FIRST', 'SECOND'])
        T = TransferMechanism(input_states=[{NAME: 'My InputState with Two Projections',
                                             PROJECTIONS:[R1.output_states['FIRST'],
                                                          R1.output_states['SECOND']]}])
        assert T.input_state.name == 'My InputState with Two Projections'
        for input_state in T.input_states:
            for projection in input_state.path_afferents:
                assert projection.sender.owner is R1
        T.execute()

    # ------------------------------------------------------------------------------------------------
    # TEST 17
    # MECHANISMS/OUTPUT_STATES entries in params specification dict

    def test_transfer_mech_input_states_mech_output_state_in_specification_dict_spec(self):
        R1 = TransferMechanism(output_states=['FIRST', 'SECOND'])
        T = TransferMechanism(input_states=[{MECHANISM: R1,
                                             OUTPUT_STATES: ['FIRST', 'SECOND']}])
        assert len(T.input_states)==1
        for input_state in T.input_states:
            for projection in input_state.path_afferents:
                assert projection.sender.owner is R1
=======
        assert len(T.size) == 1 and T.size[0] == 2 and len(T.params['size']) == 1 and T.params['size'][0] == 2
>>>>>>> 49146b33
<|MERGE_RESOLUTION|>--- conflicted
+++ resolved
@@ -380,6 +380,7 @@
         T.noise = 10
         val = T.execute([1, 2, -3, 0]).tolist()
         assert val == [[10.98, 11.78, 7.779999999999999, 10.18]]  # testing noise changes to an integrator
+
 
     def test_transfer_mech_time_constant_0_8_list(self):
         with pytest.raises(TransferError) as error_text:
@@ -708,252 +709,4 @@
             size=[[2]],
         )
         assert len(T.instance_defaults.variable) == 1 and len(T.instance_defaults.variable[0]) == 2
-<<<<<<< HEAD
-        assert len(T.size) == 1 and T.size[0] == 2 and len(T.params['size']) == 1 and T.params['size'][0] == 2
-
-
-    # ------------------------------------------------------------------------------------------------
-
-    # InputState SPECIFICATIONS
-
-    # ------------------------------------------------------------------------------------------------
-    # TEST 1
-    # Match of default_variable and specification of multiple InputStates by value and string
-
-    def test_transfer_mech_input_states_match_with_default_variable(self):
-
-        T = TransferMechanism(default_variable=[[0,0],[0]],
-                                      input_states=[[32, 24], 'HELLO'])
-        assert T.input_states[1].name == 'HELLO'
-        # # PROBLEM WITH input FOR RUN:
-        # my_mech_2.execute()
-
-    # ------------------------------------------------------------------------------------------------
-    # TEST 2
-    # Mismatch between InputState variable specification and corresponding item of owner Mechanism's variable
-
-    def test_transfer_mech_input_states_mismatch_with_default_variable_error(self):
-
-        with pytest.raises(InputStateError) as error_text:
-            T = TransferMechanism(default_variable=[[0],[0]],
-                                  input_states=[[32, 24], 'HELLO'])
-        assert "Value specified for" in str(error_text.value) and "with its expected format" in str(error_text.value)
-
-    # ------------------------------------------------------------------------------------------------
-    # TEST 3
-    # Override of input_states (mis)specification by INPUT_STATES entry in params specification dict
-
-    def test_transfer_mech_input_states_override_by_dict_spec(self):
-
-        T = TransferMechanism(default_variable=[[0,0],[0]],
-                              input_states=[[32], 'HELLO'],
-                              params = {INPUT_STATES:[[32, 24], 'HELLO']}
-                              )
-        assert T.input_states[1].name == 'HELLO'
-        # # PROBLEM WITH input FOR RUN:
-        # my_mech_2.execute()
-
-    # # ------------------------------------------------------------------------------------------------
-    # # TEST 4
-    # # Specification using input_states without default_variable
-    #
-    # def test_transfer_mech_input_states_no_default_variable(self):
-    #
-    #     # PROBLEM: SHOULD GENERATE TWO INPUT_STATES (
-    #     #                ONE WITH [[32],[24]] AND OTHER WITH [[0]] AS VARIABLE INSTANCE DEFAULT
-    #     #                INSTEAD, SEEM TO IGNORE InputState SPECIFICATIONS AND JUST USE DEFAULT_VARIABLE
-    #     #                NOTE:  WORKS FOR ObjectiveMechanism, BUT NOT TransferMechanism
-    #     T = TransferMechanism(input_states=[[32, 24], 'HELLO'])
-    #     assert len(T.input_states)==2
-    #     assert T.input_states[1].name == 'HELLO'
-    #     assert len(T.variable[0])==2
-    #     assert len(T.variable[1])==1
-
-    # # ------------------------------------------------------------------------------------------------
-    # # TEST 5
-    # # Specification using INPUT_STATES entry in params specification dict without default_variable
-    #
-    # def test_transfer_mech_input_states_specification_dict_no_default_variable(self):
-    #
-    #     # PROBLEM: SHOULD GENERATE TWO INPUT_STATES (
-    #     #                ONE WITH [[32],[24]] AND OTHER WITH [[0]] AS VARIABLE INSTANCE DEFAULT
-    #     #                INSTEAD, SEEM TO IGNORE InputState SPECIFICATIONS AND JUST USE DEFAULT_VARIABLE
-    #     #                NOTE:  WORKS FOR ObjectiveMechanism, BUT NOT TransferMechanism
-    #     T = TransferMechanism(params = {INPUT_STATES:[[32, 24], 'HELLO']})
-    #     assert len(T.input_states)==2
-    #     assert T.input_states[1].name == 'HELLO'
-    #     assert len(T.variable[0])==2
-    #     assert len(T.variable[1])==1
-
-    # ------------------------------------------------------------------------------------------------
-    # TEST 6
-    # Mechanism specification
-
-    def test_transfer_mech_input_states_mech_spec(self):
-        R1 = TransferMechanism(output_states=['FIRST', 'SECOND'])
-        T = TransferMechanism(default_variable=[[0]],
-                                  input_states=[R1])
-        assert T.input_state.path_afferents[0].sender == R1.output_state
-        T.execute()
-
-    # ------------------------------------------------------------------------------------------------
-    # TEST 7
-    # Mechanism specification outside of a list
-
-    def test_transfer_mech_input_states_standalone_mech_spec(self):
-        R1 = TransferMechanism(output_states=['FIRST', 'SECOND'])
-        # Mechanism outside of list specification
-        T = TransferMechanism(default_variable=[[0]],
-                                      input_states=R1)
-        assert T.input_state.path_afferents[0].sender == R1.output_state
-        T.execute()
-
-    # ------------------------------------------------------------------------------------------------
-    # TEST 8
-    # OutputState specification
-
-    def test_transfer_mech_input_states_output_state_spec(self):
-        R1 = TransferMechanism(output_states=['FIRST', 'SECOND'])
-        T = TransferMechanism(default_variable=[[0],[0]],
-                                      input_states=[R1.output_states['FIRST'],
-                                                    R1.output_states['SECOND']])
-        assert T.input_states.names[0] == 'INPUT_STATE-0'
-        assert T.input_states.names[1] == 'INPUT_STATE-1'
-        for input_state in T.input_states:
-            for projection in input_state.path_afferents:
-                assert projection.sender.owner is R1
-        T.execute()
-
-    # ------------------------------------------------------------------------------------------------
-    # TEST 9
-    # OutputState specification outside of a list
-
-    def test_transfer_mech_input_states_stand_alone_output_state_spec(self):
-        R1 = TransferMechanism(output_states=['FIRST', 'SECOND'])
-        T = TransferMechanism(default_variable=[0],
-                                      input_states=R1.output_states['FIRST'])
-        assert T.input_states.names[0] == 'INPUT_STATE-0'
-        T.input_state.path_afferents[0].sender == R1.output_state
-        T.execute()
-
-    # ------------------------------------------------------------------------------------------------
-    # TEST 10
-    # OutputStates in PROJECTIONS entries of a specification dictiontary, using with names (and one outside of a list)
-
-    def test_transfer_mech_input_states_specification_dict_spec(self):
-        R1 = TransferMechanism(output_states=['FIRST', 'SECOND'])
-        T = TransferMechanism(default_variable=[[0],[0]],
-                                      input_states=[{NAME: 'FROM DECISION',
-                                                     PROJECTIONS: [R1.output_states['FIRST']]},
-                                                    {NAME: 'FROM RESPONSE_TIME',
-                                                     PROJECTIONS: R1.output_states['SECOND']}])
-        assert T.input_states.names[0] == 'FROM DECISION'
-        assert T.input_states.names[1] == 'FROM RESPONSE_TIME'
-        for input_state in T.input_states:
-            for projection in input_state.path_afferents:
-                assert projection.sender.owner is R1
-        T.execute()
-
-    # ------------------------------------------------------------------------------------------------
-    # TEST 11
-    # default_variable override of value of OutputState specification
-
-    def test_transfer_mech_input_states_default_variable_override(self):
-
-        R2 = TransferMechanism(size=3)
-
-        # default_variable override of OutputState.value
-        T = TransferMechanism(default_variable=[[0,0]],
-                                      input_states=[R2])
-        assert len(T.input_state.path_afferents[0].sender.variable)==3
-        assert len(T.input_state.variable)==2
-        assert len(T.variable)==1
-        assert len(T.variable[0])==2
-        T.execute()
-
-    # ------------------------------------------------------------------------------------------------
-    # TEST 12
-    # 2-item tuple specification with default_variable override of OutputState.value
-
-    def test_transfer_mech_input_states_2_item_tuple_spec(self):
-        R2 = TransferMechanism(size=3)
-        T = TransferMechanism(size=2, input_states=[(R2, np.zeros((3,2)))])
-        assert len(T.input_state.path_afferents[0].sender.variable)==3
-        assert len(T.input_state.variable)==2
-        assert len(T.variable)==1
-        assert len(T.variable[0])==2
-        T.execute()
-
-    # ------------------------------------------------------------------------------------------------
-    # TEST 13
-    # ConnectionTuple Specification
-
-    def test_transfer_mech_input_states_connection_tuple_spec(self):
-        R2 = TransferMechanism(size=3)
-        T = TransferMechanism(size=2, input_states=[(R2, None, None, np.zeros((3,2)))])
-        assert len(T.input_state.path_afferents[0].sender.variable)==3
-        assert len(T.input_state.variable)==2
-        assert len(T.variable)==1
-        assert len(T.variable[0])==2
-        T.execute()
-
-    # ------------------------------------------------------------------------------------------------
-    # TEST 14
-    # Standalone Projection specification
-
-    def test_transfer_mech_input_states_projection_spec(self):
-        R2 = TransferMechanism(size=3)
-        P = MappingProjection(sender=R2)
-        T = TransferMechanism(size=2,
-                              input_states=[P])
-        assert len(T.input_state.path_afferents[0].sender.variable)==3
-        assert len(T.input_state.variable)==2
-        assert len(T.variable)==1
-        assert len(T.variable[0])==2
-        T.execute()
-
-    # ------------------------------------------------------------------------------------------------
-    # TEST 15
-    # Projection specification in Tuple
-
-    def test_transfer_mech_input_states_projection_in_tuple_spec(self):
-        R2 = TransferMechanism(size=3)
-        P = MappingProjection(sender=R2)
-        T = TransferMechanism(size=2,
-                              input_states=[(R2, None, None, P)])
-        assert len(T.input_state.path_afferents[0].sender.variable)==3
-        assert len(T.input_state.variable)==2
-        assert len(T.variable)==1
-        assert len(T.variable[0])==2
-        T.execute()
-
-    # ------------------------------------------------------------------------------------------------
-    # TEST 16
-    # PROJECTIONS specification in InputState specification dictionary
-
-    def test_transfer_mech_input_states_projection_in_specification_dict_spec(self):
-        R1 = TransferMechanism(output_states=['FIRST', 'SECOND'])
-        T = TransferMechanism(input_states=[{NAME: 'My InputState with Two Projections',
-                                             PROJECTIONS:[R1.output_states['FIRST'],
-                                                          R1.output_states['SECOND']]}])
-        assert T.input_state.name == 'My InputState with Two Projections'
-        for input_state in T.input_states:
-            for projection in input_state.path_afferents:
-                assert projection.sender.owner is R1
-        T.execute()
-
-    # ------------------------------------------------------------------------------------------------
-    # TEST 17
-    # MECHANISMS/OUTPUT_STATES entries in params specification dict
-
-    def test_transfer_mech_input_states_mech_output_state_in_specification_dict_spec(self):
-        R1 = TransferMechanism(output_states=['FIRST', 'SECOND'])
-        T = TransferMechanism(input_states=[{MECHANISM: R1,
-                                             OUTPUT_STATES: ['FIRST', 'SECOND']}])
-        assert len(T.input_states)==1
-        for input_state in T.input_states:
-            for projection in input_state.path_afferents:
-                assert projection.sender.owner is R1
-=======
-        assert len(T.size) == 1 and T.size[0] == 2 and len(T.params['size']) == 1 and T.params['size'][0] == 2
->>>>>>> 49146b33
+        assert len(T.size) == 1 and T.size[0] == 2 and len(T.params['size']) == 1 and T.params['size'][0] == 2