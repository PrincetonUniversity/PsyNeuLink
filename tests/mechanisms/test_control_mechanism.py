import functools
import numpy as np
import psyneulink as pnl
import pytest

import psyneulink.core.components.functions.nonstateful.transferfunctions
import psyneulink.core.llvm as pnlvm

class TestLCControlMechanism:

    @pytest.mark.mechanism
    @pytest.mark.control_mechanism
    @pytest.mark.composition
    @pytest.mark.benchmark(group="LCControlMechanism Default")
    def test_lc_control_mechanism_as_controller(self, benchmark):
        G = 1.0
        k = 0.5
        starting_value_LC = 2.0
        user_specified_gain = 1.0

        A = pnl.TransferMechanism(function=psyneulink.core.components.functions.nonstateful.transferfunctions.Logistic(gain=user_specified_gain), name='A')
        B = pnl.TransferMechanism(function=psyneulink.core.components.functions.nonstateful.transferfunctions.Logistic(gain=user_specified_gain), name='B')
        C = pnl.Composition()
        LC = pnl.LCControlMechanism(
            modulated_mechanisms=[A, B],
            base_level_gain=G,
            scaling_factor_gain=k,
            objective_mechanism=pnl.ObjectiveMechanism(
                function=psyneulink.core.components.functions.nonstateful.transferfunctions.Linear,
                monitor=[B],
                name='LC ObjectiveMechanism'
            )
        )
        C.add_linear_processing_pathway([A,B])
        C.add_controller(LC)

        for output_port in LC.output_ports:
            output_port.parameters.value.set(output_port.value * starting_value_LC, C, override=True)

        LC.reset_stateful_function_when = pnl.Never()

        gain_created_by_LC_output_port_1 = []
        mod_gain_assigned_to_A = []
        base_gain_assigned_to_A = []
        mod_gain_assigned_to_B = []
        base_gain_assigned_to_B = []

        def report_trial(composition):
            from psyneulink import parse_context
            context = parse_context(composition)
            gain_created_by_LC_output_port_1.append(LC.output_ports[0].parameters.value.get(context))
            mod_gain_assigned_to_A.append([A.get_mod_gain(composition)])
            mod_gain_assigned_to_B.append([B.get_mod_gain(composition)])
            base_gain_assigned_to_A.append(A.function.gain.base)
            base_gain_assigned_to_B.append(B.function.gain.base)

        C._analyze_graph()
        benchmark(C.run, inputs={A: [[1.0], [1.0], [1.0], [1.0], [1.0]]},
              call_after_trial=functools.partial(report_trial, C))

        # (1) First value of gain in mechanisms A and B must be whatever we hardcoded for LC starting value
        assert mod_gain_assigned_to_A[0] == [starting_value_LC]

        # (2) _gain should always be set to user-specified value
        for i in range(5):
            assert base_gain_assigned_to_A[i] == user_specified_gain
            assert base_gain_assigned_to_B[i] == user_specified_gain

        # (3) LC output on trial n becomes gain of A and B on trial n + 1
        np.testing.assert_allclose(mod_gain_assigned_to_A[1:], gain_created_by_LC_output_port_1[0:-1])

        # (4) mechanisms A and B should always have the same gain values (b/c they are identical)
        np.testing.assert_allclose(mod_gain_assigned_to_A, mod_gain_assigned_to_B)

    @pytest.mark.mechanism
    @pytest.mark.control_mechanism
    @pytest.mark.benchmark(group="LCControlMechanism Basic")
    def test_lc_control_mech_basic(self, benchmark, mech_mode):

        LC = pnl.LCControlMechanism(
            base_level_gain=3.0,
            scaling_factor_gain=0.5,
            default_variable = 10.0
        )
        EX = pytest.helpers.get_mech_execution(LC, mech_mode)

        val = benchmark(EX, [10.0])
        # All values are the same because LCControlMechanism assigns all of its ControlSignals to the same value
        # (the 1st item of its function's value).
<<<<<<< HEAD
        # FIX: 6/6/19 - Python returns 3d array but LLVM returns 2d array
        #               (np.allclose bizarrely passes for LLVM because all the values are the same)
        np.testing.assert_allclose(val, [[[3.00139776]], [[3.00139776]], [[3.00139776]], [[3.00139776]]])
=======
        expected = [[3.001397762387422], [3.001397762387422], [3.001397762387422], [3.001397762387422]]
        # The difference in result shape is caused by shape mismatch in output port values.
        # The default shape is 1D, giving 2D overall result in compiled mode.
        # The true results are 2D per port, giving 3D overall result in Python mode.
        if mech_mode == 'Python':
            expected = [[ex] for ex in expected]
        np.testing.assert_allclose(val, expected)
>>>>>>> ad869954

    @pytest.mark.composition
    def test_lc_control_modulated_mechanisms_all(self):

        T_1 = pnl.TransferMechanism(name='T_1')
        T_2 = pnl.TransferMechanism(name='T_2')

        # S = pnl.System(processes=[pnl.proc(T_1, T_2, LC)])
        C = pnl.Composition(pathways=[T_1, T_2])
        LC = pnl.LCControlMechanism(monitor_for_control=[T_1, T_2],
                                    modulated_mechanisms=C)
        C.add_node(LC)

        assert len(LC.control_signals)==1
        assert len(LC.control_signals[0].efferents)==2
        assert T_1.parameter_ports[pnl.SLOPE].mod_afferents[0] in LC.control_signals[0].efferents
        assert T_2.parameter_ports[pnl.SLOPE].mod_afferents[0] in LC.control_signals[0].efferents


@pytest.mark.composition
class TestControlMechanism:

    def test_control_modulation(self):
        Tx = pnl.TransferMechanism(name='Tx')
        Ty = pnl.TransferMechanism(name='Ty')
        Tz = pnl.TransferMechanism(name='Tz')
        C = pnl.ControlMechanism(
                # function=pnl.Linear,
                default_variable=[1],
                monitor_for_control=Ty,
                objective_mechanism=True,
                control_signals=pnl.ControlSignal(modulation=pnl.OVERRIDE,
                                                  modulates=(pnl.SLOPE, Tz)))
        comp=pnl.Composition(pathways=[[Tx, Tz],[Ty, C]])
        # comp.show_graph()

        assert Tz.parameter_ports[pnl.SLOPE].mod_afferents[0].sender.owner == C
        assert C.parameters.control_allocation.get() == [1]
        result = comp.run(inputs={Tx:[1,1], Ty:[4,4]})
        assert comp.results == [[[4.], [4.]], [[4.], [4.]]]


    def test_identicalness_of_control_and_gating(self):
        """Tests same configuration as gating in tests/mechansims/test_gating_mechanism"""
        Input_Layer = pnl.TransferMechanism(name='Input Layer', function=pnl.Logistic, size=2)
        Hidden_Layer_1 = pnl.TransferMechanism(name='Hidden Layer_1', function=pnl.Logistic, size=5)
        Hidden_Layer_2 = pnl.TransferMechanism(name='Hidden Layer_2', function=pnl.Logistic, size=4)
        Output_Layer = pnl.TransferMechanism(name='Output Layer', function=pnl.Logistic, size=3)

        Control_Mechanism = pnl.ControlMechanism(size=[1], control=[Hidden_Layer_1.input_port,
                                                                    Hidden_Layer_2.input_port,
                                                                    Output_Layer.input_port])

        Input_Weights_matrix = (np.arange(2 * 5).reshape((2, 5)) + 1) / (2 * 5)
        Middle_Weights_matrix = (np.arange(5 * 4).reshape((5, 4)) + 1) / (5 * 4)
        Output_Weights_matrix = (np.arange(4 * 3).reshape((4, 3)) + 1) / (4 * 3)
        # This projection is specified in add_backpropagation_learning_pathway method below
        Input_Weights = pnl.MappingProjection(name='Input Weights',matrix=Input_Weights_matrix)
        # This projection is "discovered" by add_backpropagation_learning_pathway method below
        Middle_Weights = pnl.MappingProjection(name='Middle Weights',sender=Hidden_Layer_1,receiver=Hidden_Layer_2,
            matrix={
                pnl.VALUE: Middle_Weights_matrix,
                pnl.FUNCTION: pnl.AccumulatorIntegrator,
                pnl.FUNCTION_PARAMS: {
                    pnl.DEFAULT_VARIABLE: Middle_Weights_matrix,
                    pnl.INITIALIZER: Middle_Weights_matrix,
                    pnl.RATE: Middle_Weights_matrix
                },
            }
        )
        Output_Weights = pnl.MappingProjection(sender=Hidden_Layer_2,
                                           receiver=Output_Layer,
                                           matrix=Output_Weights_matrix)

        pathway = [Input_Layer, Input_Weights, Hidden_Layer_1, Hidden_Layer_2, Output_Layer]
        comp = pnl.Composition()
        backprop_pathway = comp.add_backpropagation_learning_pathway(
            pathway=pathway,
            loss_spec=None,
        )
        # c.add_linear_processing_pathway(pathway=z)
        comp.add_node(Control_Mechanism)

        np.testing.assert_allclose(np.asfarray(Control_Mechanism.parameters.control_allocation.get()), [[0], [0], [0]])

        stim_list = {
            Input_Layer: [[-1, 30]],
            Control_Mechanism: [1.0],
            backprop_pathway.target: [[0, 0, 1]]}

        comp.learn(num_trials=3, inputs=stim_list)

        expected_results =[[[0.81493513, 0.85129046, 0.88154205]],
                           [[0.81331773, 0.85008207, 0.88157851]],
                           [[0.81168332, 0.84886047, 0.88161468]]]
        np.testing.assert_allclose(comp.results, expected_results)

        stim_list[Control_Mechanism]=[0.0]
        results = comp.learn(num_trials=1, inputs=stim_list)
        expected_results = [[0.5, 0.5, 0.5]]
        np.testing.assert_allclose(results, expected_results)

        stim_list[Control_Mechanism]=[2.0]
        results = comp.learn(num_trials=1, inputs=stim_list)
        expected_results = [[0.96941429, 0.9837254 , 0.99217549]]
        np.testing.assert_allclose(results, expected_results)

    def test_control_of_all_input_ports(self, comp_mode):
        mech = pnl.ProcessingMechanism(input_ports=['A','B','C'])
        control_mech = pnl.ControlMechanism(control=mech.input_ports)
        comp = pnl.Composition()
        comp.add_nodes([(mech, pnl.NodeRole.INPUT), (control_mech, pnl.NodeRole.INPUT)])
        results = comp.run(inputs={mech:[[2],[2],[2]], control_mech:[2]}, num_trials=2, execution_mode=comp_mode)

        np.testing.assert_allclose(control_mech.parameters.control_allocation.get(), [[1], [1], [1]])
<<<<<<< HEAD
        np.testing.assert_allclose(results, [[4],[4],[4]])
=======
        np.testing.assert_allclose(results, [[4], [4], [4]])
>>>>>>> ad869954


    def test_control_of_all_output_ports(self, comp_mode):
        mech = pnl.ProcessingMechanism(output_ports=[{pnl.VARIABLE: (pnl.OWNER_VALUE, 0)},
                                                      {pnl.VARIABLE: (pnl.OWNER_VALUE, 0)},
                                                      {pnl.VARIABLE: (pnl.OWNER_VALUE, 0)}],)
        control_mech = pnl.ControlMechanism(control=mech.output_ports)
        comp = pnl.Composition()
        comp.add_nodes([(mech, pnl.NodeRole.INPUT), (control_mech, pnl.NodeRole.INPUT)])
        results = comp.run(inputs={mech:[[2]], control_mech:[3]}, num_trials=2, execution_mode=comp_mode)

<<<<<<< HEAD
        np.testing.assert_allclose(control_mech.parameters.control_allocation.get(), [[1],[1],[1]])
        np.testing.assert_allclose(results, [[6],[6],[6]])
=======
        np.testing.assert_allclose(control_mech.parameters.control_allocation.get(), [[1], [1], [1]])
        np.testing.assert_allclose(results, [[6], [6], [6]])
>>>>>>> ad869954

    def test_control_signal_default_allocation_specification(self):

        m1 = pnl.ProcessingMechanism()
        m2 = pnl.ProcessingMechanism()
        m3 = pnl.ProcessingMechanism()

        # default_allocation not specified in constructor of pnl.ControlMechanism,
        #     so should be set to defaultControlAllocation (=[1]) if not specified in pnl.ControlSignal constructor
        c1 = pnl.ControlMechanism(
                name='C1',
                default_variable=[10],
                control_signals=[pnl.ControlSignal(modulates=(pnl.SLOPE, m1)),  # test for assignment to defaultControlAllocation
                                 pnl.ControlSignal(default_allocation=2,  # test for scalar assignment
                                                   modulates=(pnl.SLOPE, m2)),
                                 pnl.ControlSignal(default_allocation=[3],  # test for array assignment
                                                   modulates=(pnl.SLOPE, m3))])
        comp = pnl.Composition()
        comp.add_nodes([m1,m2,m3])
        comp.add_controller(c1)
        np.testing.assert_allclose(c1.parameters.control_allocation.get(), [[10], [10], [10]])
        assert c1.control_signals[0].value == [10] # defaultControlAllocation should be assigned
                                                   # (as no default_allocation from pnl.ControlMechanism)
        assert m1.parameter_ports[pnl.SLOPE].value == [1]
        assert c1.control_signals[1].value == [2]      # default_allocation from pnl.ControlSignal (converted scalar)
        assert m2.parameter_ports[pnl.SLOPE].value == [1]
        assert c1.control_signals[2].value == [3]      # default_allocation from pnl.ControlSignal
        assert m3.parameter_ports[pnl.SLOPE].value == [1]
        result = comp.run(inputs={m1:[2],m2:[3],m3:[4]})
        np.testing.assert_allclose(result, [[20.], [6.], [12.]])
        assert c1.control_signals[0].value == [10]
        assert m1.parameter_ports[pnl.SLOPE].value == [10]
        assert c1.control_signals[1].value == [10]
        assert m2.parameter_ports[pnl.SLOPE].value == [2]
        assert c1.control_signals[2].value == [10]
        assert m3.parameter_ports[pnl.SLOPE].value == [3]
        result = comp.run(inputs={m1:[2],m2:[3],m3:[4]})
        np.testing.assert_allclose(result, [[20.], [30.], [40.]])
        assert c1.control_signals[0].value == [10]
        assert m1.parameter_ports[pnl.SLOPE].value == [10]
        assert c1.control_signals[1].value == [10]
        assert m2.parameter_ports[pnl.SLOPE].value == [10]
        assert c1.control_signals[2].value == [10]
        assert m3.parameter_ports[pnl.SLOPE].value == [10]

        # default_allocation *is* specified in constructor of pnl.ControlMechanism,
        #     so should be used unless specified in pnl.ControlSignal constructor
        c2 = pnl.ControlMechanism(
                name='C3',
                default_variable=[10],
                default_allocation=[4],
                # Test synonyms allowed for **control**: generic **modulates**, and even more generic **projections**):
                control_signals=[pnl.ControlSignal(control=(pnl.SLOPE, m1)),  # tests for assignment to default_allocation
                                 pnl.ControlSignal(default_allocation=5,  # tests for override of default_allocation
                                                   modulates=(pnl.SLOPE, m2)),
                                 pnl.ControlSignal(default_allocation=[6],  # as above same but with array
                                                   projections=(pnl.SLOPE, m3))])
        comp = pnl.Composition()
        comp.add_nodes([m1,m2,m3])
        comp.add_controller(c2)
        np.testing.assert_allclose(c2.parameters.control_allocation.get(), [[10], [10], [10]])
        assert c2.control_signals[0].value == [4]        # default_allocation from pnl.ControlMechanism assigned
        assert m1.parameter_ports[pnl.SLOPE].value == [10]  # has not yet received pnl.ControlSignal value
        assert c2.control_signals[1].value == [5]        # default_allocation from pnl.ControlSignal assigned (converted scalar)
        assert m2.parameter_ports[pnl.SLOPE].value == [10]
        assert c2.control_signals[2].value == [6]        # default_allocation from pnl.ControlSignal assigned
        assert m3.parameter_ports[pnl.SLOPE].value == [10]
        result = comp.run(inputs={m1:[2],m2:[3],m3:[4]})
        np.testing.assert_allclose(result, [[8.], [15.], [24.]])
        assert c2.control_signals[0].value == [10]
        assert m1.parameter_ports[pnl.SLOPE].value == [4]
        assert c2.control_signals[1].value == [10]
        assert m2.parameter_ports[pnl.SLOPE].value == [5]
        assert c2.control_signals[2].value == [10]
        assert m3.parameter_ports[pnl.SLOPE].value == [6]
        result = comp.run(inputs={m1:[2],m2:[3],m3:[4]})
        np.testing.assert_allclose(result, [[20.], [30.], [40.]])
        assert c2.control_signals[0].value == [10]
        assert m1.parameter_ports[pnl.SLOPE].value == [10]
        assert c2.control_signals[1].value == [10]
        assert m2.parameter_ports[pnl.SLOPE].value == [10]
        assert c2.control_signals[2].value == [10]
        assert m3.parameter_ports[pnl.SLOPE].value == [10]<|MERGE_RESOLUTION|>--- conflicted
+++ resolved
@@ -87,11 +87,6 @@
         val = benchmark(EX, [10.0])
         # All values are the same because LCControlMechanism assigns all of its ControlSignals to the same value
         # (the 1st item of its function's value).
-<<<<<<< HEAD
-        # FIX: 6/6/19 - Python returns 3d array but LLVM returns 2d array
-        #               (np.allclose bizarrely passes for LLVM because all the values are the same)
-        np.testing.assert_allclose(val, [[[3.00139776]], [[3.00139776]], [[3.00139776]], [[3.00139776]]])
-=======
         expected = [[3.001397762387422], [3.001397762387422], [3.001397762387422], [3.001397762387422]]
         # The difference in result shape is caused by shape mismatch in output port values.
         # The default shape is 1D, giving 2D overall result in compiled mode.
@@ -99,7 +94,6 @@
         if mech_mode == 'Python':
             expected = [[ex] for ex in expected]
         np.testing.assert_allclose(val, expected)
->>>>>>> ad869954
 
     @pytest.mark.composition
     def test_lc_control_modulated_mechanisms_all(self):
@@ -215,11 +209,7 @@
         results = comp.run(inputs={mech:[[2],[2],[2]], control_mech:[2]}, num_trials=2, execution_mode=comp_mode)
 
         np.testing.assert_allclose(control_mech.parameters.control_allocation.get(), [[1], [1], [1]])
-<<<<<<< HEAD
-        np.testing.assert_allclose(results, [[4],[4],[4]])
-=======
         np.testing.assert_allclose(results, [[4], [4], [4]])
->>>>>>> ad869954
 
 
     def test_control_of_all_output_ports(self, comp_mode):
@@ -231,13 +221,8 @@
         comp.add_nodes([(mech, pnl.NodeRole.INPUT), (control_mech, pnl.NodeRole.INPUT)])
         results = comp.run(inputs={mech:[[2]], control_mech:[3]}, num_trials=2, execution_mode=comp_mode)
 
-<<<<<<< HEAD
-        np.testing.assert_allclose(control_mech.parameters.control_allocation.get(), [[1],[1],[1]])
-        np.testing.assert_allclose(results, [[6],[6],[6]])
-=======
         np.testing.assert_allclose(control_mech.parameters.control_allocation.get(), [[1], [1], [1]])
         np.testing.assert_allclose(results, [[6], [6], [6]])
->>>>>>> ad869954
 
     def test_control_signal_default_allocation_specification(self):
 
