--- conflicted
+++ resolved
@@ -135,11 +135,7 @@
         assert False, "Unknown mode: {}".format(mode)
 
     res = [f(), f()]
-<<<<<<< HEAD
-    np.testing.assert_allclose(res, [0.4644982638709743, 0.6202001216069017])
-=======
     np.testing.assert_allclose(res, [0.4644982638709743, 0.6202001216069017], rtol=1e-5, atol=1e-8)
->>>>>>> e96bbc84
     benchmark(f)
 
 @pytest.mark.benchmark(group="Marsenne Twister Binomial distribution")
