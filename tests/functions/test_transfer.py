import numpy as np
import pytest

import psyneulink.core.components.functions.nonstateful.transferfunctions as Functions
import psyneulink.core.globals.keywords as kw
import psyneulink.core.llvm as pnlvm

SIZE=10
np.random.seed(0)
test_var = np.random.rand(SIZE)
test_matrix = np.random.rand(SIZE, SIZE)
test_matrix_s = np.random.rand(SIZE, SIZE // 4)
test_matrix_l = np.random.rand(SIZE, 3 * SIZE)

RAND1 = np.random.rand()
RAND2 = np.random.rand()
RAND3 = np.random.rand()
RAND4 = np.random.rand()

softmax_helper  = RAND1 * test_var
softmax_helper  = softmax_helper - np.max(softmax_helper)
softmax_helper  = np.exp(softmax_helper) / np.sum(np.exp(softmax_helper))
softmax_helper2 = np.array((softmax_helper, softmax_helper)).reshape(2, -1)

tanh_helper = (RAND1 * (test_var + RAND2 - RAND3) + RAND4)
tanh_helper = np.tanh(tanh_helper)

gaussian_helper = np.e**(-(test_var - RAND2)**2 / (2 * RAND1**2)) / np.sqrt(2 * np.pi * RAND1)
gaussian_helper = RAND3 * gaussian_helper + RAND4

relu_helper = np.maximum(RAND1 * (test_var - RAND2), RAND3 * RAND1 *(test_var - RAND2))
logistic_helper = RAND4 / (1 + np.exp(-(RAND1 * (test_var - RAND2)) + RAND3))

def gaussian_distort_helper(seed):
    state = np.random.RandomState([seed])
    # compensate for construction
    state.normal(test_var + RAND1, RAND2)
    return RAND4 * state.normal(test_var + RAND1, RAND2) + RAND3


def binomial_distort_helper(seed):
    state = np.random.RandomState([seed])
    # compensate for construction
    state.binomial(1, p=RAND1, size=len(test_var))
    return state.binomial(1, p=(1 - RAND1), size=len(test_var)) * test_var


test_data = [
    pytest.param(Functions.Linear, test_var, {kw.SLOPE:RAND1, kw.INTERCEPT:RAND2}, test_var * RAND1 + RAND2, id="LINEAR"),
    pytest.param(Functions.Exponential, test_var, {kw.SCALE:RAND1, kw.RATE:RAND2}, RAND1 * np.exp(RAND2 * test_var), id="EXPONENTIAL"),
    pytest.param(Functions.Logistic, test_var, {kw.GAIN:RAND1, kw.X_0:RAND2, kw.OFFSET:RAND3, kw.SCALE:RAND4}, logistic_helper, id="LOGISTIC"),
    pytest.param(Functions.Tanh, test_var, {kw.GAIN:RAND1, kw.BIAS:RAND2, kw.X_0:RAND3, kw.OFFSET:RAND4}, tanh_helper, id="TANH"),
    pytest.param(Functions.ReLU, test_var, {kw.GAIN:RAND1, kw.BIAS:RAND2, kw.LEAK:RAND3}, relu_helper, id="RELU"),

    # Angle doesn't have a helper using 'test_var', hardcode the input as well
    pytest.param(Functions.Angle, [0.5488135,  0.71518937, 0.60276338, 0.54488318, 0.4236548,
                                   0.64589411, 0.43758721, 0.891773, 0.96366276, 0.38344152], {},
                 [0.85314409, 0.00556188, 0.01070476, 0.0214405,  0.05559454,
                  0.08091079, 0.21657281, 0.19296643, 0.21343805, 0.92738261, 0.00483101],
                 id="ANGLE"),

    # Distort
    pytest.param(Functions.Gaussian, test_var, {kw.STANDARD_DEVIATION:RAND1, kw.BIAS:RAND2, kw.SCALE:RAND3, kw.OFFSET:RAND4}, gaussian_helper, id="GAUSSIAN"),
    pytest.param(Functions.GaussianDistort, test_var, {kw.BIAS: RAND1, kw.VARIANCE:RAND2, kw.OFFSET:RAND3, kw.SCALE:RAND4 }, gaussian_distort_helper(0), id="GAUSSIAN DISTORT GLOBAL SEED"),
    pytest.param(Functions.GaussianDistort, test_var, {kw.BIAS: RAND1, kw.VARIANCE:RAND2, kw.OFFSET:RAND3, kw.SCALE:RAND4, 'seed':0 }, gaussian_distort_helper(0), id="GAUSSIAN DISTORT"),
    pytest.param(Functions.BinomialDistort, test_var, {'seed':0, 'p':RAND1 }, binomial_distort_helper(0), id="BINOMIAL DISTORT"),

    # SoftMax 1D input
    pytest.param(Functions.SoftMax, test_var, {kw.GAIN:RAND1, kw.PER_ITEM:False}, softmax_helper, id="SOFT_MAX ALL"),
    pytest.param(Functions.SoftMax, test_var, {kw.GAIN:RAND1, kw.OUTPUT_TYPE:kw.MAX_VAL, kw.PER_ITEM:False}, np.where(softmax_helper == np.max(softmax_helper), softmax_helper, 0), id="SOFT_MAX MAX_VAL"),
    pytest.param(Functions.SoftMax, test_var, {kw.GAIN:RAND1, kw.OUTPUT_TYPE:kw.MAX_INDICATOR, kw.PER_ITEM:False}, np.where(softmax_helper == np.max(softmax_helper), 1, 0), id="SOFT_MAX MAX_INDICATOR"),
    pytest.param(Functions.SoftMax, test_var, {kw.GAIN:RAND1, kw.OUTPUT_TYPE:kw.PROB, kw.PER_ITEM:False},
                 [0.0, 0.0, 0.0, 0.0, test_var[4], 0.0, 0.0, 0.0, 0.0, 0.0], id="SOFT_MAX PROB"),

    # SoftMax 2D testing per-item
    pytest.param(Functions.SoftMax, [test_var], {kw.GAIN:RAND1, kw.PER_ITEM:True}, [softmax_helper], id="SOFT_MAX ALL 2D"),
    pytest.param(Functions.SoftMax, [test_var], {kw.GAIN:RAND1, kw.OUTPUT_TYPE:kw.MAX_VAL, kw.PER_ITEM:True},
                 [np.where(softmax_helper == np.max(softmax_helper), softmax_helper, 0)], id="SOFT_MAX MAX_VAL 2D"),
    pytest.param(Functions.SoftMax, [test_var], {kw.GAIN:RAND1, kw.OUTPUT_TYPE:kw.MAX_INDICATOR, kw.PER_ITEM:True},
                 [np.where(softmax_helper == np.max(softmax_helper), 1, 0)], id="SOFT_MAX MAX_INDICATOR 2D"),
    pytest.param(Functions.SoftMax, [test_var], {kw.GAIN:RAND1, kw.OUTPUT_TYPE:kw.PROB, kw.PER_ITEM:True},
                 [[0.0, 0.0, 0.0, 0.0, test_var[4], 0.0, 0.0, 0.0, 0.0, 0.0]], id="SOFT_MAX PROB 2D"),

    # SoftMax per-item with 2 elements in input
    pytest.param(Functions.SoftMax, [test_var, test_var], {kw.GAIN:RAND1, kw.PER_ITEM: True}, softmax_helper2, id="SOFT_MAX ALL PER_ITEM"),
    pytest.param(Functions.SoftMax, [test_var, test_var], {kw.GAIN:RAND1, kw.OUTPUT_TYPE:kw.MAX_VAL, kw.PER_ITEM: True},
                 np.where(softmax_helper2 == np.max(softmax_helper2), softmax_helper2, 0), id="SOFT_MAX MAX_VAL PER_ITEM"),
    pytest.param(Functions.SoftMax, [test_var, test_var], {kw.GAIN:RAND1, kw.OUTPUT_TYPE:kw.MAX_INDICATOR, kw.PER_ITEM: True},
                 np.where(softmax_helper2 == np.max(softmax_helper2), 1, 0), id="SOFT_MAX MAX_INDICATOR PER_ITEM"),

    # Linear Matrix
    pytest.param(Functions.LinearMatrix, test_var, {kw.MATRIX:test_matrix}, np.dot(test_var, test_matrix), id="LINEAR_MATRIX SQUARE"),
    pytest.param(Functions.LinearMatrix, test_var, {kw.MATRIX:test_matrix_l}, np.dot(test_var, test_matrix_l), id="LINEAR_MATRIX WIDE"),
    pytest.param(Functions.LinearMatrix, test_var, {kw.MATRIX:test_matrix_s}, np.dot(test_var, test_matrix_s), id="LINEAR_MATRIX TALL"),

    # Dropout is just identity in non-learning mode
    pytest.param(Functions.Dropout, test_var, {}, test_var, id="DROPOUT"),
]

@pytest.mark.function
@pytest.mark.transfer_function
@pytest.mark.benchmark
@pytest.mark.parametrize("func, variable, params, expected", test_data)
def test_execute(func, variable, params, expected, benchmark, func_mode):
    benchmark.group = "TransferFunction " + func.componentName
    f = func(default_variable=variable, **params)
    ex = pytest.helpers.get_func_execution(f, func_mode)

    res = benchmark(ex, variable)
    np.testing.assert_allclose(res, expected, rtol=1e-5, atol=1e-8)


tanh_derivative_helper = (RAND1 * (test_var + RAND2) + RAND3)
tanh_derivative_helper = (1 - np.tanh(tanh_derivative_helper)**2) * RAND4 * RAND1


derivative_test_data = [
    (Functions.Linear, test_var, {kw.SLOPE:RAND1, kw.INTERCEPT:RAND2}, RAND1),
    (Functions.Exponential, test_var, {kw.SCALE:RAND1, kw.RATE:RAND2}, RAND1 * RAND2 * np.exp(RAND2 * test_var)),
    (Functions.Logistic, test_var, {kw.GAIN:RAND1, kw.X_0:RAND2, kw.OFFSET:RAND3, kw.SCALE:RAND4}, RAND1 * RAND4 * logistic_helper * (1 - logistic_helper)),
    (Functions.ReLU, test_var, {kw.GAIN:RAND1, kw.BIAS:RAND2, kw.LEAK:RAND3}, np.where((test_var - RAND2) > 0, RAND1, RAND1 * RAND3)),
    (Functions.Tanh, test_var, {kw.GAIN:RAND1, kw.BIAS:RAND2, kw.OFFSET:RAND3, kw.SCALE:RAND4}, tanh_derivative_helper),

    # SoftMax per-item=False
    (Functions.SoftMax, test_var, {kw.GAIN:RAND1, kw.OUTPUT_TYPE:kw.MAX_VAL, kw.PER_ITEM:False},
     [-0.010680386821751537, -0.011118109698906909, -0.01082040340318878, -0.010670257514724047, -0.010362498859374309,
      -0.010933660158663306, -0.010397412260182806, -0.011602329078808718, 0.09684744183944892, -0.010262384043848513]),
    (Functions.SoftMax, test_var, {kw.GAIN:RAND1, kw.OUTPUT_TYPE:kw.MAX_INDICATOR, kw.PER_ITEM:False},
     [-0.010680386821751537, -0.011118109698906909, -0.01082040340318878, -0.010670257514724047, -0.010362498859374309,
      -0.010933660158663306, -0.010397412260182806, -0.011602329078808718, 0.09684744183944892, -0.010262384043848513]),
    (Functions.SoftMax, test_var, {kw.GAIN:RAND1, kw.OUTPUT_TYPE:kw.ALL, kw.PER_ITEM:False},
     [[ 0.088635686173821480, -0.010058549286956951, -0.009789214523259433, -0.009653377599514660, -0.009374948470179183,
       -0.009891677863509920, -0.009406534609578588, -0.010496622361458180, -0.010680386821751540, -0.009284374637613039],
      [-0.010058549286956951,  0.091856076128865180, -0.010190413769852785, -0.010049009732287338, -0.009759169518165271,
       -0.010297076447528582, -0.009792050177702091, -0.010926813872042194, -0.011118109698906910, -0.009664883625423075],
      [-0.009789214523259433, -0.010190413769852785,  0.089669339130699100, -0.009779930406389987, -0.009497851156931268,
       -0.010021354713444461, -0.009529851380888969, -0.010634229847424508, -0.010820403403188785, -0.009406089929318929],
      [-0.009653377599514660, -0.010049009732287338, -0.009779930406389987,  0.088560779144081720, -0.009366057244326959,
       -0.009882296570138368, -0.009397613427348460, -0.010486667337129447, -0.010670257514724050, -0.009275569312222474],
      [-0.009374948470179183, -0.009759169518165271, -0.009497851156931268, -0.009366057244326959,  0.08627659236704915,
       -0.009597264807784339, -0.009126561218167337, -0.010184203911638403, -0.010362498859374313, -0.009008037180482098],
      [-0.009891677863509920, -0.010297076447528582, -0.010021354713444461, -0.009882296570138368, -0.009597264807784339,
        0.090503011588098000, -0.009629599976882700, -0.010745537931292683, -0.010933660158663310, -0.009504543118853646],
      [-0.009406534609578588, -0.009792050177702091, -0.009529851380888969, -0.009397613427348460, -0.009126561218167337,
       -0.009629599976882700,  0.086536526770559590, -0.010218516599910580, -0.010397412260182810, -0.009038387119898062],
      [-0.010496622361458180, -0.010926813872042194, -0.010634229847424508, -0.010486667337129447, -0.010184203911638403,
       -0.010745537931292683, -0.010218516599910580,  0.095380732590004670, -0.011602329078808723, -0.01008581165029997],
      [-0.010680386821751540, -0.011118109698906910, -0.010820403403188785, -0.010670257514724050, -0.010362498859374313,
       -0.010933660158663310, -0.010397412260182810, -0.011602329078808723,  0.096847441839448930, -0.010262384043848514],
      [-0.009284374637613039, -0.009664883625423075, -0.009406089929318929, -0.009275569312222474, -0.009008037180482098,
       -0.009504543118853646, -0.009038387119898062, -0.010085811650299970, -0.010262384043848514,  0.08553008061795979]]),
      # SoftMax per-tem=True
    (Functions.SoftMax, [test_var], {kw.GAIN:RAND1, kw.OUTPUT_TYPE:kw.MAX_VAL, kw.PER_ITEM:True},
     [[-0.010680386821751537, -0.011118109698906909, -0.01082040340318878, -0.010670257514724047, -0.010362498859374309,
       -0.010933660158663306, -0.010397412260182806, -0.011602329078808718, 0.09684744183944892, -0.010262384043848513]]),
    (Functions.SoftMax, [test_var, test_var], {kw.GAIN:RAND1, kw.OUTPUT_TYPE:kw.MAX_INDICATOR, kw.PER_ITEM:True},
     [[-0.010680386821751537, -0.011118109698906909, -0.01082040340318878, -0.010670257514724047, -0.010362498859374309,
       -0.010933660158663306, -0.010397412260182806, -0.011602329078808718, 0.09684744183944892, -0.010262384043848513],
      [-0.010680386821751537, -0.011118109698906909, -0.01082040340318878, -0.010670257514724047, -0.010362498859374309,
       -0.010933660158663306, -0.010397412260182806, -0.011602329078808718, 0.09684744183944892, -0.010262384043848513]]),
    (Functions.SoftMax, [test_var], {kw.GAIN:RAND1, kw.OUTPUT_TYPE:kw.ALL, kw.PER_ITEM:True},
     [[[ 0.088635686173821480, -0.010058549286956951, -0.009789214523259433, -0.009653377599514660, -0.009374948470179183,
        -0.009891677863509920, -0.009406534609578588, -0.010496622361458180, -0.010680386821751540, -0.009284374637613039],
       [-0.010058549286956951,  0.091856076128865180, -0.010190413769852785, -0.010049009732287338, -0.009759169518165271,
        -0.010297076447528582, -0.009792050177702091, -0.010926813872042194, -0.011118109698906910, -0.009664883625423075],
       [-0.009789214523259433, -0.010190413769852785,  0.089669339130699100, -0.009779930406389987, -0.009497851156931268,
        -0.010021354713444461, -0.009529851380888969, -0.010634229847424508, -0.010820403403188785, -0.009406089929318929],
       [-0.009653377599514660, -0.010049009732287338, -0.009779930406389987,  0.088560779144081720, -0.009366057244326959,
        -0.009882296570138368, -0.009397613427348460, -0.010486667337129447, -0.010670257514724050, -0.009275569312222474],
       [-0.009374948470179183, -0.009759169518165271, -0.009497851156931268, -0.009366057244326959,  0.08627659236704915,
        -0.009597264807784339, -0.009126561218167337, -0.010184203911638403, -0.010362498859374313, -0.009008037180482098],
       [-0.009891677863509920, -0.010297076447528582, -0.010021354713444461, -0.009882296570138368, -0.009597264807784339,
         0.090503011588098000, -0.009629599976882700, -0.010745537931292683, -0.010933660158663310, -0.009504543118853646],
       [-0.009406534609578588, -0.009792050177702091, -0.009529851380888969, -0.009397613427348460, -0.009126561218167337,
        -0.009629599976882700,  0.086536526770559590, -0.010218516599910580, -0.010397412260182810, -0.009038387119898062],
       [-0.010496622361458180, -0.010926813872042194, -0.010634229847424508, -0.010486667337129447, -0.010184203911638403,
        -0.010745537931292683, -0.010218516599910580,  0.095380732590004670, -0.011602329078808723, -0.01008581165029997],
       [-0.010680386821751540, -0.011118109698906910, -0.010820403403188785, -0.010670257514724050, -0.010362498859374313,
        -0.010933660158663310, -0.010397412260182810, -0.011602329078808723,  0.096847441839448930, -0.010262384043848514],
       [-0.009284374637613039, -0.009664883625423075, -0.009406089929318929, -0.009275569312222474, -0.009008037180482098,
        -0.009504543118853646, -0.009038387119898062, -0.010085811650299970, -0.010262384043848514,  0.08553008061795979]]]),
]

@pytest.mark.function
@pytest.mark.transfer_function
@pytest.mark.benchmark
@pytest.mark.parametrize("func, variable, params, expected", derivative_test_data, ids=lambda x: getattr(x, 'name', None) or getattr(x, 'get', lambda p, q: None)(kw.OUTPUT_TYPE, None))
def test_transfer_derivative(func, variable, params, expected, benchmark, func_mode):
    if func == Functions.SoftMax and params[kw.OUTPUT_TYPE] == kw.ALL and func_mode != "Python":
        pytest.skip("Compiled derivative using 'ALL' is not implemented")

    f = func(default_variable=variable, **params)
    benchmark.group = "TransferFunction " + func.componentName + " Derivative"
    if func_mode == 'Python':
        ex = f.derivative
    elif func_mode == 'LLVM':
        ex = pnlvm.execution.FuncExecution(f, tags=frozenset({"derivative"})).execute
    elif func_mode == 'PTX':
        ex = pnlvm.execution.FuncExecution(f, tags=frozenset({"derivative"})).cuda_execute
    else:
        assert False, "unknown function mode: {}".format(func_mode)

    res = benchmark(ex, variable)
<<<<<<< HEAD
    # FIX: THIS FAILS FOR func_mode=Python, MAX_VAL and MAX_INDICATOR:
    #      EXPECTS 2d BUT ONLY 1D IS RETURNED
    np.testing.assert_allclose(res, expected, rtol=1e-5, atol=1e-8)
=======

    # Tanh and Logistic need reduced accuracy in single precision mode
    if func_mode != 'Python' and func in {Functions.Tanh, Functions.Logistic} and pytest.helpers.llvm_current_fp_precision() == 'fp32':
        tolerance = {'rtol': 5e-7, 'atol': 1e-8}
    else:
        tolerance = {}

    np.testing.assert_allclose(res, expected, **tolerance)
>>>>>>> ad869954


# FIX: JDC MODIFED PER JAN -- CHECK
derivative_out_test_data = [
    (Functions.Logistic, logistic_helper, {kw.GAIN:RAND1, kw.X_0:RAND2, kw.OFFSET:RAND3, kw.SCALE:RAND4}, RAND1 * RAND4 * logistic_helper * (1 - logistic_helper)),
    (Functions.ReLU, relu_helper, {kw.GAIN:RAND1, kw.BIAS:RAND2, kw.LEAK:RAND3}, np.where((test_var - RAND2) > 0, RAND1, RAND1 * RAND3)),
    (Functions.SoftMax, softmax_helper, {kw.GAIN:RAND1, kw.OUTPUT_TYPE:kw.MAX_VAL, kw.PER_ITEM:False},
     [-0.010680386821751537, -0.011118109698906909, -0.01082040340318878, -0.010670257514724047, -0.010362498859374309,
      -0.010933660158663306, -0.010397412260182806, -0.011602329078808718, 0.09684744183944892, -0.010262384043848513]),
    (Functions.SoftMax, [softmax_helper, softmax_helper], {kw.GAIN:RAND1, kw.OUTPUT_TYPE:kw.MAX_VAL, kw.PER_ITEM:True},
     [[-0.010680386821751537, -0.011118109698906909, -0.01082040340318878, -0.010670257514724047, -0.010362498859374309,
<<<<<<< HEAD
       -0.010933660158663306, -0.010397412260182806, -0.011602329078808718, 0.09684744183944892,
       -0.010262384043848513],
=======
       -0.010933660158663306, -0.010397412260182806, -0.011602329078808718, 0.09684744183944892, -0.010262384043848513],
>>>>>>> ad869954
      [-0.010680386821751537, -0.011118109698906909, -0.01082040340318878, -0.010670257514724047, -0.010362498859374309,
       -0.010933660158663306, -0.010397412260182806, -0.011602329078808718, 0.09684744183944892, -0.010262384043848513]]),
]
@pytest.mark.function
@pytest.mark.transfer_function
@pytest.mark.benchmark
@pytest.mark.parametrize("func, variable, params, expected", derivative_out_test_data, ids=lambda x: getattr(x, 'name', None) or getattr(x, 'get', lambda p, q: None)(kw.OUTPUT_TYPE, None))
def test_transfer_derivative_out(func, variable, params, expected, benchmark, func_mode):
    if func == Functions.SoftMax and params[kw.OUTPUT_TYPE] == kw.ALL and func_mode != "Python":
        pytest.skip("Compiled derivative using 'ALL' is not implemented")

    f = func(default_variable=variable, **params)
    benchmark.group = "TransferFunction " + func.componentName + " Derivative"
    if func_mode == 'Python':
        def ex(x):
            return f.derivative(input=None, output=x)
    elif func_mode == 'LLVM':
        ex = pnlvm.execution.FuncExecution(f, tags=frozenset({"derivative_out"})).execute
    elif func_mode == 'PTX':
        ex = pnlvm.execution.FuncExecution(f, tags=frozenset({"derivative_out"})).cuda_execute
    else:
        assert False, "unknown function mode: {}".format(func_mode)

    res = benchmark(ex, variable)
<<<<<<< HEAD
    # FIX: THIS FAILS FOR func_mode=Python, func=SoftMax, and kw.PER_ITEM:True:
    #      EXPECTS 2d BUT ONLY 1D IS RETURNED
    np.testing.assert_allclose(res, expected)
=======

    # Logistic needs reduced accuracy in single precision mode
    if func_mode != 'Python' and func is Functions.Logistic and pytest.helpers.llvm_current_fp_precision() == 'fp32':
        tolerance = {'rtol': 1e-7, 'atol': 1e-8}
    else:
        tolerance = {}

    np.testing.assert_allclose(res, expected, **tolerance)
>>>>>>> ad869954

def test_transfer_with_costs_function():
    f = Functions.TransferWithCosts()
    result = f(1)
    np.testing.assert_allclose(result, 1)
    f.toggle_cost(Functions.CostFunctions.INTENSITY)
    f = Functions.TransferWithCosts(enabled_cost_functions=Functions.CostFunctions.INTENSITY)
    result = f(2)
    np.testing.assert_allclose(result, 2)
    np.testing.assert_allclose(f.intensity_cost, 7.38905609893065)
    assert f.adjustment_cost is None
    assert f.duration_cost is None
    np.testing.assert_allclose(f.combined_costs, 7.38905609893065)
    f.toggle_cost(Functions.CostFunctions.ADJUSTMENT)
    result = f(3)
    np.testing.assert_allclose(result, 3)
    np.testing.assert_allclose(f.intensity_cost, 20.085536923187668)
    np.testing.assert_allclose(f.adjustment_cost, 1)
    assert f.duration_cost is None
    np.testing.assert_allclose(f.combined_costs, 21.085536923187668)
    f.toggle_cost(Functions.CostFunctions.DURATION)
    result = f(5)
    np.testing.assert_allclose(result, 5)
    np.testing.assert_allclose(f.intensity_cost, 148.413159102576603)
    np.testing.assert_allclose(f.adjustment_cost, 2)
    np.testing.assert_allclose(f.duration_cost, 5)
    np.testing.assert_allclose(f.combined_costs, 155.413159102576603)
    result = f(1)
    np.testing.assert_allclose(result, 1)
    np.testing.assert_allclose(f.intensity_cost, 2.718281828459045)
    np.testing.assert_allclose(f.adjustment_cost, 4)
    np.testing.assert_allclose(f.duration_cost, 6)
    np.testing.assert_allclose(f.combined_costs, 12.718281828459045)


@pytest.mark.parametrize(
    'default_variable, func_name, expected_func_variable, expected_func_value',
    [
        ([1, 2, 3], 'transfer_fct', [1, 2, 3], [1, 2, 3])
    ]
)
def test_transfer_with_costs_shapes(
    default_variable,
    func_name,
    expected_func_variable,
    expected_func_value
):
    twc = Functions.TransferWithCosts(default_variable=default_variable)

    np.testing.assert_array_equal(
        getattr(twc.parameters, func_name).get().defaults.variable,
        expected_func_variable
    )
    np.testing.assert_array_equal(
        getattr(twc.parameters, func_name).get().defaults.value,
        expected_func_value
    )<|MERGE_RESOLUTION|>--- conflicted
+++ resolved
@@ -201,11 +201,6 @@
         assert False, "unknown function mode: {}".format(func_mode)
 
     res = benchmark(ex, variable)
-<<<<<<< HEAD
-    # FIX: THIS FAILS FOR func_mode=Python, MAX_VAL and MAX_INDICATOR:
-    #      EXPECTS 2d BUT ONLY 1D IS RETURNED
-    np.testing.assert_allclose(res, expected, rtol=1e-5, atol=1e-8)
-=======
 
     # Tanh and Logistic need reduced accuracy in single precision mode
     if func_mode != 'Python' and func in {Functions.Tanh, Functions.Logistic} and pytest.helpers.llvm_current_fp_precision() == 'fp32':
@@ -214,10 +209,8 @@
         tolerance = {}
 
     np.testing.assert_allclose(res, expected, **tolerance)
->>>>>>> ad869954
-
-
-# FIX: JDC MODIFED PER JAN -- CHECK
+
+
 derivative_out_test_data = [
     (Functions.Logistic, logistic_helper, {kw.GAIN:RAND1, kw.X_0:RAND2, kw.OFFSET:RAND3, kw.SCALE:RAND4}, RAND1 * RAND4 * logistic_helper * (1 - logistic_helper)),
     (Functions.ReLU, relu_helper, {kw.GAIN:RAND1, kw.BIAS:RAND2, kw.LEAK:RAND3}, np.where((test_var - RAND2) > 0, RAND1, RAND1 * RAND3)),
@@ -226,12 +219,7 @@
       -0.010933660158663306, -0.010397412260182806, -0.011602329078808718, 0.09684744183944892, -0.010262384043848513]),
     (Functions.SoftMax, [softmax_helper, softmax_helper], {kw.GAIN:RAND1, kw.OUTPUT_TYPE:kw.MAX_VAL, kw.PER_ITEM:True},
      [[-0.010680386821751537, -0.011118109698906909, -0.01082040340318878, -0.010670257514724047, -0.010362498859374309,
-<<<<<<< HEAD
-       -0.010933660158663306, -0.010397412260182806, -0.011602329078808718, 0.09684744183944892,
-       -0.010262384043848513],
-=======
        -0.010933660158663306, -0.010397412260182806, -0.011602329078808718, 0.09684744183944892, -0.010262384043848513],
->>>>>>> ad869954
       [-0.010680386821751537, -0.011118109698906909, -0.01082040340318878, -0.010670257514724047, -0.010362498859374309,
        -0.010933660158663306, -0.010397412260182806, -0.011602329078808718, 0.09684744183944892, -0.010262384043848513]]),
 ]
@@ -256,11 +244,6 @@
         assert False, "unknown function mode: {}".format(func_mode)
 
     res = benchmark(ex, variable)
-<<<<<<< HEAD
-    # FIX: THIS FAILS FOR func_mode=Python, func=SoftMax, and kw.PER_ITEM:True:
-    #      EXPECTS 2d BUT ONLY 1D IS RETURNED
-    np.testing.assert_allclose(res, expected)
-=======
 
     # Logistic needs reduced accuracy in single precision mode
     if func_mode != 'Python' and func is Functions.Logistic and pytest.helpers.llvm_current_fp_precision() == 'fp32':
@@ -269,7 +252,6 @@
         tolerance = {}
 
     np.testing.assert_allclose(res, expected, **tolerance)
->>>>>>> ad869954
 
 def test_transfer_with_costs_function():
     f = Functions.TransferWithCosts()
