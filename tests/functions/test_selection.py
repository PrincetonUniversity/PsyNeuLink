import numpy as np
import pytest

import psyneulink.core.components.functions.nonstateful.selectionfunctions as Functions
import psyneulink.core.globals.keywords as kw
import psyneulink.core.llvm as pnlvm
from psyneulink.core.globals.utilities import _SeededPhilox

np.random.seed(0)
SIZE=10
test_var = np.random.rand(SIZE) * 2.0 - 1.0

# the sum of probs should be 1.0
test_prob = np.random.rand(SIZE)
test_prob /= sum(test_prob)
test_philox = np.random.rand(SIZE)
test_philox /= sum(test_philox)

expected_philox_prob = (0., 0.43037873274483895, 0., 0., 0., 0., 0., 0., 0., 0.)
expected_philox_ind = (0., 1., 0., 0., 0., 0., 0., 0., 0., 0.)

llvm_res = {'fp32': {}, 'fp64': {}}
llvm_res['fp32'][expected_philox_prob] = (0.09762700647115707, 0.0, 0.0, 0.0, 0.0, 0.0, 0.0, 0.0, 0.0, 0.0)
llvm_res['fp32'][expected_philox_ind] = (1.0, 0.0, 0.0, 0.0, 0.0, 0.0, 0.0, 0.0, 0.0, 0.0)

test_data = [
<<<<<<< HEAD
    (Functions.OneHot, test_var, {'mode':Functions.ARG_MAX}, (0., 0., 0., 0., 0., 0., 0., 0., 0.92732552, 0.)),
    (Functions.OneHot, test_var, {'mode':Functions.ARG_MAX_ABS}, (0., 0., 0., 0., 0., 0., 0., 0., 0.92732552, 0.)),
    (Functions.OneHot, -test_var, {'mode':Functions.ARG_MAX_ABS}, (0., 0., 0., 0., 0., 0., 0., 0., 0.92732552, 0.)),
    (Functions.OneHot, test_var, {'mode':Functions.ARG_MAX_INDICATOR}, (0., 0., 0., 0., 0., 0., 0., 0., 1., 0.)),
    (Functions.OneHot, test_var, {'mode':Functions.ARG_MAX_ABS_INDICATOR}, (0., 0., 0., 0., 0., 0., 0., 0., 1., 0.)),
    (Functions.OneHot, test_var, {'mode':kw.MAX_VAL}, (0., 0., 0., 0., 0., 0., 0., 0., 0.92732552, 0.)),
    (Functions.OneHot, test_var, {'mode':kw.MAX_ABS_VAL}, (0., 0., 0., 0., 0., 0., 0., 0., 0.92732552, 0.)),
    (Functions.OneHot, -test_var, {'mode':kw.MAX_ABS_VAL}, (0., 0., 0., 0., 0., 0., 0., 0., 0.92732552, 0.)),
    (Functions.OneHot, test_var, {'mode':kw.MAX_INDICATOR}, (0., 0., 0., 0., 0., 0., 0., 0., 1., 0.)),
    (Functions.OneHot, test_var, {'mode':kw.MAX_ABS_INDICATOR}, (0., 0., 0., 0., 0., 0., 0., 0., 1., 0.)),
    (Functions.OneHot, test_var, {'mode':Functions.ARG_MIN}, (0., 0., 0., 0., 0., 0., 0., 0., 0, -0.23311696)),
    (Functions.OneHot, test_var, {'mode':Functions.ARG_MIN_ABS}, (0., 0., 0., 0.08976637, 0., 0., 0., 0., 0., 0.)),
    (Functions.OneHot, test_var, {'mode':Functions.ARG_MIN_INDICATOR}, (0., 0., 0., 0., 0., 0., 0., 0., 0., 1.)),
    (Functions.OneHot, test_var, {'mode':Functions.ARG_MIN_ABS_INDICATOR}, (0., 0., 0., 1.,0., 0., 0., 0., 0., 0.)),
    (Functions.OneHot, test_var, {'mode':kw.MIN_VAL}, (0., 0., 0., 0., 0., 0., 0., 0., 0., -0.23311696)),
    (Functions.OneHot, test_var, {'mode':kw.MIN_ABS_VAL}, (0., 0., 0., 0.08976637, 0., 0., 0., 0., 0., 0.)),
    (Functions.OneHot, test_var, {'mode':kw.MIN_INDICATOR}, (0., 0., 0., 0., 0., 0., 0., 0., 0., 1.)),
    (Functions.OneHot, test_var, {'mode':kw.MIN_ABS_INDICATOR}, (0., 0., 0., 1.,0., 0., 0., 0., 0., 0.)),
    (Functions.OneHot, [test_var, test_prob], {'mode':kw.PROB}, (0., 0., 0., 0.08976636599379373, 0., 0., 0., 0., 0., 0.)),
    (Functions.OneHot, [test_var, test_prob], {'mode':kw.PROB_INDICATOR}, (0., 0., 0., 1., 0., 0., 0., 0., 0., 0.)),
    (Functions.OneHot, [test_var, test_philox], {'mode':kw.PROB}, expected_philox_prob),
    (Functions.OneHot, [test_var, test_philox], {'mode':kw.PROB_INDICATOR}, expected_philox_ind),
]

# use list, naming function produces ugly names
names = [
    "OneHot ARG_MAX",
    "OneHot ARG_MAX_ABS",
    "OneHot ARG_MAX_ABS_NEG",
    "OneHot ARG_MAX_INDICATOR",
    "OneHot ARG_MAX_ABS_INDICATOR",
    "OneHot MAX_VAL",
    "OneHot MAX_ABS_VAL",
    "OneHot MAX_ABS_VAL_NEG",
    "OneHot MAX_INDICATOR",
    "OneHot MAX_ABS_INDICATOR",
    "OneHot ARG_MIN",
    "OneHot ARG_MIN_ABS",
    "OneHot ARG_MIN_INDICATOR",
    "OneHot ARG_MIN_ABS_INDICATOR",
    "OneHot MIN_VAL",
    "OneHot MIN_ABS_VAL",
    "OneHot MIN_INDICATOR",
    "OneHot MIN_ABS_INDICATOR",
    "OneHot PROB",
    "OneHot PROB_INDICATOR",
    "OneHot PROB Philox",
    "OneHot PROB_INDICATOR Philox",
=======
    pytest.param(Functions.OneHot, test_var, {'mode':kw.MAX_VAL}, (0., 0., 0., 0., 0., 0., 0., 0., 0.92732552, 0.), id="OneHot MAX_VAL"),
    pytest.param(Functions.OneHot, test_var, {'mode':kw.MAX_ABS_VAL}, (0., 0., 0., 0., 0., 0., 0., 0., 0.92732552, 0.), id="OneHot MAX_ABS_VAL"),
    pytest.param(Functions.OneHot, -test_var, {'mode':kw.MAX_ABS_VAL}, (0., 0., 0., 0., 0., 0., 0., 0., 0.92732552, 0.), id="OneHot MAX_ABS_VAL Neg"),
    pytest.param(Functions.OneHot, test_var, {'mode':kw.MAX_INDICATOR}, (0., 0., 0., 0., 0., 0., 0., 0., 1., 0.), id="OneHot MAX_INDICATOR"),
    pytest.param(Functions.OneHot, test_var, {'mode':kw.MAX_ABS_INDICATOR}, (0., 0., 0., 0., 0., 0., 0., 0., 1., 0.), id="OneHot MAX_ABS_INDICATOR"),
    pytest.param(Functions.OneHot, -test_var, {'mode':kw.MAX_ABS_INDICATOR}, (0., 0., 0., 0., 0., 0., 0., 0., 1., 0.), id="OneHot MAX_ABS_INDICATOR Neg"),
    pytest.param(Functions.OneHot, test_var, {'mode':kw.MIN_VAL}, (0., 0., 0., 0., 0., 0., 0., 0., 0., -0.23311696), id="OneHot MIN_VAL"),
    pytest.param(Functions.OneHot, test_var, {'mode':kw.MIN_ABS_VAL}, (0., 0., 0., 0.08976637, 0., 0., 0., 0., 0., 0.), id="OneHot MIN_ABS_VAL"),
    pytest.param(Functions.OneHot, -test_var, {'mode':kw.MIN_ABS_VAL}, (0., 0., 0., 0.08976637, 0., 0., 0., 0., 0., 0.), id="OneHot MIN_ABS_VAL Neg"),
    pytest.param(Functions.OneHot, test_var, {'mode':kw.MIN_INDICATOR}, (0., 0., 0., 0., 0., 0., 0., 0., 0., 1.), id="OneHot MIN_INDICATOR"),
    pytest.param(Functions.OneHot, test_var, {'mode':kw.MIN_ABS_INDICATOR}, (0., 0., 0., 1.,0., 0., 0., 0., 0., 0.), id="OneHot MIN_ABS_INDICATOR"),
    pytest.param(Functions.OneHot, -test_var, {'mode':kw.MIN_ABS_INDICATOR}, (0., 0., 0., 1.,0., 0., 0., 0., 0., 0.), id="OneHot MIN_ABS_INDICATOR Neg"),
    pytest.param(Functions.OneHot, [test_var, test_prob], {'mode':kw.PROB}, (0., 0., 0., 0.08976636599379373, 0., 0., 0., 0., 0., 0.), id="OneHot PROB"),
    pytest.param(Functions.OneHot, [test_var, test_prob], {'mode':kw.PROB_INDICATOR}, (0., 0., 0., 1., 0., 0., 0., 0., 0., 0.), id="OneHot PROB_INDICATOR"),
    pytest.param(Functions.OneHot, [test_var, test_philox], {'mode':kw.PROB}, expected_philox_prob, id="OneHot PROB Philox"),
    pytest.param(Functions.OneHot, [test_var, test_philox], {'mode':kw.PROB_INDICATOR}, expected_philox_ind, id="OneHot PROB_INDICATOR Philox"),
>>>>>>> ad50edf2
]

GROUP_PREFIX="SelectionFunction "

@pytest.mark.function
@pytest.mark.integrator_function
@pytest.mark.benchmark
@pytest.mark.parametrize("func, variable, params, expected", test_data)
def test_basic(func, variable, params, expected, benchmark, func_mode):
    benchmark.group = GROUP_PREFIX + func.componentName + params['mode']

    f = func(default_variable=variable, **params)
    if len(variable) == 2 and variable[1] is test_philox:
        f.parameters.random_state.set(_SeededPhilox([0]))

    if func_mode != 'Python':
        if params['mode'] in {kw.MAX_VAL, kw.MAX_ABS_VAL, kw.MAX_INDICATOR, kw.MAX_ABS_INDICATOR,
                              kw.MIN_VAL, kw.MIN_ABS_VAL, kw.MIN_INDICATOR, kw.MIN_ABS_INDICATOR}:
            pytest.skip("{params['mode']} is not supported in {func_mode}")
        precision = pytest.helpers.llvm_current_fp_precision()
        expected = llvm_res[precision].get(expected, expected)

    EX = pytest.helpers.get_func_execution(f, func_mode)

    EX(variable)
    res = benchmark(EX, variable)

    np.testing.assert_allclose(res, expected)<|MERGE_RESOLUTION|>--- conflicted
+++ resolved
@@ -24,56 +24,18 @@
 llvm_res['fp32'][expected_philox_ind] = (1.0, 0.0, 0.0, 0.0, 0.0, 0.0, 0.0, 0.0, 0.0, 0.0)
 
 test_data = [
-<<<<<<< HEAD
-    (Functions.OneHot, test_var, {'mode':Functions.ARG_MAX}, (0., 0., 0., 0., 0., 0., 0., 0., 0.92732552, 0.)),
-    (Functions.OneHot, test_var, {'mode':Functions.ARG_MAX_ABS}, (0., 0., 0., 0., 0., 0., 0., 0., 0.92732552, 0.)),
-    (Functions.OneHot, -test_var, {'mode':Functions.ARG_MAX_ABS}, (0., 0., 0., 0., 0., 0., 0., 0., 0.92732552, 0.)),
-    (Functions.OneHot, test_var, {'mode':Functions.ARG_MAX_INDICATOR}, (0., 0., 0., 0., 0., 0., 0., 0., 1., 0.)),
-    (Functions.OneHot, test_var, {'mode':Functions.ARG_MAX_ABS_INDICATOR}, (0., 0., 0., 0., 0., 0., 0., 0., 1., 0.)),
-    (Functions.OneHot, test_var, {'mode':kw.MAX_VAL}, (0., 0., 0., 0., 0., 0., 0., 0., 0.92732552, 0.)),
-    (Functions.OneHot, test_var, {'mode':kw.MAX_ABS_VAL}, (0., 0., 0., 0., 0., 0., 0., 0., 0.92732552, 0.)),
-    (Functions.OneHot, -test_var, {'mode':kw.MAX_ABS_VAL}, (0., 0., 0., 0., 0., 0., 0., 0., 0.92732552, 0.)),
-    (Functions.OneHot, test_var, {'mode':kw.MAX_INDICATOR}, (0., 0., 0., 0., 0., 0., 0., 0., 1., 0.)),
-    (Functions.OneHot, test_var, {'mode':kw.MAX_ABS_INDICATOR}, (0., 0., 0., 0., 0., 0., 0., 0., 1., 0.)),
-    (Functions.OneHot, test_var, {'mode':Functions.ARG_MIN}, (0., 0., 0., 0., 0., 0., 0., 0., 0, -0.23311696)),
-    (Functions.OneHot, test_var, {'mode':Functions.ARG_MIN_ABS}, (0., 0., 0., 0.08976637, 0., 0., 0., 0., 0., 0.)),
-    (Functions.OneHot, test_var, {'mode':Functions.ARG_MIN_INDICATOR}, (0., 0., 0., 0., 0., 0., 0., 0., 0., 1.)),
-    (Functions.OneHot, test_var, {'mode':Functions.ARG_MIN_ABS_INDICATOR}, (0., 0., 0., 1.,0., 0., 0., 0., 0., 0.)),
-    (Functions.OneHot, test_var, {'mode':kw.MIN_VAL}, (0., 0., 0., 0., 0., 0., 0., 0., 0., -0.23311696)),
-    (Functions.OneHot, test_var, {'mode':kw.MIN_ABS_VAL}, (0., 0., 0., 0.08976637, 0., 0., 0., 0., 0., 0.)),
-    (Functions.OneHot, test_var, {'mode':kw.MIN_INDICATOR}, (0., 0., 0., 0., 0., 0., 0., 0., 0., 1.)),
-    (Functions.OneHot, test_var, {'mode':kw.MIN_ABS_INDICATOR}, (0., 0., 0., 1.,0., 0., 0., 0., 0., 0.)),
-    (Functions.OneHot, [test_var, test_prob], {'mode':kw.PROB}, (0., 0., 0., 0.08976636599379373, 0., 0., 0., 0., 0., 0.)),
-    (Functions.OneHot, [test_var, test_prob], {'mode':kw.PROB_INDICATOR}, (0., 0., 0., 1., 0., 0., 0., 0., 0., 0.)),
-    (Functions.OneHot, [test_var, test_philox], {'mode':kw.PROB}, expected_philox_prob),
-    (Functions.OneHot, [test_var, test_philox], {'mode':kw.PROB_INDICATOR}, expected_philox_ind),
-]
-
-# use list, naming function produces ugly names
-names = [
-    "OneHot ARG_MAX",
-    "OneHot ARG_MAX_ABS",
-    "OneHot ARG_MAX_ABS_NEG",
-    "OneHot ARG_MAX_INDICATOR",
-    "OneHot ARG_MAX_ABS_INDICATOR",
-    "OneHot MAX_VAL",
-    "OneHot MAX_ABS_VAL",
-    "OneHot MAX_ABS_VAL_NEG",
-    "OneHot MAX_INDICATOR",
-    "OneHot MAX_ABS_INDICATOR",
-    "OneHot ARG_MIN",
-    "OneHot ARG_MIN_ABS",
-    "OneHot ARG_MIN_INDICATOR",
-    "OneHot ARG_MIN_ABS_INDICATOR",
-    "OneHot MIN_VAL",
-    "OneHot MIN_ABS_VAL",
-    "OneHot MIN_INDICATOR",
-    "OneHot MIN_ABS_INDICATOR",
-    "OneHot PROB",
-    "OneHot PROB_INDICATOR",
-    "OneHot PROB Philox",
-    "OneHot PROB_INDICATOR Philox",
-=======
+    pytest.param(Functions.OneHot, test_var, {'mode':kw.ARG_MAX}, (0., 0., 0., 0., 0., 0., 0., 0., 0.92732552, 0.), id="OneHot ARG_MAX"),
+    pytest.param(Functions.OneHot, test_var, {'mode':kw.ARG_MAX_ABS}, (0., 0., 0., 0., 0., 0., 0., 0., 0.92732552, 0.), id="OneHot ARG MAX_ABS"),
+    pytest.param(Functions.OneHot, -test_var, {'mode':kw.ARG_MAX_ABS}, (0., 0., 0., 0., 0., 0., 0., 0., 0.92732552, 0.), id="OneHot ARG MAX_ABS Neg"),
+    pytest.param(Functions.OneHot, test_var, {'mode':kw.ARG_MAX_INDICATOR}, (0., 0., 0., 0., 0., 0., 0., 0., 1., 0.), id="OneHot ARG_MAX_INDICATOR"),
+    pytest.param(Functions.OneHot, test_var, {'mode':kw.ARG_MAX_ABS_INDICATOR}, (0., 0., 0., 0., 0., 0., 0., 0., 1., 0.), id="OneHot ARG_MAX_ABS_INDICATOR"),
+    pytest.param(Functions.OneHot, -test_var, {'mode':kw.ARG_MAX_ABS_INDICATOR}, (0., 0., 0., 0., 0., 0., 0., 0., 1., 0.), id="OneHot ARG_MAX_ABS_INDICATOR Neg"),
+    pytest.param(Functions.OneHot, test_var, {'mode':kw.ARG_MIN}, (0., 0., 0., 0., 0., 0., 0., 0., 0, -0.23311696), id="OneHot ARG_MIN"),
+    pytest.param(Functions.OneHot, test_var, {'mode':kw.ARG_MIN_ABS}, (0., 0., 0., 0.08976637, 0., 0., 0., 0., 0., 0.), id="OneHot ARG_MIN_ABS"),
+    pytest.param(Functions.OneHot, -test_var, {'mode':kw.ARG_MIN_ABS}, (0., 0., 0., 0.08976637, 0., 0., 0., 0., 0., 0.), id="OneHot ARG_MIN_ABS Neg"),
+    pytest.param(Functions.OneHot, test_var, {'mode':kw.ARG_MIN_INDICATOR}, (0., 0., 0., 0., 0., 0., 0., 0., 0., 1.), id="OneHot ARG_MIN_INDICATOR"),
+    pytest.param(Functions.OneHot, test_var, {'mode':kw.ARG_MIN_ABS_INDICATOR}, (0., 0., 0., 1.,0., 0., 0., 0., 0., 0.), id="OneHot ARG_MIN_ABS_INDICATOR"),
+    pytest.param(Functions.OneHot, -test_var, {'mode':kw.ARG_MIN_ABS_INDICATOR}, (0., 0., 0., 1.,0., 0., 0., 0., 0., 0.), id="OneHot ARG_MIN_ABS_INDICATOR Neg"),
     pytest.param(Functions.OneHot, test_var, {'mode':kw.MAX_VAL}, (0., 0., 0., 0., 0., 0., 0., 0., 0.92732552, 0.), id="OneHot MAX_VAL"),
     pytest.param(Functions.OneHot, test_var, {'mode':kw.MAX_ABS_VAL}, (0., 0., 0., 0., 0., 0., 0., 0., 0.92732552, 0.), id="OneHot MAX_ABS_VAL"),
     pytest.param(Functions.OneHot, -test_var, {'mode':kw.MAX_ABS_VAL}, (0., 0., 0., 0., 0., 0., 0., 0., 0.92732552, 0.), id="OneHot MAX_ABS_VAL Neg"),
@@ -90,7 +52,7 @@
     pytest.param(Functions.OneHot, [test_var, test_prob], {'mode':kw.PROB_INDICATOR}, (0., 0., 0., 1., 0., 0., 0., 0., 0., 0.), id="OneHot PROB_INDICATOR"),
     pytest.param(Functions.OneHot, [test_var, test_philox], {'mode':kw.PROB}, expected_philox_prob, id="OneHot PROB Philox"),
     pytest.param(Functions.OneHot, [test_var, test_philox], {'mode':kw.PROB_INDICATOR}, expected_philox_ind, id="OneHot PROB_INDICATOR Philox"),
->>>>>>> ad50edf2
+
 ]
 
 GROUP_PREFIX="SelectionFunction "
@@ -107,9 +69,6 @@
         f.parameters.random_state.set(_SeededPhilox([0]))
 
     if func_mode != 'Python':
-        if params['mode'] in {kw.MAX_VAL, kw.MAX_ABS_VAL, kw.MAX_INDICATOR, kw.MAX_ABS_INDICATOR,
-                              kw.MIN_VAL, kw.MIN_ABS_VAL, kw.MIN_INDICATOR, kw.MIN_ABS_INDICATOR}:
-            pytest.skip("{params['mode']} is not supported in {func_mode}")
         precision = pytest.helpers.llvm_current_fp_precision()
         expected = llvm_res[precision].get(expected, expected)
 
