--- conflicted
+++ resolved
@@ -11,8 +11,8 @@
 MPI_IMPLEMENTATION = True
 RENDER = True
 PNL_COMPILE = False
-RUN = False
-SHOW_GRAPH = True
+RUN = True
+SHOW_GRAPH = False
 MODEL_PATH = '../../../double-dqn/models/trained_models/policy_net_trained_0.99_20190214-1651.pt'
 
 # Switch for determining actual action taken in each step
@@ -263,11 +263,7 @@
                                                  reward_input_mech:[reward]},
                                          execution_id=execution_id,
                                          bin_execute=BIN_EXECUTE,
-<<<<<<< HEAD
-                                         animate={'show_controller':True}
-=======
                                          animate={UNIT:COMPONENT}
->>>>>>> e0cd6b50
                                          )
             agent_action = np.where(run_results[0]==0,0,run_results[0]/np.abs(run_results[0]))
 
