--- conflicted
+++ resolved
@@ -1,24 +1,15 @@
 # GLOBALS:
 
 # MECHANISMS:
-# from PsyNeuLink.Components.Mechanisms.ProcessingMechanisms.IntegratorMechanism import IntegratorMechanism
-# from PsyNeuLink.Components.Mechanisms.ProcessingMechanisms.TransferMechanism import TransferMechanism
-# from PsyNeuLink.Components.Mechanisms.ProcessingMechanisms.DDM import *
-# from PsyNeuLink.Components.Mechanisms.ProcessingMechanisms.LCA import LCA, LCA_OUTPUT
 
 # COMPOSITIONS:
 
 # FUNCTIONS:
 
 # STATES:
-# from PsyNeuLink.Components.States.OutputState import OutputState
-# from PsyNeuLink.Globals.Keywords import PARAMETER_STATE_PARAMS
 
 
 # PROJECTIONS:
-# from PsyNeuLink.Components.Projections.ModulatoryProjections.LearningProjection import LearningProjection
-# from PsyNeuLink.Components.Projections.ModulatoryProjections.ControlProjection import ControldProjection
-# from PsyNeuLink.Components.States.ParameterState import ParameterState, PARAMETER_STATE_PARAMS
 
 
 class ScratchPadError(Exception):
@@ -28,7 +19,6 @@
 # ----------------------------------------------- PsyNeuLink -----------------------------------------------------------
 
 #region USER GUIDE
-# from PsyNeuLink.Components.Process import process, Process_Base
 
 #region SIMPLE NN EXAMPLE:
 
@@ -352,9 +342,6 @@
 
 #region TEST 2 Mechanisms and a Projection @@@@@@@@@@@@@@@@@@@@@@@@@@@@@@@@@@@@@@@@@@@@@@@@@@@@@@@@@@@@@@@@@@@@
 
-# from PsyNeuLink.Components.Mechanisms.ProcessingMechanisms.TransferMechanism import TransferMechanism
-# from PsyNeuLink.Components.Mechanisms.ProcessingMechanisms.IntegratorMechanism import IntegratorMechanism
-# from PsyNeuLink.Components.Projections.PathwayProjections.MappingProjection import MappingProjection
 #
 # my_mech_A = IntegratorMechanism()
 # my_mech_B = TransferMechanism()
@@ -366,12 +353,6 @@
 
 #region TEST Modulation @@@@@@@@@@@@@@@@@@@@@@@@@@@@@@@@@@@@@@@@@@@@@@@@@@@@@@@@@@@@@@@@@@@@@@@@@@@@@@@@@@@@@@@@@@@@@@@@
 
-# from PsyNeuLink.Components.Mechanisms.ProcessingMechanisms.TransferMechanism import *
-# from PsyNeuLink.Components.Mechanisms.AdaptiveMechanisms.ControlMechanism.ControlMechanism import ControlMechanism
-# from PsyNeuLink.Components.Mechanisms.AdaptiveMechanisms.ControlMechanism.EVCControlMechanism import EVCControlMechanism
-# from PsyNeuLink.Components.States.ModulatorySignals.ControlSignal import ControlSignal
-# from PsyNeuLink.Components.Projections.ModulatoryProjections.ControlProjection import ControlProjection
-# from PsyNeuLink.Components.Functions.Function import *
 #
 # My_Transfer_Mech_A = TransferMechanism(
 #                            function=Logistic(
@@ -415,13 +396,8 @@
 
 #region TEST Learning @@@@@@@@@@@@@@@@@@@@@@@@@@@@@@@@@@@@@@@@@@@@@@@@@@@@@@@@@@@@@@@@@@@@@@@@@@@@@@@@@@@@@@@@@@@@@@@@
 
-# from PsyNeuLink.Components.Mechanisms.ProcessingMechanisms.TransferMechanism import *
-# from PsyNeuLink.Components.Mechanisms.ProcessingMechanisms.ObjectiveMechanisms.ComparatorMechanism \
 #     import ComparatorMechanism
-# from PsyNeuLink.Components.Mechanisms.AdaptiveMechanisms.LearningMechanism.LearningMechanism \
 #     import LearningMechanism
-# from PsyNeuLink.Components.Functions.Function import *
-# from PsyNeuLink.Globals.Preferences.ComponentPreferenceSet import *
 #
 # my_Mech_A = TransferMechanism(size=10)
 # my_Mech_B = TransferMechanism(size=10)
@@ -627,9 +603,6 @@
 
 #region TEST INSTANTATION OF System() @@@@@@@@@@@@@@@@@@@@@@@@@@@@@@@@@@@@@@@@@@@@@@@@@@@@@@@@@@@@@@@@@@@@@@@@@@@@@@@@@@
 #
-# from PsyNeuLink.Components.System import System_Base
-# from PsyNeuLink.Components.Mechanisms.ProcessingMechanisms.DDM import DDM
-# from PsyNeuLink.Components.Projections.ModulatoryProjections.ControlProjection import ControlProjection
 #
 # mech = DDM()
 #
@@ -774,8 +747,6 @@
 
 #region TEST INPUT FORMATS
 
-# from PsyNeuLink.Components.Mechanisms.ProcessingMechanisms.TransferMechanism import *
-# from PsyNeuLink.Components.States.InputState import InputState
 #
 # x = TransferMechanism([0,0,0],
 #              name='x')
@@ -794,9 +765,6 @@
 
 #region TEST INPUT FORMATS
 
-# from PsyNeuLink.Components.Mechanisms.ProcessingMechanisms.TransferMechanism import *
-# from PsyNeuLink.Components.Process import process
-# from PsyNeuLink.Components.System import system
 #
 #
 # # UNEQUAL INPUT LENGTHS:
@@ -834,10 +802,6 @@
 
 #region TEST INSTANTATION OF Cyclic and Acyclic Systems @@@@@@@@@@@@@@@@@@@@@@@@@@@@@@@@@@@@@@@@@@@@@@@@@@@@@@@@@@@@@@@@
 #
-# from PsyNeuLink.Components.System import system
-# from PsyNeuLink.Components.Process import process
-# from PsyNeuLink.Components.Mechanisms.ProcessingMechanisms.TransferMechanism import TransferMechanism
-# from PsyNeuLink.Components.Process import MappingProjection
 #
 # a = TransferMechanism(name='a')
 # b = TransferMechanism(name='b')
@@ -993,7 +957,6 @@
 
 #region TEST LinearCombination FUNCTION @@@@@@@@@@@@@@@@@@@@@@@@@@@@@@@@@@@@@@@@@@@@@@@@@@@@@@@@@@@@@@@@@@@@@@@@@@@@@@@@
 
-# from PsyNeuLink.Components.Functions.Function import LinearCombination
 
 # x = LinearCombination()
 # # print (x.execute(([1, 1],[2, 2])))
@@ -1008,7 +971,6 @@
 
 #region TEST AGTUtilityIntegrator FUNCTION @@@@@@@@@@@@@@@@@@@@@@@@@@@@@@@@@@@@@@@@@@@@@@@@@@@@@@@@@@@@@@@@@@@@@@@@@@@@@@@@
 
-# from PsyNeuLink.Components.Functions.Function import AGTUtilityIntegrator
 # print("TEST AGTUtilityIntegrator FUNCTION")
 #
 # x = AGTUtilityIntegrator(initial_long_term_utility=0.1,
@@ -1031,7 +993,6 @@
 #region TEST COMBINE_MEANS @@@@@@@@@@@@@@@@@@@@@@@@@@@@@@@@@@@@@@@@@@@@@@@@@@@@@@@@@@@@@@@@@@@@@@@@@@@@@@@@@@@@@
 
 # import numpy as np
-# from PsyNeuLink.Globals.Utilities import is_numeric
 # print("TEST CombineMeans Function")
 #
 #
@@ -1049,7 +1010,6 @@
 
 #region TEST Hebbian @@@@@@@@@@@@@@@@@@@@@@@@@@@@@@@@@@@@@@@@@@@@@@@@@@@@@@@@@@@@@@@@@@@@@@@@@@@@@@@@@@@@@@@@@@@@@@@@
 
-# from PsyNeuLink.Components.Functions.Function import Hebbian
 # print("TEST Hebbian FUNCTION")
 #
 # x = Hebbian(default_variable=[0,0,0], learning_rate=[1,-1,3])
@@ -1061,7 +1021,6 @@
 
 #region TEST RL @@@@@@@@@@@@@@@@@@@@@@@@@@@@@@@@@@@@@@@@@@@@@@@@@@@@@@@@@@@@@@@@@@@@@@@@@@@@@@@@@@@@@@@@@@@@@@@@@@@@@@@@
 
-# from PsyNeuLink.Components.Functions.Function import *
 #
 # rl = Reinforcement([[0,0,0], [0,0,0], [0]])
 # print(rl.execute([[0,0,0], [0, 0, 1], [7]]))
@@ -1084,7 +1043,6 @@
 
 #region TEST BogaczEtAl Derivative @@@@@@@@@@@@@@@@@@@@@@@@@@@@@@@@@@@@@@@@@@@@@@@@@@@@@@@@@@@@@@@@@@@@@@@@@@@@@@@@@@@@@
 
-# from PsyNeuLink.Components.Functions.Function import *
 # #
 # x = BogaczEtAl()
 # print(x.function(params={DRIFT_RATE:1.0,
@@ -1095,7 +1053,6 @@
 
 #region TEST SoftMax FUNCTION @@@@@@@@@@@@@@@@@@@@@@@@@@@@@@@@@@@@@@@@@@@@@@@@@@@@@@@@@@@@@@@@@@@@@@@@@@@@@@@@@@@@@@@@@@
 
-# from PsyNeuLink.Components.Functions.Function import *
 # #
 # x = SoftMax()
 # # x = SoftMax(output=MAX_VAL)
@@ -1135,89 +1092,10 @@
 
 # ----------------------------------------------- MECHANISM ------------------------------------------------------------
 
-<<<<<<< HEAD
 # # region TEST RecurrentTransferMechanism @@@@@@@@@@@@@@@@@@@@@@@@@@@@@@@@@@@@@@@@@@@@@@@@@@@@@@@@@@@@@@@@@@@@@@@@@@
-=======
-# region TEST RecurrentTransferMechanism @@@@@@@@@@@@@@@@@@@@@@@@@@@@@@@@@@@@@@@@@@@@@@@@@@@@@@@@@@@@@@@@@@@@@@@@@@
-
-import numpy as np
-from psyneulink.components.functions.function import Logistic
-from psyneulink.globals.keywords import LEARNING
-from psyneulink.components.system import system
-from psyneulink.components.process import process
-from psyneulink.library.mechanisms.processing.transfer.recurrenttransfermechanism \
-    import RecurrentTransferMechanism
-from psyneulink.components.functions.function import Linear
-
-print("\nTEST RecurrentTransferMechanism\n")
-
-my_auto = RecurrentTransferMechanism(
-        # default_variable=[0,0,0,0],
-                                     size=4,
-                                     function=Linear,
-                                     # function=Logistic,
-                                     # matrix=RANDOM_CONNECTIVITY_MATRIX,
-                                     matrix=np.full((4,4), 0.1),
-                                     enable_learning=True
-                                     # matrix=[[1,1,1],[1,1,1],[1,1,1]]
-                                     )
-
-print ("my_auto.matrix:\n",
-       my_auto.matrix)
-print ("\nmy_auto.recurrent_projection.matrix:\n",
-       my_auto.recurrent_projection.matrix)
-print ("\nmy_auto.input_state.path_afferents[0].matrix:\n",
-       my_auto.input_state.path_afferents[0].matrix)
-
-my_process = process(pathway=[my_auto])
-
-my_auto.learning_enabled = False
-print ("\n***INITIAL STATE WITH [1,1,0,0] AS INPUT")
-print('\nActivity: ', my_auto.value, '\n\nWeight matrix:\n', my_auto.matrix)
-my_process.execute([1,1,0,0]),
-print ("\n***AFTER SINGLE EXECUTION [1,1,0,0] AS INPUT")
-print('\nActivity: ', my_auto.value, '\n\nWeight matrix:\n', my_auto.matrix)
-my_process.execute([1,1,0,0]),
-print ("\n***AFTER SECOND EXECUTION [1,1,0,0] AS INPUT")
-print('\nActivity: ', my_auto.value, '\n\nWeight matrix:\n', my_auto.matrix)
-
-my_auto.learning_enabled = True
-print ("\n***START TRAINING WITH [1,1,0,0]")
-
-my_process.execute([1,1,0,0])
-print(my_auto.matrix.tolist())
-print('\nActivity: ', my_auto.value, '\n\nWeight matrix:\n', my_auto.matrix)
-
-my_process.execute([1,1,0,0]),
-print(my_auto.matrix.tolist())
-print('\nActivity: ', my_auto.value, '\n\nWeight matrix:\n', my_auto.matrix)
-
-my_process.execute([1,1,0,0])
-print('\nActivity: ', my_auto.value, '\n\nWeight matrix:\n', my_auto.matrix)
-
-
-my_auto.learning_enabled = False
-print ("\n*** DISABLED LEARNING")
-
-print ("\n*** START EXECUTING WITH [1,0,0,0]")
-for i in range(4):
-    my_process.execute([1,0,0,0]),
-    print('\nActivity: ', my_auto.value, '\n\nWeight matrix:\n', my_auto.matrix)
-
-
-# #
-# input_list = {my_auto:[1,1,1]}
-# target_list = {my_auto:[0,0,0]}
->>>>>>> 13f1092a
 #
 # import numpy as np
-# from PsyNeuLink.Components.Functions.Function import Logistic
-# from PsyNeuLink.Globals.Keywords import LEARNING
-# from PsyNeuLink.Components.System import system
-# from PsyNeuLink.Components.Process import process
-# from PsyNeuLink.Library.Mechanisms.ProcessingMechanisms.TransferMechanisms.RecurrentTransferMechanism \
 #     import RecurrentTransferMechanism
-# from PsyNeuLink.Components.Functions.Function import Linear
 #
 # print("\nTEST RecurrentTransferMechanism\n")
 #
@@ -1290,10 +1168,6 @@
 
 # region TEST LCA @@@@@@@@@@@@@@@@@@@@@@@@@@@@@@@@@@@@@@@@@@@@@@@@@@@@@@@@@@@@@@@@@@@@@@@@@
 
-# from PsyNeuLink.Library.Mechanisms.ProcessingMechanisms.TransferMechanisms.LCA import LCA, LCA_OUTPUT
-# from PsyNeuLink.Components.System import system
-# from PsyNeuLink.Components.Process import process
-# from PsyNeuLink.Globals.Keywords import LEARNING
 #
 # print("TEST LCA")
 #
@@ -1350,9 +1224,6 @@
 #endregion
 #region TEST ReportOUtput Pref @@@@@@@@@@@@@@@@@@@@@@@@@@@@@@@@@@@@@@@@@@@@@@@@@@@@@@@@@@@@@@@@@@@@@@@@@@@@@@@@
 
-# from PsyNeuLink.Components.Process import *
-# from PsyNeuLink.Components.Mechanisms.ProcessingMechanisms.TransferMechanism import TransferMechanism
-# from PsyNeuLink.Components.Functions.Function import Linear
 #
 # my_mech = TransferMechanism(function=Linear())
 #
@@ -1370,10 +1241,6 @@
 
 #region TEST Matrix Assignment to MappingProjection @@@@@@@@@@@@@@@@@@@@@@@@@@@@@@@@@@@@@@@@@@@@@@@@@@@@@@@@@@@@@@@@@@@
 
-# from PsyNeuLink.Components.Process import *
-# from PsyNeuLink.Components.Mechanisms.ProcessingMechanisms.TransferMechanism import TransferMechanism
-# from PsyNeuLink.Components.Functions.Function import Linear
-# from PsyNeuLink.Components.Projections.TransmissiveProjections.MappingProjection import MappingProjection
 #
 # my_mech = TransferMechanism(function=Linear())
 # my_mech2 = TransferMechanism(function=Linear())
@@ -1408,10 +1275,6 @@
 
 #region TEST Matrix Assignment to MappingProjection @@@@@@@@@@@@@@@@@@@@@@@@@@@@@@@@@@@@@@@@@@@@@@@@@@@@@@@@@@@@@@@@@@@
 #
-# from PsyNeuLink.Components.Process import *
-# from PsyNeuLink.Components.Mechanisms.ProcessingMechanisms.TransferMechanism import TransferMechanism
-# from PsyNeuLink.Components.Functions.Function import Linear, Logistic
-# from PsyNeuLink.Components.Projections.TransmissiveProjections.MappingProjection import MappingProjection
 #
 # color_naming = TransferMechanism(default_variable=[0,0],
 #                         function=Linear,
@@ -1447,12 +1310,6 @@
 print ("TEST Stroop Model")
 
 import numpy as np
-from PsyNeuLink.Components.System import system
-from PsyNeuLink.Components.Process import process
-from PsyNeuLink.Components.Mechanisms.ProcessingMechanisms.TransferMechanism import TransferMechanism
-from PsyNeuLink.Library.Mechanisms.ProcessingMechanisms.IntegratorMechanisms.DDM import DDM
-from PsyNeuLink.Components.Projections.PathwayProjections.MappingProjection import MappingProjection
-from PsyNeuLink.Components.Functions.Function import Linear, Logistic
 
 # Construct the Mechanisms:
 colors_input_layer = TransferMechanism(size=2, function=Logistic, name='COLORS INPUT')
@@ -2337,13 +2194,13 @@
 #region TEST:  PROPERTY GETTER AND SETTER @@@@@@@@@@@@@@@@@@@@@@@@@@@@@@@@@@@@@@@@@@@@@@@@@@@@@@@@@@@@@@@@@@@@@@@@@@@@@@
 #
 # ************
-# 
+#
 # EXAMPLE:
-# 
+#
 # class ClassProperty(property):
 #     def __get__(self, cls, owner):
 #         return self.fget.__get__(None, owner)()
-# 
+#
 # class foo(object):
 #     _var=5
 #     def getvar(cls):
@@ -2353,7 +2210,7 @@
 #         cls._var=value
 #     setvar=classmethod(setvar)
 #     var=ClassProperty(getvar,setvar)
-# 
+#
 # assert foo.getvar() == 5
 # foo.setvar(4)
 # assert foo.getvar() == 4
@@ -2361,30 +2218,30 @@
 # foo.var = 3
 # assert foo.var == 3
 # However, the setters don't actually work:
-# 
+#
 # foo.var = 4
 # assert foo.var == foo._var # raises AssertionError
 # foo._var is unchanged, you've simply overwritten the property with a new value.
-# 
+#
 # You can also use ClassProperty as a decorator:
-# 
+#
 # class Foo(object):
 #     _var = 5
-# 
+#
 #     @ClassProperty
 #     @classmethod
 #     def var(cls):
 #         return cls._var
-# 
+#
 #     @var.setter
 #     @classmethod
 #     def var(cls, value):
 #         cls._var = value
-# 
+#
 # assert foo.var == 5
-# 
+#
 # **************
-# 
+#
 # BETTER EXAMPLE:
 
 # class foo(object):
@@ -2397,7 +2254,7 @@
 #     @classmethod
 #     def setvar(cls, value):
 #     	cls._var = value
-# 
+#
 
 # class foo(object):
 #     _var = 5
@@ -2452,22 +2309,22 @@
 
 # test = 0
 # class a(object):
-# 
+#
 #     _c_Attrib=5
-# 
+#
 #     @classProperty
 #     @classmethod
 #     def c_Attrib(cls):
 #         test = 1
 #         return cls._c_Attrib
-# 
+#
 #     @c_Attrib.setter
 #     @classmethod
 #     def c_Attrib(cls, value):
 #         test = 1
 #         print ('Did something')
 #         cls._c_Attrib = value
-# 
+#
 
 # test = 0
 # class a(object):
@@ -2480,7 +2337,7 @@
 #         def c_Attrib(cls, value):
 #             pass
 #             # cls._c_Attrib = value
-# 
+#
 
 # test = 0
 # class a(object):
@@ -2901,7 +2758,6 @@
 # my_obj_2 = MyClass(name='goodbye')
 # my_obj_3 = MyClass(name='goodbye')
 #
-# from PsyNeuLink.Globals.Utilities import ContentAddressableList
 #
 # my_list = ContentAddressableList(component_type=MyClass)
 # # my_list.append(my_state)
@@ -2921,12 +2777,6 @@
 
 # print("TEST parse_gated_state_spec")
 #
-# from PsyNeuLink.Components.Mechanisms.AdaptiveMechanisms.GatingMechanism.GatingMechanism import _parse_gating_signal_spec
-# from PsyNeuLink.Components.Mechanisms.AdaptiveMechanisms.GatingMechanism.GatingSignal import GatingSignal
-# from PsyNeuLink.Components.Mechanisms.AdaptiveMechanisms.GatingMechanism.GatingMechanism import GatingMechanism
-# from PsyNeuLink.Components.Mechanisms.ProcessingMechanisms.DDM import DDM
-# from PsyNeuLink.Components.Functions.Function import ModulationParam
-# from PsyNeuLink.Components.States.OutputState import OutputState
 #
 # gating_mech = GatingMechanism()
 # mech_1 = DDM()
@@ -2970,8 +2820,6 @@
 
 # region TEST parse_monitored_output_state @@@@@@@@@@@@@@@@@@@@@@@@@@@@@@@@@@@@@@@@@@@@@@@@@@@@@@@@@@@@@@@@@@@@@@@@@@@@
 
-# from PsyNeuLink.Components.Mechanisms.ProcessingMechanisms.ObjectiveMechanism import *
-# from PsyNeuLink.Components.States.OutputState import OutputState
 #
 # print("TEST parse_monitored_output_state")
 #
