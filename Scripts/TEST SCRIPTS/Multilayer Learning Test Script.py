<<<<<<< HEAD
from psyneulink.components.functions.Function import Logistic
from psyneulink.components.mechanisms.ProcessingMechanisms.TransferMechanism import TransferMechanism
from psyneulink.components.Process import process
from psyneulink.components.States.OutputState import *
from psyneulink.components.System import system
from psyneulink.globals.Keywords import *
from psyneulink.globals.preferences.ComponentPreferenceSet import *
from psyneulink.scheduling.Condition import AfterNCalls
from psyneulink.scheduling.TimeScale import TimeScale, CentralClock

# from psyneulink.globals.Run import run, construct_inputs
=======
import numpy as np
from psyneulink.components.functions.function import Logistic
from psyneulink.components.mechanisms.processing.transfermechanism import TransferMechanism
from psyneulink.components.process import Process
from psyneulink.components.projections.pathway.mappingprojection import MappingProjection
from psyneulink.components.states.outputstate import *
from psyneulink.components.system import System
from psyneulink.globals.keywords import *
from psyneulink.globals.preferences.componentpreferenceset import *
from psyneulink.scheduling.condition import AfterNCalls
from psyneulink.scheduling.timescale import CentralClock, TimeScale

>>>>>>> 78ef03fb

Input_Layer = TransferMechanism(name='Input Layer',
                                function=Logistic,
                                default_variable = np.zeros((2,)))

Hidden_Layer_1 = TransferMechanism(name='Hidden Layer_1',
                          function=Logistic(),
                          default_variable = np.zeros((5,)))

Hidden_Layer_2 = TransferMechanism(name='Hidden Layer_2',
                          function=Logistic(),
                          default_variable = [0,0,0,0])

Output_Layer = TransferMechanism(name='Output Layer',
                        function=Logistic,
                        default_variable = [0,0,0])

random_weight_matrix = lambda sender, receiver : random_matrix(sender, receiver, .2, -.1)

Input_Weights_matrix = (np.arange(2*5).reshape((2, 5)) + 1)/(2*5)
Middle_Weights_matrix = (np.arange(5*4).reshape((5, 4)) + 1)/(5*4)
Output_Weights_matrix = (np.arange(4*3).reshape((4, 3)) + 1)/(4*3)


# TEST PROCESS.LEARNING WITH:
# CREATION OF FREE STANDING PROJECTIONS THAT HAVE NO LEARNING (Input_Weights, Middle_Weights and Output_Weights)
# INLINE CREATION OF PROJECTIONS (Input_Weights, Middle_Weights and Output_Weights)
# NO EXPLICIT CREATION OF PROJECTIONS (Input_Weights, Middle_Weights and Output_Weights)

# This projection will be used by the process below by referencing it in the process' pathway;
#    note: sender and receiver args don't need to be specified
Input_Weights = MappingProjection(name='Input Weights',
                        # sender=Input_Layer,
                        # receiver=Hidden_Layer_1,
                        # matrix=(random_weight_matrix, LearningProjection()),
                        # matrix=random_weight_matrix,
                        # matrix=(RANDOM_CONNECTIVITY_MATRIX, LearningProjection()),
                        # matrix=RANDOM_CONNECTIVITY_MATRIX
                        # matrix=FULL_CONNECTIVITY_MATRIX,
                        matrix=Input_Weights_matrix
                        )

# This projection will be used by the process below by assigning its sender and receiver args
#    to mechanismss in the pathway
Middle_Weights = MappingProjection(name='Middle Weights',
                         sender=Hidden_Layer_1,
                         receiver=Hidden_Layer_2,
                         # matrix=(FULL_CONNECTIVITY_MATRIX, LearningProjection())
                         # matrix=FULL_CONNECTIVITY_MATRIX
                         # matrix=RANDOM_CONNECTIVITY_MATRIX
                         matrix=Middle_Weights_matrix
                         )

# Commented lines in this projection illustrate variety of ways in which matrix and learning signals can be specified
Output_Weights = MappingProjection(name='Output Weights',
                         sender=Hidden_Layer_2,
                         receiver=Output_Layer,
                         # matrix=random_weight_matrix,
                         # matrix=(random_weight_matrix, LEARNING_PROJECTION),
                         # matrix=(random_weight_matrix, LearningProjection),
                         # matrix=(random_weight_matrix, LearningProjection()),
                         # matrix=(RANDOM_CONNECTIVITY_MATRIX),
                         # matrix=(RANDOM_CONNECTIVITY_MATRIX, LearningProjection),
                         # matrix=(FULL_CONNECTIVITY_MATRIX, LearningProjection)
                         # matrix=FULL_CONNECTIVITY_MATRIX
                         matrix=Output_Weights_matrix
                         )

z = Process(default_variable=[0, 0],
            pathway=[Input_Layer,
                           # The following reference to Input_Weights is needed to use it in the pathway
                           #    since it's sender and receiver args are not specified in its declaration above
                           Input_Weights,
                           Hidden_Layer_1,
                           # No projection specification is needed here since the sender arg for Middle_Weights
                           #    is Hidden_Layer_1 and its receiver arg is Hidden_Layer_2
                           # Middle_Weights,
                           Hidden_Layer_2,
                           # Output_Weights does not need to be listed for the same reason as Middle_Weights
                           # If Middle_Weights and/or Output_Weights is not declared above, then the process
                           #    will assign a default for missing projection
                           # Output_Weights,
                           Output_Layer],
            clamp_input=SOFT_CLAMP,
            learning=LEARNING,
            # learning_rate=1.0,
            target=[0,0,1],
            prefs={VERBOSE_PREF: False,
                   REPORT_OUTPUT_PREF: True})

# Input_Weights.matrix = (np.arange(2*5).reshape((2, 5)) + 1)/(2*5)
# Middle_Weights.matrix = (np.arange(5*4).reshape((5, 4)) + 1)/(5*4)
# Output_Weights.matrix = (np.arange(4*3).reshape((4, 3)) + 1)/(4*3)


# stim_list = {Input_Layer:[[-1, 30],[2, 10]]}
# target_list = {Output_Layer:[[0, 0, 1],[0, 0, 1]]}
# stim_list = {Input_Layer:[[-1, 30]]}
# stim_list = {Input_Layer:[[-1, 30]]}
stim_list = {Input_Layer:[[-1, 30]]}
target_list = {Output_Layer:[[0, 0, 1]]}


# @@@@@@@@@@@@@@@@@@@@@@@@@@@@@@@@@@@@@@@@@@@@@@@@@@@@@@@@@@@@@@
# COMPOSITION = PROCESS
COMPOSITION = SYSTEM
# @@@@@@@@@@@@@@@@@@@@@@@@@@@@@@@@@@@@@@@@@@@@@@@@@@@@@@@@@@@@@@


def print_header():
    print("\n\n**** TRIAL: ", CentralClock.trial)

def show_target():

    if COMPOSITION is PROCESS:
        i = composition.input
        t = composition.target
    elif COMPOSITION is SYSTEM:
        i = composition.input
        t = composition.target_input_states[0].value
    print ('\nOLD WEIGHTS: \n')
    print ('- Input Weights: \n', Input_Weights.matrix)
    print ('- Middle Weights: \n', Middle_Weights.matrix)
    print ('- Output Weights: \n', Output_Weights.matrix)
    # print ('- Input Weights: \n', Input_Weights._parameter_states[MATRIX].function_object.previous_value)
    # print ('- Middle Weights: \n', Input_Weights._parameter_states[MATRIX].function_object.previous_value)
    # print ('- Output Weights: \n', Input_Weights._parameter_states[MATRIX].function_object.previous_value)
    print ('\nSTIMULI:\n\n- Input: {}\n- Target: {}\n'.format(i, t))
    print ('ACTIVITY FROM OLD WEIGHTS: \n')
    print ('- Middle 1: \n', Hidden_Layer_1.value)
    print ('- Middle 2: \n', Hidden_Layer_2.value)
    print ('- Output:\n', Output_Layer.value)
    # print ('MSE: \n', Output_Layer.output_values[0])

if COMPOSITION is PROCESS:
    # z.execute()

    composition = z

    # PROCESS VERSION:
    z.run(num_trials=10,
          # inputs=[[-1, 30],[2, 10]],
          # targets=[[0, 0, 1],[0, 0, 1]],
          inputs=stim_list,
          targets=target_list,
          call_before_trial=print_header,
          call_after_trial=show_target)

elif COMPOSITION is SYSTEM:
    # SYSTEM VERSION:
    x = System(processes=[z],
               targets=[0, 0, 1],
               learning_rate=2.0)

    x.reportOutputPref = True
    composition = x

    # x.show_graph(show_learning=ALL)
    x.show_graph()
    results = x.run(
        num_trials=10,
        # inputs=stim_list,
        # inputs=[[-1, 30],[2, 10]],
        # targets=[[0, 0, 1],[0, 0, 1]],
        inputs=stim_list,
        targets=target_list,
        call_before_trial=print_header,
        call_after_trial=show_target,
        termination_processing={TimeScale.TRIAL: AfterNCalls(Output_Layer, 1)}
    )

else:
    print ("Multilayer Learning Network NOT RUN")<|MERGE_RESOLUTION|>--- conflicted
+++ resolved
@@ -1,17 +1,5 @@
-<<<<<<< HEAD
-from psyneulink.components.functions.Function import Logistic
-from psyneulink.components.mechanisms.ProcessingMechanisms.TransferMechanism import TransferMechanism
-from psyneulink.components.Process import process
-from psyneulink.components.States.OutputState import *
-from psyneulink.components.System import system
-from psyneulink.globals.Keywords import *
-from psyneulink.globals.preferences.ComponentPreferenceSet import *
-from psyneulink.scheduling.Condition import AfterNCalls
-from psyneulink.scheduling.TimeScale import TimeScale, CentralClock
+import numpy as np
 
-# from psyneulink.globals.Run import run, construct_inputs
-=======
-import numpy as np
 from psyneulink.components.functions.function import Logistic
 from psyneulink.components.mechanisms.processing.transfermechanism import TransferMechanism
 from psyneulink.components.process import Process
@@ -23,7 +11,6 @@
 from psyneulink.scheduling.condition import AfterNCalls
 from psyneulink.scheduling.timescale import CentralClock, TimeScale
 
->>>>>>> 78ef03fb
 
 Input_Layer = TransferMechanism(name='Input Layer',
                                 function=Logistic,
