# Princeton University licenses this file to You under the Apache License, Version 2.0 (the "License");
# you may not use this file except in compliance with the License.  You may obtain a copy of the License at:
#     http://www.apache.org/licenses/LICENSE-2.0
# Unless required by applicable law or agreed to in writing, software distributed under the License is distributed
# on an "AS IS" BASIS, WITHOUT WARRANTIES OR CONDITIONS OF ANY KIND, either express or implied.
# See the License for the specific language governing permissions and limitations under the License.

# CONTROL FLOW:
#   - EM EXECUTES FIRST:
#     - RETRIEVES USING PREVIOUS STATE NODE AND CONTEXT (PRE-INTEGRATION) TO RETRIEVE PREDICTED CURRENT STATE
#     - STORES VALUES OF PREVIOUS STATE, CURRENT STATE (INPUT) AND CONTEXT (PRE-INTEGRATION) INTO EM
#   - THEN:
#     - PREVIOUS_STATE EXECUTES TO GET CURRENT_STATE_INPUT (FOR RETRIEVAL ON NEXT TRIAL)
#     - INTEGRATOR LAYER EXECUTES, INTEGRATING CURRENT_STATE_INPUT INTO MEMORY
#     - CONTEXT LAYER EXECUTES TO GET LEARNED CONTEXT (FOR RETRIEVAL ON NEXT TRIAL)
#   - PREDICTED CURRENT STATE IS COMPARED WITH ACTUAL CURRENT STATE (TARGET) TO UPDATE INTEGRATOR -> CONTEXT WEIGHTS

# ISSUES:
#   * Using TransferMechanism (to avoid recurrent in PyTorch):
#     -> input is always just linearly integrated, and the integral is tanh'd
#        (not sure tanh is even necessary, since integral is always between 0 and 1)
#     -> how is recurrence implemented in PyTorch?
#   * ??Possible bug:  for nodes in nested composition (such as EMComposition):  calling of execute_node on the
#                      nested Composition rather than the outer one to which they now belong in
#                      PytorchCompositionWrapper

# TODO:
#
# SCRIPT STUFF:
# √ REPLACE INTEGRATOR RECURRENTTRANSFERMECHANISM WITH TRANSFERMECHANISM IN INTEGRATOR MODE
#   OR TRY USING LCA with DECAY?
# - CHECK THAT VERSION WITH TRANSFERMECHANISM FOR CONTEXT PRODUCES CORRECT EM ENTRIES PER PREVOUS BENCHMARKING
# - DEBUG LEARNING
#

"""
QUESTIONS:

NOTES:
    *MUST* run Experience before Predict, as the latter requires retrieved_reward to be non-zero
           (from last trial of Experience) in order to know to encode the next state (see control policy)

**Overview**
------------

This implements a model of...

The model is an example of...

The script contains methods to construct, train, and run the model, and analyze the results of its execution:

* `construct_model <EGO.construct_model>`:
  takes as arguments parameters used to construct the model;  for convenience, defaults are defined below,
  (under "Construction parameters")

* `train_network <EGO.train_network>`:
   ...

* `run_model <EGO.run_model>`:
   ...

* `analyze_results <EGO.analyze_results>`:
  takes as arguments the results of executing the model, and optionally a number of trials and EGO_level to analyze;
  returns...


**The Model**
-------------

The model is comprised of...

.. _EGO_Fig:

.. figure:: _static/<FIG FILE
   :align: left
   :alt: EGO Model for Revaluation Experiment

.. _EGO_model_composition:

*EGO_model Composition*
~~~~~~~~~~~~~~~~~~~~~~~~~

This is comprised of...  three input Mechanisms, and the nested `ffn <EGO_ffn_composition>` `Composition`.


**Construction and Execution**
------------------------------

.. _EGO_settings:

*Settings*
~~~~~~~~~~

The default parameters are ones that have been fit to empirical data concerning human performance
(taken from `Kane et al., 2007 <https://psycnet.apa.org/record/2007-06096-010?doi=1>`_).

See "Settings for running the script" to specify whether the model is trained and/or executed when the script is run,
and whether a graphic display of the network is generated when it is constructed.

.. _EGO_stimuli:

*Stimuli*
~~~~~~~~~

Sequences of stimuli are constructed either using `SweetPea <URL HERE>`_
(using the script in stim/SweetPea) or replicate those used in...

    .. note::
       Use of SweetPea for stimulus generation requires it be installed::
       >> pip install sweetpea


.. _EGO_training:

*Training*
~~~~~~~~~~

MORE HERE

.. _EGO_execution:

*Execution*
~~~~~~~~~~~

MORE HERE

.. _EGO_methods_reference:

**Methods Reference**
---------------------


"""

import numpy as np
import graph_scheduler as gs
from enum import IntEnum

from psyneulink import *
from psyneulink._typing import Union, Literal

# Settings for running script:

MEMORY_CAPACITY = 5
CONSTRUCT_MODEL = True                 # THIS MUST BE SET TO True to run the script
DISPLAY_MODEL = (                      # Only one of the following can be uncommented:
    # None                             # suppress display of model
    # {}                               # show simple visual display of model
    {
    'show_pytorch': True,            # show pytorch graph of model
     'show_learning': True,
     # 'show_projections_not_in_composition': True,
    # 'exclude_from_gradient_calc_style': 'dashed'# show target mechanisms for learning
    # {'show_node_structure': True     # show detailed view of node structures and projections
    }
)
RUN_MODEL = True                       # True => run the model
# RUN_MODEL = False                      # False => don't run the model
# EXECUTION_MODE = ExecutionMode.Python
EXECUTION_MODE = ExecutionMode.PyTorch
# ANALYZE_RESULTS = False                # True => output analysis of results of run
# REPORT_OUTPUT = ReportOutput.FULL     # Sets console output during run [ReportOutput.ON, .TERSE OR .FULL]
REPORT_OUTPUT = ReportOutput.OFF     # Sets console output during run [ReportOutput.ON, .TERSE OR .FULL]
REPORT_PROGRESS = ReportProgress.OFF   # Sets console progress bar during run
PRINT_RESULTS = True                  # print model.results after execution
ANIMATE = False # {UNIT:EXECUTION_SET} # Specifies whether to generate animation of execution


#region   PARAMETERS
# ======================================================================================================================
#                                                   PARAMETERS
# ======================================================================================================================

# PyTorch Version Parameters:
model_params = dict(
    state_d = 11, # length of state vector
    previous_state_d = 11, # length of state vector
    context_d = 11, # length of context vector
    integration_rate = .69, # rate at which state is integrated into new context
    state_weight = .5, # weight of the state used during memory retrieval
    context_weight = .5, # weight of the context used during memory retrieval
    temperature = .01 # temperature of the softmax used during memory retrieval (smaller means more argmax-like
)

# Fixed (structural) parameters:

# Names:
MODEL_NAME = "EGO Model CSW"
STATE_INPUT_LAYER_NAME = "STATE"
PREVIOUS_STATE_LAYER_NAME = "PREVIOUS STATE"
CONTEXT_LAYER_NAME = 'CONTEXT'

EM_NAME = "EM"
PREDICTION_LAYER_NAME = "PREDICTION"

EMFieldsIndex = IntEnum('EMFields',
                        ['STATE',
                         'CONTEXT',
                         'PREVIOUS_STATE'],
                        start=0)


# CONSTRUCTION PARAMETERS

# Layer sizes:
STATE_SIZE = model_params['state_d']  # length of state vector
CONTEXT_SIZE = model_params['context_d']  # length of state vector

# Context processing:
INTEGRATION_RATE = model_params['integration_rate']  # rate at which state is integrated into integrator layer

# EM retrieval
STATE_RETRIEVAL_WEIGHT = 0
PREVIOUS_STATE_RETRIEVAL_WEIGHT = model_params['state_weight']     # weight of state field in retrieval from EM
CONTEXT_RETRIEVAL_WEIGHT = model_params['context_weight'] # weight of context field in retrieval from EM
RETRIEVAL_SOFTMAX_GAIN = 1/model_params['temperature']    # gain on softmax retrieval function


RANDOM_WEIGHTS_INITIALIZATION=RandomMatrix(center=0.0, range=0.1)  # Matrix spec used to initialize all Projections

#endregion

#region ENVIRONMENT
# ======================================================================================================================
#                                                   ENVIRONMENT
# ======================================================================================================================

# Task environment:
import Environment
CURRICULUM_TYPE = 'Blocked'     # 'Blocked' or 'Interleaved'
INPUTS = Environment.generate_dataset(condition=CURRICULUM_TYPE).xs.numpy()[:5]

#endregion

#region   MODEL
# ======================================================================================================================
#                                                      MODEL
# ======================================================================================================================

def construct_model(model_name:str=MODEL_NAME,

                    # Input layer:
                    state_input_name:str=STATE_INPUT_LAYER_NAME,
                    state_size:int=STATE_SIZE,

                    # Previous state
                    previous_state_input_name:str=PREVIOUS_STATE_LAYER_NAME,

                    # Context representation (learned):
                    context_name:str=CONTEXT_LAYER_NAME,
                    context_size:Union[float,int]=CONTEXT_SIZE,
                    integration_rate:float=INTEGRATION_RATE,

                    # EM:
                    em_name:str=EM_NAME,
                    retrieval_softmax_gain=RETRIEVAL_SOFTMAX_GAIN,
                    state_retrieval_weight:Union[float,int]=STATE_RETRIEVAL_WEIGHT,
                    previous_state_retrieval_weight:Union[float,int]=PREVIOUS_STATE_RETRIEVAL_WEIGHT,
                    context_retrieval_weight:Union[float,int]=CONTEXT_RETRIEVAL_WEIGHT,

                    # Output / decision processing:
                    prediction_layer_name:str=PREDICTION_LAYER_NAME,

                    )->Composition:

    assert 0 <= integration_rate <= 1,\
        f"integrator_retrieval_weight must be a number from 0 to 1"

    # ----------------------------------------------------------------------------------------------------------------
    # -------------------------------------------------  Nodes  ------------------------------------------------------
    # ----------------------------------------------------------------------------------------------------------------

    state_input_layer = ProcessingMechanism(name=state_input_name, size=state_size)
    previous_state_layer = ProcessingMechanism(name=previous_state_input_name, size=state_size)
    # context_layer = ProcessingMechanism(name=context_name, size=context_size)
    context_layer = TransferMechanism(name=context_name,
                                      size=context_size,
                                      function=Tanh,
                                      integrator_mode=True,
                                      integration_rate=integration_rate)

    em = EMComposition(name=em_name,
                       memory_template=[[0] * state_size,   # state
                                        [0] * state_size,   # previous state
                                        [0] * state_size],  # context
                       # memory_fill=(0,.01),
                       memory_capacity=MEMORY_CAPACITY,
                       memory_decay_rate=0,
                       softmax_gain=1.0,
                       # Input Nodes:
                       field_names=[state_input_name,
                                    previous_state_input_name,
                                    context_name,
                                    ],
                       field_weights=(state_retrieval_weight,
                                      previous_state_retrieval_weight,
                                      context_retrieval_weight
                                      ),
                       enable_learning=[True, False, False],
                       learn_field_weights=False
                       )

    prediction_layer = ProcessingMechanism(name=prediction_layer_name, size=state_size)

    
    # ----------------------------------------------------------------------------------------------------------------
    # -------------------------------------------------  EGO Composition  --------------------------------------------
    # ----------------------------------------------------------------------------------------------------------------

    QUERY = ' [QUERY]'
    VALUE = ' [VALUE]'
    RETRIEVED = ' [RETRIEVED]'

    # Pathways
    state_to_previous_state_pathway = [state_input_layer,
                                       MappingProjection(matrix=IDENTITY_MATRIX,
                                                         learnable=False),
                                       previous_state_layer]
    state_to_context_pathway = [state_input_layer,
                                MappingProjection(matrix=IDENTITY_MATRIX,
                                                  learnable=False),
                                context_layer]
    state_to_em_pathway = [state_input_layer,
                           MappingProjection(sender=state_input_layer,
                                             receiver=em.nodes[state_input_name+VALUE],
                                             matrix=IDENTITY_MATRIX,
                                             learnable=False),
                           em]
    previous_state_to_em_pathway = [previous_state_layer,
                                    MappingProjection(sender=previous_state_layer,
                                                      receiver=em.nodes[previous_state_input_name+QUERY],
                                                      matrix=IDENTITY_MATRIX,
                                                      learnable=False),
                                    em]
    context_learning_pathway = [context_layer,
                                MappingProjection(sender=context_layer,
                                                  receiver=em.nodes[context_name + QUERY],
                                                  learnable=True),
                                em,
                                MappingProjection(sender=em.nodes[state_input_name + RETRIEVED],
                                                  receiver=prediction_layer,
                                                  matrix=IDENTITY_MATRIX,
                                                  learnable=False),
                                prediction_layer]

    # Composition
    EGO_comp = AutodiffComposition([state_to_previous_state_pathway,
                                    state_to_context_pathway,
                                    state_to_em_pathway,
                                    previous_state_to_em_pathway,
                                    context_learning_pathway],
                                   name=model_name)

    learning_components = EGO_comp.infer_backpropagation_learning_pathways(ExecutionMode.PyTorch)
    EGO_comp.add_projection(MappingProjection(sender=state_input_layer,
                                              receiver=learning_components[0],
                                              learnable=False))

    # Ensure EM is executed (to encode previous state and context, and predict current state)
    #     before updating state and context
    EGO_comp.scheduler.add_condition(em, BeforeNodes(previous_state_layer, context_layer))

    # # Validate construction
    # print(EGO_comp.scheduler.consideration_queue)
    # import graph_scheduler
    # graph_scheduler.output_graph_image(EGO_comp.scheduler.graph, 'EGO_comp-scheduler.png')

    return EGO_comp
#endregion


#region SCRIPT EXECUTION
# ======================================================================================================================
#                                                   SCRIPT EXECUTION
# ======================================================================================================================

if __name__ == '__main__':
    model = None

    if CONSTRUCT_MODEL:
        print(f'Constructing {MODEL_NAME}')
        model = construct_model()
        assert 'DEBUGGING BREAK POINT'
        # print(model.scheduler.consideration_queue)
        # gs.output_graph_image(model.scheduler.graph, 'EGO_comp-scheduler.png')

    if DISPLAY_MODEL is not None:
        if model:
            model.show_graph(**DISPLAY_MODEL)
        else:
            print("Model not yet constructed")

    if RUN_MODEL:
        # print("MODEL NOT YET FULLY EXECUTABLE")
        print(f'Running {MODEL_NAME}')
        context = MODEL_NAME
<<<<<<< HEAD
        model.run(inputs={STATE_INPUT_LAYER_NAME:INPUTS},
=======
        # model.run(inputs={STATE_INPUT_LAYER_NAME:INPUTS},
        #           # report_output=REPORT_OUTPUT,
        #           # report_progress=REPORT_PROGRESS
        #           )
        model.learn(inputs={STATE_INPUT_LAYER_NAME:INPUTS},
>>>>>>> b5c560a5
                  # report_output=REPORT_OUTPUT,
                  # report_progress=REPORT_PROGRESS
                  )
        # model.learn(inputs={STATE_INPUT_LAYER_NAME:INPUTS},
        #           # report_output=REPORT_OUTPUT,
        #           # report_progress=REPORT_PROGRESS
        #             call_after_minibatch=print('Projections from context to EM: ',
        #                                        model.projections[7].parameters.matrix.get(context))
        #                                        # model.projections[7].matrix)
        #           )
        model.show_graph(**DISPLAY_MODEL)
        if PRINT_RESULTS:
            print("MEMORY:")
            print(model.nodes['EM'].parameters.memory.get(context))
    #endregion<|MERGE_RESOLUTION|>--- conflicted
+++ resolved
@@ -394,15 +394,11 @@
         # print("MODEL NOT YET FULLY EXECUTABLE")
         print(f'Running {MODEL_NAME}')
         context = MODEL_NAME
-<<<<<<< HEAD
-        model.run(inputs={STATE_INPUT_LAYER_NAME:INPUTS},
-=======
         # model.run(inputs={STATE_INPUT_LAYER_NAME:INPUTS},
         #           # report_output=REPORT_OUTPUT,
         #           # report_progress=REPORT_PROGRESS
         #           )
         model.learn(inputs={STATE_INPUT_LAYER_NAME:INPUTS},
->>>>>>> b5c560a5
                   # report_output=REPORT_OUTPUT,
                   # report_progress=REPORT_PROGRESS
                   )
