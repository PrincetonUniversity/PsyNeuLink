--- conflicted
+++ resolved
@@ -166,15 +166,10 @@
 EXECUTION_MODE = ExecutionMode.PyTorch
 # REPORT_OUTPUT = ReportOutput.FULL  # Sets console output during run [ReportOutput.ON, .TERSE OR .FULL]
 REPORT_OUTPUT = ReportOutput.OFF     # Sets console output during run [ReportOutput.ON, .TERSE OR .FULL]
-<<<<<<< HEAD
 REPORT_PROGRESS = ReportProgress.OFF # Sets console progress bar during run
-PRINT_RESULTS = False                # print model.results to console after execution
+# PRINT_RESULTS = False                # print model.results to console after execution
 SAVE_RESULTS = True                  # save model.results to disk
 PLOT_RESULTS = True                  # plot results (PREDICTIONS) vs. TARGETS
-=======
-REPORT_PROGRESS = ReportProgress.OFF   # Sets console progress bar during run
-# PRINT_RESULTS = True                  # print model.results after execution
->>>>>>> 12976745
 ANIMATE = False # {UNIT:EXECUTION_SET} # Specifies whether to generate animation of execution
 #endregion
 
