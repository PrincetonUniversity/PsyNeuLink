from psyneulink.core.llvm import ExecutionMode
from psyneulink.core.globals.keywords import ALL, ADAPTIVE, CONTROL, CPU, Loss, MPS, OPTIMIZATION_STEP, RUN, TRIAL

model_params = dict(

    # Names:
    name = "EGO Model CSW",
    state_input_layer_name = "STATE",
    previous_state_layer_name = "PREVIOUS STATE",
    context_layer_name = 'CONTEXT',
    em_name = "EM",
    prediction_layer_name = "PREDICTION",

    # Structural
    state_d = 11, # length of state vector
    previous_state_d = 11, # length of state vector
    context_d = 11, # length of context vector
    memory_capacity = ALL, # number of entries in EM memory; ALL=> match to number of stims
    memory_init = (0,.0001),  # Initialize memory with random values in interval
    # memory_init = None,  # Initialize with zeros
    concatenate_queries = False,
    # concatenate_queries = True,

    # environment
    # curriculum_type = 'Interleaved',
    curriculum_type = 'Blocked',
    num_stims = 7,  # Integer or ALL
    # num_stims = ALL,  # Integer or ALL

    # Processing
    integration_rate = .69, # rate at which state is integrated into new context
    state_weight = 1, # weight of the state used during memory retrieval
    context_weight = 1, # weight of the context used during memory retrieval
    # normalize_field_weights = False, # whether to normalize the field weights during memory retrieval
    normalize_field_weights = True, # whether to normalize the field weights during memory retrieval
    # softmax_temperature = None, # temperature of the softmax used during memory retrieval (smaller means more argmax-like
    softmax_temperature = .1, # temperature of the softmax used during memory retrieval (smaller means more argmax-like
    # softmax_temperature = ADAPTIVE, # temperature of the softmax used during memory retrieval (smaller means more argmax-like
    # softmax_temperature = CONTROL, # temperature of the softmax used during memory retrieval (smaller means more argmax-like
    # softmax_threshold = None, # threshold used to mask out small values in softmax
    softmax_threshold = .001, # threshold used to mask out small values in softmax
    enable_learning=[True, False, False], # Enable learning for PREDICTION (STATE) but not CONTEXT or PREVIOUS STATE
    # enable_learning=[True, True, True]
    # enable_learning=True,
    # enable_learning=False,
<<<<<<< HEAD
    # learn_field_weights = True,
    learn_field_weights = False,
=======
    learn_field_weights = True,
    # learn_field_weights = False,
>>>>>>> 529c967c
    loss_spec = Loss.BINARY_CROSS_ENTROPY,
    # loss_spec = Loss.CROSS_ENTROPY,
    # loss_spec = Loss.MSE,
    learning_rate = .5,
    num_optimization_steps = 10,
    # execution_mode = ExecutionMode.Python,
    synch_weights = RUN,
    synch_values = RUN,
    synch_results = RUN,
    execution_mode = ExecutionMode.PyTorch,
    device = CPU,
    # device = MPS,
)
#endregion<|MERGE_RESOLUTION|>--- conflicted
+++ resolved
@@ -43,13 +43,8 @@
     # enable_learning=[True, True, True]
     # enable_learning=True,
     # enable_learning=False,
-<<<<<<< HEAD
-    # learn_field_weights = True,
-    learn_field_weights = False,
-=======
     learn_field_weights = True,
     # learn_field_weights = False,
->>>>>>> 529c967c
     loss_spec = Loss.BINARY_CROSS_ENTROPY,
     # loss_spec = Loss.CROSS_ENTROPY,
     # loss_spec = Loss.MSE,
