# Princeton University licenses this file to You under the Apache License, Version 2.0 (the "License");
# you may not use this file except in compliance with the License.  You may obtain a copy of the License at:
#     http://www.apache.org/licenses/LICENSE-2.0
# Unless required by applicable law or agreed to in writing, software distributed under the License is distributed
# on an "AS IS" BASIS, WITHOUT WARRANTIES OR CONDITIONS OF ANY KIND, either express or implied.
# See the License for the specific language governing permissions and limitations under the License.

# TODO:

# FIX: TERMINATION CONDITION IS GETTING TRIGGED AFTER 1st TRIAL

"""
QUESTIONS:

NOTES:
    *MUST* run Experience before Predict, as the latter requires retrieved_reward to be non-zero
           (from last trial of Experience) in order to know to encode the next state (see control policy)

**Overview**
------------

This implements a model of...

The model is an example of...

The script contains methods to construct, train, and run the model, and analyze the results of its execution:

* `construct_model <EGO.construct_model>`:
  takes as arguments parameters used to construct the model;  for convenience, defaults are defined below,
  (under "Construction parameters")

* `train_network <EGO.train_network>`:
  takes as arguments the feedforward neural network Composition (FFN_COMPOSITION) and number of epochs to train.
  Note: learning_rate is set at construction (can specify using LEARNING_RATE under "Training parameters" below).

* `run_model <EGO.run_model>`:
  takes as arguments the drift rate in the temporal context vector to be applied on each trial,
  and the number of trials to execute, as well as reporting and animation specifications
  (see "Execution parameters").

* `analyze_results <EGO.analyze_results>`:
  takes as arguments the results of executing the model, and optionally a number of trials and EGO_level to analyze;
  returns d-prime statistics and plots results for different conditions at each EGO_level executed.


**The Model**
-------------

The model is comprised of...

.. _EGO_Fig:

.. figure:: _static/N-Back_Model_movie.gif
   :align: left
   :alt: N-Back Model Animation

.. _EGO_model_composition:

*EGO_model Composition*
~~~~~~~~~~~~~~~~~~~~~~~~~

This is comprised of three input Mechanisms, and the nested `ffn <EGO_ffn_composition>` `Composition`.

.. _EGO_ffn_composition:

*FFN Composition*
~~~~~~~~~~~~~~~~~

The temporal context is provided by a randomly drifting high dimensional vector that maintains a constant norm (i.e.,
drifts on a sphere).  The FFN is trained, given an n-back level of *n*, to identify when the current stimulus matches
one stored in EM with a temporal context vector that differs by an amount corresponding to *n* time steps of drift.
During n-back performance, the model encodes the current stimulus and temporal context, retrieves an item from EM
that matches the current stimulus, weighted by the similarity of its temporal context vector (i.e., most recent), and
then uses the FFN to evaluate whether it is an n-back match.  The model responds "match" if the FFN detects a match;
otherwise, it either uses the current stimulus and temporal context to retrieve another sample from EM and repeat the
evaluation or, with a fixed probability (hazard rate), it responds "non-match".

The ffn Composition is trained using the train_network() method


**Construction and Execution**
------------------------------

.. _EGO_settings:

*Settings*
~~~~~~~~~~

The default parameters are ones that have been fit to empirical data concerning human performance
(taken from `Kane et al., 2007 <https://psycnet.apa.org/record/2007-06096-010?doi=1>`_).

See "Settings for running the script" to specify whether the model is trained and/or executed when the script is run,
and whether a graphic display of the network is generated when it is constructed.

.. _EGO_stimuli:

*Stimuli*
~~~~~~~~~

Sequences of stimuli are constructed either using `SweetPea <https://sites.google.com/view/sweetpea-ai?pli=1>`_
(using the script in stim/SweetPea) or replicate those used in the study by `Kane et al.,
2007 <https://psycnet.apa.org/record/2007-06096-010?doi=1>`_ (from stimulus files in stim/Kane_et_al).

    .. note::
       Use of SweetPea for stimulus generation requires it be installed::
       >> pip install sweetpea

.. _EGO_training:

*Training*
~~~~~~~~~~

MORE HERE

.. _EGO_execution:

*Execution*
~~~~~~~~~~~

MORE HERE

.. _EGO_methods_reference:

**Methods Reference**
---------------------


"""

import numpy as np
from enum import IntEnum

from psyneulink import *
from psyneulink._typing import Union, Literal
from psyneulink.core.scheduling.condition import Any, And, AllHaveRun, AtRunStart

# Settings for running script:

NUM_EXP_SEQS = 5               # Number of sequences to run in EXPERIENCE Phase (includes baseline + revaluation)
NUM_PRED_TRIALS = 10           # Number of trials (ROLL OUTS) to run in PREDICTION Phase

CONSTRUCT_MODEL = True                 # THIS MUST BE SET TO True to run the script
DISPLAY_MODEL = (                      # Only one of the following can be uncommented:
    None                             # suppress display of model
    # {}                               # show simple visual display of model
    # {'show_node_structure': True}    # show detailed view of node structures and projections
)
RUN_MODEL = True                       # True => run the model
# RUN_MODEL = False                      # False => don't run the model
ANALYZE_RESULTS = False                # True => output analysis of results of run
REPORT_OUTPUT = ReportOutput.FULL     # Sets console output during run [ReportOutput.ON, .TERSE OR .FULL]
REPORT_PROGRESS = ReportProgress.OFF   # Sets console progress bar during run
PRINT_RESULTS = False                   # print model.results after execution
ANIMATE = False # {UNIT:EXECUTION_SET} # Specifies whether to generate animation of execution


#region   PARAMETERS
# ======================================================================================================================
#                                                   PARAMETERS
# ======================================================================================================================

# PyTorch Version Parameters:
model_params = dict(
    n_participants=58,
    n_simulations = 100, # number of rollouts per participant
    n_steps = 3, # number of steps per rollout
    state_d = 7, # length of state vector
    context_d = 7, # length of context vector
    time_d = 25, # length of time vector
    self_excitation = .25, # rate at which old context is carried over to new context
    input_weight = .5, # rate at which state is integrated into new context
    retrieved_context_weight = .25, # rate at which context retrieved from EM is integrated into new context
    time_noise=.01,# noise std for time integrator (drift is set to 0)
    state_weight = .5, # weight of the state used during memory retrieval
    context_weight = .3, # weight of the context used during memory retrieval
    time_weight = .2, # weight of the time used during memory retrieval
    temperature = .05 # temperature of the softmax used during memory retrieval (smaller means more argmax-like
)

# Fixed (structural) parameters:

# Names:
MODEL_NAME = "EGO Model"
TASK_INPUT_LAYER_NAME = "TASK"
STATE_INPUT_LAYER_NAME = "STATE"
TIME_INPUT_LAYER_NAME = "TIME"
ATTEND_EXTERNAL_LAYER_NAME = "ATTEND\nEXTERNAL\nSTATE"
ATTEND_MEMORY_LAYER_NAME = "ATTEND\nMEMORY\nOF STATE"
CONTROL_LAYER_NAME = "CONTROL"
CONTEXT_LAYER_NAME = 'CONTEXT'
REWARD_INPUT_LAYER_NAME = "REWARD"
# RETRIEVED_TIME_NAME = "RETRIEVED\nTIME"
RETRIEVED_TIME_NAME = "RETRIEVED_TIME"  # NAME OF EM OUTPUT PORT FOR TIME
# RETRIEVED_REWARD_NAME = "RETRIEVED\nREWARD"
RETRIEVED_REWARD_NAME = "RETRIEVED REWARD"
EM_NAME = "EM"
DECISION_LAYER_NAME = "DECISION"
RESPONSE_LAYER_NAME = "RESPONSE"


Task = IntEnum('Task', ['EXPERIENCE', 'PREDICT'],
               start=0)

EMFieldsIndex = IntEnum('EMFields',
                        ['STATE',
                         'TIME',
                         'CONTEXT',
                         'REWARD'],
                        start=0)

StateFeatureIndex = IntEnum('StateFeatureIndex',
                            ['TASK',
                             'REWARD'],
                            start=0)

ControlSignalIndex = IntEnum('ControlSignalIndex',
                             ['ATTEND_EXTERNAL',
                              'ATTEND_MEMORY',
                              'EM_FIELD_WEIGHTS',
                              'STORAGE_PROB',
                              'DECISION_GATE'],
                             start=0)

# CONSTRUCTION PARAMETERS

# Layer sizes:
TASK_SIZE = 1                         # length of task vector
STATE_SIZE = model_params['state_d']  # length of state vector
TIME_SIZE = model_params['time_d']    # length of time vector
REWARD_SIZE = 1                       # length of reward vector
DECISION_SIZE = 1                     # length of decision vector

# Context processing:
STATE_WEIGHT = model_params['input_weight']  # rate at which external vs. memory state are integrated in context_layer
CONTEXT_INTEGRATION_RATE = model_params['retrieved_context_weight']  # rate at which retrieved context (from EM)
                                                                     # is integrated into context_layer
assert (model_params['retrieved_context_weight'] + STATE_WEIGHT + CONTEXT_INTEGRATION_RATE) == 1,\
    (f"Sum of STATE_WEIGHT ({STATE_WEIGHT}), CONTEXT_INTEGRATION_RATE ({CONTEXT_INTEGRATION_RATE}), "
     f"and RETRIEVED_CONTEXT_WEIGHT ({model_params['retrieved_context_weight']}) must equal 1")

# EM retrieval
STATE_RETRIEVAL_WEIGHT = model_params['state_weight']     # weight of state field in retrieval from EM
TIME_RETRIEVAL_WEIGHT = model_params['time_weight']       # weight of time field in retrieval from EM
CONTEXT_RETRIEVAL_WEIGHT = model_params['context_weight'] # weight of context field in retrieval from EM
REWARD_RETRIEVAL_WEIGHT = 0                               # weight of reward field in retrieval from EM
RETRIEVAL_SOFTMAX_GAIN = 1/model_params['temperature']    # gain on softmax retrieval function
# RETRIEVAL_HAZARD_RATE = 0.04   # rate of re=sampling of em following non-match determination in a pass through ffn

RANDOM_WEIGHTS_INITIALIZATION=RandomMatrix(center=0.0, range=0.1)  # Matrix spec used to initialize all Projections

#endregion

#region ENVIRONMENT
# ======================================================================================================================
#                                                   ENVIRONMENT
# ======================================================================================================================

# Temporal context vector generation as input to time_input_layer of model
TIME_DRIFT_RATE = 0.1          # noise used by DriftOnASphereIntegrator (function of Context mech)
TIME_DRIFT_NOISE = 0.0         # noise used by DriftOnASphereIntegrator (function of Context mech)
time_fct = DriftOnASphereIntegrator(initializer=np.random.random(TIME_SIZE - 1),
                                    noise=TIME_DRIFT_NOISE,
                                    dimension=TIME_SIZE)
# Task environment:
NUM_STIM_PER_SEQ = model_params['n_steps'] # number of stimuli in a sequence
NUM_BASELINE_SEQS = NUM_EXP_SEQS     # num trials for Task.EXPERIENCE (passive encoding into EM) BEFORE revaluation
NUM_REVALUATION_SEQS = NUM_EXP_SEQS  # num trials for Task.EXPERIENCE (passive encoding into EM) AFTER revaluation
NUM_EXPERIENCE_SEQS = NUM_BASELINE_SEQS + NUM_REVALUATION_SEQS  # total number of trials for Task.EXPERIENCE
TOTAL_NUM_EXPERIENCE_STIMS = (NUM_BASELINE_SEQS * NUM_STIM_PER_SEQ) + (NUM_REVALUATION_SEQS * (NUM_STIM_PER_SEQ-1))
NUM_ROLL_OUTS = NUM_PRED_TRIALS    # number of times to roll out each sequence in Task.PREDICT

STIM_SEQS = [list(range(1,NUM_STIM_PER_SEQ*2,2)),
            list(range(2,NUM_STIM_PER_SEQ*2+1,2))]
REWARD_VALS = [10,1]         # reward values for seq_0 and seq_1, respectively
RATIO = 1                    # ratio of seq_0 to seq_1 in EXPERIENCE phase (ratio / 1 + ratio)
SAMPLING_TYPE = 'random'     # 'random' or 'alternating' in EXPERIENCE phase
PREDICT_SEQ_TYPE = 'blocked' # 'blocked' or 'alternating' in PREDICT phase

def get_states(state_size=STATE_SIZE):
    state_reps = np.eye(state_size)
    return state_reps

def build_experience_inputs(state_size:int=STATE_SIZE,
                            time_drift_rate:float=TIME_DRIFT_RATE,
                            num_baseline_seqs:int=NUM_BASELINE_SEQS,
                            num_revaluation_seqs:int=NUM_REVALUATION_SEQS,
                            reward_vals:list=REWARD_VALS,
                            sampling_type:Literal[Union['random','alternating']]=SAMPLING_TYPE,
                            ratio:int=RATIO,
                            stim_seqs:list=STIM_SEQS)->tuple:
    """Build inputs for full sequence of trials (with one stim per trial) for EGO MDP model
    Return tuple in which each item is list of all trials for a layer of the model: (time, task, state, reward)
    """
    assert isinstance(ratio,int),f"ratio ({ratio}) must be an integer"
    assert sampling_type in ['random','alternating'], f"Sampling type must be 'random' or 'alternating'"

    def gen_baseline_states_and_rewards(state_size:int=state_size,
                                        stim_seqs:list=stim_seqs,
                                        reward_vals:list=reward_vals,
                                        num_seqs:int=num_baseline_seqs,
                                        sampling_type:Literal[Union['random','alternating']]=sampling_type,
                                        ratio:int=ratio,
                                        )->tuple:
        """Generate states and rewards for reward revaluation phase of Experiment 1
        Return tuple with one-hot representations of (states, rewards, length of a single sequence)
        """
        # Generate one-hots
        state_reps = get_states(state_size)

        # Generate sequence of states
        visited_states, rewards = [], []
        seq_len = len(stim_seqs[0])
        for i in range(num_seqs):
            seq_0 = np.random.random() < (ratio / (ratio + 1)) if sampling_type == 'random' else i % (ratio + 1)
            if seq_0:
                visited_states.extend(stim_seqs[0])
                rewards.extend([0] * (seq_len - 1) + [reward_vals[0]])
            else:
                visited_states.extend(stim_seqs[1])
                rewards.extend([0] * (seq_len - 1) + [reward_vals[1]])

        # Pick one-hots corresponding to each state
        visited_states = state_reps[visited_states]
        rewards = np.array(rewards)

        return visited_states, rewards, seq_len

    def gen_reward_revaluation_states_and_reward(state_size:int=STATE_SIZE,
                                                 stim_seqs:list=stim_seqs,
                                                 reward_vals:list=reward_vals,
                                                 num_seqs:int=num_revaluation_seqs,
                                                 sampling_type:Literal[Union['random','alternating']]=sampling_type,
                                                 ratio:int=ratio,
                                                 )->tuple:
        """Generate states and rewards for reward revaluation phase of Experiment 1
        Return tuple with one-hot representations of (states, rewards, length of a single sequence)
        """

        # Generate one-hots
        state_reps = get_states(state_size)

        # Generate sequence of states
        visited_states, rewards = [], []
        seq_len = len(stim_seqs[0][1:])
        for trial_idx in range(num_seqs):
            seq_0 = np.random.random() < (ratio / (ratio + 1)) if sampling_type == 'random' else trial_idx % (ratio + 1)
            if seq_0:
                visited_states.extend(stim_seqs[0][1:])
                rewards.extend([0] * (seq_len - 1) + [reward_vals[0]])
            else:
                visited_states.extend(stim_seqs[1][1:])
                rewards.extend([0] * (seq_len - 1) + [reward_vals[1]])

        # Pick one-hots corresponding to each state
        visited_states = state_reps[visited_states]
        rewards = np.array(rewards)

        return visited_states, rewards, seq_len

    # Get sequences of states and rewards for baseline trials
    baseline_states, baseline_rewards, num_stim_per_baseline_seq = \
        (gen_baseline_states_and_rewards(state_size=state_size,
                                         stim_seqs=stim_seqs,
                                         reward_vals=reward_vals,
                                         num_seqs=num_baseline_seqs,
                                         sampling_type=sampling_type,
                                         ratio=ratio))

    # Get sequences of states and rewards for reward revaluation trials
    reward_revaluation_states, reward_revaluation_rewards, num_stim_per_revaluation_seq = \
        (gen_reward_revaluation_states_and_reward(state_size=state_size,
                                                  stim_seqs=stim_seqs,
                                                  reward_vals=reward_vals,
                                                  num_seqs=num_revaluation_seqs,
                                                  sampling_type=sampling_type,
                                                  ratio=ratio))

    states = np.concatenate((baseline_states, reward_revaluation_states))
    rewards = np.concatenate((baseline_rewards, reward_revaluation_rewards))

    # Get sequences of task and time inputs
    num_trials = (num_baseline_seqs * num_stim_per_baseline_seq
                             + num_revaluation_seqs * num_stim_per_revaluation_seq)
    tasks = np.full(num_trials, Task.EXPERIENCE.value)
    times = np.array([time_fct(time_drift_rate) for i in range(num_trials)])

    assert len(times) == num_trials
    assert len(tasks) == num_trials
    assert len(states) == num_trials
    assert len(rewards) == num_trials

    return times, tasks, states, rewards

def build_prediction_inputs(state_size:int=STATE_SIZE,
                            time_drift_rate:float=TIME_DRIFT_RATE,
                            num_roll_outs_per_stim:int=int(NUM_ROLL_OUTS / 2),
                            stim_seqs:list=STIM_SEQS,
                            reward_vals:list=REWARD_VALS,
                            seq_type:Literal[Union['blocked','alternate']]=PREDICT_SEQ_TYPE)->tuple:

    # Get stimulus sequences
    num_trials = int(num_roll_outs_per_stim * 2)
    state_reps = get_states(state_size)
    test_stims = [stim_seqs[0][0],stim_seqs[1][0]]
    stim_seq = []
    rewards = []
    for i in range(num_trials):
        seq = int(i * 2 / num_trials) if seq_type == 'blocked' else i % 2
        stim_seq.extend([test_stims[seq]])
        rewards.extend([reward_vals[seq]])

    # Generate time, task and state inputs
    times = np.array([time_fct(time_drift_rate) for i in range(num_trials)])
    tasks = np.full(num_trials, Task.PREDICT.value)
    states =  state_reps[stim_seq]

    return times, tasks, states, np.array(rewards)


#endregion

#region   MODEL
# ======================================================================================================================
#                                                      MODEL
# ======================================================================================================================

def construct_model(model_name:str=MODEL_NAME,

                    # Inputs:
                    task_input_name:str=TASK_INPUT_LAYER_NAME,
                    task_size:int=1,
                    state_input_name:str=STATE_INPUT_LAYER_NAME,
                    state_size:int=STATE_SIZE,
                    time_input_name:str=TIME_INPUT_LAYER_NAME,
                    time_size:int=TIME_SIZE,
                    reward_input_name = REWARD_INPUT_LAYER_NAME,
                    reward_size:int=REWARD_SIZE,

                    # Context processing:
                    # attention_layer_name=ATTENTION_LAYER_NAME,
                    attend_external_layer_name=ATTEND_EXTERNAL_LAYER_NAME,
                    attend_memory_layer_name=ATTEND_MEMORY_LAYER_NAME,
                    attentional_control_name=CONTROL_LAYER_NAME,
                    context_name:str=CONTEXT_LAYER_NAME,
                    state_weight:Union[float,int]=STATE_WEIGHT,
                    context_integration_rate:Union[float,int]=CONTEXT_INTEGRATION_RATE,

                    # EM:
                    em_name:str=EM_NAME,
                    retrieval_softmax_gain=RETRIEVAL_SOFTMAX_GAIN,
                    state_retrieval_weight:Union[float,int]=STATE_RETRIEVAL_WEIGHT,
                    time_retrieval_weight:Union[float,int]=TIME_RETRIEVAL_WEIGHT,
                    context_retrieval_weight:Union[float,int]=CONTEXT_RETRIEVAL_WEIGHT,
                    reward_retrieval_weight:Union[float,int]=REWARD_RETRIEVAL_WEIGHT,
                    retrieved_reward_name:str=RETRIEVED_REWARD_NAME,

                    # Output / decision processing:
                    decision_layer_name:str=DECISION_LAYER_NAME,

                    )->Composition:

    # Apportionment of contributions of state (actual or em) vs. context (em) to context_layer integration:

    # state input (EXPERIENCE) -\
    #                            --> state_weight -------\
    # state from em (PREDICT)---/                         -> * (context_integration_rate) -----\
    #                          /-----> context_weight ---/                                      --> context
    # context from em --------/      (=1- state_weight)                                        /
    #                                                    /---> 1 - context_integration_rate --/
    # context from prev. cycle -------------------------/

    assert 0 <= context_integration_rate <= 1,\
        f"context_retrieval_weight must be a number from 0 to 1"
    assert 0 <= state_weight <= 1,\
        f"context_retrieval_weight must be a number from 0 to 1"
    context_weight = 1 - state_weight
    state_weight *= context_integration_rate
    context_weight *= context_integration_rate

    # ----------------------------------------------------------------------------------------------------------------
    # -------------------------------------------------  Mechanisms  -------------------------------------------------
    # ----------------------------------------------------------------------------------------------------------------

    task_input_layer = ProcessingMechanism(name=task_input_name, size=task_size)
    state_input_layer = ProcessingMechanism(name=state_input_name, size=state_size)
    time_input_layer = ProcessingMechanism(name=time_input_name, size=time_size)
    reward_input_layer = ProcessingMechanism(name=reward_input_name, size=reward_size)
    attend_external_layer = ProcessingMechanism(name=attend_external_layer_name, size=state_size)
    attend_memory_layer = ProcessingMechanism(name=attend_memory_layer_name, size=state_size)
    retrieved_reward_layer = TransferMechanism(name=retrieved_reward_name, size=reward_size)
    context_layer = RecurrentTransferMechanism(name=context_name,
                                               size=state_size,
                                               auto=1-context_integration_rate,
                                               hetero=0.0)
    em = EpisodicMemoryMechanism(name=em_name,
                                 default_variable=[[0] * state_size,   # state
                                                   [0] * time_size,    # time
                                                   [0] * state_size,   # context
                                                   [0] * reward_size], # reward
                                 input_ports=[{NAME:state_input_name, SIZE:state_size},
                                              {NAME:time_input_name, SIZE:time_size},
                                              {NAME:context_name, SIZE:state_size},
                                              {NAME:reward_input_name, SIZE:reward_size}],
                                 function=ContentAddressableMemory(
                                     # selection_function=SoftMax(gain=retrieval_softmax_gain),
                                     distance_field_weights=[state_retrieval_weight,
                                                             time_retrieval_weight,
                                                             context_retrieval_weight,
                                                             reward_retrieval_weight]))
    # em.output_ports[RETRIEVED_TIME_NAME].parameters.require_projection_in_composition.set(False, override=True)

    decision_layer = DDM(function=DriftDiffusionIntegrator(noise=0.0, rate=1.0),
                         execute_until_finished=False,
                         reset_stateful_function_when=AtRunStart(),
                         name=decision_layer_name)


    # ----------------------------------------------------------------------------------------------------------------
    # -------------------------------------------------  Control  ----------------------------------------------------
    # ----------------------------------------------------------------------------------------------------------------

    tot = NUM_ROLL_OUTS * NUM_STIM_PER_SEQ
    #                +-------------------------------------------------------------------+
    #                |    KEYS    |                       VALUES                         |
    #                |   state    |                 control_allocation                   |
    #                |  features  |                                                      |
    #                +-------------------------------------------------------------------+
    #                 TASK REWARD | ACTUAL EM | TIME STATE CONTEXT REWARD | STORE | DDM
    control_policy = [[[0], [-1],    [1], [0],  [1,    1,     1,      0],    [1],   [0]], # EXPERIENCE
                      [[1],  [0],    [0], [0],  [1,    0,     1,      0],    [0],   [1]], # PREDICT - ROLLOUT
                      [[1],  [1],    [1], [0],  [1,    1,     1,      0],    [0],   [1]]] # PREDICT - REWARD/ENCODE NEXT
    control_em = ContentAddressableMemory(initializer=control_policy,
                                          distance_function=Distance(metric=EUCLIDEAN),
                                          distance_field_weights=[1, 1, 0, 0, 0, 0, 0],
                                          storage_prob=0.0)
    control_em.name = 'CONTROL EM'
    num_keys = len(StateFeatureIndex)
    num_vals = len(ControlSignalIndex)
    num_fields = num_keys + num_vals

    def control_function(variable, context=None, **kwargs):
        """Use by control_layer to govern EM storage & retrieval, access to context, and gating decision

        - Use control_layer variable ("state_features" per ocm) to get control_allocation from control_em:
            - for Task EXPERIENCE, set distance_field_weights to [1] + [0] * 9
            - for Task PREDICT, set distance_field_weights to [1] * 4 + [0] * 6
        - Use retrieved values from control_em to set control_signals for control_layer

        .. table::
           :align: left
           :alt: Player Piano (aka Production System)
           +--------+------------------------------------------------------------------------------------+-----------+
           |        |                                    **CONTROL POLICY**                              |           |
           |        +-----------------------+------------------------------------------------------------+           |
           |        |   "STATE FEATURES"    |                   CONTROL ALLOCATION                       |           |
           |        | (monitor_for_control) +--------------+---------------------------------------------+           |
           |        |                       |  STATE ATTN  |                  EM CONTROL                 |           |
           |        |                       |              +-------------------------------+-------+-----+           |
           |        |                       | ON CURR PASS |      MATCH ON CURR PASS       | STORE | DDM |           |
           |  NUM   |                       | (W/IN TRIAL) |       (field_weights)         |       |     |           |
           | TRIALS |     TASK     REWARD   |  ACTUAL  EM  |  TIME  STATE  CONTEXT REWARD  |       |     |           |
           +--------+-----------------------+--------------+-------------------------------+-------+-----+-----------+
           |   80   |      EXP      ANY     |    1     0   |   1      1       1       0    |   1   |  0  | TRIAL END |
           +--------+-----------------------+--------------+-------------------------------+-------+-----+-----------+
           |        |      PRED      0      |    0     0   |   1      0       1       0    |   0   |  1  |           |
           | #R/O's |      PRED      1      |    1     0   |   1      1       1       0    |   0   |  1  | TRIAL END |
           +--------+-----------------------+--------------+-------------------------------+-------+-----+-----------+
           NOTES:
           - Requires that EXPERIENCE TRIALS be run first, so that
           - STATE ATTN on first PREDICT trial is [1 0] and RETRIEVED_REWARD is [1]
             (since those are carried over from last trial of EXPERIENCE phase)
           - Control signal in response to retrieved_reward has its effect on next trial
                 (since Projection from retrieved_reward -> control is specified as feedback,
                  so that control will execute immediately after input and before EM (in order to control it),
                  but therefore also before retrieve_reward is updated on the current trial)
           - DDM integrates continuously;  could end run on DDM.when_finished instead of fixed number of trials
           - #R/O's = NUM_ROLL_OUTS
        """

        task = variable[StateFeatureIndex.TASK]
        reward = [1] if variable[StateFeatureIndex.REWARD] else [0]
        keys = [task, reward]
        # set values to 0 since they don't matter (should only be retrieving based on keys)
        query = np.array(keys + [[0],[0],[0,0,0,0],[0],[0]], dtype=object)

        # FIX: IF PARAMETERS ARE USED AND CONTEXT IS ADDED TO CALLS BELOW, FAILS COMPLAINING ABOUT NEED FOR SEED
        if task == Task.EXPERIENCE:
            # Set distance_field_weights for EXPERIENCE
            # control_em.parameters.distance_field_weights.set([1] + [0] * (num_fields - 1))
            control_em.distance_field_weights = [1] + [0] * (num_fields - 1)
            # Get control_signals for EXPERIENCE
            control_signals = control_em.execute(query)[num_keys:]

        elif task == Task.PREDICT:
            # Set distance_field_weights for PREDICT
            # control_em.parameters.distance_field_weights.set([1] * num_keys + [0] * num_vals)
            control_em.distance_field_weights = [1] * num_keys + [0] * num_vals
            # Set control_signals for PREDICT
            control_signals = control_em.execute(query)[num_keys:]

        return control_signals

    # Monitored for control
    state_features = [None] * len(StateFeatureIndex)
    state_features[StateFeatureIndex.TASK] = task_input_layer
    state_features[StateFeatureIndex.REWARD] = (retrieved_reward_layer, FEEDBACK)

    # Control signals
    control_signals = [None] * len(ControlSignalIndex)
    control_signals[ControlSignalIndex.ATTEND_EXTERNAL] = (SLOPE, attend_external_layer)
    control_signals[ControlSignalIndex.ATTEND_MEMORY] = (SLOPE, attend_memory_layer)
    control_signals[ControlSignalIndex.EM_FIELD_WEIGHTS] = ('distance_field_weights', em)
    control_signals[ControlSignalIndex.STORAGE_PROB] = (STORAGE_PROB, em)
    control_signals[ControlSignalIndex.DECISION_GATE] = decision_layer.input_port

    control_layer = ControlMechanism(name=attentional_control_name,
                                     monitor_for_control=state_features,
                                     function = control_function,
                                     control=control_signals)
    
    # ----------------------------------------------------------------------------------------------------------------
    # -------------------------------------------------  EGO Composition  --------------------------------------------
    # ----------------------------------------------------------------------------------------------------------------
    
    EGO_comp = Composition(name=model_name,
                           # # Terminate a Task.PREDICT trial after decision_layer executes if a reward is retrieved
                           # termination_processing={
                           #     # TimeScale.TRIAL: And(Condition(lambda: task_input_layer.value == Task.PREDICT),
                           #     #                      Condition(lambda: retrieved_reward_layer.value),
                           #     #                      JustRan(decision_layer))}
                           #     # CRASHES:
                           #     # TimeScale.TRIAL: Any(And(Condition(lambda: task_input_layer.value == Task.EXPERIENCE),
                           #     #                          JustRan(em)),
                           #     #                      And(Condition(lambda: task_input_layer.value == Task.PREDICT),
                           #     #                          Condition(lambda: retrieved_reward_layer.value),
                           #     #                          JustRan(decision_layer)))}
                           #     TimeScale.TRIAL: Any(And(Condition(lambda: task_input_layer.value == Task.EXPERIENCE),
                           #                              AllHaveRun()),
                           #                          And(Condition(lambda: task_input_layer.value == Task.PREDICT),
                           #                              Condition(lambda: retrieved_reward_layer.value),
                           #                              AllHaveRun()))}
                           )

    # Nodes not included in (decision output) Pathway specified above
    EGO_comp.add_nodes([task_input_layer,
                        state_input_layer,
                        time_input_layer,
                        attend_external_layer,
                        attend_memory_layer,
                        context_layer,
                        reward_input_layer,
                        em,
                        retrieved_reward_layer,
                        control_layer,
                        decision_layer
                        ])
    EGO_comp.exclude_node_roles(task_input_layer, NodeRole.OUTPUT)

    # Projections:

    # EM encoding --------------------------------------------------------------------------------
    # state -> em
    EGO_comp.add_projection(MappingProjection(state_input_layer, em.input_ports[STATE_INPUT_LAYER_NAME]))
    # time -> em
    EGO_comp.add_projection(MappingProjection(time_input_layer, em.input_ports[TIME_INPUT_LAYER_NAME]))
    # context -> em
    EGO_comp.add_projection(MappingProjection(context_layer, em.input_ports[CONTEXT_LAYER_NAME]))
    # reward -> em
    EGO_comp.add_projection(MappingProjection(reward_input_layer, em.input_ports[REWARD_INPUT_LAYER_NAME]))

    # Inputs to Context ---------------------------------------------------------------------------
    # actual state -> attend_external_layer
    EGO_comp.add_projection(MappingProjection(state_input_layer, attend_external_layer))
    # retrieved state -> attend_memory_layer
    EGO_comp.add_projection(MappingProjection(em.output_ports[f'RETRIEVED_{STATE_INPUT_LAYER_NAME}'],
                                              attend_memory_layer))
    # attend_external_layer -> context_layer
    EGO_comp.add_projection(MappingProjection(attend_external_layer, context_layer,
                                              matrix=np.eye(STATE_SIZE) * state_weight))
    # attend_memory_layer -> context_layer
    EGO_comp.add_projection(MappingProjection(attend_memory_layer, context_layer,
                                              matrix=np.eye(STATE_SIZE) * state_weight))
    # retrieved context -> context_layer
    EGO_comp.add_projection(MappingProjection(em.output_ports[f'RETRIEVED_{CONTEXT_LAYER_NAME}'], context_layer,
                                              matrix=np.eye(STATE_SIZE) * context_weight))

    # Decision pathway ---------------------------------------------------------------------------
    # retrieved reward -> retrieved reward
    EGO_comp.add_projection(MappingProjection(em.output_ports[f'RETRIEVED_{REWARD_INPUT_LAYER_NAME}'],
                                              retrieved_reward_layer))
    # retrieved reward -> decision layer
    EGO_comp.add_projection(MappingProjection(retrieved_reward_layer, decision_layer))

    # Validate construction
    proj_from_retrieved_reward_to_control = control_layer.input_ports[1].path_afferents[0]
    assert proj_from_retrieved_reward_to_control._feedback == True
    assert proj_from_retrieved_reward_to_control in EGO_comp.feedback_projections # retrieved_reward feedback
    assert context_layer.input_port.path_afferents[0].sender.owner == context_layer # recurrent projection
    assert context_layer.input_port.path_afferents[0].parameters.matrix.get()[0][0] == 1-context_integration_rate
    assert context_layer.input_port.path_afferents[1].sender.owner == attend_external_layer # external state
    assert context_layer.input_port.path_afferents[1].parameters.matrix.get()[0][0] == state_weight
    assert context_layer.input_port.path_afferents[2].sender.owner == attend_memory_layer # memory of state
    assert context_layer.input_port.path_afferents[2].parameters.matrix.get()[0][0] == state_weight
    assert context_layer.input_port.path_afferents[3].sender.owner == em  # memory of context
    assert context_layer.input_port.path_afferents[3].parameters.matrix.get()[0][0] == context_weight
    assert control_layer.input_ports[0].path_afferents[0].sender.owner == task_input_layer
    assert control_layer.input_ports[1].path_afferents[0].sender.owner == retrieved_reward_layer

    return EGO_comp
#endregion

#region SCRIPT EXECUTION
# ======================================================================================================================
#                                                   SCRIPT EXECUTION
# ======================================================================================================================

<<<<<<< HEAD
if __name__ == "__main__":
    model = None

    if CONSTRUCT_MODEL:
        model = construct_model()

    if DISPLAY_MODEL is not None:
        if model:
            model.show_graph(**DISPLAY_MODEL)
        else:
            print("Model not yet constructed")

    if RUN_MODEL:
        inputs = build_inputs(state_size=STATE_SIZE,
                              time_drift_rate=TIME_DRIFT_RATE,
                              num_baseline_seqs=NUM_BASELINE_SEQS,
                              num_revaluation_seqs=NUM_REVALUATION_SEQS,
                              num_predict_trials=NUM_PREDICT_TRIALS)
        input_layers = [TIME_INPUT_LAYER_NAME,
                        TASK_INPUT_LAYER_NAME,
                        STATE_INPUT_LAYER_NAME,
                        REWARD_INPUT_LAYER_NAME]
        inputs_dicts = {k: v for k, v in zip(input_layers, inputs)}

        model.run(inputs=inputs_dicts,
                  report_output=REPORT_OUTPUT,
                  report_progress=REPORT_PROGRESS)

        if PRINT_RESULTS:
            print(model.results)
=======
model = None

if CONSTRUCT_MODEL:
    print(f'Constructing {MODEL_NAME}')
    model = construct_model()
    assert 'DEBUGGING BREAK POINT'

if DISPLAY_MODEL is not None:
    if model:
        model.show_graph(**DISPLAY_MODEL)
    else:
        print("Model not yet constructed")

if RUN_MODEL:
    experience_inputs = build_experience_inputs(state_size=STATE_SIZE,
                                                time_drift_rate=TIME_DRIFT_RATE,
                                                num_baseline_seqs=NUM_BASELINE_SEQS,
                                                num_revaluation_seqs=NUM_REVALUATION_SEQS,
                                                reward_vals=REWARD_VALS,
                                                sampling_type=SAMPLING_TYPE,
                                                ratio=RATIO,
                                                stim_seqs=STIM_SEQS)
    input_layers = [TIME_INPUT_LAYER_NAME,
                    TASK_INPUT_LAYER_NAME,
                    STATE_INPUT_LAYER_NAME,
                    REWARD_INPUT_LAYER_NAME]

    # Experience Phase
    print(f"Presenting {model.name} with {TOTAL_NUM_EXPERIENCE_STIMS} EXPERIENCE stimuli")
    model.run(inputs={k: v for k, v in zip(input_layers, experience_inputs)},
              report_output=REPORT_OUTPUT,
              report_progress=REPORT_PROGRESS)

    # Prediction Phase
    prediction_inputs = build_prediction_inputs(state_size=STATE_SIZE,
                                                time_drift_rate=TIME_DRIFT_RATE,
                                                num_roll_outs_per_stim=int(NUM_ROLL_OUTS / 2),
                                                stim_seqs=STIM_SEQS,
                                                reward_vals=REWARD_VALS,
                                                seq_type=PREDICT_SEQ_TYPE)
    print(f"Running {model.name} for {NUM_ROLL_OUTS} PREDICT (ROLL OUT) trials")
    model.termination_processing = {
        TimeScale.TRIAL: And(Condition(lambda: model.nodes[TASK_INPUT_LAYER_NAME].value == Task.PREDICT),
                             Condition(lambda: model.nodes[RETRIEVED_REWARD_NAME].value),
                             # JustRan(model.nodes[DECISION_LAYER_NAME])
                             AllHaveRun()
                             )
    }
    model.run(inputs={k: v for k, v in zip(input_layers, prediction_inputs)},
              report_output=REPORT_OUTPUT,
              report_progress=REPORT_PROGRESS
              )

    if PRINT_RESULTS:
        print(f"Predicted reward for last stimulus: {model.results}")
>>>>>>> 81d31454
#endregion<|MERGE_RESOLUTION|>--- conflicted
+++ resolved
@@ -150,7 +150,7 @@
 ANALYZE_RESULTS = False                # True => output analysis of results of run
 REPORT_OUTPUT = ReportOutput.FULL     # Sets console output during run [ReportOutput.ON, .TERSE OR .FULL]
 REPORT_PROGRESS = ReportProgress.OFF   # Sets console progress bar during run
-PRINT_RESULTS = False                   # print model.results after execution
+PRINT_RESULTS = False                  # print model.results after execution
 ANIMATE = False # {UNIT:EXECUTION_SET} # Specifies whether to generate animation of execution
 
 
@@ -714,38 +714,6 @@
 #                                                   SCRIPT EXECUTION
 # ======================================================================================================================
 
-<<<<<<< HEAD
-if __name__ == "__main__":
-    model = None
-
-    if CONSTRUCT_MODEL:
-        model = construct_model()
-
-    if DISPLAY_MODEL is not None:
-        if model:
-            model.show_graph(**DISPLAY_MODEL)
-        else:
-            print("Model not yet constructed")
-
-    if RUN_MODEL:
-        inputs = build_inputs(state_size=STATE_SIZE,
-                              time_drift_rate=TIME_DRIFT_RATE,
-                              num_baseline_seqs=NUM_BASELINE_SEQS,
-                              num_revaluation_seqs=NUM_REVALUATION_SEQS,
-                              num_predict_trials=NUM_PREDICT_TRIALS)
-        input_layers = [TIME_INPUT_LAYER_NAME,
-                        TASK_INPUT_LAYER_NAME,
-                        STATE_INPUT_LAYER_NAME,
-                        REWARD_INPUT_LAYER_NAME]
-        inputs_dicts = {k: v for k, v in zip(input_layers, inputs)}
-
-        model.run(inputs=inputs_dicts,
-                  report_output=REPORT_OUTPUT,
-                  report_progress=REPORT_PROGRESS)
-
-        if PRINT_RESULTS:
-            print(model.results)
-=======
 model = None
 
 if CONSTRUCT_MODEL:
@@ -801,5 +769,4 @@
 
     if PRINT_RESULTS:
         print(f"Predicted reward for last stimulus: {model.results}")
->>>>>>> 81d31454
 #endregion