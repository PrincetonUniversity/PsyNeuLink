--- conflicted
+++ resolved
@@ -136,13 +136,8 @@
 
 # Settings for running script:
 
-<<<<<<< HEAD
-NUM_EXP_SEQS = 5               # Number of sequences to run in EXPERIENCE Phase (includes baseline + revaluation)
-NUM_PRED_TRIALS = 5            # Number of trials (ROLL OUTS) to run in PREDICTION Phase
-=======
 NUM_EXP_SEQS = 5                # Number of sequences to run in EXPERIENCE Phase (includes baseline + revaluation)
 NUM_PRED_TRIALS = 100           # Number of trials (ROLL OUTS) to run in PREDICTION Phase
->>>>>>> 51ad5685
 
 CONSTRUCT_MODEL = True                 # THIS MUST BE SET TO True to run the script
 DISPLAY_MODEL = (                      # Only one of the following can be uncommented:
@@ -496,13 +491,6 @@
     # -------------------------------------------------  Mechanisms  -------------------------------------------------
     # ----------------------------------------------------------------------------------------------------------------
 
-    # task_input_layer = ProcessingMechanism(name=task_input_name, size=task_size)
-    # state_input_layer = ProcessingMechanism(name=state_input_name, size=state_size)
-    # time_input_layer = ProcessingMechanism(name=time_input_name, size=time_size)
-    # reward_input_layer = ProcessingMechanism(name=reward_input_name, size=reward_size)
-    # attend_external_layer = ProcessingMechanism(name=attend_external_layer_name, size=state_size)
-    # attend_memory_layer = ProcessingMechanism(name=attend_memory_layer_name, size=state_size)
-    # retrieved_reward_layer = TransferMechanism(name=retrieved_reward_name, size=reward_size)
     task_input_layer = ProcessingMechanism(name=task_input_name, size=task_size)
     state_input_layer = ProcessingMechanism(name=state_input_name, size=state_size)
     time_input_layer = ProcessingMechanism(name=time_input_name, size=time_size)
