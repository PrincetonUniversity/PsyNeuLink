"""
This implements a model of the `N-back task <https://en.wikipedia.org/wiki/N-back#Neurobiology_of_n-back_task>`_
described in `Beukers et al. (2022) <https://psyarxiv.com/jtw5p>`_.  The model uses a simple implementation of episodic
(content-addressable) memory to store previous stimuli and the temporal context in which they occured,
and a feedforward neural network to evaluate whether the current stimulus is a match to the n'th preceding stimulus
(n-back level).  This model is an example of proposed interactions between working memory (e.g., in neocortex) and
episodic memory e.g., in hippocampus and/or cerebellum) in the performance of tasks demanding of sequential processing
and control, and along the lines of models emerging machine learning that augment the use of recurrent neural networks
(e.g., long short-term memory mechanisms; LSTMs) for active memory and control with an external memory capable of
rapid storage and content-based retrieval, such as the Neural Turing Machine (NTN; `Graves et al., 2016
<https://arxiv.org/abs/1410.5401>`_), Episodic Planning Networks (EPN; `Ritter et al., 2020
<https://arxiv.org/abs/2006.03662>`_), and Emergent Symbols through Binding Networks (ESBN; `Webb et al., 2021
<https://arxiv.org/abs/2012.14601>`_).

There are three primary methods in the script:

* construct_model(args):
  takes as arguments parameters used to construct the model;  for convenience, defaults are defined below,
  (under "Construction parameters")

* train_network(args)
  takes as arguments the feedforward neural network Composition (FFN_COMPOSITION) and number of epochs to train.
  Note: learning_rate is set at construction (can specify using LEARNING_RATE under "Training parameters" below).

* run_model()
  takes the context drift rate to be applied on each trial and the number of trials to execute as args, as well as
  reporting and animation specifications (see "Execution parameters" below).

See "Settings for running the script" to specify whether the model is trained and/or executed when the script is run,
and whether a graphic display of the network is generated when it is constructed.

TODO:
    - from Andre
             - network architecture;  in particular, size of hidden layer and projection patterns to and from it
                - the stim+context input vector (length 90) projects to a hidden layer (length 80);
                - the task input vector (length 2) projects to a different hidden layer (length 80);
                - those two hidden layers project (over fixed, nonlearnable, one-one-projections?) to a third hidden layer (length 80) that simply sums them;
                - the third hidden layer projects to the length 2 output layer;
                - a softmax is taken over the output layer to determine the response.
                - fix: were biases trained?
          - training:
              - learning rate: 0.001; epoch: 1 trial per epoch of training
              - fix: state_dict with weights (still needed)
          - get empirical stimulus sequences (still needed)
          - put N-back script (with pointer to latest version on PNL) in nback-paper repo
    - fix: get rid of objective_mechanism (see "VERSION *WITHOUT* ObjectiveMechanism" under control(...)
    - fix: warnings on run
    - complete documentation in BeukersNbackModel.rst
    - validate against nback-paper results
    - after validation:
        - try with STIM_SIZE = NUM_STIMS rather than 20 (as in nback-paper)
        - refactor generate_stim_sequence() to use actual empirical stimulus sequences
        - replace get_input_sequence and get_training_inputs with generators passed to nback_model.run() and ffn.learn

"""
import enum
import numpy as np

from graph_scheduler import *

from psyneulink import *

# Settings for running script:
TRAIN = False
RUN = True
DISPLAY_MODEL = False # show visual graphic of model

# PARAMETERS -------------------------------------------------------------------------------------------------------

# Fixed (structural) parameters:
MAX_NBACK_LEVELS = 3
NUM_STIM = 8 # number of different stimuli in stimulus set -  QUESTION: WHY ISN"T THIS EQUAL TO STIM_SIZE OR VICE VERSA?
FFN_TRANSFER_FUNCTION = ReLU

# Constructor parameters:  (values are from nback-paper)
STIM_SIZE=8 # length of stimulus vector
CONTEXT_SIZE=25 # length of context vector
HIDDEN_SIZE=STIM_SIZE*4 # dimension of hidden units in ff
NBACK_LEVELS = [2,3] # Currently restricted to these
NUM_NBACK_LEVELS = len(NBACK_LEVELS)
CONTEXT_DRIFT_NOISE=0.0  # noise used by DriftOnASphereIntegrator (function of Context mech)
RANDOM_WEIGHTS_INITIALIZATION=RandomMatrix(center=0.0, range=0.1)  # Matrix spec used to initialize all Projections
RETRIEVAL_SOFTMAX_TEMP=1/8 # express as gain # precision of retrieval process
RETRIEVAL_HAZARD_RATE=0.04 # rate of re=sampling of em following non-match determination in a pass through ffn
RETRIEVAL_STIM_WEIGHT=.05 # weighting of stimulus field in retrieval from em
RETRIEVAL_CONTEXT_WEIGHT = 1-RETRIEVAL_STIM_WEIGHT # weighting of context field in retrieval from em
DECISION_SOFTMAX_TEMP=1

# Training parameters:
NUM_EPOCHS= 6250    # nback-paper: 400,000 @ one trial per epoch = 6,250 @ 64 trials per epoch
LEARNING_RATE=0.01  # nback-paper: .001

# Execution parameters:
CONTEXT_DRIFT_RATE=.1 # drift rate used for DriftOnASphereIntegrator (function of Context mech) on each trial
NUM_TRIALS = 48 # number of stimuli presented in a trial sequence
REPORT_OUTPUT = ReportOutput.OFF   # Sets console output during run
REPORT_PROGRESS = ReportProgress.OFF  # Sets console progress bar during run
REPORT_LEARNING = ReportLearning.OFF  # Sets console progress bar during training
ANIMATE = False # {UNIT:EXECUTION_SET} # Specifies whether to generate animation of execution

# Names of Compositions and Mechanisms:
NBACK_MODEL = "N-back Model"
FFN_COMPOSITION = "WORKING MEMORY (fnn)"
FFN_STIMULUS_INPUT = "CURRENT STIMULUS"
FFN_CONTEXT_INPUT = "CURRENT CONTEXT"
FFN_STIMULUS_RETRIEVED = "RETRIEVED STIMULUS"
FFN_CONTEXT_RETRIEVED = "RETRIEVED CONTEXT"
FFN_TASK = "CURRENT TASK"
FFN_HIDDEN = "HIDDEN LAYER"
FFN_OUTPUT = "DECISION LAYER"
MODEL_STIMULUS_INPUT ='STIM'
MODEL_CONTEXT_INPUT = 'CONTEXT'
MODEL_TASK_INPUT = "TASK"
EM = "EPISODIC MEMORY (dict)"
CONTROLLER = "READ/WRITE CONTROLLER"

# ======================================== MODEL CONSTRUCTION =========================================================

def construct_model(stim_size = STIM_SIZE,
                    context_size = CONTEXT_SIZE,
                    hidden_size = HIDDEN_SIZE,
                    num_nback_levels = NUM_NBACK_LEVELS,
                    context_drift_noise = CONTEXT_DRIFT_NOISE,
                    retrievel_softmax_temp = RETRIEVAL_SOFTMAX_TEMP,
                    retrieval_hazard_rate = RETRIEVAL_HAZARD_RATE,
                    retrieval_stimulus_weight = RETRIEVAL_STIM_WEIGHT,
                    retrieval_context_weight = RETRIEVAL_CONTEXT_WEIGHT,
                    decision_softmax_temp = DECISION_SOFTMAX_TEMP):
    """Construct nback_model
    Arguments
    ---------
    context_size: int : default CONTEXT_SIZE,
    hidden_size: int : default HIDDEN_SIZE,
    num_nback_levels: int : default NUM_NBACK_LEVELS,
    context_drift_noise: float : default CONTEXT_DRIFT_NOISE,
    retrievel_softmax_temp: float : default RETRIEVAL_SOFTMAX_TEMP,
    retrieval_hazard_rate: float : default RETRIEVAL_HAZARD_RATE,
    retrieval_stimulus_weight: float : default RETRIEVAL_STIM_WEIGHT,
    retrieval_context_weight: float : default RETRIEVAL_CONTEXT_WEIGHT,
    decision_softmax_temp: float : default DECISION_SOFTMAX_TEMP):

    Returns
    -------
    Composition implementing N-back model
    """

    print(f"constructing '{FFN_COMPOSITION}'...")

    # FEED FORWARD NETWORK -----------------------------------------

    #     inputs: encoding of current stimulus and context, retrieved stimulus and retrieved context,
    #     output: decision: match [1,0] or non-match [0,1]
    # Must be trained to detect match for specified task (1-back, 2-back, etc.)
    input_current_stim = TransferMechanism(name=FFN_STIMULUS_INPUT,
                                           size=stim_size,
                                           function=FFN_TRANSFER_FUNCTION)
    input_current_context = TransferMechanism(name=FFN_CONTEXT_INPUT,
                                              size=context_size,
                                              function=FFN_TRANSFER_FUNCTION)
    input_retrieved_stim = TransferMechanism(name=FFN_STIMULUS_RETRIEVED,
                                             size=stim_size,
                                             function=FFN_TRANSFER_FUNCTION)
    input_retrieved_context = TransferMechanism(name=FFN_CONTEXT_RETRIEVED,
                                                size=context_size,
                                                function=FFN_TRANSFER_FUNCTION)
    input_task = TransferMechanism(name=FFN_TASK,
                                   size=num_nback_levels,
                                   function=FFN_TRANSFER_FUNCTION)
    hidden = TransferMechanism(name=FFN_HIDDEN,
                               size=hidden_size,
                               function=FFN_TRANSFER_FUNCTION)
    decision = ProcessingMechanism(name=FFN_OUTPUT,
                                   size=2, function=SoftMax(output=MAX_INDICATOR,
                                                            gain=decision_softmax_temp))
    ffn = AutodiffComposition(([{input_current_stim,
                                input_current_context,
                                input_retrieved_stim,
                                input_retrieved_context,
                                input_task},
                               hidden, decision],
                              RANDOM_WEIGHTS_INITIALIZATION,
                               ),
                              name=FFN_COMPOSITION,
                              learning_rate=LEARNING_RATE
                              )

    # FULL MODEL (Outer Composition, including input, EM and control Mechanisms) ------------------------

    print(f"'constructing {NBACK_MODEL}'...")

    # Stimulus Encoding: takes STIM_SIZE vector as input
    stim = TransferMechanism(name=MODEL_STIMULUS_INPUT, size=stim_size)

    # Context Encoding: takes scalar as drift step for current trial
    context = ProcessingMechanism(name=MODEL_CONTEXT_INPUT,
                                  function=DriftOnASphereIntegrator(
                                      initializer=np.random.random(context_size-1),
                                      noise=context_drift_noise,
                                      dimension=context_size))

    # Task: task one-hot indicating n-back (1, 2, 3 etc.) - must correspond to what ffn has been trained to do
    task = ProcessingMechanism(name=MODEL_TASK_INPUT,
                               size=num_nback_levels)

    # Episodic Memory:
    #    - entries: stimulus (field[0]) and context (field[1]); randomly initialized
    #    - uses Softmax to retrieve best matching input, subject to weighting of stimulus and context by STIM_WEIGHT
    em = EpisodicMemoryMechanism(name=EM,
                                 input_ports=[{NAME:"STIMULUS_FIELD",
                                               SIZE:stim_size},
                                              {NAME:"CONTEXT_FIELD",
                                               SIZE:context_size}],
                                 function=ContentAddressableMemory(
                                     initializer=[[[0]*stim_size, [0]*context_size]],
                                     distance_field_weights=[retrieval_stimulus_weight,
                                                             retrieval_context_weight],
                                     # equidistant_entries_select=NEWEST,
                                     selection_function=SoftMax(output=MAX_INDICATOR,
                                                                gain=retrievel_softmax_temp)),
                                 )

    # Control Mechanism
    #  Ensures current stimulus and context are only encoded in EM once (at beginning of trial)
    #    by controlling the storage_prob parameter of em:
    #      - if outcome of decision signifies a match or hazard rate is realized:
    #        - set  EM[store_prob]=1 (as prep encoding stimulus in EM on next trial)
    #        - this also serves to terminate trial (see nback_model.termination_processing condition)
    #      - if outcome of decision signifies a non-match
    #        - set  EM[store_prob]=0 (as prep for another retrieval from EM without storage)
    #        - continue trial
    control = ControlMechanism(name=CONTROLLER,
                               default_variable=[[1]],  # Ensure EM[store_prob]=1 at beginning of first trial
                               # ---------
                               # VERSION *WITH* ObjectiveMechanism:
                               objective_mechanism=ObjectiveMechanism(name="OBJECTIVE MECHANISM",
                                                                      monitor=decision,
                                                                      # Outcome=1 if match, else 0
                                                                      function=lambda x: int(x[0][1]>x[0][0])),
                               # Set ControlSignal for EM[store_prob]
                               function=lambda outcome: int(bool(outcome)
                                                            or (np.random.random() > retrieval_hazard_rate)),
                               # ---------
                               # # VERSION *WITHOUT* ObjectiveMechanism:
                               # monitor_for_control=decision,
                               # # Set Evaluate outcome and set ControlSignal for EM[store_prob]
                               # #   - outcome is received from decision as one hot in the form: [[match, no-match]]
                               # function=lambda outcome: int(int(outcome[0][1]>outcome[0][0])
                               #                              or (np.random.random() > retrieval_hazard_rate)),
                               # ---------
                               control=(STORAGE_PROB, em))

    nback_model = Composition(name=NBACK_MODEL,
                              nodes=[stim, context, task, ffn, em, control],
                              # Terminate trial if value of control is still 1 after first pass through execution
                              termination_processing={TimeScale.TRIAL: And(Condition(lambda: control.value),
                                                                           AfterPass(0, TimeScale.TRIAL))},
                              )
    # # Terminate trial if value of control is still 1 after first pass through execution
    nback_model.add_projection(MappingProjection(), stim, input_current_stim)
    nback_model.add_projection(MappingProjection(), context, input_current_context)
    nback_model.add_projection(MappingProjection(), task, input_task)
    nback_model.add_projection(MappingProjection(), em.output_ports["RETRIEVED_STIMULUS_FIELD"], input_retrieved_stim)
    nback_model.add_projection(MappingProjection(), em.output_ports["RETRIEVED_CONTEXT_FIELD"], input_retrieved_context)
    nback_model.add_projection(MappingProjection(), stim, em.input_ports["STIMULUS_FIELD"])
    nback_model.add_projection(MappingProjection(), context, em.input_ports["CONTEXT_FIELD"])

    if DISPLAY_MODEL:
        nback_model.show_graph(
            # show_cim=True,
            # show_node_structure=ALL,
            # show_dimensions=True
        )

    print(f'full model constructed')
    return nback_model

# ==========================================STIMULUS GENERATION =======================================================

def get_stim_set(num_stim=STIM_SIZE):
    """Construct an array of unique stimuli for use in an experiment, used by train_network() and run_model()"""
    # For now, use one-hots
    return np.eye(num_stim)

def get_task_input(nback_level):
    """Construct input to task Mechanism for a given nback_level, used by train_network() and run_model()"""
    task_input = list(np.zeros_like(NBACK_LEVELS))
    task_input[nback_level-NBACK_LEVELS[0]] = 1
    return task_input

def get_training_inputs(network, num_epochs, nback_levels):
    """Construct set of training stimuli used by ffn.learn() in train_network()
    Construct one example of each condition:
        match:  stim_current = stim_retrieved  and context_current = context_retrieved
        stim_lure:  stim_current = stim_retrieved  and context_current != context_retrieved
        context_lure:  stim_current != stim_retrieved  and context_current == context_retrieved
        non_lure:  stim_current != stim_retrieved  and context_current != context_retrieved
    """
    assert is_iterable(nback_levels) and all([0<i<=MAX_NBACK_LEVELS for i in nback_levels])
    stimuli = get_stim_set()
    context_fct =  DriftOnASphereIntegrator(initializer=np.random.random(CONTEXT_SIZE-1),
                                            noise=CONTEXT_DRIFT_NOISE,
                                            dimension=CONTEXT_SIZE)
    contexts = []
    trial_types = ['match', 'stim_lure', 'context_lure', 'non_lure']

    stim_current = []
    context_current = []
    stim_retrieved = []
    context_retrieved = []
    target = []
    num_nback_levels = len(nback_levels)
    current_task = []

    # for i in range(num_epochs):
    for nback_level in nback_levels:
        # Construct one hot encoding for nback level
        # task_input = list(np.zeros(num_nback_levels))
        # task_input[nback_level-nback_levels[0]] = 1
        task_input = get_task_input(nback_level)
        for i in range(len(stimuli)):
            # Get current stimulus and distractor
            stims = list(stimuli.copy())
            # Get stim, and remove from stims so distractor can be picked randomly from remaining ones
            current_stim = stims.pop(i)
            # Pick distractor randomly from stimuli remaining in set
            distractor_stim = stims[np.random.randint(0,len(stims))]

            # Get current context, nback context, and distractor
            # Get nback+1 contexts (to bracket correct one)
            for i in range(num_nback_levels+1):
                contexts.append(context_fct(CONTEXT_DRIFT_RATE))
            # Get current context as one that is next to last from list (leaving last one as potential lure)
            current_context = contexts.pop(num_nback_levels-1)
            #
            nback_context = contexts.pop(0)
            distractor_context = contexts[np.random.randint(0,len(contexts))]

            # Assign retrieved stimulus and context accordingly to trial_type
            for trial_type in trial_types:
                stim_current.append(current_stim)
                context_current.append(current_context)
                # Assign retrieved stimulus
                if trial_type in {'match','stim_lure'}:
                    stim_retrieved.append(current_stim)
                else: # context_lure or non_lure
                    stim_retrieved.append(distractor_stim)
                # Assign retrieved context
                if trial_type in {'match','context_lure'}:
                    context_retrieved.append(nback_context)
                else: # stimulus_lure or non_lure
                    context_retrieved.append(distractor_context)
                # Assign target
                if trial_type == 'match':
                    target.append([1,0])
                else:
                    target.append([0,1])
                current_task.append([task_input])

    batch_size = len(target)
    training_set = {INPUTS: {network.nodes[FFN_STIMULUS_INPUT]: stim_current,
                             network.nodes[FFN_CONTEXT_INPUT]: context_current,
                             network.nodes[FFN_STIMULUS_RETRIEVED]: stim_retrieved,
                             network.nodes[FFN_CONTEXT_RETRIEVED]: context_retrieved,
                             network.nodes[FFN_TASK]: current_task},
                    TARGETS: {network.nodes[FFN_OUTPUT]:  target},
                    EPOCHS: num_epochs*batch_size}

    return training_set, batch_size

<<<<<<< HEAD
# # BASED ON nback-paper
# def get_run_inputs(model, nback_level, context_drift_rate, num_trials):
#     """Construct set of stimulus inputs for run_model()
#     Pad sequence of trials with random stimuli up to the last nback_level+1 trials.
#     Assign condition-specific sequence to the last nback_level_1 trials.
#     NOTE: THIS IS CARRYOVER FROM THE nback-paper IMPLEMENTATION, AND SHOULD BE REPLACED WITH
#           A SEQUENCE THAT BALANCES THE FOUR CONDITIONS THROUGH THE FULL LENGTH OF THE RUN.
#     """
#
#     def generate_stim_sequence(nback_level, trial_num, trial_type=0, num_stim=NUM_STIM, num_trials=NUM_TRIALS):
#         assert nback_level in {2,3} # At present, only 2- and 3-back levels are supported
#
#         def gen_subseq_stim():
#             A = np.random.randint(0,num_stim)
#             B = np.random.choice(
#                  np.setdiff1d(np.arange(num_stim),[A])
#                 )
#             C = np.random.choice(
#                  np.setdiff1d(np.arange(num_stim),[A,B])
#                 )
#             X = np.random.choice(
#                  np.setdiff1d(np.arange(num_stim),[A,B])
#                 )
#             return A,B,C,X
#
#         def generate_match_no_foils_sequence(nback_level,trial_num):
#             # AXA (2-back) or ABXA (3-back)
#             # Pad sequence of trials up to the last nback_level+1 trials with random stimuli
#             seq = np.random.randint(0,num_stim,num_trials)
#             A,B,C,X = gen_subseq_stim()
#             # Generate nback_level+1 stimuli for this condition
#             if nback_level==2:
#                 subseq = [A,X,A]
#             elif nback_level==3:
#                 subseq = [A,B,X,A]
#             # Assign sequence for condition to last nback_level+1 trials
#             seq[trial_num-(nback_level+1):trial_num] = subseq
#             return seq[:trial_num]
#
#         def generate_non_match_no_foils_sequence(nback_level,trial_num):
#             # AXB (2-back) or ABXC (3-back)
#             seq = np.random.randint(0,num_stim,num_trials)
#             A,B,C,X = gen_subseq_stim()
#             #
#             if nback_level==2:
#                 subseq = [A,X,B]
#             elif nback_level==3:
#                 subseq = [A,B,X,C]
#             seq[trial_num-(nback_level+1):trial_num] = subseq
#             return seq[:trial_num]
#
#         def generate_match_with_foil_sequence(nback_level,trial_num):
#             # AAA (2-back) or AAXA (3-back)
#             seq = np.random.randint(0,num_stim,num_trials)
#             A,B,C,X = gen_subseq_stim()
#             #
#             if nback_level==2:
#                 subseq = [A,A,A]
#             elif nback_level==3:
#                 subseq = [A,A,X,A]
#             seq[trial_num-(nback_level+1):trial_num] = subseq
#             return seq[:trial_num]
#
#         def generate_non_match_with_foil_sequence(nback_level,trial_num):
#             # XAA (2-back) or ABXB (3-back)
#             seq = np.random.randint(0,num_stim,num_trials)
#             A,B,C,X = gen_subseq_stim()
#             #
#             if nback_level==2:
#                 subseq = [X,A,A]
#             elif nback_level==3:
#                 subseq = [A,B,X,B]
#             seq[trial_num-(nback_level+1):trial_num] = subseq
#             return seq[:trial_num]
#
#         trial_types = [generate_match_no_foils_sequence,
#                        generate_match_with_foil_sequence,
#                        generate_non_match_no_foils_sequence,
#                        generate_non_match_with_foil_sequence]
#         stim_seq = trial_types[trial_type](nback_level,trial_num)
#         # ytarget = [1,1,0,0][trial_type]
#         # ctxt = spherical_drift(trial_num)
#         # return stim,ctxt,ytarget
#         return stim_seq
#
#     # def stim_set_generation(nback_level, num_trials):
#     #     stim_sequence = []
#     #     # for seq_int, trial in itertools.product(range(4),np.arange(5,trials)): # This generates all length sequences
#     #     for trial_type, trial_num in itertools.product(range(4),[num_trials]):  # This generates only longest seq (
#     #         # num_trials)
#     #         return stim_sequence.append(generate_stim_sequence(nback_level, trial_num, trial_type=trial_type, trials=num_trials))
#
#     def get_input_sequence(nback_level, num_trials=NUM_TRIALS):
#         """Get sequence of inputs for a run"""
#         input_set = get_stim_set()
#         # Construct sequence of stimulus indices
#         trial_seq = generate_stim_sequence(nback_level, num_trials)
#         # Return list of corresponding stimulus input vectors
#         return [input_set[trial_seq[i]] for i in range(num_trials)]
#
#     return {model.nodes[MODEL_STIMULUS_INPUT]: get_input_sequence(nback_level, num_trials),
#             model.nodes[MODEL_CONTEXT_INPUT]: [[context_drift_rate]]*num_trials,
#             model.nodes[MODEL_TASK_INPUT]: [get_task_input(nback_level)]*num_trials}





# BALANCED / SEQUENTIAL
=======
>>>>>>> 2e315dc1
def get_run_inputs(model, nback_level,
                   context_drift_rate=CONTEXT_DRIFT_RATE,
                   num_stim=NUM_STIM,
                   num_trials=NUM_TRIALS,
                   mini_blocks=True):
    """Construct set of stimulus inputs for run_model(), balancing across four conditions.
    Trial_type assignments:
      - trial_types are assigned to subseqs of nback_level+1 stimuli that are concatenated to form the full trial seq
      - trial_type subseqs are constructed in get_stim_subseq_for_trial_type(), by randomly picking a target stimulus,
          and then assigning the preceding stimuli in the subseq to conform the trial_type
      - the balancing of trial_types is enforced *only* for the last stimulus in each set;
          the others are inferred and may not be fully balanced across conditions
          (depending on number of stimuli, this may be impossible).
    Mini_blocks:
      - if True (default) trials are sequenced in mini-blocks each of which contains one set of trials
          for each trial_type; order of trial_type subseq within each mini_block is randomized across them;
          number of trials in a mini-block = nback_level+1 * num_trial_types; trials not assigned to
          mini_blocks (i.e., modulus of num_trial % (num_mini_blocks * mini_block_size) are assigned random
          stimuli and trial_type is inferred posthoc).
      - if False, sampling of trial_types is balanced,
          but order of presentation is randomized over the entire sequence
<<<<<<< HEAD
=======
    Returns
    -------
    dict with inputs to each input node of model for each trial and array with corresponding trial_type_assignments
>>>>>>> 2e315dc1
    """

    def generate_stim_sequence(nback_level, num_trials):
        import random
        from enum import IntEnum
        import warnings
        assert nback_level in {2,3} # At present, only 2- and 3-back levels are supported

        stim_set = get_stim_set()
        class trial_types(IntEnum):
            """Trial types explicitly assigned and counter-balanced
            In notation below, "A" is always current stimulus.
            Foils are only explicitly assigned to items immediately following nback item.
            Subseq designated below as "not explicitly assigned" may still appear in the overall stimulus seq,
                either within the subseq through random assignment,
                and/or through cross-subseq relationships that are not controlled in this design
            """
            MATCH_NO_FOIL = 0       # ABA (2-back) or ABCA (3-back); not explicitly assigned: ABBA
            MATCH_WITH_FOIL = 1     # AAA (2-back) or AABA (3-back); not explicitly assigned: ABAA or AAAA
            NO_MATCH_NO_FOIL = 2    # ABB (2-back) or BCDA (3-back); not explicitly assigned: BBCA, BCCA or BBBA
            NO_MATCH_WITH_FOIL = 3  # BAA (2-back) or BACA (3-back); not explicitly assigned: BCAA or BAAA
        num_trial_types = len(trial_types)

        def get_stim_subseq_for_trial_type(trial_type):
            """Return stimulus seq (as indices into stim_set) for the specified trial_type."""
            subseq_size = nback_level+1
            subseq = [None] * subseq_size
            curr_stim = subseq[nback_level] = random.choice(np.arange(len(stim_set)))
            other_stims = np.setdiff1d(np.arange(len(stim_set)),curr_stim).tolist()

            if trial_type == trial_types.MATCH_NO_FOIL:           # ABA (2-back) or ABCA (3-back)
                subseq[0] = curr_stim  # Assign nback stim to match
                # Assign remaining items in sequence to anything stimuli than curr_stim
                subseq[1:nback_level] = random.sample(other_stims, nback_level-1)
            elif trial_type == trial_types.MATCH_WITH_FOIL:        # AAA (2-back) or AABA (3-back)
                subseq[0] = curr_stim  # Assign nback stim to match current stim
                subseq[1] = curr_stim  # Assign curr_stim to stim next to nback as foil
                # Assign any remaining items in sequence to any stimuli other than curr_stim
                subseq[2:nback_level] = random.sample(other_stims, nback_level-2)
            elif trial_type == trial_types.NO_MATCH_NO_FOIL:       # ABB (2-back) or BCDA (3-back)
                # Assign remaining items in sequence to any stimuli than curr_stim
                subseq[0:nback_level] = random.sample(other_stims, nback_level)
            elif trial_type == trial_types.NO_MATCH_WITH_FOIL:     # BAA (2-back) or BACA (3-back)
                # Assign remaining items in sequence to any stimuli than curr_stim
                subseq[1] = curr_stim  # Assign curr_stim to stim next to nback as foil
                subseq[0:1] = random.sample(other_stims, 1)
                subseq[2:nback_level] = random.sample(other_stims, nback_level-2)
            assert not None in subseq, "Failed to assign all stims for subseq in get_stim_subseq_for_trial_type."
            return subseq

        def get_trial_type_for_stim(subseq):
            # assert len(subseq) == nback_level+1, \
            #     f"Bad subseq len ({len(subseq)}) for nback_level ({nback_level})."
            # assert all(trial_type==None for trial_type in trial_type_seq[trial_num:trial_num + nback_level]), \
            #     f"trial_type should still be None for trials {trial_num - nback_level} to {trial_num - 1}."
            if subseq[-1] == subseq[0] and not subseq[-1] in subseq[1:-1]:
                return trial_types.MATCH_NO_FOIL.value
            elif subseq[-1] == subseq[0] and subseq[-1] in subseq[0:-1]:
                return trial_types.MATCH_WITH_FOIL.value
            elif subseq[-1] not in subseq[0:-1]:
                return trial_types.NO_MATCH_NO_FOIL.value
            elif subseq[-1] != subseq[0] and subseq[-1] in subseq[0:-1]:
                # Note: for 3back, this includes: BAXA, BXAA, and BAAA
                return trial_types.NO_MATCH_WITH_FOIL.value

        subseq_size = nback_level+1
        num_sub_seqs = int(num_trials / num_trial_types)
        extra_trials = num_trials % num_trial_types

        # Construct seq of mini-blocks (subseqs) each containing one sample of each trial_type in a random order
        #    note: this is done over number of mini-blocks that fit into num_trials;
        #          remaining trials are randomly assigned trial_types below

        num_mini_blocks = int(num_trials / (num_trial_types * (nback_level+1)))
        mini_block_size = subseq_size * num_trial_types # Number of trials in a mini_block
        # seq_of_trial_type_subseqs = [None] * num_mini_blocks * num_trial_types
        seq_of_trial_type_subseqs = []
        # Generate randomly ordered trial_type assignments for subseqs in each mini_block
        for i in range(num_mini_blocks):
            # seq_of_trial_type_subseqs[i*num_trial_types:i+num_trial_types] = \
            #     random.sample(range(num_trial_types), num_trial_types)
            seq_of_trial_type_subseqs.extend(random.sample(range(num_trial_types), num_trial_types))
        # seq_of_trial_type_subseqs = random.sample(range(num_trial_types), num_trial_types) * mini_block_size
        if not mini_blocks:
            # Randomize the order of trial types across the entire sequence:
            random.shuffle(seq_of_trial_type_subseqs)

        if extra_trials:  # Warn if conditions can't be fully balanced
            warnings.warn(f"Number of trials ({num_trials}) precludes fully balancing across all five trial types")

        stim_seq = [None] * num_trials
        trial_type_seq = [None] * num_trials
        # Construct actual stimulus sequence by getting stimuli for each subseq, up to num_sub_seqs
        #   note: the trial type only applies (and a trial_type is only assigned) to the last trial of each subsequence;
        #         trial_type of preceding ones set below on the full sequence of stimuli is assigned
        # stim_seq.append(get_stim_seq_for_trial_type(i) for i in seq_of_trial_type_subseqs) # <- CONDENSED VERSION
        for i, trial_type in enumerate(seq_of_trial_type_subseqs):  # <- LOOP VERSION
            idx = i * subseq_size
            # Get seq of stimuli for subseq of specified trial_type
            stim_seq[idx:idx+nback_level+1] = get_stim_subseq_for_trial_type(trial_type)
            # Assign trial_type to last stim in subseq (since it was constructed specifically for that trial_type)
            trial_type_seq[idx+nback_level] = trial_type
        # Pad remainder to get to num_trials with randomly selected stimuli
        stim_seq.extend(random.sample(range(num_trial_types),extra_trials))
        # Infer trial_types for all remaining stimuli (which should currently be marked as None)
        for i in range(subseq_size,num_trials,subseq_size):
            for j in range(i,i+nback_level):
                assert trial_type_seq[j]==None, f"trial_type should still be None for trial {j}."
                trial_type_seq[j] = get_trial_type_for_stim(stim_seq[i-subseq_size:i])
                assert True
        return(stim_seq, trial_type_seq)

    def get_input_sequence(nback_level, num_trials=NUM_TRIALS):
        # Construct sequence of stimulus and trial_type indices
        stim_seq, trial_type_seq = generate_stim_sequence(nback_level, num_trials)
        # Return list of corresponding stimulus input vectors

        input_set = [get_stim_set()[i] for i in stim_seq]
        return input_set, trial_type_seq

    input_set, trial_type_seq = get_input_sequence(nback_level, num_trials)
    return {model.nodes[MODEL_STIMULUS_INPUT]: input_set,
            model.nodes[MODEL_CONTEXT_INPUT]: [[context_drift_rate]]*num_trials,
            model.nodes[MODEL_TASK_INPUT]: [get_task_input(nback_level)]*num_trials}, \
           trial_type_seq

# ======================================== MODEL EXECUTION ============================================================

def train_network(network,
                  learning_rate=LEARNING_RATE,
                  num_epochs=NUM_EPOCHS,
                  save_weights_to=None):
    print(f"constructing training set for '{network.name}'...")
    training_set, batch_size = get_training_inputs(network=network,
                                                   num_epochs=num_epochs,
                                                   nback_levels=NBACK_LEVELS)
    print(f'num training stimuli per training set (batch size): {batch_size}')
    print(f'num training sets (num_epochs): {num_epochs}')
    print(f'total num trials: {num_epochs*batch_size}')
    print(f"\ntraining '{network.name}'...")
    import timeit
    start_time = timeit.default_timer()
    network.learn(inputs=training_set,
                  minibatch_size=batch_size,
                  report_progress=REPORT_PROGRESS,
                  # report_learning=REPORT_LEARNING,
                  learning_rate=learning_rate,
                  execution_mode=ExecutionMode.LLVMRun)
    stop_time = timeit.default_timer()
    print(f"'{network.name}' trained")
    training_time = stop_time-start_time
    if training_time <= 60:
        training_time_str = f'{int(training_time)} seconds'
    else:
        training_time_str = f'{int(training_time/60)} minutes'
    print(f'training time: {training_time_str} for {num_epochs} epochs')
    path = network.save(filename=save_weights_to)
    print(f'saved weights to: {save_weights_to}')
    return path
    # print(f'saved weights sample: {network.nodes[FFN_HIDDEN].path_afferents[0].matrix.base[0][:3]}...')
    # network.load(path)
    # print(f'loaded weights sample: {network.nodes[FFN_HIDDEN].path_afferents[0].matrix.base[0][:3]}...')

def run_model(model,
              load_weights_from=None,
              context_drift_rate=CONTEXT_DRIFT_RATE,
              num_trials=NUM_TRIALS,
              report_output=REPORT_OUTPUT,
              report_progress=REPORT_PROGRESS,
              animate=ANIMATE,
              save_results_to=None
              ):
    """Run model for all nback levels with a specified context drift rate and number of trials
    Arguments
    --------
    load_weights_from:  Path : default None
        specifies file from which to load pre-trained weights for matrices of FFN_COMPOSITION.
    context_drift_rate: float : CONTEXT_DRIFT_RATE
        specifies drift rate as input to CONTEXT_INPUT, used by DriftOnASphere function of FFN_CONTEXT_INPUT.
    num_trials: int : default 48
        number of trials (stimuli) to run.
    report_output: REPORT_OUTPUT : default REPORT_OUTPUT.OFF
        specifies whether to report results during execution of run (see `Report_Output` for additional details).
    report_progress: REPORT_PROGRESS : default REPORT_PROGRESS.OFF
        specifies whether to report progress of execution during run (see `Report_Progress` for additional details).
    animate: dict or bool : default False
        specifies whether to generate animation of execution (see `ShowGraph_Animation` for additional details).
    save_results_to: Path : default None
        specifies location to save results of the run along with trial_type_sequences for each nback level;
        if None, those are returned by call but not saved.
    """
    ffn = nback_model.nodes[FFN_COMPOSITION]
    em = model.nodes[EM]
    if load_weights_from:
        print(f"nback_model loading '{FFN_COMPOSITION}' weights from {load_weights_from}...")
        ffn.load(load_weights_from)
    print('nback_model executing...')
    trial_type_seqs = [None] * NUM_NBACK_LEVELS
    for i, nback_level in enumerate(NBACK_LEVELS):
        # Reset episodic memory for new task using first entry (original initializer)
        em.function.reset(em.memory[0])
        inputs, trial_type_seqs[i] = get_run_inputs(model, nback_level, context_drift_rate, num_trials)
        model.run(inputs=inputs,
                  report_output=report_output,
                  report_progress=report_progress,
                  animate=animate
                  )
    # print("Number of entries in EM: ", len(model.nodes[EM].memory))
    assert len(model.nodes[EM].memory) == NUM_TRIALS + 1 # extra one is for initializer
    if REPORT_PROGRESS == ReportProgress.ON:
        print('\n')
    print(f'nback_model done: {len(nback_model.results)} trials executed')
    results = np.array([model.results, trial_type_seqs])
    if save_results_to:
        np.save(save_results_to, results)
    print(f'results: \n{model.results}')
    return results

nback_model = construct_model()
if TRAIN:
    weights_filename = f'ffn.wts_nep_{NUM_EPOCHS}_lr_{str(LEARNING_RATE).split(".")[1]}.pnl'
    saved_weights = train_network(nback_model.nodes[FFN_COMPOSITION],
                                  save_weights_to=weights_filename)
if RUN:
    results_filename = f'nback.results_nep_{NUM_EPOCHS}_lr_{str(LEARNING_RATE).split(".")[1]}.pnl'
    results = run_model(nback_model,
                        # load_weights_from='ffn.wts.pnl'
                        # load_weights_from=INITIALIZER
                        save_results_to= results_filename
                        )<|MERGE_RESOLUTION|>--- conflicted
+++ resolved
@@ -367,118 +367,6 @@
 
     return training_set, batch_size
 
-<<<<<<< HEAD
-# # BASED ON nback-paper
-# def get_run_inputs(model, nback_level, context_drift_rate, num_trials):
-#     """Construct set of stimulus inputs for run_model()
-#     Pad sequence of trials with random stimuli up to the last nback_level+1 trials.
-#     Assign condition-specific sequence to the last nback_level_1 trials.
-#     NOTE: THIS IS CARRYOVER FROM THE nback-paper IMPLEMENTATION, AND SHOULD BE REPLACED WITH
-#           A SEQUENCE THAT BALANCES THE FOUR CONDITIONS THROUGH THE FULL LENGTH OF THE RUN.
-#     """
-#
-#     def generate_stim_sequence(nback_level, trial_num, trial_type=0, num_stim=NUM_STIM, num_trials=NUM_TRIALS):
-#         assert nback_level in {2,3} # At present, only 2- and 3-back levels are supported
-#
-#         def gen_subseq_stim():
-#             A = np.random.randint(0,num_stim)
-#             B = np.random.choice(
-#                  np.setdiff1d(np.arange(num_stim),[A])
-#                 )
-#             C = np.random.choice(
-#                  np.setdiff1d(np.arange(num_stim),[A,B])
-#                 )
-#             X = np.random.choice(
-#                  np.setdiff1d(np.arange(num_stim),[A,B])
-#                 )
-#             return A,B,C,X
-#
-#         def generate_match_no_foils_sequence(nback_level,trial_num):
-#             # AXA (2-back) or ABXA (3-back)
-#             # Pad sequence of trials up to the last nback_level+1 trials with random stimuli
-#             seq = np.random.randint(0,num_stim,num_trials)
-#             A,B,C,X = gen_subseq_stim()
-#             # Generate nback_level+1 stimuli for this condition
-#             if nback_level==2:
-#                 subseq = [A,X,A]
-#             elif nback_level==3:
-#                 subseq = [A,B,X,A]
-#             # Assign sequence for condition to last nback_level+1 trials
-#             seq[trial_num-(nback_level+1):trial_num] = subseq
-#             return seq[:trial_num]
-#
-#         def generate_non_match_no_foils_sequence(nback_level,trial_num):
-#             # AXB (2-back) or ABXC (3-back)
-#             seq = np.random.randint(0,num_stim,num_trials)
-#             A,B,C,X = gen_subseq_stim()
-#             #
-#             if nback_level==2:
-#                 subseq = [A,X,B]
-#             elif nback_level==3:
-#                 subseq = [A,B,X,C]
-#             seq[trial_num-(nback_level+1):trial_num] = subseq
-#             return seq[:trial_num]
-#
-#         def generate_match_with_foil_sequence(nback_level,trial_num):
-#             # AAA (2-back) or AAXA (3-back)
-#             seq = np.random.randint(0,num_stim,num_trials)
-#             A,B,C,X = gen_subseq_stim()
-#             #
-#             if nback_level==2:
-#                 subseq = [A,A,A]
-#             elif nback_level==3:
-#                 subseq = [A,A,X,A]
-#             seq[trial_num-(nback_level+1):trial_num] = subseq
-#             return seq[:trial_num]
-#
-#         def generate_non_match_with_foil_sequence(nback_level,trial_num):
-#             # XAA (2-back) or ABXB (3-back)
-#             seq = np.random.randint(0,num_stim,num_trials)
-#             A,B,C,X = gen_subseq_stim()
-#             #
-#             if nback_level==2:
-#                 subseq = [X,A,A]
-#             elif nback_level==3:
-#                 subseq = [A,B,X,B]
-#             seq[trial_num-(nback_level+1):trial_num] = subseq
-#             return seq[:trial_num]
-#
-#         trial_types = [generate_match_no_foils_sequence,
-#                        generate_match_with_foil_sequence,
-#                        generate_non_match_no_foils_sequence,
-#                        generate_non_match_with_foil_sequence]
-#         stim_seq = trial_types[trial_type](nback_level,trial_num)
-#         # ytarget = [1,1,0,0][trial_type]
-#         # ctxt = spherical_drift(trial_num)
-#         # return stim,ctxt,ytarget
-#         return stim_seq
-#
-#     # def stim_set_generation(nback_level, num_trials):
-#     #     stim_sequence = []
-#     #     # for seq_int, trial in itertools.product(range(4),np.arange(5,trials)): # This generates all length sequences
-#     #     for trial_type, trial_num in itertools.product(range(4),[num_trials]):  # This generates only longest seq (
-#     #         # num_trials)
-#     #         return stim_sequence.append(generate_stim_sequence(nback_level, trial_num, trial_type=trial_type, trials=num_trials))
-#
-#     def get_input_sequence(nback_level, num_trials=NUM_TRIALS):
-#         """Get sequence of inputs for a run"""
-#         input_set = get_stim_set()
-#         # Construct sequence of stimulus indices
-#         trial_seq = generate_stim_sequence(nback_level, num_trials)
-#         # Return list of corresponding stimulus input vectors
-#         return [input_set[trial_seq[i]] for i in range(num_trials)]
-#
-#     return {model.nodes[MODEL_STIMULUS_INPUT]: get_input_sequence(nback_level, num_trials),
-#             model.nodes[MODEL_CONTEXT_INPUT]: [[context_drift_rate]]*num_trials,
-#             model.nodes[MODEL_TASK_INPUT]: [get_task_input(nback_level)]*num_trials}
-
-
-
-
-
-# BALANCED / SEQUENTIAL
-=======
->>>>>>> 2e315dc1
 def get_run_inputs(model, nback_level,
                    context_drift_rate=CONTEXT_DRIFT_RATE,
                    num_stim=NUM_STIM,
@@ -500,12 +388,9 @@
           stimuli and trial_type is inferred posthoc).
       - if False, sampling of trial_types is balanced,
           but order of presentation is randomized over the entire sequence
-<<<<<<< HEAD
-=======
     Returns
     -------
     dict with inputs to each input node of model for each trial and array with corresponding trial_type_assignments
->>>>>>> 2e315dc1
     """
 
     def generate_stim_sequence(nback_level, num_trials):
