"""
This implements a model of the `N-back task <https://en.wikipedia.org/wiki/N-back#Neurobiology_of_n-back_task>`_
described in `Beukers et al. (2022) <https://psyarxiv.com/jtw5p>`_.  The model uses a simple implementation of episodic
(content-addressable) memory to store previous stimuli and the temporal context in which they occured,
and a feedforward neural network to evaluate whether the current stimulus is a match to the n'th preceding stimulus
(n-back level).  This model is an example of proposed interactions between working memory (e.g., in neocortex) and
episodic memory e.g., in hippocampus and/or cerebellum) in the performance of tasks demanding of sequential processing
and control, and along the lines of models emerging machine learning that augment the use of recurrent neural networks
(e.g., long short-term memory mechanisms; LSTMs) for active memory and control with an external memory capable of
rapid storage and content-based retrieval, such as the Neural Turing Machine (NTN; `Graves et al., 2016
<https://arxiv.org/abs/1410.5401>`_), Episodic Planning Networks (EPN; `Ritter et al., 2020
<https://arxiv.org/abs/2006.03662>`_), and Emergent Symbols through Binding Networks (ESBN; `Webb et al., 2021
<https://arxiv.org/abs/2012.14601>`_).

There are three primary methods in the script:

* construct_model(args):
  takes as arguments parameters used to construct the model;  for convenience, defaults are defined below,
  (under "Construction parameters")

* train_network(args)
  takes as arguments the feedforward neural network Composition (FFN_COMPOSITION) and number of epochs to train.
  Note: learning_rate is set at construction (can specify using LEARNING_RATE under "Training parameters" below).

* run_model()
  takes the context drift rate to be applied on each trial and the number of trials to execute as args, as well as
  reporting and animation specifications (see "Execution parameters" below).

See "Settings for running the script" to specify whether the model is trained and/or executed when the script is run,
and whether a graphic display of the network is generated when it is constructed.

TODO:
    - from Andre
             - network architecture;  in particular, size of hidden layer and projection patterns to and from it
                - the stim+context input vector (length 90) projects to a hidden layer (length 80);
                - the task input vector (length 2) projects to a different hidden layer (length 80);
                - those two hidden layers project (over fixed, nonlearnable, one-one-projections?) to a third hidden layer (length 80) that simply sums them;
                - the third hidden layer projections to the length 2 output layer;
                - a softmax is taken over the output layer to determine the response.
             - softmax temp on output/decision layer: 1
             - confirm that ReLUs all use 0 thresholds and unit slope
          - training:
              - learning rate: 0.001; epoch: 1 trial per epoch of training
              - state_dict with weights (still needed)
          - get empirical stimulus sequences (still needed)
          - put N-back script (with pointer to latest version on PNL) in nback-paper repo
    - get rid of objective_mechanism (see "VERSION *WITHOUT* ObjectiveMechanism" under control(...) (fix bug)
    - make termination processing part of the Composition definition (fix bug)
    - pass learning_rate as parameter to train_network() (add feature)
    - fix warnings on run
    - validate against nback-paper results
    - after validation:
        - try with STIM_SIZE = NUM_STIMS rather than 20 (as in nback-paper)
        - refactor generate_stim_sequence() to use actual empirical stimulus sequences
        - replace get_input_sequence and get_training_inputs with generators passed to nback_model.run() and ffn.learn

"""

from graph_scheduler import *

from psyneulink import *
import numpy as np

# Settings for running script:
<<<<<<< HEAD
TRAIN = True
RUN = False
DISPLAY_MODEL = False # show visual graphic of model
=======
TRAIN = False
RUN = False
DISPLAY = False # show visual graphic of model
>>>>>>> 50a5cd7b

# PARAMETERS -------------------------------------------------------------------------------------------------------

# Fixed (structural) parameters:
MAX_NBACK_LEVELS = 3
NUM_STIM = 8 # number of different stimuli in stimulus set -  QUESTION: WHY ISN"T THIS EQUAL TO STIM_SIZE OR VICE VERSA?
FFN_TRANSFER_FUNCTION = ReLU

# Constructor parameters:  (values are from nback-paper)
STIM_SIZE=20 # length of stimulus vector
CONTEXT_SIZE=25 # length of context vector
HIDDEN_SIZE=STIM_SIZE*4 # dimension of hidden units in ff
NBACK_LEVELS = [2,3] # Currently restricted to these
NUM_NBACK_LEVELS = len(NBACK_LEVELS)
CONTEXT_DRIFT_NOISE=0.0  # noise used by DriftOnASphereIntegrator (function of Context mech)
RANDOM_WEIGHTS_INITIALIZATION=RandomMatrix(center=0.0, range=0.1)  # Matrix spec used to initialize all Projections
RETRIEVAL_SOFTMAX_TEMP=1/8 # express as gain # precision of retrieval process
RETRIEVAL_HAZARD_RATE=0.04 # rate of re=sampling of em following non-match determination in a pass through ffn
RETRIEVAL_STIM_WEIGHT=.05 # weighting of stimulus field in retrieval from em
RETRIEVAL_CONTEXT_WEIGHT = 1-RETRIEVAL_STIM_WEIGHT # weighting of context field in retrieval from em
DECISION_SOFTMAX_TEMP=1/8 # express as gain # binarity of decision process

# Training parameters:
NUM_EPOCHS=1000    # nback-paper: 400,000, one trial per epoch
LEARNING_RATE=0.1  # nback-paper: .001

# Execution parameters:
CONTEXT_DRIFT_RATE=.1 # drift rate used for DriftOnASphereIntegrator (function of Context mech) on each trial
NUM_TRIALS = 48 # number of stimuli presented in a trial sequence
REPORT_OUTPUT = ReportOutput.OFF   # Sets console output during run
REPORT_PROGRESS = ReportProgress.ON  # Sets console progress bar during run
REPORT_LEARNING = ReportLearning.ON  # Sets console progress bar during training
ANIMATE = True # {UNIT:EXECUTION_SET} # Specifies whether to generate animation of execution

# Names of Compositions and Mechanisms:
NBACK_MODEL = "N-Back Model"
FFN_COMPOSITION = "WORKING MEMORY (fnn)"
FFN_STIMULUS_INPUT = "CURRENT STIMULUS"
FFN_CONTEXT_INPUT = "CURRENT CONTEXT"
FFN_STIMULUS_RETRIEVED = "RETRIEVED STIMULUS"
FFN_CONTEXT_RETRIEVED = "RETRIEVED CONTEXT"
FFN_TASK = "CURRENT TASK"
FFN_HIDDEN = "HIDDEN LAYER"
FFN_OUTPUT = "DECISION LAYER"
MODEL_STIMULUS_INPUT ='STIM'
MODEL_CONTEXT_INPUT = 'CONTEXT'
MODEL_TASK_INPUT = "TASK"
EM = "EPISODIC MEMORY (dict)"
CONTROLLER = "READ/WRITE CONTROLLER"

# ======================================== MODEL CONSTRUCTION =========================================================

def construct_model(stim_size = STIM_SIZE,
                    context_size = CONTEXT_SIZE,
                    hidden_size = HIDDEN_SIZE,
                    num_nback_levels = NUM_NBACK_LEVELS,
                    context_drift_noise = CONTEXT_DRIFT_NOISE,
                    retrievel_softmax_temp = RETRIEVAL_SOFTMAX_TEMP,
                    retrieval_hazard_rate = RETRIEVAL_HAZARD_RATE,
                    retrieval_stimulus_weight = RETRIEVAL_STIM_WEIGHT,
                    retrieval_context_weight = RETRIEVAL_CONTEXT_WEIGHT,
                    decision_softmax_temp = DECISION_SOFTMAX_TEMP):
    """Construct nback_model"""

    # FEED FORWARD NETWORK -----------------------------------------

    #     inputs: encoding of current stimulus and context, retrieved stimulus and retrieved context,
    #     output: decIsion: match [1,0] or non-match [0,1]
    # Must be trained to detect match for specified task (1-back, 2-back, etc.)
    input_current_stim = TransferMechanism(name=FFN_STIMULUS_INPUT,
                                           size=stim_size,
                                           function=FFN_TRANSFER_FUNCTION)
    input_current_context = TransferMechanism(name=FFN_CONTEXT_INPUT,
                                              size=context_size,
                                              function=FFN_TRANSFER_FUNCTION)
    input_retrieved_stim = TransferMechanism(name=FFN_STIMULUS_RETRIEVED,
                                             size=stim_size,
                                             function=FFN_TRANSFER_FUNCTION)
    input_retrieved_context = TransferMechanism(name=FFN_CONTEXT_RETRIEVED,
                                                size=context_size,
                                                function=FFN_TRANSFER_FUNCTION)
    input_task = TransferMechanism(name=FFN_TASK,
                                   size=num_nback_levels,
                                   function=FFN_TRANSFER_FUNCTION)
    hidden = TransferMechanism(name=FFN_HIDDEN,
                               size=hidden_size,
                               function=FFN_TRANSFER_FUNCTION)
    decision = ProcessingMechanism(name=FFN_OUTPUT,
                                   size=2, function=SoftMax(output=MAX_INDICATOR,
                                                            gain=decision_softmax_temp))
    ffn = AutodiffComposition(([{input_current_stim,
                                input_current_context,
                                 input_retrieved_stim,
                                 input_retrieved_context,
                                 input_task},
                                hidden, decision],
                               RANDOM_WEIGHTS_INITIALIZATION,
                               ),
                              name=FFN_COMPOSITION,
                              learning_rate=LEARNING_RATE
                              )

    # FULL MODEL (Outer Composition, including input, EM and control Mechanisms) ------------------------

    # Stimulus Encoding: takes STIM_SIZE vector as input
    stim = TransferMechanism(name=MODEL_STIMULUS_INPUT, size=STIM_SIZE)

    # Context Encoding: takes scalar as drift step for current trial
    context = ProcessingMechanism(name=MODEL_CONTEXT_INPUT,
                                  function=DriftOnASphereIntegrator(
                                      initializer=np.random.random(CONTEXT_SIZE-1),
                                      noise=context_drift_noise,
                                      dimension=CONTEXT_SIZE))

    # Task: task one-hot indicating n-back (1, 2, 3 etc.) - must correspond to what ffn has been trained to do
    task = ProcessingMechanism(name=MODEL_TASK_INPUT,
                               size=NUM_NBACK_LEVELS)

    # Episodic Memory:
    #    - entries: stimulus (field[0]) and context (field[1]); randomly initialized
    #    - uses Softmax to retrieve best matching input, subject to weighting of stimulus and context by STIM_WEIGHT
    em = EpisodicMemoryMechanism(name=EM,
                                 input_ports=[{NAME:"STIMULUS_FIELD",
                                               SIZE:STIM_SIZE},
                                              {NAME:"CONTEXT_FIELD",
                                               SIZE:CONTEXT_SIZE}],
                                 function=ContentAddressableMemory(
                                     initializer=[[[0]*STIM_SIZE, [0]*CONTEXT_SIZE]],
                                     distance_field_weights=[retrieval_stimulus_weight,
                                                             retrieval_context_weight],
                                     # equidistant_entries_select=NEWEST,
                                     selection_function=SoftMax(output=MAX_INDICATOR,
                                                                gain=retrievel_softmax_temp)),
                                 )

    # Control Mechanism
    #  Ensures current stimulus and context are only encoded in EM once (at beginning of trial)
    #    by controlling the storage_prob parameter of em:
    #      - if outcome of decision signifies a match or hazard rate is realized:
    #        - set  EM[store_prob]=1 (as prep encoding stimulus in EM on next trial)
    #        - this also serves to terminate trial (see nback_model.termination_processing condition)
    #      - if outcome of decision signifies a non-match
    #        - set  EM[store_prob]=0 (as prep for another retrieval from EM without storage)
    #        - continue trial
    control = ControlMechanism(name=CONTROLLER,
                               default_variable=[[1]],  # Ensure EM[store_prob]=1 at beginning of first trial
                               # # VERSION *WITH* ObjectiveMechanism:
                               objective_mechanism=ObjectiveMechanism(name="OBJECTIVE MECHANISM",
                                                                      monitor=decision,
                                                                      # Outcome=1 if match, else 0
                                                                      function=lambda x: int(x[0][1]>x[0][0])),
                               # Set ControlSignal for EM[store_prob]
                               function=lambda outcome: int(bool(outcome)
                                                            or (np.random.random() > retrieval_hazard_rate)),
                               # # VERSION *WITHOUT* ObjectiveMechanism:
                               # monitor_for_control=decision,
                               # # Set Evaluate outcome and set ControlSignal for EM[store_prob]
                               # #   - outcome is received from decision as one hot in the form: [[match, no-match]]
                               # function=lambda outcome: int(int(outcome[0][1]>outcome[0][0])
                               #                              or (np.random.random() > HAZARD_RATE)),
                               control=(STORAGE_PROB, em))

    nback_model = Composition(name=NBACK_MODEL,
                              nodes=[stim, context, task, ffn, em, control],
                              # # # Terminate trial if value of control is still 1 after first pass through execution
                              # # FIX: STOPS AFTER ~ NUMBER OF TRIALS (?90+); SHOULD BE: NUM_TRIALS*NUM_NBACK_LEVELS + 1
                              # termination_processing={TimeScale.TRIAL: And(Condition(lambda: control.value),
                              #                                              AfterPass(0, TimeScale.TRIAL))},
                              )
    # # Terminate trial if value of control is still 1 after first pass through execution
    # # FIX: ALL OF THE FOLLOWING STOP AFTER ~ NUMBER OF TRIALS (?90+); SHOULD BE: NUM_TRIALS*NUM_NBACK_LEVELS + 1
    # nback_model.scheduler.add_condition(nback_model, And(Condition(lambda: control.value), AfterPass(0, TimeScale.TRIAL)))
    # nback_model.scheduler.termination_conds = ({TimeScale.TRIAL: And(Condition(lambda: control.value),
    #                                                                      AfterPass(0, TimeScale.TRIAL))})
    # nback_model.scheduler.termination_conds.update({TimeScale.TRIAL: And(Condition(lambda: control.value),
    #                                                                      AfterPass(0, TimeScale.TRIAL))})
    nback_model.add_projection(MappingProjection(), stim, input_current_stim)
    nback_model.add_projection(MappingProjection(), context, input_current_context)
    nback_model.add_projection(MappingProjection(), task, input_task)
    nback_model.add_projection(MappingProjection(), em.output_ports["RETRIEVED_STIMULUS_FIELD"], input_retrieved_stim)
    nback_model.add_projection(MappingProjection(), em.output_ports["RETRIEVED_CONTEXT_FIELD"], input_retrieved_context)
    nback_model.add_projection(MappingProjection(), stim, em.input_ports["STIMULUS_FIELD"])
    nback_model.add_projection(MappingProjection(), context, em.input_ports["CONTEXT_FIELD"])

    if DISPLAY_MODEL:
        nback_model.show_graph(
            show_cim=True,
            show_node_structure=ALL,
            show_dimensions=True
        )

    return nback_model

# ==========================================STIMULUS GENERATION =======================================================
# Based on nback-paper

def get_stim_set(num_stim=STIM_SIZE):
    """Construct an array of stimuli for use an experiment"""
    # For now, use one-hots
    return np.eye(num_stim)

def get_task_input(nback_level):
    """Construct input to task Mechanism for a given nback_level, used by run_model() and train_network()"""
    task_input = list(np.zeros_like(NBACK_LEVELS))
    task_input[nback_level-NBACK_LEVELS[0]] = 1
    return task_input

def get_run_inputs(model, nback_level, context_drift_rate, num_trials):
    """Construct set of stimulus inputs for run_model()"""

    def generate_stim_sequence(nback_level, trial_num, trial_type=0, num_stim=NUM_STIM, num_trials=NUM_TRIALS):
        assert nback_level in {2,3} # At present, only 2- and 3-back levels are supported

        def gen_subseq_stim():
            A = np.random.randint(0,num_stim)
            B = np.random.choice(
                 np.setdiff1d(np.arange(num_stim),[A])
                )
            C = np.random.choice(
                 np.setdiff1d(np.arange(num_stim),[A,B])
                )
            X = np.random.choice(
                 np.setdiff1d(np.arange(num_stim),[A,B])
                )
            return A,B,C,X

        def generate_match_no_foils_sequence(nback_level,trial_num):
            # AXA (2-back) or ABXA (3-back)
            seq = np.random.randint(0,num_stim,num_trials)
            A,B,C,X = gen_subseq_stim()
            #
            if nback_level==2:
                subseq = [A,X,A]
            elif nback_level==3:
                subseq = [A,B,X,A]
            seq[trial_num-(nback_level+1):trial_num] = subseq
            return seq[:trial_num]

        def generate_non_match_no_foils_sequence(nback_level,trial_num):
            # AXB (2-back) or ABXC (3-back)
            seq = np.random.randint(0,num_stim,num_trials)
            A,B,C,X = gen_subseq_stim()
            #
            if nback_level==2:
                subseq = [A,X,B]
            elif nback_level==3:
                subseq = [A,B,X,C]
            seq[trial_num-(nback_level+1):trial_num] = subseq
            return seq[:trial_num]

        def generate_match_with_foil_sequence(nback_level,trial_num):
            # AAA (2-back) or AAXA (3-back)
            seq = np.random.randint(0,num_stim,num_trials)
            A,B,C,X = gen_subseq_stim()
            #
            if nback_level==2:
                subseq = [A,A,A]
            elif nback_level==3:
                subseq = [A,A,X,A]
            seq[trial_num-(nback_level+1):trial_num] = subseq
            return seq[:trial_num]

        def generate_non_match_with_foil_sequence(nback_level,trial_num):
            # XAA (2-back) or ABXB (3-back)
            seq = np.random.randint(0,num_stim,num_trials)
            A,B,C,X = gen_subseq_stim()
            #
            if nback_level==2:
                subseq = [X,A,A]
            elif nback_level==3:
                subseq = [A,B,X,B]
            seq[trial_num-(nback_level+1):trial_num] = subseq
            return seq[:trial_num]

        trial_types = [generate_match_no_foils_sequence,
                       generate_match_with_foil_sequence,
                       generate_non_match_no_foils_sequence,
                       generate_non_match_with_foil_sequence]
        stim_seq = trial_types[trial_type](nback_level,trial_num)
        # ytarget = [1,1,0,0][trial_type]
        # ctxt = spherical_drift(trial_num)
        # return stim,ctxt,ytarget
        return stim_seq

    # def stim_set_generation(nback_level, num_trials):
    #     stim_sequence = []
    #     # for seq_int, trial in itertools.product(range(4),np.arange(5,trials)): # This generates all length sequences
    #     for trial_type, trial_num in itertools.product(range(4),[num_trials]):  # This generates only longest seq (
    #         # num_trials)
    #         return stim_sequence.append(generate_stim_sequence(nback_level, trial_num, trial_type=trial_type, trials=num_trials))

    def get_input_sequence(nback_level, num_trials=NUM_TRIALS):
        """Get sequence of inputs for a run"""
        input_set = get_stim_set()
        # Construct sequence of stimulus indices
        trial_seq = generate_stim_sequence(nback_level, num_trials)
        # Return list of corresponding stimulus input vectors
        return [input_set[trial_seq[i]] for i in range(num_trials)]

    return {model.nodes[MODEL_STIMULUS_INPUT]: get_input_sequence(nback_level, num_trials),
            model.nodes[MODEL_CONTEXT_INPUT]: [[context_drift_rate]]*num_trials,
            model.nodes[MODEL_TASK_INPUT]: [get_task_input(nback_level)]*num_trials}

def get_training_inputs(network, num_epochs, nback_levels):
    """Construct set of training stimuli used by ffn.learn() in train_network()
    Construct one example of each condition:
     match:  stim_current = stim_retrieved  and context_current = context_retrieved
     stim_lure:  stim_current = stim_retrieved  and context_current != context_retrieved
     context_lure:  stim_current != stim_retrieved  and context_current == context_retrieved
     non_lure:  stim_current != stim_retrieved  and context_current != context_retrieved
    """
    assert is_iterable(nback_levels) and all([0<i<=MAX_NBACK_LEVELS for i in nback_levels])
    stimuli = get_stim_set()
    context_fct =  DriftOnASphereIntegrator(initializer=np.random.random(CONTEXT_SIZE-1),
                                            noise=CONTEXT_DRIFT_NOISE,
                                            dimension=CONTEXT_SIZE)
    contexts = []
    trial_types = ['match', 'stim_lure', 'context_lure', 'non_lure']

    stim_current = []
    context_current = []
    stim_retrieved = []
    context_retrieved = []
    target = []
    num_nback_levels = len(nback_levels)
    current_task = []

    for i in range(num_epochs):
        for nback_level in nback_levels:
            # Construct one hot encoding for nback level
            # task_input = list(np.zeros(num_nback_levels))
            # task_input[nback_level-nback_levels[0]] = 1
            task_input = get_task_input(nback_level)
            for i in range(len(stimuli)):
                # Get current stimulus and distractor
                stims = list(stimuli.copy())
                # Get stim, and remove from stims so distractor can be picked randomly from remaining ones
                current_stim = stims.pop(i)
                # Pick distractor randomly from stimuli remaining in set
                distractor_stim = stims[np.random.randint(0,len(stims))]

                # Get current context, nback context, and distractor
                # Get nback+1 contexts (to bracket correct one)
                for i in range(num_nback_levels+1):
                    contexts.append(context_fct(CONTEXT_DRIFT_RATE))
                # Get current context as one that is next to last from list (leaving last one as potential lure)
                current_context = contexts.pop(num_nback_levels-1)
                #
                nback_context = contexts.pop(0)
                distractor_context = contexts[np.random.randint(0,len(contexts))]

                # Assign retrieved stimulus and context accordingly to trial_type
                for trial_type in trial_types:
                    stim_current.append(current_stim)
                    context_current.append(current_context)
                    # Assign retrieved stimulus
                    if trial_type in {'match','stim_lure'}:
                        stim_retrieved.append(current_stim)
                    else: # context_lure or non_lure
                        stim_retrieved.append(distractor_stim)
                    # Assign retrieved context
                    if trial_type in {'match','context_lure'}:
                        context_retrieved.append(nback_context)
                    else: # stimulus_lure or non_lure
                        context_retrieved.append(distractor_context)
                    # Assign target
                    if trial_type == 'match':
                        target.append([1,0])
                    else:
                        target.append([0,1])
                    current_task.append([task_input])

    training_set = {INPUTS: {network.nodes[FFN_STIMULUS_INPUT]: stim_current,
                             network.nodes[FFN_CONTEXT_INPUT]: context_current,
                             network.nodes[FFN_STIMULUS_RETRIEVED]: stim_retrieved,
                             network.nodes[FFN_CONTEXT_RETRIEVED]: context_retrieved,
                             network.nodes[FFN_TASK]: current_task},
                    TARGETS: {network.nodes[FFN_OUTPUT]:  target},
                    EPOCHS: num_epochs}

    return training_set

# ======================================== MODEL EXECUTION ============================================================

def train_network(network,
                  learning_rate=LEARNING_RATE,
                  num_epochs=NUM_EPOCHS):
    training_set = get_training_inputs(network=network, num_epochs=num_epochs, nback_levels=NBACK_LEVELS)
    network.learn(inputs=training_set,
                  minibatch_size=NUM_TRIALS,
                  report_learning=REPORT_LEARNING,
                  execution_mode=ExecutionMode.LLVMRun)

def run_model(model,
              context_drift_rate=CONTEXT_DRIFT_RATE,
              num_trials=NUM_TRIALS,
              report_output=REPORT_OUTPUT,
              report_progress=REPORT_PROGRESS,
              animate=ANIMATE
              ):
    for nback_level in NBACK_LEVELS:
        model.run(inputs=get_run_inputs(model, nback_level, context_drift_rate, num_trials),
                  # FIX: MOVE THIS TO MODEL CONSTRUCTION ONCE THAT WORKS
                  # Terminate trial if value of control is still 1 after first pass through execution
                  termination_processing={TimeScale.TRIAL: And(Condition(lambda: model.nodes[CONTROLLER].value),
                                                               AfterPass(0, TimeScale.TRIAL))}, # function arg
                  report_output=report_output,
                  report_progress=report_progress,
                  animate=animate
                  )
        # FIX: RESET MEMORY HERE?
    # print("Number of entries in EM: ", len(model.nodes[EM].memory))
    assert len(model.nodes[EM].memory) == NUM_TRIALS*NUM_NBACK_LEVELS + 1


nback_model = construct_model()
print('nback_model constructed')
if TRAIN:
    print('nback_model training...')
    train_network(nback_model.nodes[FFN_COMPOSITION])
    print('nback_model trained')
if RUN:
    print('nback_model executing...')
    run_model(nback_model)
    if REPORT_PROGRESS == ReportProgress.ON:
        print('\n')
    print(f'nback_model done: {len(nback_model.results)} trials executed')

# ===========================================================================

# TEST OF SPHERICAL DRIFT:
# stims = np.array([x[0] for x in em.memory])
# contexts = np.array([x[1] for x in em.memory])
# cos = Distance(metric=COSINE)
# dist = Distance(metric=EUCLIDEAN)
# diffs = [np.sum([contexts[i+1] - contexts[1]]) for i in range(NUM_TRIALS)]
# diffs_1 = [np.sum([contexts[i+1] - contexts[i]]) for i in range(NUM_TRIALS)]
# diffs_2 = [np.sum([contexts[i+2] - contexts[i]]) for i in range(NUM_TRIALS-1)]
# dots = [[contexts[i+1] @ contexts[1]] for i in range(NUM_TRIALS)]
# dot_diffs_1 = [[contexts[i+1] @ contexts[i]] for i in range(NUM_TRIALS)]
# dot_diffs_2 = [[contexts[i+2] @ contexts[i]] for i in range(NUM_TRIALS-1)]
# angle = [cos([contexts[i+1], contexts[1]]) for i in range(NUM_TRIALS)]
# angle_1 = [cos([contexts[i+1], contexts[i]]) for i in range(NUM_TRIALS)]
# angle_2 = [cos([contexts[i+2], contexts[i]]) for i in range(NUM_TRIALS-1)]
# euclidean = [dist([contexts[i+1], contexts[1]]) for i in range(NUM_TRIALS)]
# euclidean_1 = [dist([contexts[i+1], contexts[i]]) for i in range(NUM_TRIALS)]
# euclidean_2 = [dist([contexts[i+2], contexts[i]]) for i in range(NUM_TRIALS-1)]
# print("STIMS:", stims, "\n")
# print("DIFFS:", diffs, "\n")
# print("DIFFS 1:", diffs_1, "\n")
# print("DIFFS 2:", diffs_2, "\n")
# print("DOT PRODUCTS:", dots, "\n")
# print("DOT DIFFS 1:", dot_diffs_1, "\n")
# print("DOT DIFFS 2:", dot_diffs_2, "\n")
# print("ANGLE: ", angle, "\n")
# print("ANGLE_1: ", angle_1, "\n")
# print("ANGLE_2: ", angle_2, "\n")
# print("EUCILDEAN: ", euclidean, "\n")
# print("EUCILDEAN 1: ", euclidean_1, "\n")
# print("EUCILDEAN 2: ", euclidean_2, "\n")

# n_back_model()<|MERGE_RESOLUTION|>--- conflicted
+++ resolved
@@ -62,15 +62,9 @@
 import numpy as np
 
 # Settings for running script:
-<<<<<<< HEAD
 TRAIN = True
 RUN = False
 DISPLAY_MODEL = False # show visual graphic of model
-=======
-TRAIN = False
-RUN = False
-DISPLAY = False # show visual graphic of model
->>>>>>> 50a5cd7b
 
 # PARAMETERS -------------------------------------------------------------------------------------------------------
 
@@ -163,10 +157,10 @@
                                                             gain=decision_softmax_temp))
     ffn = AutodiffComposition(([{input_current_stim,
                                 input_current_context,
-                                 input_retrieved_stim,
-                                 input_retrieved_context,
-                                 input_task},
-                                hidden, decision],
+                                input_retrieved_stim,
+                                input_retrieved_context,
+                                input_task},
+                               hidden, decision],
                                RANDOM_WEIGHTS_INITIALIZATION,
                                ),
                               name=FFN_COMPOSITION,
@@ -257,9 +251,9 @@
 
     if DISPLAY_MODEL:
         nback_model.show_graph(
-            show_cim=True,
-            show_node_structure=ALL,
-            show_dimensions=True
+            # show_cim=True,
+            # show_node_structure=ALL,
+            # show_dimensions=True
         )
 
     return nback_model
