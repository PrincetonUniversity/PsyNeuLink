--- conflicted
+++ resolved
@@ -1,6 +1,5 @@
 """
 This implements a model of the `N-back task <https://en.wikipedia.org/wiki/N-back#Neurobiology_of_n-back_task>`_
-<<<<<<< HEAD
 described in `Beukers et al. (2022) <https://psyarxiv.com/jtw5p>`_.  The model uses a simple implementation of episodic
 (content-addressable) memory to store previous stimuli and the temporal context in which they occured,
 and a feedforward neural network to evaluate whether the current stimulus is a match to the n'th preceding stimulus
@@ -12,12 +11,6 @@
 <https://arxiv.org/abs/1410.5401>`_), Episodic Planning Networks (EPN; `Ritter et al., 2020
 <https://arxiv.org/abs/2006.03662>`_), and Emergent Symbols through Binding Networks (ESBN; `Webb et al., 2021
 <https://arxiv.org/abs/2012.14601>`_).
-=======
-described in "When Working Memory is Just Working, not Memory (`Beukers et al. (2022) <https://psyarxiv.com/jtw5p>`_).
-The model uses a simple implementation of episodic (content-addressable) memory to store previous stimuli and the
-temporal context in which they occurred, and a feedforward neural network to evaluate whether the current stimulus is
-a match to the n'th preceding stimulus (n-back level). d
->>>>>>> 2c64afd1
 
 There are three primary methods in the script:
 
