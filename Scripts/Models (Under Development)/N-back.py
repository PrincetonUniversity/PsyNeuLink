"""
This implements a model of the `N-back task <https://en.wikipedia.org/wiki/N-back#Neurobiology_of_n-back_task>`_
described in `Beukers et al. (2022) <https://psyarxiv.com/jtw5p>`_.  The model uses a simple implementation of episodic
(content-addressable) memory to store previous stimuli and the temporal context in which they occured,
and a feedforward neural network to evaluate whether the current stimulus is a match to the n'th preceding stimulus
(n-back level).  This model is an example of proposed interactions between working memory (e.g., in neocortex) and
episodic memory e.g., in hippocampus and/or cerebellum) in the performance of tasks demanding of sequential processing
and control, and along the lines of models emerging machine learning that augment the use of recurrent neural networks
(e.g., long short-term memory mechanisms; LSTMs) for active memory and control with an external memory capable of
rapid storage and content-based retrieval, such as the Neural Turing Machine (NTN; `Graves et al., 2016
<https://arxiv.org/abs/1410.5401>`_), Episodic Planning Networks (EPN; `Ritter et al., 2020
<https://arxiv.org/abs/2006.03662>`_), and Emergent Symbols through Binding Networks (ESBN; `Webb et al., 2021
<https://arxiv.org/abs/2012.14601>`_).

There are three primary methods in the script:

* construct_model(args):
  takes as arguments parameters used to construct the model;  for convenience, defaults are defined below,
  (under "Construction parameters")

* train_network(args)
  takes as arguments the feedforward neural network Composition (FFN_COMPOSITION) and number of epochs to train.
  Note: learning_rate is set at construction (can specify using LEARNING_RATE under "Training parameters" below).

* run_model()
  takes the context drift rate to be applied on each trial and the number of trials to execute as args, as well as
  reporting and animation specifications (see "Execution parameters" below).

See "Settings for running the script" to specify whether the model is trained and/or executed when the script is run,
and whether a graphic display of the network is generated when it is constructed.

TODO:
    - from Andre
             - network architecture;  in particular, size of hidden layer and projection patterns to and from it
                - the stim+context input vector (length 90) projects to a hidden layer (length 80);
                - the task input vector (length 2) projects to a different hidden layer (length 80);
                - those two hidden layers project (over fixed, nonlearnable, one-one-projections?) to a third hidden layer (length 80) that simply sums them;
                - the third hidden layer projections to the length 2 output layer;
                - a softmax is taken over the output layer to determine the response.
             - softmax temp on output/decision layer: 1
             - confirm that ReLUs all use 0 thresholds and unit slope
          - training:
              - learning rate: 0.001; epoch: 1 trial per epoch of training
              - state_dict with weights (still needed)
          - get empirical stimulus sequences (still needed)
          - put N-back script (with pointer to latest version on PNL) in nback-paper repo
    - get rid of objective_mechanism (see "VERSION *WITHOUT* ObjectiveMechanism" under control(...) (fix bug)
    - make termination processing part of the Composition definition (fix bug)
    - pass learning_rate as parameter to train_network() (add feature)
    - fix warnings on run
    - validate against nback-paper results
    - after validation:
        - try with STIM_SIZE = NUM_STIMS rather than 20 (as in nback-paper)
        - refactor generate_stim_sequence() to use actual empirical stimulus sequences
        - replace get_input_sequence and get_training_inputs with generators passed to nback_model.run() and ffn.learn

"""

from graph_scheduler import *

from psyneulink import *
import numpy as np

# Settings for running script:
TRAIN = True
RUN = False
DISPLAY_MODEL = False # show visual graphic of model

# PARAMETERS -------------------------------------------------------------------------------------------------------

# Fixed (structural) parameters:
MAX_NBACK_LEVELS = 3
NUM_STIM = 8 # number of different stimuli in stimulus set -  QUESTION: WHY ISN"T THIS EQUAL TO STIM_SIZE OR VICE VERSA?
FFN_TRANSFER_FUNCTION = ReLU

# Constructor parameters:  (values are from nback-paper)
STIM_SIZE=20 # length of stimulus vector
CONTEXT_SIZE=25 # length of context vector
HIDDEN_SIZE=STIM_SIZE*4 # dimension of hidden units in ff
NBACK_LEVELS = [2,3] # Currently restricted to these
NUM_NBACK_LEVELS = len(NBACK_LEVELS)
CONTEXT_DRIFT_NOISE=0.0  # noise used by DriftOnASphereIntegrator (function of Context mech)
RANDOM_WEIGHTS_INITIALIZATION=RandomMatrix(center=0.0, range=0.1)  # Matrix spec used to initialize all Projections
RETRIEVAL_SOFTMAX_TEMP=1/8 # express as gain # precision of retrieval process
RETRIEVAL_HAZARD_RATE=0.04 # rate of re=sampling of em following non-match determination in a pass through ffn
RETRIEVAL_STIM_WEIGHT=.05 # weighting of stimulus field in retrieval from em
RETRIEVAL_CONTEXT_WEIGHT = 1-RETRIEVAL_STIM_WEIGHT # weighting of context field in retrieval from em
DECISION_SOFTMAX_TEMP=1/8 # express as gain # binarity of decision process

# Training parameters:
NUM_EPOCHS=10    # nback-paper: 400,000, one trial per epoch
LEARNING_RATE=0.1  # nback-paper: .001

# Execution parameters:
CONTEXT_DRIFT_RATE=.1 # drift rate used for DriftOnASphereIntegrator (function of Context mech) on each trial
NUM_TRIALS = 48 # number of stimuli presented in a trial sequence
REPORT_OUTPUT = ReportOutput.OFF   # Sets console output during run
REPORT_PROGRESS = ReportProgress.ON  # Sets console progress bar during run
REPORT_LEARNING = ReportLearning.ON  # Sets console progress bar during training
ANIMATE = True # {UNIT:EXECUTION_SET} # Specifies whether to generate animation of execution

# Names of Compositions and Mechanisms:
NBACK_MODEL = "N-Back Model"
FFN_COMPOSITION = "WORKING MEMORY (fnn)"
FFN_STIMULUS_INPUT = "CURRENT STIMULUS"
FFN_CONTEXT_INPUT = "CURRENT CONTEXT"
FFN_STIMULUS_RETRIEVED = "RETRIEVED STIMULUS"
FFN_CONTEXT_RETRIEVED = "RETRIEVED CONTEXT"
FFN_TASK = "CURRENT TASK"
FFN_HIDDEN = "HIDDEN LAYER"
FFN_OUTPUT = "DECISION LAYER"
MODEL_STIMULUS_INPUT ='STIM'
MODEL_CONTEXT_INPUT = 'CONTEXT'
MODEL_TASK_INPUT = "TASK"
EM = "EPISODIC MEMORY (dict)"
CONTROLLER = "READ/WRITE CONTROLLER"

# ======================================== MODEL CONSTRUCTION =========================================================

def construct_model(stim_size = STIM_SIZE,
                    context_size = CONTEXT_SIZE,
                    hidden_size = HIDDEN_SIZE,
                    num_nback_levels = NUM_NBACK_LEVELS,
                    context_drift_noise = CONTEXT_DRIFT_NOISE,
                    retrievel_softmax_temp = RETRIEVAL_SOFTMAX_TEMP,
                    retrieval_hazard_rate = RETRIEVAL_HAZARD_RATE,
                    retrieval_stimulus_weight = RETRIEVAL_STIM_WEIGHT,
                    retrieval_context_weight = RETRIEVAL_CONTEXT_WEIGHT,
                    decision_softmax_temp = DECISION_SOFTMAX_TEMP):
    """Construct nback_model"""

    # FEED FORWARD NETWORK -----------------------------------------

    #     inputs: encoding of current stimulus and context, retrieved stimulus and retrieved context,
    #     output: decIsion: match [1,0] or non-match [0,1]
    # Must be trained to detect match for specified task (1-back, 2-back, etc.)
    input_current_stim = TransferMechanism(name=FFN_STIMULUS_INPUT,
                                           size=stim_size,
                                           function=FFN_TRANSFER_FUNCTION)
    input_current_context = TransferMechanism(name=FFN_CONTEXT_INPUT,
                                              size=context_size,
                                              function=FFN_TRANSFER_FUNCTION)
    input_retrieved_stim = TransferMechanism(name=FFN_STIMULUS_RETRIEVED,
                                             size=stim_size,
                                             function=FFN_TRANSFER_FUNCTION)
    input_retrieved_context = TransferMechanism(name=FFN_CONTEXT_RETRIEVED,
                                                size=context_size,
                                                function=FFN_TRANSFER_FUNCTION)
    input_task = TransferMechanism(name=FFN_TASK,
                                   size=num_nback_levels,
                                   function=FFN_TRANSFER_FUNCTION)
    hidden = TransferMechanism(name=FFN_HIDDEN,
                               size=hidden_size,
                               function=FFN_TRANSFER_FUNCTION)
    decision = ProcessingMechanism(name=FFN_OUTPUT,
                                   size=2, function=SoftMax(output=MAX_INDICATOR,
                                                            gain=decision_softmax_temp))
    ffn = AutodiffComposition(([{input_current_stim,
                                input_current_context,
                                input_retrieved_stim,
                                input_retrieved_context,
                                input_task},
                               hidden, decision],
<<<<<<< HEAD
                              RANDOM_WEIGHTS_INITIALIZATION,
=======
                               RANDOM_WEIGHTS_INITIALIZATION,
>>>>>>> 5cd21150
                               ),
                              name=FFN_COMPOSITION,
                              learning_rate=LEARNING_RATE
                              )

    # FULL MODEL (Outer Composition, including input, EM and control Mechanisms) ------------------------

    # Stimulus Encoding: takes STIM_SIZE vector as input
    stim = TransferMechanism(name=MODEL_STIMULUS_INPUT, size=STIM_SIZE)

    # Context Encoding: takes scalar as drift step for current trial
    context = ProcessingMechanism(name=MODEL_CONTEXT_INPUT,
                                  function=DriftOnASphereIntegrator(
                                      initializer=np.random.random(CONTEXT_SIZE-1),
                                      noise=context_drift_noise,
                                      dimension=CONTEXT_SIZE))

    # Task: task one-hot indicating n-back (1, 2, 3 etc.) - must correspond to what ffn has been trained to do
    task = ProcessingMechanism(name=MODEL_TASK_INPUT,
                               size=NUM_NBACK_LEVELS)

    # Episodic Memory:
    #    - entries: stimulus (field[0]) and context (field[1]); randomly initialized
    #    - uses Softmax to retrieve best matching input, subject to weighting of stimulus and context by STIM_WEIGHT
    em = EpisodicMemoryMechanism(name=EM,
                                 input_ports=[{NAME:"STIMULUS_FIELD",
                                               SIZE:STIM_SIZE},
                                              {NAME:"CONTEXT_FIELD",
                                               SIZE:CONTEXT_SIZE}],
                                 function=ContentAddressableMemory(
                                     initializer=[[[0]*STIM_SIZE, [0]*CONTEXT_SIZE]],
                                     distance_field_weights=[retrieval_stimulus_weight,
                                                             retrieval_context_weight],
                                     # equidistant_entries_select=NEWEST,
                                     selection_function=SoftMax(output=MAX_INDICATOR,
                                                                gain=retrievel_softmax_temp)),
                                 )

    # Control Mechanism
    #  Ensures current stimulus and context are only encoded in EM once (at beginning of trial)
    #    by controlling the storage_prob parameter of em:
    #      - if outcome of decision signifies a match or hazard rate is realized:
    #        - set  EM[store_prob]=1 (as prep encoding stimulus in EM on next trial)
    #        - this also serves to terminate trial (see nback_model.termination_processing condition)
    #      - if outcome of decision signifies a non-match
    #        - set  EM[store_prob]=0 (as prep for another retrieval from EM without storage)
    #        - continue trial
    control = ControlMechanism(name=CONTROLLER,
                               default_variable=[[1]],  # Ensure EM[store_prob]=1 at beginning of first trial
                               # # VERSION *WITH* ObjectiveMechanism:
                               objective_mechanism=ObjectiveMechanism(name="OBJECTIVE MECHANISM",
                                                                      monitor=decision,
                                                                      # Outcome=1 if match, else 0
                                                                      function=lambda x: int(x[0][1]>x[0][0])),
                               # Set ControlSignal for EM[store_prob]
                               function=lambda outcome: int(bool(outcome)
                                                            or (np.random.random() > retrieval_hazard_rate)),
                               # # VERSION *WITHOUT* ObjectiveMechanism:
                               # monitor_for_control=decision,
                               # # Set Evaluate outcome and set ControlSignal for EM[store_prob]
                               # #   - outcome is received from decision as one hot in the form: [[match, no-match]]
                               # function=lambda outcome: int(int(outcome[0][1]>outcome[0][0])
                               #                              or (np.random.random() > HAZARD_RATE)),
                               control=(STORAGE_PROB, em))

    nback_model = Composition(name=NBACK_MODEL,
                              nodes=[stim, context, task, ffn, em, control],
                              # # # Terminate trial if value of control is still 1 after first pass through execution
                              # # FIX: STOPS AFTER ~ NUMBER OF TRIALS (?90+); SHOULD BE: NUM_TRIALS*NUM_NBACK_LEVELS + 1
                              # termination_processing={TimeScale.TRIAL: And(Condition(lambda: control.value),
                              #                                              AfterPass(0, TimeScale.TRIAL))},
                              )
    # # Terminate trial if value of control is still 1 after first pass through execution
    # # FIX: ALL OF THE FOLLOWING STOP AFTER ~ NUMBER OF TRIALS (?90+); SHOULD BE: NUM_TRIALS*NUM_NBACK_LEVELS + 1
    # nback_model.scheduler.add_condition(nback_model, And(Condition(lambda: control.value), AfterPass(0, TimeScale.TRIAL)))
    # nback_model.scheduler.termination_conds = ({TimeScale.TRIAL: And(Condition(lambda: control.value),
    #                                                                      AfterPass(0, TimeScale.TRIAL))})
    # nback_model.scheduler.termination_conds.update({TimeScale.TRIAL: And(Condition(lambda: control.value),
    #                                                                      AfterPass(0, TimeScale.TRIAL))})
    nback_model.add_projection(MappingProjection(), stim, input_current_stim)
    nback_model.add_projection(MappingProjection(), context, input_current_context)
    nback_model.add_projection(MappingProjection(), task, input_task)
    nback_model.add_projection(MappingProjection(), em.output_ports["RETRIEVED_STIMULUS_FIELD"], input_retrieved_stim)
    nback_model.add_projection(MappingProjection(), em.output_ports["RETRIEVED_CONTEXT_FIELD"], input_retrieved_context)
    nback_model.add_projection(MappingProjection(), stim, em.input_ports["STIMULUS_FIELD"])
    nback_model.add_projection(MappingProjection(), context, em.input_ports["CONTEXT_FIELD"])

    if DISPLAY_MODEL:
        nback_model.show_graph(
            # show_cim=True,
            # show_node_structure=ALL,
            # show_dimensions=True
        )

    return nback_model

# ==========================================STIMULUS GENERATION =======================================================
# Based on nback-paper

def get_stim_set(num_stim=STIM_SIZE):
    """Construct an array of stimuli for use an experiment"""
    # For now, use one-hots
    return np.eye(num_stim)

def get_task_input(nback_level):
    """Construct input to task Mechanism for a given nback_level, used by run_model() and train_network()"""
    task_input = list(np.zeros_like(NBACK_LEVELS))
    task_input[nback_level-NBACK_LEVELS[0]] = 1
    return task_input

def get_run_inputs(model, nback_level, context_drift_rate, num_trials):
    """Construct set of stimulus inputs for run_model()"""

    def generate_stim_sequence(nback_level, trial_num, trial_type=0, num_stim=NUM_STIM, num_trials=NUM_TRIALS):
        assert nback_level in {2,3} # At present, only 2- and 3-back levels are supported

        def gen_subseq_stim():
            A = np.random.randint(0,num_stim)
            B = np.random.choice(
                 np.setdiff1d(np.arange(num_stim),[A])
                )
            C = np.random.choice(
                 np.setdiff1d(np.arange(num_stim),[A,B])
                )
            X = np.random.choice(
                 np.setdiff1d(np.arange(num_stim),[A,B])
                )
            return A,B,C,X

        def generate_match_no_foils_sequence(nback_level,trial_num):
            # AXA (2-back) or ABXA (3-back)
            seq = np.random.randint(0,num_stim,num_trials)
            A,B,C,X = gen_subseq_stim()
            #
            if nback_level==2:
                subseq = [A,X,A]
            elif nback_level==3:
                subseq = [A,B,X,A]
            seq[trial_num-(nback_level+1):trial_num] = subseq
            return seq[:trial_num]

        def generate_non_match_no_foils_sequence(nback_level,trial_num):
            # AXB (2-back) or ABXC (3-back)
            seq = np.random.randint(0,num_stim,num_trials)
            A,B,C,X = gen_subseq_stim()
            #
            if nback_level==2:
                subseq = [A,X,B]
            elif nback_level==3:
                subseq = [A,B,X,C]
            seq[trial_num-(nback_level+1):trial_num] = subseq
            return seq[:trial_num]

        def generate_match_with_foil_sequence(nback_level,trial_num):
            # AAA (2-back) or AAXA (3-back)
            seq = np.random.randint(0,num_stim,num_trials)
            A,B,C,X = gen_subseq_stim()
            #
            if nback_level==2:
                subseq = [A,A,A]
            elif nback_level==3:
                subseq = [A,A,X,A]
            seq[trial_num-(nback_level+1):trial_num] = subseq
            return seq[:trial_num]

        def generate_non_match_with_foil_sequence(nback_level,trial_num):
            # XAA (2-back) or ABXB (3-back)
            seq = np.random.randint(0,num_stim,num_trials)
            A,B,C,X = gen_subseq_stim()
            #
            if nback_level==2:
                subseq = [X,A,A]
            elif nback_level==3:
                subseq = [A,B,X,B]
            seq[trial_num-(nback_level+1):trial_num] = subseq
            return seq[:trial_num]

        trial_types = [generate_match_no_foils_sequence,
                       generate_match_with_foil_sequence,
                       generate_non_match_no_foils_sequence,
                       generate_non_match_with_foil_sequence]
        stim_seq = trial_types[trial_type](nback_level,trial_num)
        # ytarget = [1,1,0,0][trial_type]
        # ctxt = spherical_drift(trial_num)
        # return stim,ctxt,ytarget
        return stim_seq

    # def stim_set_generation(nback_level, num_trials):
    #     stim_sequence = []
    #     # for seq_int, trial in itertools.product(range(4),np.arange(5,trials)): # This generates all length sequences
    #     for trial_type, trial_num in itertools.product(range(4),[num_trials]):  # This generates only longest seq (
    #         # num_trials)
    #         return stim_sequence.append(generate_stim_sequence(nback_level, trial_num, trial_type=trial_type, trials=num_trials))

    def get_input_sequence(nback_level, num_trials=NUM_TRIALS):
        """Get sequence of inputs for a run"""
        input_set = get_stim_set()
        # Construct sequence of stimulus indices
        trial_seq = generate_stim_sequence(nback_level, num_trials)
        # Return list of corresponding stimulus input vectors
        return [input_set[trial_seq[i]] for i in range(num_trials)]

    return {model.nodes[MODEL_STIMULUS_INPUT]: get_input_sequence(nback_level, num_trials),
            model.nodes[MODEL_CONTEXT_INPUT]: [[context_drift_rate]]*num_trials,
            model.nodes[MODEL_TASK_INPUT]: [get_task_input(nback_level)]*num_trials}

def get_training_inputs(network, num_epochs, nback_levels):
    """Construct set of training stimuli used by ffn.learn() in train_network()
    Construct one example of each condition:
     match:  stim_current = stim_retrieved  and context_current = context_retrieved
     stim_lure:  stim_current = stim_retrieved  and context_current != context_retrieved
     context_lure:  stim_current != stim_retrieved  and context_current == context_retrieved
     non_lure:  stim_current != stim_retrieved  and context_current != context_retrieved
    """
    assert is_iterable(nback_levels) and all([0<i<=MAX_NBACK_LEVELS for i in nback_levels])
    stimuli = get_stim_set()
    context_fct =  DriftOnASphereIntegrator(initializer=np.random.random(CONTEXT_SIZE-1),
                                            noise=CONTEXT_DRIFT_NOISE,
                                            dimension=CONTEXT_SIZE)
    contexts = []
    trial_types = ['match', 'stim_lure', 'context_lure', 'non_lure']

    stim_current = []
    context_current = []
    stim_retrieved = []
    context_retrieved = []
    target = []
    num_nback_levels = len(nback_levels)
    current_task = []

    for i in range(num_epochs):
        for nback_level in nback_levels:
            # Construct one hot encoding for nback level
            # task_input = list(np.zeros(num_nback_levels))
            # task_input[nback_level-nback_levels[0]] = 1
            task_input = get_task_input(nback_level)
            for i in range(len(stimuli)):
                # Get current stimulus and distractor
                stims = list(stimuli.copy())
                # Get stim, and remove from stims so distractor can be picked randomly from remaining ones
                current_stim = stims.pop(i)
                # Pick distractor randomly from stimuli remaining in set
                distractor_stim = stims[np.random.randint(0,len(stims))]

                # Get current context, nback context, and distractor
                # Get nback+1 contexts (to bracket correct one)
                for i in range(num_nback_levels+1):
                    contexts.append(context_fct(CONTEXT_DRIFT_RATE))
                # Get current context as one that is next to last from list (leaving last one as potential lure)
                current_context = contexts.pop(num_nback_levels-1)
                #
                nback_context = contexts.pop(0)
                distractor_context = contexts[np.random.randint(0,len(contexts))]

                # Assign retrieved stimulus and context accordingly to trial_type
                for trial_type in trial_types:
                    stim_current.append(current_stim)
                    context_current.append(current_context)
                    # Assign retrieved stimulus
                    if trial_type in {'match','stim_lure'}:
                        stim_retrieved.append(current_stim)
                    else: # context_lure or non_lure
                        stim_retrieved.append(distractor_stim)
                    # Assign retrieved context
                    if trial_type in {'match','context_lure'}:
                        context_retrieved.append(nback_context)
                    else: # stimulus_lure or non_lure
                        context_retrieved.append(distractor_context)
                    # Assign target
                    if trial_type == 'match':
                        target.append([1,0])
                    else:
                        target.append([0,1])
                    current_task.append([task_input])

    training_set = {INPUTS: {network.nodes[FFN_STIMULUS_INPUT]: stim_current,
                             network.nodes[FFN_CONTEXT_INPUT]: context_current,
                             network.nodes[FFN_STIMULUS_RETRIEVED]: stim_retrieved,
                             network.nodes[FFN_CONTEXT_RETRIEVED]: context_retrieved,
                             network.nodes[FFN_TASK]: current_task},
                    TARGETS: {network.nodes[FFN_OUTPUT]:  target},
                    EPOCHS: num_epochs}

    return training_set

# ======================================== MODEL EXECUTION ============================================================

def train_network(network,
                  learning_rate=LEARNING_RATE,
                  num_epochs=NUM_EPOCHS):
    training_set = get_training_inputs(network=network, num_epochs=num_epochs, nback_levels=NBACK_LEVELS)
    network.learn(inputs=training_set,
                  minibatch_size=NUM_TRIALS,
                  # report_learning=REPORT_LEARNING,
                  execution_mode=ExecutionMode.LLVMRun)

def run_model(model,
              context_drift_rate=CONTEXT_DRIFT_RATE,
              num_trials=NUM_TRIALS,
              report_output=REPORT_OUTPUT,
              report_progress=REPORT_PROGRESS,
              animate=ANIMATE
              ):
    for nback_level in NBACK_LEVELS:
        model.run(inputs=get_run_inputs(model, nback_level, context_drift_rate, num_trials),
                  # FIX: MOVE THIS TO MODEL CONSTRUCTION ONCE THAT WORKS
                  # Terminate trial if value of control is still 1 after first pass through execution
                  termination_processing={TimeScale.TRIAL: And(Condition(lambda: model.nodes[CONTROLLER].value),
                                                               AfterPass(0, TimeScale.TRIAL))}, # function arg
                  report_output=report_output,
                  report_progress=report_progress,
                  animate=animate
                  )
        # FIX: RESET MEMORY HERE?
    # print("Number of entries in EM: ", len(model.nodes[EM].memory))
    assert len(model.nodes[EM].memory) == NUM_TRIALS*NUM_NBACK_LEVELS + 1


nback_model = construct_model()
print('nback_model constructed')
if TRAIN:
    print('nback_model training...')
    train_network(nback_model.nodes[FFN_COMPOSITION])
    print('nback_model trained')
if RUN:
    print('nback_model executing...')
    run_model(nback_model)
    if REPORT_PROGRESS == ReportProgress.ON:
        print('\n')
    print(f'nback_model done: {len(nback_model.results)} trials executed')

# ===========================================================================

# TEST OF SPHERICAL DRIFT:
# stims = np.array([x[0] for x in em.memory])
# contexts = np.array([x[1] for x in em.memory])
# cos = Distance(metric=COSINE)
# dist = Distance(metric=EUCLIDEAN)
# diffs = [np.sum([contexts[i+1] - contexts[1]]) for i in range(NUM_TRIALS)]
# diffs_1 = [np.sum([contexts[i+1] - contexts[i]]) for i in range(NUM_TRIALS)]
# diffs_2 = [np.sum([contexts[i+2] - contexts[i]]) for i in range(NUM_TRIALS-1)]
# dots = [[contexts[i+1] @ contexts[1]] for i in range(NUM_TRIALS)]
# dot_diffs_1 = [[contexts[i+1] @ contexts[i]] for i in range(NUM_TRIALS)]
# dot_diffs_2 = [[contexts[i+2] @ contexts[i]] for i in range(NUM_TRIALS-1)]
# angle = [cos([contexts[i+1], contexts[1]]) for i in range(NUM_TRIALS)]
# angle_1 = [cos([contexts[i+1], contexts[i]]) for i in range(NUM_TRIALS)]
# angle_2 = [cos([contexts[i+2], contexts[i]]) for i in range(NUM_TRIALS-1)]
# euclidean = [dist([contexts[i+1], contexts[1]]) for i in range(NUM_TRIALS)]
# euclidean_1 = [dist([contexts[i+1], contexts[i]]) for i in range(NUM_TRIALS)]
# euclidean_2 = [dist([contexts[i+2], contexts[i]]) for i in range(NUM_TRIALS-1)]
# print("STIMS:", stims, "\n")
# print("DIFFS:", diffs, "\n")
# print("DIFFS 1:", diffs_1, "\n")
# print("DIFFS 2:", diffs_2, "\n")
# print("DOT PRODUCTS:", dots, "\n")
# print("DOT DIFFS 1:", dot_diffs_1, "\n")
# print("DOT DIFFS 2:", dot_diffs_2, "\n")
# print("ANGLE: ", angle, "\n")
# print("ANGLE_1: ", angle_1, "\n")
# print("ANGLE_2: ", angle_2, "\n")
# print("EUCILDEAN: ", euclidean, "\n")
# print("EUCILDEAN 1: ", euclidean_1, "\n")
# print("EUCILDEAN 2: ", euclidean_2, "\n")

# n_back_model()<|MERGE_RESOLUTION|>--- conflicted
+++ resolved
@@ -161,11 +161,7 @@
                                 input_retrieved_context,
                                 input_task},
                                hidden, decision],
-<<<<<<< HEAD
                               RANDOM_WEIGHTS_INITIALIZATION,
-=======
-                               RANDOM_WEIGHTS_INITIALIZATION,
->>>>>>> 5cd21150
                                ),
                               name=FFN_COMPOSITION,
                               learning_rate=LEARNING_RATE
