import timeit
import numpy as np
from psyneulink import *

from double_dqn import DoubleDQNAgent

from gym_forager.envs.forager_env import ForagerEnv

# *********************************************************************************************************************
# *********************************************** CONSTANTS ***********************************************************
# *********************************************************************************************************************

# Runtime Switches:
MPI_IMPLEMENTATION = True
RENDER = False
PNL_COMPILE = False
RUN = True
SHOW_GRAPH = False
# MODEL_PATH = '/Users/jdc/Dropbox (Princeton)/Documents (DropBox)/Python/double-dqn/models/trained_models/policy_net_trained_0.99_20190214-1651.pt'
MODEL_PATH = '../../../double-dqn/models/trained_models/policy_net_trained_0.99_20190214-1651.pt'

# These should probably be replaced by reference to ForagerEnv constants:
obs_len = 2
obs_coords = 2
action_len = 2

player_idx = 0
player_obs_start_idx = player_idx * obs_len
player_value_idx = player_idx * obs_len + obs_coords
player_coord_slice = slice(player_obs_start_idx,player_value_idx)

predator_idx = 1
predator_obs_start_idx = predator_idx * obs_len
predator_value_idx = predator_idx * obs_len + obs_coords
predator_coord_slice = slice(predator_obs_start_idx,predator_value_idx)

prey_idx = 2
prey_obs_start_idx = prey_idx * obs_len
prey_value_idx = prey_idx * obs_len + obs_coords
prey_coord_slice = slice(prey_obs_start_idx,prey_value_idx)

player_len = prey_len = predator_len = obs_coords

cost_rate = -.05
cost_bias = -3
min_alloc = 0
max_alloc = 500


# **********************************************************************************************************************
# **************************************  CREATE COMPOSITION ***********************************************************
# **********************************************************************************************************************

# ************************************** DOUBLE_DQN AGENT **************************************************************

# ddqn_agent = DoubleDQNAgent(env=env, model_load_path='', eval_mode=True)
ddqn_agent = DoubleDQNAgent(model_load_path=MODEL_PATH,
                            eval_mode=True,
                            render=False
                            )
perceptual_state = None
veridical_state = None

def new_episode():
    global perceptual_state
    global veridical_state
    observation = ddqn_agent.env.reset()
    g=GaussianDistort()
    perceptual_state = ddqn_agent.buffer.next(g(observation), is_new_episode=True)
    veridical_state = ddqn_agent.buffer.next(observation, is_new_episode=True)

def get_optimal_action(observation):
    # Get new state based on observation:
    veridical_state = ddqn_agent.buffer.next(np.array(observation))
    optimal_action = np.array(ddqn_agent._io_map(ddqn_agent._select_action(veridical_state).item()))
    return optimal_action
<<<<<<< HEAD

# **************************************  PROCESSING MECHANISMS ********************************************************

# Perceptual Mechanisms
player_percept = ProcessingMechanism(size=prey_len, function=GaussianDistort, name="PLAYER PERCEPT")
predator_percept = ProcessingMechanism(size=predator_len, function=GaussianDistort, name="PREDATOR PERCEPT")
prey_percept = ProcessingMechanism(size=prey_len, function=GaussianDistort, name="PREY PERCEPT")

optimal_action_mech = ProcessingMechanism(size=action_len, name="OPTIMAL ACTION")

=======

# **************************************  PROCESSING MECHANISMS ********************************************************

# Perceptual Mechanisms
player_percept = ProcessingMechanism(size=prey_len, function=GaussianDistort, name="PLAYER PERCEPT")
predator_percept = ProcessingMechanism(size=predator_len, function=GaussianDistort, name="PREDATOR PERCEPT")
prey_percept = ProcessingMechanism(size=prey_len, function=GaussianDistort, name="PREY PERCEPT")

optimal_action_mech = ProcessingMechanism(size=action_len, name="OPTIMAL ACTION")

>>>>>>> 86c88546
def get_action(variable=[[0,0],[0,0],[0,0]]):
    global perceptual_state
    # Convert variable to observation:
    observation = np.array(list(variable[0]) + list(variable[1]) + list(variable[2]))
    # Get new state based on observation:
    perceptual_state = ddqn_agent.buffer.next(observation)
    action = np.array(ddqn_agent._io_map(ddqn_agent._select_action(perceptual_state).item()))
    return action

# Action Mechanism
#    Use ddqn's eval function to compute action for a given observation
#    note: unitization is done in main loop, to allow compilation of LinearCombination function in ObjectiveMech) (TBI)
action_mech = ProcessingMechanism(default_variable=[[0,0],[0,0],[0,0]], function=get_action, name='ACTION')

# ************************************** BASIC COMPOSITION *************************************************************

agent_comp = Composition(name='PREDATOR-PREY COMPOSITION')
agent_comp.add_nodes([player_percept, predator_percept, prey_percept, optimal_action_mech])
agent_comp.add_node(action_mech, required_roles=[NodeRole.OUTPUT])

a = MappingProjection(sender=player_percept, receiver=action_mech.input_states[0])
b = MappingProjection(sender=predator_percept, receiver=action_mech.input_states[1])
c = MappingProjection(sender=prey_percept, receiver=action_mech.input_states[2])
agent_comp.add_projection(a)
agent_comp.add_projection(b)
agent_comp.add_projection(c)


# **************************************  CONOTROL APPRATUS ************************************************************

difference = Distance(metric=DIFFERENCE)
#   function for ObjectiveMechanism

def objective_function(variable):
    '''Return difference between optimal and actual actions'''
    actual_action = variable[0]
    optimal_action = variable[1]
    similarity = 1-difference([optimal_action, actual_action])/4
    return similarity

ocm = OptimizationControlMechanism(features={SHADOW_INPUTS:[player_percept, predator_percept, prey_percept,
                                                            optimal_action_mech]},
                                   agent_rep=agent_comp, # Use Composition itself (i.e., fully "model-based" evaluation)
                                   function=GridSearch(direction=MAXIMIZE, save_values=True),
                                   objective_mechanism=ObjectiveMechanism(function=objective_function,
                                                                          monitor=[action_mech, optimal_action_mech]),
                                   control_signals=[ControlSignal(projections=(VARIANCE,player_percept),
                                                                  allocation_samples=[min_alloc, max_alloc],
                                                                  intensity_cost_function=Exponential(rate=cost_rate,
                                                                                                      bias=cost_bias)),
                                                    ControlSignal(projections=(VARIANCE,predator_percept),
                                                                  allocation_samples=[min_alloc, max_alloc],
                                                                  intensity_cost_function=Exponential(rate=cost_rate,
                                                                                                      bias=cost_bias)),
                                                    ControlSignal(projections=(VARIANCE,prey_percept),
                                                                  allocation_samples=[min_alloc, max_alloc],
                                                                  intensity_cost_function=Exponential(rate=cost_rate,
                                                                                                      bias=cost_bias))])
# Add controller to Composition
agent_comp.add_model_based_optimizer(ocm)
agent_comp.enable_model_based_optimizer = True
agent_comp.model_based_optimizer_mode = BEFORE

if SHOW_GRAPH:
    # agent_comp.show_graph(show_mechanism_structure='ALL')
    agent_comp.show_graph(show_control=True)


# *********************************************************************************************************************
# ******************************************   RUN SIMULATION  ********************************************************
# *********************************************************************************************************************

num_episodes = 1

def main():
    reward = 0
    done = False
    if RENDER:
        ddqn_agent.env.render()  # If visualization is desired
    else:
        print("Running simulation...")
    steps = 0
    start_time = timeit.default_timer()
    new_episode()
    for _ in range(num_episodes):
        observation = ddqn_agent.env.reset()
        optimal_action=[0,0]
        while True:
            execution_id = 'TEST'
            if PNL_COMPILE:
                BIN_EXECUTE = 'LLVM'
            else:
                BIN_EXECUTE = 'Python'
            optimal_action = get_optimal_action(observation)
            run_results = agent_comp.run(inputs={player_percept:[observation[player_coord_slice]],
                                                 predator_percept:[observation[predator_coord_slice]],
                                                 prey_percept:[observation[prey_coord_slice]],
                                                 optimal_action_mech:optimal_action},
                                         execution_id=execution_id,
                                         bin_execute=BIN_EXECUTE,
                                         )
            action = np.where(run_results[0]==0,0,run_results[0]/np.abs(run_results[0]))

<<<<<<< HEAD
=======
            def print_controller():
                print('SIMULATION:')
                for sample, value in zip(ocm.saved_samples, ocm.saved_values):
                    print('\t\tSample: {} Value: {}'.format(sample, value))

                print('OCM Allocation:\n\t{}'.
                      format(repr(list(np.squeeze(ocm.parameters.control_allocation.get(execution_id))))))

>>>>>>> 86c88546
            print('\n**********************\nSTEP: ', steps)

            if agent_comp.model_based_optimizer_mode is BEFORE:
                print_controller()

            print('Observations:')

            print(f'\tPlayer:'
                  f'\n\t\tveridical: {player_percept.parameters.variable.get(execution_id)}'
                  f'\n\t\tperceived: {player_percept.parameters.value.get(execution_id)}')
            print('\tPredator:\n\t\tveridical: {}\n\t\tperceived: {}'.format(predator_percept.parameters.variable.get(execution_id),
                                                                           predator_percept.parameters.value.get(execution_id)))
            print('\tPrey:\n\t\tveridical: {}\n\t\tperceived: {}'.format(prey_percept.parameters.variable.get(execution_id),
                                                                         prey_percept.parameters.value.get(execution_id)))
            print('Actions:')
            print('\tActual: {}\n\tOptimal: {}'.format(action, optimal_action))
            print('Outcome: {}'.format(ocm.objective_mechanism.parameters.value.get(execution_id)))

            print('OCM ControlSignals:')
            print('\tPlayer:\t\t{}\n\tPredator\t{}\n\tPrey:\t\t{}'.
                  format(ocm.control_signals[0].parameters.value.get(execution_id),
                         ocm.control_signals[1].parameters.value.get(execution_id),
                         ocm.control_signals[2].parameters.value.get(execution_id)))

            print('OCM ControlSignal Costs:')
            print('\tPlayer:\t\t{}\n\tPredator:\t{}\n\tPrey:\t\t{}'.
                  format(ocm.control_signals[0].parameters.cost.get(execution_id),
                         ocm.control_signals[1].parameters.cost.get(execution_id),
                         ocm.control_signals[2].parameters.cost.get(execution_id)))
<<<<<<< HEAD

            print('SIMULATION (PREP FOR NEXT TRIAL):')
            for sample, value in zip(ocm.saved_samples, ocm.saved_values):
                print('\t\tSample: {} Value: {}'.format(sample, value))

            print('OCM Allocation (ocm.control_allocation):\n\t{}'.
                  format(repr(list(np.squeeze(ocm.parameters.control_allocation.get(execution_id))))))

=======

            if agent_comp.model_based_optimizer_mode is AFTER:
                print_controller()


>>>>>>> 86c88546
            # Get observation for next iteration (based on action taken on this one)
            observation, reward, done, _ = ddqn_agent.env.step(action)
            steps += 1
            if done:
                break
    stop_time = timeit.default_timer()
    print(f'{steps / (stop_time - start_time):.1f} steps/second, {steps} total steps in '
          f'{stop_time - start_time:.2f} seconds')
    if RENDER:
        ddqn_agent.env.render(close=True)  # If visualization is desired

if RUN:
    if __name__ == "__main__":
        main()<|MERGE_RESOLUTION|>--- conflicted
+++ resolved
@@ -10,7 +10,7 @@
 # *********************************************** CONSTANTS ***********************************************************
 # *********************************************************************************************************************
 
-# Runtime Switches:
+# Runtime switches:
 MPI_IMPLEMENTATION = True
 RENDER = False
 PNL_COMPILE = False
@@ -19,6 +19,13 @@
 # MODEL_PATH = '/Users/jdc/Dropbox (Princeton)/Documents (DropBox)/Python/double-dqn/models/trained_models/policy_net_trained_0.99_20190214-1651.pt'
 MODEL_PATH = '../../../double-dqn/models/trained_models/policy_net_trained_0.99_20190214-1651.pt'
 
+
+# Control costs
+COST_RATE = -.05
+COST_BIAS = -3
+ALLOCATION_SAMPLES = [0]
+
+
 # These should probably be replaced by reference to ForagerEnv constants:
 obs_len = 2
 obs_coords = 2
@@ -40,11 +47,6 @@
 prey_coord_slice = slice(prey_obs_start_idx,prey_value_idx)
 
 player_len = prey_len = predator_len = obs_coords
-
-cost_rate = -.05
-cost_bias = -3
-min_alloc = 0
-max_alloc = 500
 
 
 # **********************************************************************************************************************
@@ -74,7 +76,6 @@
     veridical_state = ddqn_agent.buffer.next(np.array(observation))
     optimal_action = np.array(ddqn_agent._io_map(ddqn_agent._select_action(veridical_state).item()))
     return optimal_action
-<<<<<<< HEAD
 
 # **************************************  PROCESSING MECHANISMS ********************************************************
 
@@ -83,20 +84,9 @@
 predator_percept = ProcessingMechanism(size=predator_len, function=GaussianDistort, name="PREDATOR PERCEPT")
 prey_percept = ProcessingMechanism(size=prey_len, function=GaussianDistort, name="PREY PERCEPT")
 
+# Mechanism used to encode optimal action from call to Run
 optimal_action_mech = ProcessingMechanism(size=action_len, name="OPTIMAL ACTION")
 
-=======
-
-# **************************************  PROCESSING MECHANISMS ********************************************************
-
-# Perceptual Mechanisms
-player_percept = ProcessingMechanism(size=prey_len, function=GaussianDistort, name="PLAYER PERCEPT")
-predator_percept = ProcessingMechanism(size=predator_len, function=GaussianDistort, name="PREDATOR PERCEPT")
-prey_percept = ProcessingMechanism(size=prey_len, function=GaussianDistort, name="PREY PERCEPT")
-
-optimal_action_mech = ProcessingMechanism(size=action_len, name="OPTIMAL ACTION")
-
->>>>>>> 86c88546
 def get_action(variable=[[0,0],[0,0],[0,0]]):
     global perceptual_state
     # Convert variable to observation:
@@ -144,17 +134,17 @@
                                    objective_mechanism=ObjectiveMechanism(function=objective_function,
                                                                           monitor=[action_mech, optimal_action_mech]),
                                    control_signals=[ControlSignal(projections=(VARIANCE,player_percept),
-                                                                  allocation_samples=[min_alloc, max_alloc],
-                                                                  intensity_cost_function=Exponential(rate=cost_rate,
-                                                                                                      bias=cost_bias)),
+                                                                  allocation_samples=ALLOCATION_SAMPLES,
+                                                                  intensity_cost_function=Exponential(rate=COST_RATE,
+                                                                                                      bias=COST_BIAS)),
                                                     ControlSignal(projections=(VARIANCE,predator_percept),
-                                                                  allocation_samples=[min_alloc, max_alloc],
-                                                                  intensity_cost_function=Exponential(rate=cost_rate,
-                                                                                                      bias=cost_bias)),
+                                                                  allocation_samples=ALLOCATION_SAMPLES,
+                                                                  intensity_cost_function=Exponential(rate=COST_RATE,
+                                                                                                      bias=COST_BIAS)),
                                                     ControlSignal(projections=(VARIANCE,prey_percept),
-                                                                  allocation_samples=[min_alloc, max_alloc],
-                                                                  intensity_cost_function=Exponential(rate=cost_rate,
-                                                                                                      bias=cost_bias))])
+                                                                  allocation_samples=ALLOCATION_SAMPLES,
+                                                                  intensity_cost_function=Exponential(rate=COST_RATE,
+                                                                                                      bias=COST_BIAS))])
 # Add controller to Composition
 agent_comp.add_model_based_optimizer(ocm)
 agent_comp.enable_model_based_optimizer = True
@@ -200,62 +190,40 @@
                                          )
             action = np.where(run_results[0]==0,0,run_results[0]/np.abs(run_results[0]))
 
-<<<<<<< HEAD
-=======
             def print_controller():
                 print('SIMULATION:')
                 for sample, value in zip(ocm.saved_samples, ocm.saved_values):
-                    print('\t\tSample: {} Value: {}'.format(sample, value))
-
+                    print(f'\t\tSample: {sample} Value: {value}')
                 print('OCM Allocation:\n\t{}'.
                       format(repr(list(np.squeeze(ocm.parameters.control_allocation.get(execution_id))))))
 
->>>>>>> 86c88546
             print('\n**********************\nSTEP: ', steps)
 
             if agent_comp.model_based_optimizer_mode is BEFORE:
                 print_controller()
 
-            print('Observations:')
-
-            print(f'\tPlayer:'
-                  f'\n\t\tveridical: {player_percept.parameters.variable.get(execution_id)}'
-                  f'\n\t\tperceived: {player_percept.parameters.value.get(execution_id)}')
-            print('\tPredator:\n\t\tveridical: {}\n\t\tperceived: {}'.format(predator_percept.parameters.variable.get(execution_id),
-                                                                           predator_percept.parameters.value.get(execution_id)))
-            print('\tPrey:\n\t\tveridical: {}\n\t\tperceived: {}'.format(prey_percept.parameters.variable.get(execution_id),
-                                                                         prey_percept.parameters.value.get(execution_id)))
-            print('Actions:')
-            print('\tActual: {}\n\tOptimal: {}'.format(action, optimal_action))
-            print('Outcome: {}'.format(ocm.objective_mechanism.parameters.value.get(execution_id)))
-
-            print('OCM ControlSignals:')
-            print('\tPlayer:\t\t{}\n\tPredator\t{}\n\tPrey:\t\t{}'.
-                  format(ocm.control_signals[0].parameters.value.get(execution_id),
-                         ocm.control_signals[1].parameters.value.get(execution_id),
-                         ocm.control_signals[2].parameters.value.get(execution_id)))
-
-            print('OCM ControlSignal Costs:')
-            print('\tPlayer:\t\t{}\n\tPredator:\t{}\n\tPrey:\t\t{}'.
-                  format(ocm.control_signals[0].parameters.cost.get(execution_id),
-                         ocm.control_signals[1].parameters.cost.get(execution_id),
-                         ocm.control_signals[2].parameters.cost.get(execution_id)))
-<<<<<<< HEAD
-
-            print('SIMULATION (PREP FOR NEXT TRIAL):')
-            for sample, value in zip(ocm.saved_samples, ocm.saved_values):
-                print('\t\tSample: {} Value: {}'.format(sample, value))
-
-            print('OCM Allocation (ocm.control_allocation):\n\t{}'.
-                  format(repr(list(np.squeeze(ocm.parameters.control_allocation.get(execution_id))))))
-
-=======
+            print('Observations:'
+                  f'\n\tPlayer:\n\t\tveridical: {player_percept.parameters.variable.get(execution_id)}'
+                  f'\n\t\tperceived: {player_percept.parameters.value.get(execution_id)}'
+                  f'\n\tPredator:\n\t\tveridical: {predator_percept.parameters.variable.get(execution_id)}'
+                  f'\n\t\tperceived: {predator_percept.parameters.value.get(execution_id)}'
+                  f'\n\tPrey:\n\t\tveridical: {prey_percept.parameters.variable.get(execution_id)}'
+                  f'\n\t\tperceived: {prey_percept.parameters.value.get(execution_id)}'
+                  f'\nActions:\n\tActual: {action}\n\tOptimal: {optimal_action}'
+                  f'\nOutcome:\n\t{ocm.objective_mechanism.parameters.value.get(execution_id)}'
+                  f'\nOCM ControlSignals:'
+                  f'\n\tPlayer:\t\t{ocm.control_signals[0].parameters.value.get(execution_id)}'
+                  f'\n\tPredator\t{ocm.control_signals[1].parameters.value.get(execution_id)}'
+                  f'\n\tPrey:\t\t{ocm.control_signals[2].parameters.value.get(execution_id)}'
+                  f'\nOCM ControlSignal Costs:'
+                  f'\n\tPlayer:\t\t{ocm.control_signals[0].parameters.cost.get(execution_id)}'
+                  f'\n\tPredator:\t{ocm.control_signals[1].parameters.cost.get(execution_id)}'
+                  f'\n\tPrey:\t\t{ocm.control_signals[2].parameters.cost.get(execution_id)}')
 
             if agent_comp.model_based_optimizer_mode is AFTER:
                 print_controller()
 
 
->>>>>>> 86c88546
             # Get observation for next iteration (based on action taken on this one)
             observation, reward, done, _ = ddqn_agent.env.step(action)
             steps += 1
