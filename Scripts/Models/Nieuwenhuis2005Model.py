# Import all dependencies.
# Note: Please import matplotlib before importing any psyneulink dependencies.
import numpy as np

from matplotlib import pyplot as plt
# from scipy.special import erfinv # need to import this to make us of the UniformToNormalDist function.
import psyneulink as pnl

# --------------------------------- Global Variables ----------------------------------------
# Now, we set the global variables, weights and initial values as in the paper.
# WATCH OUT !!! In the paper the weight "Mutual inhibition among response units" is not defined, but needs to be set to
# 0 in order to reproduce the paper.


SD = 0.15       # noise determined by standard deviation (SD)
a = 0.50        # Parameter describing shape of the FitzHugh–Nagumo cubic nullcline for the fast excitation variable v
d = 0.5         # Uncorrelated Activity
k = 1.5         # Scaling factor for transforming NE release (u ) to gain (g ) on potentiated units
G = 0.5         # Base level of gain applied to decision and response units
dt = 0.02       # time step size
C = 0.90        # LC coherence (see Gilzenrat et al. (2002) on more details on LC coherence

initial_hv = 0.07                     # Initial value for h(v)
initial_w = 0.14                      # initial value u
initial_v = (initial_hv - (1 - C) * d) / C  # get initial v from initial h(v)

# Weights:
inpwt = 1.5       # inpwt (Input to decision layer)
crswt = 1 / 3       # crswt (Crosstalk input to decision layer)
inhwt = 1.0       # inhwt (Mutual inhibition among decision units)
respinhwt = 0     # respinhwt (Mutual inhibition among response units)  !!! WATCH OUT: this parameter is not mentioned
# in the original paper, most likely since it was set 0
decwt = 3.5       # decwt (Target decision unit to response unit)
selfdwt = 2.5     # selfdwt (Self recurrent conn. for each decision unit)
selfrwt = 2.0     # selfrwt (Self recurrent conn. for response unit)
lcwt = 0.3        # lcwt (Target decision unit to LC)
decbias = 1.75    # decbias (Bias input to decision units)
respbias = 1.75   # respbias (Bias input to response units)
tau_v = 0.05    # Time constant for fast LC excitation variable v
tau_u = 5.00    # Time constant for slow LC recovery variable (‘NE release’) u
trials = 1100   # number of trials to reproduce Figure 3 from Nieuwenhuis et al. (2005)

# Setting seed (if noise is applied)
# np.random.seed(22)    # Set noise with seed generator to 22 to use the UniformToNormalDist function to have a python
# seed compatible with MATLAB random seed generator (rsg=22)
# Please see https://github.com/jonasrauber/randn-matlab-python for further documentation

# Create mechanisms ---------------------------------------------------------------------------------------------------

# Input Layer --- [ Target 1, Target 2, Distractor ]

# First, we create the 3 layers of the behavioral network, i.e. INPUT LAYER, DECISION LAYER, and RESPONSE LAYER.
input_layer = pnl.TransferMechanism(
    size=3,                      # Number of units in input layer
    initial_value=[[0.0, 0.0, 0.0]],     # Initial input values
    name='INPUT LAYER'                  # Define the name of the layer; this is optional,
)                 # but will help you to overview your model later on

# Create Decision Layer  --- [ Target 1, Target 2, Distractor ]
decision_layer = pnl.LCAMechanism(
    size=3,                            # Number of units in input layer
    initial_value=[[0.0, 0.0, 0.0]],    # Initial input values
    time_step_size=dt,                 # Integration step size
    leak=-1.0,                         # Sets off diagonals to negative values
    self_excitation=selfdwt,           # Set diagonals to self excitate
    competition=inhwt,                 # Set off diagonals to inhibit
<<<<<<< HEAD
    function=pnl.Logistic(x_0=decbias),   # Set the Logistic function with bias = decbias
    # noise=pnl.UniformToNormalDist(standard_dev = SD).function, # The UniformToNormalDist function will
=======
    function=pnl.Logistic(bias=decbias),   # Set the Logistic function with bias = decbias
    # noise=pnl.UniformToNormalDist(standard_deviation = SD).function, # The UniformToNormalDist function will
>>>>>>> a24f7175
    integrator_mode=True,               # set the noise with a seed generator that is compatible with
    name='DECISION LAYER'               # MATLAB random seed generator 22 (rsg=22)
)

# decision_layer.set_log_conditions('RESULT')  # Log RESULT of the decision layer
decision_layer.set_log_conditions('value')  # Log value of the decision layer

for output_state in decision_layer.output_states:
    output_state.value *= 0.0                                       # Set initial output values for decision layer to 0

# Create Response Layer  --- [ Target1, Target2 ]
response_layer = pnl.LCAMechanism(
    size=2,                                        # Number of units in input layer
    initial_value=[[0.0, 0.0]],                    # Initial input values
    time_step_size=dt,                             # Integration step size
    leak=-1.0,                                     # Sets off diagonals to negative values
    self_excitation=selfrwt,                       # Set diagonals to self excitate
    competition=respinhwt,                         # Set off diagonals to inhibit
<<<<<<< HEAD
    function=pnl.Logistic(x_0=respbias),          # Set the Logistic function with bias = decbias
    # noise=pnl.UniformToNormalDist(standard_dev = SD).function,
=======
    function=pnl.Logistic(bias=respbias),          # Set the Logistic function with bias = decbias
    # noise=pnl.UniformToNormalDist(standard_deviation = SD).function,
>>>>>>> a24f7175
    integrator_mode=True,
    name='RESPONSE LAYER'
)

response_layer.set_log_conditions('RESULT')     # Log RESULT of the response layer
for output_state in response_layer.output_states:
    output_state.value *= 0.0                   # Set initial output values for response layer to 0

# Connect mechanisms --------------------------------------------------------------------------------------------------
# Weight matrix from Input Layer --> Decision Layer
input_weights = np.array([
    [inpwt, crswt, crswt],                    # Input weights are diagonals, cross weights are off diagonals
    [crswt, inpwt, crswt],
    [crswt, crswt, inpwt]
])

# Weight matrix from Decision Layer --> Response Layer
output_weights = np.array([
    [decwt, 0.0],  # Weight from T1 and T2 but not distractor unit (row 3 set to all zeros) to response layer
    [0.0, decwt],  # Need a 3 by 2 matrix, to project from decision layer with 3 units to response layer with 2 units
    [0.0, 0.0]
])

decision_process = pnl.Process(
    pathway=[
        input_layer,
        input_weights,
        decision_layer,
        output_weights,
        response_layer
    ],
    name='DECISION PROCESS'
)

# Abstracted LC to modulate gain --------------------------------------------------------------------

# This LCControlMechanism modulates gain.
LC = pnl.LCControlMechanism(
    integration_method="EULER",       # We set the integration method to Euler like in the paper
    threshold_FHN=a,                  # Here we use the Euler method for integration and we want to set the parameters,
    uncorrelated_activity_FHN=d,      # for the FitzHugh–Nagumo system.
    time_step_size_FHN=dt,
    mode_FHN=C,
    time_constant_v_FHN=tau_v,
    time_constant_w_FHN=tau_u,
    a_v_FHN=-1.0,
    b_v_FHN=1.0,
    c_v_FHN=1.0,
    d_v_FHN=0.0,
    e_v_FHN=-1.0,
    f_v_FHN=1.0,
    a_w_FHN=1.0,
    b_w_FHN=-1.0,
    c_w_FHN=0.0,
    t_0_FHN=0.0,
    base_level_gain=G,                # Additionally, we set the parameters k and G to compute the gain equation
    scaling_factor_gain=k,
    initial_v_FHN=initial_v,          # Initialize v
    initial_w_FHN=initial_w,          # Initialize w
    objective_mechanism=pnl.ObjectiveMechanism(
        function=pnl.Linear,
        monitored_output_states=[(
            decision_layer,  # Project output of T1 and T2 but not distractor from decision layer to LC
            np.array([[lcwt], [lcwt], [0.0]])
        )],
        name='Combine values'
    ),
    modulated_mechanisms=[decision_layer, response_layer],  # Modulate gain of decision & response layers
    name='LC'
)

# Log value of LC
LC.set_log_conditions('value')

# Set initial gain to G + k*initial_w, when the System runs the very first time,
# since the decison layer executes before the LC and hence needs one initial gain value to start with.
for output_state in LC.output_states:
    output_state.value *= G + k * initial_w

LC_process = pnl.Process(pathway=[LC])

# Now, we specify the processes of the System, which in this case is just the decision_process
task = pnl.System(processes=[decision_process, LC_process],
                  reinitialize_mechanisms_when=pnl.Never(),)

# Create Stimulus -----------------------------------------------------------------------------------------------------

# In the paper, each period has 100 time steps, so we will create 11 time periods.
# As described in the paper in figure 3, during the first 3 time periods input to distractor units is fixed to 1.
# Then T1 gets turned on during time period 4 with an input of 1.
# T2 gets turns on with some lag from T1 onset on, in this example we turn T2 on with Lag 2 and an input of 1
# Between T1 and T2 and after T2 the distractor unit is on.
# We create one array with 3 numbers, one for each input unit and repeat this array 100 times for one time period
# We do this 11 times. T1 is on for time4, T2 is on for time7 to model Lag3
num_time_steps = 100  # Each stimulus is presented for two units of time which is equivalent to 100 time steps
stimulus_T1 = np.repeat(np.array([[0, 0, 1]]), num_time_steps, axis=0)
stimulus_T2 = np.repeat(np.array([[0, 0, 1]]), num_time_steps, axis=0)
stimulus_T3 = np.repeat(np.array([[0, 0, 1]]), num_time_steps, axis=0)
stimulus_T4 = np.repeat(np.array([[1, 0, 0]]), num_time_steps, axis=0)    # Turn T1 on
stimulus_T5 = np.repeat(np.array([[0, 0, 1]]), num_time_steps, axis=0)
stimulus_T6 = np.repeat(np.array([[0, 1, 0]]), num_time_steps, axis=0)    # Turn T2 on --> example for Lag 2
stimulus_T7 = np.repeat(np.array([[0, 0, 1]]), num_time_steps, axis=0)
stimulus_T8 = np.repeat(np.array([[0, 0, 1]]), num_time_steps, axis=0)
stimulus_T9 = np.repeat(np.array([[0, 0, 1]]), num_time_steps, axis=0)
stimulus_T10 = np.repeat(np.array([[0, 0, 1]]), num_time_steps, axis=0)
stimulus_T11 = np.repeat(np.array([[0, 0, 1]]), num_time_steps, axis=0)

# Concatenate the 11 arrays to one array with 1100 rows and 3 columns.
time = np.concatenate((stimulus_T1, stimulus_T2, stimulus_T3, stimulus_T4, stimulus_T5, stimulus_T6,
                       stimulus_T7, stimulus_T8, stimulus_T9, stimulus_T10, stimulus_T11), axis=0)

# assign inputs to input_layer (Origin Mechanism) for each trial
stim_list_dict = {input_layer: time}

# show the system
task.show()
# run the system
task.run(stim_list_dict, num_trials=trials)


# This displays a diagram of the System
# task.show_graph()

LC_results = LC.log.nparray()        # get logged results
LC_results_w = np.zeros([trials])    # get LC_results_w
for i in range(trials):
    LC_results_w[i] = LC_results[4][i + 1][3][0]
LC_results_v = np.zeros([trials])    # get LC_results_v
for i in range(trials):
    LC_results_v[i] = LC_results[4][i + 1][2][0]


def h_v(v, C, d):                   # Compute h(v)
    return C * v + (1 - C) * d


LC_results_hv = np.zeros([trials])    # get LC_results_hv
for i in range(trials):
    LC_results_hv[i] = h_v(LC_results_v[i], C, d)


# Plot the Figure 3 from the paper
t = np.linspace(0, trials, trials)            # Create array for x axis with same length then LC_results_v
fig = plt.figure()                          # Instantiate figure
ax = plt.gca()                              # Get current axis for plotting
ax2 = ax.twinx()                            # Create twin axis with a different y-axis on the right side of the figure
ax.plot(t, LC_results_hv, label="h(v)")      # Plot h(v)
ax2.plot(t, LC_results_w, label="w", color='red')  # Plot w
h1, l1 = ax.get_legend_handles_labels()
h2, l2 = ax2.get_legend_handles_labels()
ax.legend(h1 + h2, l1 + l2, loc=2)          # Create legend on one side
ax.set_xlabel('Time (ms)')                  # Set x axis lable
ax.set_ylabel('LC Activity')                # Set left y axis label
ax2.set_ylabel('NE Output')                 # Set right y axis label
plt.title('Nieuwenhuis 2005 PsyNeuLink Lag 2 without noise', fontweight='bold')  # Set title
ax.set_ylim((-0.2, 1.0))                     # Set left y axis limits
ax2.set_ylim((0.0, 0.4))                    # Set right y axis limits
plt.show()<|MERGE_RESOLUTION|>--- conflicted
+++ resolved
@@ -64,13 +64,8 @@
     leak=-1.0,                         # Sets off diagonals to negative values
     self_excitation=selfdwt,           # Set diagonals to self excitate
     competition=inhwt,                 # Set off diagonals to inhibit
-<<<<<<< HEAD
     function=pnl.Logistic(x_0=decbias),   # Set the Logistic function with bias = decbias
-    # noise=pnl.UniformToNormalDist(standard_dev = SD).function, # The UniformToNormalDist function will
-=======
-    function=pnl.Logistic(bias=decbias),   # Set the Logistic function with bias = decbias
     # noise=pnl.UniformToNormalDist(standard_deviation = SD).function, # The UniformToNormalDist function will
->>>>>>> a24f7175
     integrator_mode=True,               # set the noise with a seed generator that is compatible with
     name='DECISION LAYER'               # MATLAB random seed generator 22 (rsg=22)
 )
@@ -89,13 +84,8 @@
     leak=-1.0,                                     # Sets off diagonals to negative values
     self_excitation=selfrwt,                       # Set diagonals to self excitate
     competition=respinhwt,                         # Set off diagonals to inhibit
-<<<<<<< HEAD
     function=pnl.Logistic(x_0=respbias),          # Set the Logistic function with bias = decbias
-    # noise=pnl.UniformToNormalDist(standard_dev = SD).function,
-=======
-    function=pnl.Logistic(bias=respbias),          # Set the Logistic function with bias = decbias
     # noise=pnl.UniformToNormalDist(standard_deviation = SD).function,
->>>>>>> a24f7175
     integrator_mode=True,
     name='RESPONSE LAYER'
 )
