import numpy as np
import time

import psyneulink.core.components.functions.transferfunctions

try:
    import torch
    from torch import nn
except ImportError:
    raise ImportError('Pytorch python module (torch) is not installed. Please install it with '
                      '`pip install torch` or `pip3 install torch`')

import psyneulink as pnl

from psyneulink.library.compositions.autodiffcomposition import AutodiffComposition

# In this file, we create and train a neural network to approximate the XOR function (henceforth referred to
# as an XOR model) in PsyNeuLink's System, in PsyNeuLink's AutodiffComposition, and in Pytorch.

# The XOR function takes an input signal of 2 values and produces an output signal of a single value.
# The function maps inputs to outputs as follows:

# 0, 0  -->  0
# 0, 1  -->  1
# 1, 0  -->  1
# 1, 1  -->  0

# The model we create will have an input layer of 2 neurons (for the two input values), a hidden layer
# of 10 neurons (10 was chosen arbitrarily), and an output layer of 1 neuron (for the single output).


# Inputs and targets for the XOR model ------------------------------------------------------------
# used by all three systems (PsyNeuLink System, AutodiffComposition, and PyTorch)
xor_inputs = np.array(  # the inputs we will provide to the model
    [[0, 0],
     [0, 1],
     [1, 0],
     [1, 1]])

xor_targets = np.array(  # the outputs we wish to see from the model
    [[0],
     [1],
     [1],
     [0]])


# Parameters for training -------------------------------------------------------------------------
# these parameters are used by all three systems (PsyNeuLink System, AutodiffComposition, and PyTorch)
# number of training rounds (epochs)
num_epochs = 200
# This script takes ~40 seconds to run, if num_epochs = 200. Reducing num_epochs speeds it up but weakens training results.


# learning rate (determines the size of learning updates during training)
# higher learning rates speed up training but may reduce accuracy or prevent convergence
learning_rate = 10


# XOR in PsyNeuLink System ------------------------------------------------------------------------

system_start_time = time.time()  # used to time how long the system takes to train
# Create mechanisms and projections to represent the layers and parameters:

xor_in = pnl.TransferMechanism(name='input_layer',
                           default_variable=np.zeros(2))

xor_hid = pnl.TransferMechanism(name='hidden_layer',
<<<<<<< HEAD
                            default_variable=np.zeros(10),
                            function=pnl.Logistic())

xor_out = pnl.TransferMechanism(name='output_layer',
                            default_variable=np.zeros(1),
                            function=pnl.Logistic())
=======
                                default_variable=np.zeros(10),
                                function=psyneulink.core.components.functions.transferfunctions.Logistic())

xor_out = pnl.TransferMechanism(name='output_layer',
                                default_variable=np.zeros(1),
                                function=psyneulink.core.components.functions.transferfunctions.Logistic())
>>>>>>> 900f06a9

# projection that takes the signal from the input layer and transforms it to get an input for
# the hidden layer (the xor_hid mechanism)
hid_map = pnl.MappingProjection(name='input_to_hidden',
                            matrix=np.random.randn(2,10)*0.1,
                            sender=xor_in,
                            receiver=xor_hid)

# projection that takes the signal from the hidden layer and transforms it to get an input for
# the output layer (the xor_out mechanism)
out_map = pnl.MappingProjection(name='hidden_to_output',
                            matrix=np.random.randn(10,1)*0.1,
                            sender=xor_hid,
                            receiver=xor_out)

# Put together the mechanisms and projections to get the System representing the XOR model:

# the order of mechanisms and projections is specified at the process level
xor_process = pnl.Process(pathway=[xor_in,
                               hid_map,
                               xor_hid,
                               out_map,
                               xor_out],
                      learning=pnl.LEARNING)

# the learning_rate parameter determines the size of learning updates during training for the System.
xor_sys = pnl.System(processes=[xor_process],
                 learning_rate=learning_rate)

# The comparator mechanism for computing loss and the learning mechanisms/projections for doing
# backpropagation/the learning update during training are set up for the System automatically.


# Train the System representing the XOR model by calling run.

# The 4 learning steps are performed by the run method behind the scenes - as stated in the design doc,
# the loss measurement computed by the system's comparator mechanism defaults to MSE loss, and the learning
# update carried out by learning mechanisms/projections defaults to basic stochastic gradient descent (sgd).

results_sys = xor_sys.run(inputs={xor_in:xor_inputs},
                          targets={xor_out:xor_targets},
                          num_trials=(len(xor_inputs) * num_epochs + 1))

system_total_time = time.time() - system_start_time

# process the inputs after training (this computes the system's output values after training)
system_outputs = xor_sys.run(inputs={xor_in:xor_inputs})

# see outputs for the 4 processed inputs after training
print('Output of System after', num_epochs,
      'epochs of training, on inputs [0, 0], [0, 1], [1, 0], [1, 1]:')
print(system_outputs[(len(xor_inputs) * num_epochs + 1):])
print('Initializing and training System took ', system_total_time, ' seconds.')
print('\n')

# XOR in Autodiff Composition ---------------------------------------------------------------------

autodiff_start_time = time.time()
# The mechanisms and projections provided to AutodiffComposition are basically the same as above, but reinitialized
xor_in = pnl.TransferMechanism(name='xor_in',
                           default_variable=np.zeros(2))

xor_hid = pnl.TransferMechanism(name='xor_hid',
<<<<<<< HEAD
                            default_variable=np.zeros(10),
                            function=pnl.Logistic())

xor_out = pnl.TransferMechanism(name='xor_out',
                            default_variable=np.zeros(1),
                            function=pnl.Logistic())
=======
                                default_variable=np.zeros(10),
                                function=psyneulink.core.components.functions.transferfunctions.Logistic())

xor_out = pnl.TransferMechanism(name='xor_out',
                                default_variable=np.zeros(1),
                                function=psyneulink.core.components.functions.transferfunctions.Logistic())
>>>>>>> 900f06a9

hid_map = pnl.MappingProjection(name='input_to_hidden',
                            matrix=np.random.randn(2,10)*0.1,
                            sender=xor_in,
                            receiver=xor_hid)

out_map = pnl.MappingProjection(name='hidden_to_output',
                            matrix=np.random.randn(10,1)*0.1,
                            sender=xor_hid,
                            receiver=xor_out)

# initialize an empty AutodiffComposition with patience and min_delta
pat = 10
min_delt = .00001
print('AutodiffComposition has patience = ', pat)
print('AutodiffComposition has min_delta = ', min_delt)
xor_autodiff = AutodiffComposition(
    param_init_from_pnl=True,
    patience=pat,
    min_delta=min_delt,
    learning_rate=learning_rate,
    optimizer_type='sgd', # the default optimizer in System is sgd, so we use sgd here as well
    randomize=False
)

# add the mechanisms (add_c_node) and projections (add_projection) to AutodiffComposition
xor_autodiff.add_c_node(xor_in)
xor_autodiff.add_c_node(xor_hid)
xor_autodiff.add_c_node(xor_out)

# train the AutodiffComposition
xor_autodiff.add_projection(sender=xor_in, projection=hid_map, receiver=xor_hid)
xor_autodiff.add_projection(sender=xor_hid, projection=out_map, receiver=xor_out)

input_dict = {'inputs': {xor_in: xor_inputs}, 'targets': {xor_out: xor_targets}, 'epochs': num_epochs}
result = xor_autodiff.run(inputs=input_dict)
autodiff_total_time = time.time() - autodiff_start_time

print('Output of AutodiffComposition after at most', num_epochs,
      'epochs of training, on inputs [0, 0], [0, 1], [1, 0], [1, 1]:')
print(result)
print('Initializing and training AutodiffComposition took ', autodiff_total_time, ' seconds.')
print('\n')

# XOR in Pytorch ----------------------------------------------------------------------------------

pytorch_start_time = time.time()
# The XOR model class - As can be seen, the class subclasses pytorch's neural net module.
# The class defines a "blueprint" for the XOR model - to actually get a model we can do
# processing/learning with, we create an instance of the class.

class Pytorch_XOR(torch.nn.Module):

    # the init method is where the parameters must be defined
    def __init__(self):

        # start by calling the nn module initialization
        super(Pytorch_XOR, self).__init__()

        # We create torch tensors and wrap them in Parameter objects to represent parameters. The
        # tensor can be thought of as a projection's matrix (the numpy array that actually represents
        # its values), and the Parameter object as the projection. Wrapping a tensor in a Parameter
        # object tells Pytorch to build a computation graph to track the computations (and their gradients)
        # that the tensor is involved in, later in the forward method.

        # The double() function used below makes sure the tensors representing parameters use doubles
        # (vs floats for ex.)

        # this parameter object corresponds to the hid_map projection in the system above
        self.pt_hid_map = nn.Parameter(torch.randn(2,10).double()*0.1)

        # and this one to the out_map projection
        self.pt_out_map = nn.Parameter(torch.randn(10,1).double()*0.1)

        # uncomment the following to define bias parameters:
        # self.pt_hid_bias = nn.Parameter(torch.randn(10)*0.1)
        # self.pt_out_bias = nn.Parameter(torch.randn(1)*0.1)

    # the forward method is where forward computation is defined. Model input is an argument to the method
    def forward(self, input):

        # we define a sigmoid function object to apply to inputs to the hidden and output layers
        # (the sigmoid's the same as the logistic function in the system)
        logistic = nn.Sigmoid()

        # compute the input to the hidden layer by transforming inputs with the hidden layer weight parameters
        xor_hid_input = torch.matmul(input, self.pt_hid_map)

        # uncomment to add bias
        # xor_hid_input += self.pt_hid_bias

        # compute the hidden layer value by applying the sigmoid to the input
        xor_hid = logistic(xor_hid_input)

        # compute the input to the output layer the same way
        xor_out_input = torch.matmul(xor_hid, self.pt_out_map)

        # uncomment to add bias
        # xor_out_input += self.pt_out_bias

        # compute the output layer value by applying the sigmoid to the input
        xor_out = logistic(xor_out_input)

        # return the model output
        return xor_out


# Create an instance of the Pytorch_XOR class to use as an XOR model

xor_pt = Pytorch_XOR()


# Move the inputs and targets previously defined in numpy to pytorch. The below method of creating
# a tensor from a numpy array results in the tensor and numpy array sharing memory.

xor_inputs_pt = torch.tensor(xor_inputs).double()
xor_targets_pt = torch.tensor(xor_targets).double()


# Set up function for training the XOR model object

def xor_pt_training(model, inputs, targets, epochs, loss_measure, optimizer):

    # iterate over epochs
    for epoch in range(epochs):

        # iterate over inputs
        for i in range(len(inputs)):

            # perform forward computation on input to get output
            output = model.forward(inputs[i])

            # calculate loss on output
            loss = loss_measure(output, targets[i])

            # perform backpropagation by calling loss.backward - this computes the gradient of
            # loss with respect to the tensors involved in its computation that pytorch has been
            # tracking - ie. the tensors in Parameter objects of the model.
            loss.backward()

            # perform the learning update by calling the optimizer - it uses gradients computed
            # for Parameters in the computation graph to update them
            optimizer.step()

            # reset the gradients computed in the computation graph for the next training iteration
            optimizer.zero_grad()


# Call the training function to train the XOR model instance

# we use mean squared error for loss, like PsyNeuLink
l = nn.MSELoss()

# we use stochastic gradient descent, like PsyNeuLink, and set the learning rate to the same
# value used in the system above
optim = torch.optim.SGD(xor_pt.parameters(), lr=learning_rate)

# same number of epochs as system
epochs = num_epochs

xor_pt_training(model = xor_pt,
                inputs = xor_inputs_pt,
                targets = xor_targets_pt,
                epochs = epochs,
                loss_measure = l,
                optimizer = optim)

pytorch_total_time = time.time() - pytorch_start_time

# process inputs after training
with torch.no_grad(): # shut off tracking computations for parameters for the time being
    proc_results1 = xor_pt.forward(xor_inputs_pt[0])
    proc_results2 = xor_pt.forward(xor_inputs_pt[1])
    proc_results3 = xor_pt.forward(xor_inputs_pt[2])
    proc_results4 = xor_pt.forward(xor_inputs_pt[3])

# print outputs
print('Output of PyTorch XOR Model after', num_epochs,
      'epochs of training, on inputs [0, 0], [0, 1], [1, 0], [1, 1]:')
print([proc_results1.item(),
       proc_results2.item(),
       proc_results3.item(),
       proc_results4.item()])
print('Initializing and training PyTorch XOR took ', pytorch_total_time, ' seconds.')



# Now, some notes that connect the Pytorch code above to the autodiff composition and pytorch model creator,
# and define key Pytorch data types/methods that arise for both classes but are not present above.

# The PytorchModelCreator class is a subclass of the nn module - unlike the Pytorch_XOR class
# above though, its init parses the processing graph of an autodiff composition to define
# parameters and forward computation for the autodiff composition in Pytorch.

# The autodiff_training function of the autodiff composition essentially does what the xor_pt_training
# function does above.

# The pytorch model creator's init stores Parameter objects in a ParameterList, a data
# type that Pytorch can use to keep track of all model parameters (instead of having each
# parameter saved individually, as is the case above).

# When returning parameters as numpy arrays to the user, helper methods of the pytorch model creator
# use the detach() function to first create tensors representing the pytorch model's parameters
# for which computations are not tracked. This must be done to copy parameters to numpy.

# In the autodiff_training function of the autodiff composition, processing is done in a code block created
# by setting the "torch.no_grad" flag - this is precautionary, a way of telling pytorch not to track
# computations on parameters and their gradients while doing processing (there is no need to).<|MERGE_RESOLUTION|>--- conflicted
+++ resolved
@@ -65,21 +65,12 @@
                            default_variable=np.zeros(2))
 
 xor_hid = pnl.TransferMechanism(name='hidden_layer',
-<<<<<<< HEAD
-                            default_variable=np.zeros(10),
-                            function=pnl.Logistic())
-
-xor_out = pnl.TransferMechanism(name='output_layer',
-                            default_variable=np.zeros(1),
-                            function=pnl.Logistic())
-=======
                                 default_variable=np.zeros(10),
-                                function=psyneulink.core.components.functions.transferfunctions.Logistic())
+                                function=pnl.core.components.functions.transferfunctions.Logistic())
 
 xor_out = pnl.TransferMechanism(name='output_layer',
                                 default_variable=np.zeros(1),
-                                function=psyneulink.core.components.functions.transferfunctions.Logistic())
->>>>>>> 900f06a9
+                                function=pnl.core.components.functions.transferfunctions.Logistic())
 
 # projection that takes the signal from the input layer and transforms it to get an input for
 # the hidden layer (the xor_hid mechanism)
@@ -143,21 +134,12 @@
                            default_variable=np.zeros(2))
 
 xor_hid = pnl.TransferMechanism(name='xor_hid',
-<<<<<<< HEAD
-                            default_variable=np.zeros(10),
-                            function=pnl.Logistic())
-
-xor_out = pnl.TransferMechanism(name='xor_out',
-                            default_variable=np.zeros(1),
-                            function=pnl.Logistic())
-=======
                                 default_variable=np.zeros(10),
-                                function=psyneulink.core.components.functions.transferfunctions.Logistic())
+                                function=pnl.core.components.functions.transferfunctions.Logistic())
 
 xor_out = pnl.TransferMechanism(name='xor_out',
                                 default_variable=np.zeros(1),
-                                function=psyneulink.core.components.functions.transferfunctions.Logistic())
->>>>>>> 900f06a9
+                                function=pnl.core.components.functions.transferfunctions.Logistic())
 
 hid_map = pnl.MappingProjection(name='input_to_hidden',
                             matrix=np.random.randn(2,10)*0.1,
