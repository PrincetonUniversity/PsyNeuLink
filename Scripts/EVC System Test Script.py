from PsyNeuLink.Functions.Mechanisms.ProcessingMechanisms.DDM import *
from PsyNeuLink.Functions.Mechanisms.ProcessingMechanisms.Deprecated.LinearMechanism import *
from PsyNeuLink.Functions.Process import process
from PsyNeuLink.Functions.System import System_Base
from PsyNeuLink.Globals.Keywords import *
from PsyNeuLink.Functions.Projections.ControlSignal import ControlSignal

if MPI_IMPLEMENTATION:
    import time
    from mpi4py import MPI
    Comm = MPI.COMM_WORLD
    Comm.Barrier()
    startTime = time.time()
    Comm.Barrier()

#region Preferences
DDM_prefs = FunctionPreferenceSet(
                prefs = {
                    kpVerbosePref: PreferenceEntry(False,PreferenceLevel.INSTANCE),
                    kpReportOutputPref: PreferenceEntry(True,PreferenceLevel.INSTANCE)})

process_prefs = FunctionPreferenceSet(reportOutput_pref=PreferenceEntry(False,PreferenceLevel.INSTANCE),
                                      verbose_pref=PreferenceEntry(True,PreferenceLevel.INSTANCE))
#endregion


#region Mechanisms
Input = LinearMechanism(name='Input')
Reward = LinearMechanism(name='Reward')
Decision = DDM(drift_rate=(1.0, kwControlSignal),
<<<<<<< HEAD
               threshold=(10.0, ControlSignal),
=======
               threshold=(10.0, ControlSignal()),
>>>>>>> 8c9ff975
               analytic_solution=kwDDM_BogaczEtAl,
               prefs = DDM_prefs,
               name='Decision'
               )
#endregion

#region Processes
TaskExecutionProcess = process(default_input_value=[0],
                               configuration=[(Input, 0), kwIdentityMatrix, (Decision, 0)],
                               prefs = process_prefs,
                               name = 'TaskExecutionProcess')

RewardProcess = process(default_input_value=[0],
                        configuration=[(Reward, 1)],
                        prefs = process_prefs,
                        name = 'RewardProcess')
#endregion

#region System
mySystem = System_Base(processes=[TaskExecutionProcess, RewardProcess],
                       monitored_output_states=[Reward, kwDDM_Error_Rate, (kwDDM_RT_Mean, -1, 1)],
                       name='Test System')
#endregion

#region Inspect
mySystem.inspect()
mySystem.controller.inspect()
#endregion

#region Run

for i in range(2):
    # Present stimulus:
    CentralClock.trial = i
    CentralClock.time_step = 0
    mySystem.execute([[0.5],[0]])
    print ('\nTRIAL: {}; Time Step: {}\n{}\n{}'.format(CentralClock.trial, CentralClock.time_step,
                                                     mySystem.terminalMechanisms.outputStateNames,
                                                     mySystem.terminalMechanisms.outputStateValues))

    # Present feedback:
    CentralClock.time_step = 1
    mySystem.execute([[0],[1]])
    print ('\nTRIAL: {}; Time Step: {}\n{}\n{}'.format(CentralClock.trial, CentralClock.time_step,
                                                     mySystem.terminalMechanisms.outputStateNames,
                                                     mySystem.terminalMechanisms.outputStateValues))

#endregion

if MPI_IMPLEMENTATION:
    Comm.Barrier()
    endTime = time.time()
    Comm.Barrier()

    print("\nRuntime: ", endTime-startTime)

print('DONE')<|MERGE_RESOLUTION|>--- conflicted
+++ resolved
@@ -28,11 +28,7 @@
 Input = LinearMechanism(name='Input')
 Reward = LinearMechanism(name='Reward')
 Decision = DDM(drift_rate=(1.0, kwControlSignal),
-<<<<<<< HEAD
-               threshold=(10.0, ControlSignal),
-=======
                threshold=(10.0, ControlSignal()),
->>>>>>> 8c9ff975
                analytic_solution=kwDDM_BogaczEtAl,
                prefs = DDM_prefs,
                name='Decision'
