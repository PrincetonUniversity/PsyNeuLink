--- conflicted
+++ resolved
@@ -58,11 +58,8 @@
 #   got rid of special cases for Objective function altogether (since comparator is just special case of derivative = 0)
 #   added attribute to Projections:  has_learning_projection
 
-<<<<<<< HEAD
 
 # FIX: Flip names of Xxxx() and Xxxx_Base()
-=======
->>>>>>> ec0da898
 
 # IMPLEMENT: NAME FOR FUNCTIONS (INCLUDING REGISTRY?)
 
