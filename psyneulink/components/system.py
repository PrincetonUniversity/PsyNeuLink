
# Princeton University licenses this file to You under the Apache License, Version 2.0 (the "License");
# you may not use this file except in compliance with the License.  You may obtain a copy of the License at:
#     http://www.apache.org/licenses/LICENSE-2.0
# Unless required by applicable law or agreed to in writing, software distributed under the License is distributed
# on an "AS IS" BASIS, WITHOUT WARRANTIES OR CONDITIONS OF ANY KIND, either express or implied.
# See the License for the specific language governing permissions and limitations under the License.


# *****************************************    SYSTEM MODULE    ********************************************************

"""
..
    Sections:
      * `System_Overview`
      * `System_Creation`
      * `System_Structure`
         * `System_Graph`
         * `System_Mechanisms`
      * `System_Execution`
         * `System_Execution_Order`
         * `System_Execution_Phase`
         * `System_Execution_Input_And_Initialization`
         * `System_Execution_Learning`
         * `System_Execution_Control`
      * `System_Class_Reference`


.. _System_Overview:

Overview
--------

A System is a `Composition <Composition>` that is a collection of `Processes <Process>` all of which are executed
together. Executing a System executes all of the `Mechanisms <Mechanism>` in its Processes in a structured order.
`Projections <Projection>` between Mechanisms in different Processes within the System are permitted, as are recurrent
Projections, but Projections from Mechanisms in other Systems are ignored (PsyNeuLink does not support ESP).  A System
can also be assigned a `ControlMechanism <ControlMechanism>` as its `controller <System.controller>`, that can be
used to control parameters of other `Mechanisms <Mechanism>` (or their `functions <Mechanism_Base.function>` in the
System.

.. _System_Creation:

Creating a System
-----------------

Systems are created by instantiating the `System` class.  If no arguments are provided, a System with a single `Process`
containing a single `default_mechanism <Mechanism_Base.default_mechanism>` is created.  More commonly, a System is
created from one or more `Processes <Process>` that are specified in the **processes**  argument of the `System`
class, and listed in its `processes <System.processes>` attribute.

.. note::
   At present, only `Processes <Process>` can be assigned to a System; `Mechanisms <Mechanism>` cannot be assigned
   directly to a System.  They must be assigned to the `pathway <Process_Pathway>` of a Process, and then that Process
   must be included in the **processes** argument of the `System` class.

.. _System_Control_Specification:

Specifying Control
~~~~~~~~~~~~~~~~~~

A controller can also be specified for the System, in the **controller** argument of the `System`.  This can be an
existing `ControlMechanism`, a constructor for one, or a class of ControlMechanism in which case a default
instance of that class will be created.  If an existing ControlMechanism or the constructor for one is used, then
the `OutputStates it monitors <ControlMechanism_ObjectiveMechanism>` and the `parameters it controls
<ControlMechanism_Control_Signals>` can be specified using its `objective_mechanism
<ControlMechanism.objective_mechanism>` and `control_signals <ControlMechanism.control_signals>`
attributes, respectively.  In addition, these can be specified in the **monitor_for_control** and **control_signal**
arguments of the `System` class, as described below.

* **monitor_for_control** argument -- used to specify OutputStates of Mechanisms in the System that be monitored by the
  `ObjectiveMechanism` associated with the System's `controller <System.controller>` (see
  `ControlMechanism_ObjectiveMechanism`);  these are used in addition to any specified for the ControlMechanism or
  its ObjectiveMechanism.  These can be specified in the **monitor_for_control** argument of the `System` class using
  any of the ways used to specify the *monitored_output_states* argument of the constructor for an ObjectiveMechanism (see
  `ObjectiveMechanism_Monitored_Output_States`).  In addition, the **monitor_for_control** argument supports two other forms
  of specification:

  * **string** -- must be the name <OutputState.name>` of an `OuputState` of a `Mechanism` in the System (see third
    example under `System_Control_Examples`);  any OutputState with that name, including ones with the same
    name belonging to different Mechanisms within the System, will be monitored. If a OutputState of a particular
    Mechanism is desired, and it shares its name with ones of other Mechanisms, then it must be referenced explicitly
    (see examples under `System_Control_Examples`).

  * **MonitoredOutputStatesOption** -- must be a value of `MonitoredOutputStatesOption`, and must appear alone or as a
    single item in the list specifying the **monitor_for_control** argument;  any other specification(s) included in
    the list will take precedence.  The MonitoredOutputStatesOption applies to all of the Mechanisms in the System
    except its `controller <System.controller>` and `LearningMechanisms <LearningMechanism>`. The
    *PRIMARY_OUTPUT_STATES* value specifies that the `primary OutputState <OutputState_Primary>` of every Mechanism be
    monitored, whereas *ALL_OUTPUT_STATES* specifies that *every* OutputState of every Mechanism be monitored.

  The default for the **monitor_for_control** argument is *MonitoredOutputStatesOption.PRIMARY_OUTPUT_STATES*.
  The OutputStates specified in the **monitor_for_control** argument are added to any already specified for the
  ControlMechanism's `objective_mechanism <ControlMechanism.objective_mechanism>`, and the full set is listed in
  the ControlMechanism's `monitored_output_states <EVCControlMechanism.monitored_output_states>` attribute, and its
  ObjectiveMechanism's `monitored_output_states <ObjectiveMechanism.monitored_output_states>` attribute).

* **control_signals** argument -- used to specify the parameters of Components in the System to be controlled. These
  can be specified in any of the ways used to `specify ControlSignals <ControlMechanism_Control_Signals>` in the
  *control_signals* argument of a ControlMechanism. These are added to any `ControlSignals <ControlSignal>` that have
  already been specified for the `controller <System.controller>` (listed in its `control_signals
  <ControlMechanism.control_signals>` attribute), and any parameters that have directly been `specified for
  control <ParameterState_Specification>` within the System (see `System_Control` below for additional details).

.. _System_Structure:

Structure
---------

The Components of a System are shown in the figure below and summarized in the sections that follow.

.. _System_Full_Fig:

.. figure:: _static/System_full_fig.svg
   :alt: Overview of major PsyNeuLink components
   :scale: 75 %

   Two `Processes <Process>` are shown, both belonging to the same System.  Each Process has a
   series of :doc:`ProcessingMechanisms <ProcessingMechanism>` linked by :doc:`MappingProjections <MappingProjection>`,
   that converge on a common final ProcessingMechanism.  Each ProcessingMechanism is labeled with its designation in
   the System.  The `TERMINAL` Mechanism for both Processes projects to an `ObjectiveMechanism` that is used to
   drive `learning <LearningProjection>` in Process B. It also projects to a separate ObjectiveMechanism that is used
   for control of ProcessingMechanisms in both Processes A and B.  Note that the Mechanisms and
   Projections responsible for learning and control belong to the System and can monitor and/or control Mechanisms
   belonging to more than one Process (as shown for control in this figure).

.. _System_Mechanisms:

Mechanisms
~~~~~~~~~~

The `Mechanisms <Mechanism>` in a System are assigned designations based on the position they occupy in the `graph
<System.graph>` and/or the role they play in a System:

    `ORIGIN`: receives input to the System (provided in the `execute <System.execute>` or `run
    <System.run> method), and does not receive a `Projection <Projection>` from any other `ProcessingMechanisms
    <ProcessingMechanism>`.

    `TERMINAL`: provides output from the System, and does not send Projections to any other ProcessingMechanisms.

    `SINGLETON`: both an `ORIGIN` and a `TERMINAL` Mechanism.

    `INITIALIZE_CYCLE`: sends a Projection that closes a recurrent loop; can be assigned an initial value.

    `CYCLE`: receives a Projection that closes a recurrent loop.

    `CONTROL`: monitors the value of another Mechanism for use in controlling parameter values.

    `LEARNING`: monitors the value of another Mechanism for use in learning.

    `TARGET`: ComparatorMechanism that monitors a `TERMINAL` Mechanism of a Process and compares it to a corresponding
    value provided in the `execute <System.execute>` or `run <System.run>` method.

    `INTERNAL`: ProcessingMechanism that does not fall into any of the categories above.

    .. note::
       Any `ORIGIN` and `TERMINAL` Mechanisms of a System must be, respectively, the `ORIGIN` or `TERMINAL` of any
       Process(es) to which they belong.  However, it is not necessarily the case that the `ORIGIN` and/or `TERMINAL`
       Mechanism of a Process is also the `ORIGIN` and/or `TERMINAL` of a System to which the Process belongs (see
       `example <LearningProjection_Target_vs_Terminal_Figure>`).

    .. note: designations are stored in the `systems <Mechanism.systems>` attribute of a `Mechanism <Mechanism>`.
    COMMENT:
    (see _instantiate_graph below)
    COMMENT

.. _System_Graph:

Graph
~~~~~

When a System is created, a graph is constructed that describes the `Projections <Projection>` (edges) among its
`Mechanisms <Mechanism>` (nodes). The graph is assigned to the System's `graph <System.graph>` attribute.  A
System's `graph <System.graph>` can be displayed using its `System.show_graph` method.  The `graph
<System.graph>` is stored as a dictionary of dependencies that can be passed to graph theoretical tools for
analysis.  A System can have recurrent Processing pathways, such as feedback loops;  that is, the System's `graph
<System.graph> can be *cyclic*.  PsyNeuLink also uses the `graph <System.graph>` to determine the order in
which its Mechanisms are executed.  To do so in an orderly manner, however, the graph must be *acyclic*.  To address
this, PsyNeuLink constructs an `execution_graph <System.execution_graph>` from the System's `graph
<System.graph>`. If the  System is acyclic, these are the same. If the System is cyclic, then the `execution_graph
<System.execution_graph>` is a subset of the `graph <System.graph>` in which the dependencies (edges)
associated with Projections that close a loop have been removed. Note that this only impacts the order of execution;
the Projections themselves remain in effect, and will be fully functional during the execution of the Mechanisms
to and from which they project (see `System_Execution` below for a more detailed description).

COMMENT:
    ADD FIGURE OF GRAPH FOR SYSTEM SHOWN IN FIGURE ABOVE
COMMENT

.. _System_Scheduler:

Scheduler
~~~~~~~~~

Every System has two `Schedulers <Scheduler>`, one that handles the ordering of execution of its Components for
`processing <System_Execution_Processing>` (assigned to its `scheduler_processing` attribute), and one that
does the same for `learning <System_Execution_Learning>` (assigned to its `scheduler_learning` attribute).
The `scheduler_processing` can be assigned in the **scheduler** argument of the System's constructor;  if it is not
specified, a default `Scheduler` is created automatically.   The `scheduler_learning` is always assigned automatically.
The System's Schedulers base the ordering of execution of its Components based on the order in which they are listed
in the `pathway <Process.pathway>`\\s of the `Proceses <Process>` used to construct the System, constrained by any
`Conditions <Condition>` that have been created for individual Components and assigned to the System's Schedulers (see
`Scheduler`, `Condition <Condition_Creation>`, `System_Execution_Processing`, and `System_Execution_Learning` for
additional details).

.. _System_Control:

Control
~~~~~~~

A System can be assigned a `ControlMechanism` as its `controller <System.controller>`, that can be  used to
control parameters of other `Mechanisms <Mechanism>` in the System. Although any number of ControlMechanism can be
assigned to and executed within a System, a System can have only one `controller <System.controller>`, that is
executed after all of the other Components in the System have been executed, including any other ControlMechanisms (see
`System Execution <System_Execution>`). When a ControlMechanism is assigned to or created by a System, it inherits
specifications made for the System as follows:

  * the OutputStates specified to be monitored in the System's **monitor_for_control** argument are added to those
    that may have already been specified for the ControlMechanism's `objective_mechanism
    <ControlMechanism.objective_mechanism>` (the full set is listed in the ControlMechanism's `monitored_output_states
    <EVCControlMechanism.monitored_output_states>` attribute, and its ObjectiveMechanism's `monitored_output_states
    <ObjectiveMechanism.monitored_output_states>` attribute); see `System_Control_Specification` for additional details of how
    to specify OutputStates to be monitored.

  * a `ControlSignal` and `ControlProjection` is assigned to the ControlMechanism for every parameter that has been
    `specified for control <ParameterState_Specification>` in the System;  these are added to any that the
    ControlMechanism may already have (listed in its `control_signals <ControlMechanism.control_signals>` attribute).

See `System_Control_Specification` above, `ControlMechanism <ControlMechanism>` and `ModulatorySignal_Modulation`
for details of how control operates, and `System_Execution_Control` below for a description of how it is engaged
when a System is executed. The control Components of a System can be displayed using the System's `show_graph
<System.show_graph>` method with its **show_control** argument assigned as `True`.

.. _System_Learning:

Learning
~~~~~~~~

A System cannot itself be specified for learning.  However, if learning has been specified for any of its `processes
<System.processes>`, then it will be `implemented <LearningMechanism_Learning_Configurations>` and `executed
<System_Execution_Learning>` as part of the System.  Note, however, that for the learning Components of a Process to
be implemented by a System, learning must be `specified for the entire Process <Process_Learning_Specification>`. The
learning Components of a System can be displayed using the System's `System.show_graph` method with its
**show_learning** argument assigned as `True`.


.. _System_Execution:

Execution
---------

A System can be executed by calling either its `execute <System.execute>` or `run <System.execute>` methods.
`execute <System.execute>` executes the System once; that is, it executes a single `TRIAL`.
`run <System.run>` allows a series of `TRIAL`\\s to be executed, one for each input in the **inputs** argument
of the call to `run <System.run>`.  For each `TRIAL`, it makes a series of calls to the `run <Scheduler.run>`
method of the relevant `Scheduler` (see `System_Execution_Processing` and `System_Execution_Learning` below), and
executes the Components returned by that Scheduler (constituting a `TIME_STEP` of execution), until every Component in
the System has been executed at least once, or another `termination condition <Scheduler_Termination_Conditions>` is
met.  The execution of each `TRIAL` occurs in four phases: `initialization <System_Execution_Input_And_Initialization>`,
`processing <System_Execution_Processing>`, `learning <System_Execution_Learning>`, and
`control <System_Execution_Control>`, each of which is described below.


.. _System_Execution_Input_And_Initialization:

Input and Initialization
~~~~~~~~~~~~~~~~~~~~~~~~

The input to a System is specified in the **input** argument of either its `execute <System.execute>` or
`run <System.run>` method. In both cases, the input for a single `TRIAL` must be a list or ndarray of values,
each of which is an appropriate input for the corresponding `ORIGIN` Mechanism (listed in the System's
`origin_mechanisms <System.origin_mechanisms>` attribute). If the `execute <System.execute>` method is used,
input for only a single `TRIAL` is provided, and only a single `TRIAL` is executed.  The `run <System.run>` method
can be used for a sequence of `TRIAL`\\s, by providing it with a list or ndarray of inputs, one for each `TRIAL`.  In
both cases, two other types of input can be provided in corresponding arguments of the `run <System.run>` method:
a  list or ndarray of **initial_values**, and a list or ndarray of **target** values. The **initial_values** are
assigned at the start of a `TRIAL` as input to Mechanisms that close recurrent loops (designated as `INITIALIZE_CYCLE`,
and listed in the System's `recurrent_init_mechanisms <System.recurrent_init_mechanisms>` attribute), and
**target** values are assigned as the *TARGET* input of the System's `TARGET` Mechanisms (see
`System_Execution_Learning` below;  also, see `Run` for additional details of formatting input specifications).


.. _System_Execution_Processing:

Processing
~~~~~~~~~~

Once the relevant inputs have been assigned, the `ProcessingMechanisms <ProcessingMechanism>` of the System are executed
in the order they are listed in the `Processes <Process>` used to construct the System.  When a Mechanism is executed,
it receives input from any other Mechanisms that project to it within the System,  but not from any Mechanisms outside
the System (PsyNeuLink does not support ESP).  The order of execution is determined by the System's `execution_graph`
attribute, which is a subset of the System's `graph <System.graph>` that has been "pruned" to be acyclic (i.e.,
devoid of recurrent loops (see `System_Graph` above).  While the `execution_graph` is acyclic, all recurrent Projections
in the System remain intact during execution and can be `initialized <System_Execution_Input_And_Initialization>` at
the start of execution. The order in which Components are executed can also be customized, using the System's
`System_Scheduler` in combination with `Condition` specifications for individual Components, to execute different
Components at different time scales, or to introduce dependencies among them (e.g., require that a recurrent Mechanism
settle before another one execute -- see `example <Condition_Recurrent_Example>`).


.. _System_Execution_Learning:

Learning
~~~~~~~~

A System executes learning if it is specified for one or more `Processes <Process_Learning_Sequence>` in the System.
The System's `learning <System.learning>` attribute indicates whether learning is enabled for the System. Learning
is executed for any Components (individual Projections or Processes) for which it is `specified
<Process_Learning_Sequence>` after the  `processing <System_Execution_Processing>` of each `TRIAL` has completed, but
before the `controller <System.controller> is executed <System_Execution_Control>`.  The learning Components of a
System can be displayed using the System's `show_graph <System.show_graph>` method with its **show_learning**
argument assigned `True`. The stimuli used for learning (both inputs and targets) can be specified in either of two
formats, Sequence or Mechanism, that are described in the `Run` module; see `Run_Inputs` and `Run_Targets`).  Both
formats require that an input be provided for each `ORIGIN` Mechanism of the System (listed in its `origin_mechanisms
<System.origin_mechanisms>` attribute).  If the targets are specified in `Sequence <Run_Targets_Sequence_Format>`
or `Mechanism <Run_Targets_Mechanism_Format>` format, one target must be provided for each `TARGET` Mechanism (listed
in its `target_mechanisms <System.target_mechanisms>` attribute).  Targets can also be specified in a `function
format <Run_Targets_Function_Format>`, which generates a target for each execution of a  `TARGET` Mechanism.

.. note::
   A `TARGET` Mechanism of a Process is not necessarily one of the `TARGET` Mechanisms of the System to which it belongs
   (see `TARGET Mechanisms <LearningMechanism_Targets>`).  Also, the changes to a System induced by learning are not
   applied until the Mechanisms that receive the Projections being learned are next executed; see :ref:`Lazy Evaluation
   <LINK>` for an explanation of "lazy" updating).


.. _System_Execution_Control:

Control
~~~~~~~

The System's `controller <System.controller>` is executed in the last phase of execution in a `TRIAL`, after all
other Mechanisms in the System have executed.  Although a System may have more than one `ControlMechanism`, only one
can be assigned as its `controller <System.controller>`;  all other ControlMechanisms are executed during the
`processing `System_Execution_Processing` phase of the `TRIAL` like any other Mechanism.  The `controller
<System.controller>` uses its `objective_mechanism <ControlMechanism.objective_mechanism>` to monitor and evaluate
the `OutputState(s) <OutputState>` of Mechanisms in the System; based on the information it receives from that
`ObjectiveMechanism`, it modulates the value of the parameters of Components in the System that have been `specified
for control <ControlMechanism_Control_Signals>`, which then take effect in the next `TRIAL` (see `System_Control` for
additional information about control). The control Components of a System can be displayed using the System's
`show_graph`method with its **show_control** argument assigned `True`.


.. _System_Examples:

Examples
--------
COMMENT
   XXX ADD EXAMPLES HERE FROM 'System Graph and Input Test Script'
   .. note::  All of the example Systems below use the following set of Mechanisms.  However, in practice, they must be
      created separately for each System;  using the same Mechanisms and Processes in multiple Systems can produce
      confusing results.

   Module Contents
   System: class definition
COMMENT

.. _System_Control_Examples:

Specifying Control for a System
~~~~~~~~~~~~~~~~~~~~~~~~~~~~~~~

The following example specifies an `EVCControlMechanism` as the controller for a System with two `Processes <Process>`
that include two `Mechanisms <Mechanism>` (not shown):

    my_system = System(processes=[TaskExecutionProcess, RewardProcess],
                       controller=EVCControlMechanism(objective_mechanism=
                                                   ObjectiveMechanism(
                                                       monitored_output_states=[
                                                           Reward,
                                                           Decision.output_states[PROBABILITY_UPPER_THRESHOLD],
                                                           (Decision.output_states[RESPONSE_TIME], -1, 1)]))
                                                       function=LinearCombination(operation=PRODUCT))

A constructor is used to specify the EVCControlMechanism that includes a constructor specifying its `objective_mechanism
<ControlMechanism.objective_mechanism>`;  the **monitored_output_states** argument of the ObjectiveMechanism's constructor
is used to specify that it should monitor the `primary OutputState <OutputState_Primary>` of the Reward Mechanism
and the *PROBABILITY_UPPER_THRESHOLD* and *RESPONSE_TIME* and, specifying how it should combine them (see the `example
<ControlMechanism_Examples>` under ControlMechanism for an explanation). Note that the **function** argument for the
ObjectiveMechanism's constructor is also specified;  this is because an ObjectiveMechanism uses *SUM* as the default
for the `operation <LinearCombination.operation>` of its `LinearCombination` function, whereas as the EVCControlMechanism
requires *PRODUCT* -- in this case, to properly use the weight and exponents specified for the RESPONSE_TIME
OutputState of Decision (see `note <EVCControlMechanism_Objective_Mechanism_Function_Note>` in EVCControlMechanism for
a more complete explanation).  Note that both the EVCControlMechanism and/or the ObjectiveMechanism could have been
constructed separately, and then referenced in the **controller** argument of ``my_system`` and **objective_mechanism**
argument of the EVCControlMechanism, respectively.

The same configuration can be specified in a more concise, though less "transparent" form, as follows::

    my_system = System(processes=[TaskExecutionProcess, RewardProcess],
                       controller=EVCControlMechanism(objective_mechanism=[
                                                             Reward,
                                                             Decision.output_states[PROBABILITY_UPPER_THRESHOLD],
                                                             (Decision.output_states[RESPONSE_TIME], -1, 1)])))

Here, the constructor for the ObjectiveMechanism is elided, and the **objective_mechanism** argument for the
EVCControlMechanism is specified as a list of OutputStates (see `ControlMechanism_ObjectiveMechanism`).

The specification can be made even simpler, but with some additional considerations that must be kept in mind,
as follows::

    my_system = System(processes=[TaskExecutionProcess, RewardProcess],
                       controller=EVCControlMechanism,
                       monitor_for_control=[Reward,
                                            PROBABILITY_UPPER_THRESHOLD,
                                            RESPONSE_TIME, 1, -1)],

Here, the *controller** for ``my_system`` is specified as the EVCControlMechanism, which will created a default EVCControlMechanism.
The OutputStates to be monitored are specified in the **monitor_for_control** argument for ``my_system``.  Note that
here they can be referenced simply by name; when ``my_system`` is created, it will search all of its
Mechanisms for OutputStates with those names, and assign them to the `monitored_output_states <ObjectiveMechanism>`
attribute of the EVCControlMechanism's `objective_mechanism <EVCControlMechanism.objective_mechanism>` (see
`System_Control_Specification` for a more detailed explanation of how OutputStates are assigned to be monitored by a
System's `controller <System.controller>`).  While this form of the specification is much simpler,
it less flexible (i.e., it can't be used to customize the ObjectiveMechanism used by the EVCControlMechanism or its
`function <ObjectiveMechanism.function>`.

.. _System_Class_Reference:

Class Reference
---------------

"""

import inspect
import logging
import math
import numbers
import re
import warnings
<<<<<<< HEAD
from collections import OrderedDict, namedtuple
=======

from collections import OrderedDict
>>>>>>> dc1da781

import numpy as np
import typecheck as tc

from toposort import toposort, toposort_flatten

from psyneulink.components.component import Component, ExecutionStatus, InitStatus, function_type
from psyneulink.components.mechanisms.adaptive.control.controlmechanism import ControlMechanism, OBJECTIVE_MECHANISM
from psyneulink.components.mechanisms.adaptive.learning.learningmechanism import LearningMechanism
<<<<<<< HEAD
from psyneulink.components.mechanisms.mechanism import MechanismList
from psyneulink.components.mechanisms.processing.objectivemechanism import DEFAULT_MONITORED_STATE_EXPONENT, DEFAULT_MONITORED_STATE_MATRIX, DEFAULT_MONITORED_STATE_WEIGHT, ObjectiveMechanism
from psyneulink.components.process import ProcessList, ProcessTuple, Process_Base
from psyneulink.components.shellclasses import Mechanism, Process, System
from psyneulink.components.states.inputstate import InputState
from psyneulink.components.states.state import _parse_state_spec
from psyneulink.globals.keywords import ALL, COMPONENT_INIT, CONROLLER_PHASE_SPEC, CONTROL, CONTROLLER, CYCLE, EVC_SIMULATION, EXECUTING, EXPONENT, FUNCTION, IDENTITY_MATRIX, INITIALIZED, INITIALIZE_CYCLE, INITIALIZING, INITIAL_VALUES, INTERNAL, LEARNING, LEARNING_SIGNAL, MATRIX, MONITOR_FOR_CONTROL, ORIGIN, PARAMS, PROJECTIONS, SAMPLE, SINGLETON, SYSTEM, SYSTEM_INIT, TARGET, TERMINAL, TIME_SCALE, WEIGHT, kwSeparator, kwSystemComponentCategory
=======
from psyneulink.components.mechanisms.mechanism import MechanismList, MonitoredOutputStatesOption
from psyneulink.components.mechanisms.processing.objectivemechanism import MonitoredOutputStateTuple, OUTPUT_STATE_INDEX, ObjectiveMechanism
from psyneulink.components.process import Process, ProcessList, ProcessTuple
from psyneulink.components.shellclasses import Mechanism, Process_Base, System_Base
from psyneulink.globals.keywords import ALL, COMPONENT_INIT, CONROLLER_PHASE_SPEC, CONTROL, CONTROLLER, CONTROL_SIGNAL_SPECS, CYCLE, EVC_SIMULATION, EXECUTING, FUNCTION, IDENTITY_MATRIX, INITIALIZED, INITIALIZE_CYCLE, INITIALIZING, INITIAL_VALUES, INTERNAL, LEARNING, LEARNING_SIGNAL, MATRIX, MONITOR_FOR_CONTROL, ORIGIN, SAMPLE, SINGLETON, SYSTEM, SYSTEM_INIT, TARGET, TERMINAL, TIME_SCALE, kwSeparator, kwSystemComponentCategory
>>>>>>> dc1da781
from psyneulink.globals.preferences.componentpreferenceset import is_pref_set
from psyneulink.globals.preferences.preferenceset import PreferenceLevel
from psyneulink.globals.registry import register_category
from psyneulink.globals.utilities import AutoNumber, ContentAddressableList, append_type_to_name, convert_to_np_array, iscompatible, parameter_spec
from psyneulink.scheduling.scheduler import Scheduler
from psyneulink.scheduling.timescale import CentralClock, TimeScale

__all__ = [
    'CONTROL_MECHANISM', 'CONTROL_PROJECTION_RECEIVERS', 'defaultInstanceCount', 'INPUT_ARRAY', 'kwSystemInputState',
    'LEARNING_MECHANISMS', 'LEARNING_PROJECTION_RECEIVERS', 'MECHANISMS', 'NUM_PHASES_PER_TRIAL', 'ORIGIN_MECHANISMS',
    'OUTPUT_STATE_NAMES', 'OUTPUT_VALUE_ARRAY', 'PROCESSES', 'RECURRENT_INIT_ARRAY', 'RECURRENT_MECHANISMS', 'SCHEDULER',
    'System', 'SYSTEM_TARGET_INPUT_STATE', 'SystemError', 'SystemInputState', 'SystemRegistry',
    'SystemWarning', 'TARGET_MECHANISMS', 'TERMINAL_MECHANISMS',
]

logger = logging.getLogger(__name__)

# ProcessRegistry ------------------------------------------------------------------------------------------------------

defaultInstanceCount = 0 # Number of default instances (used to index name)

# inspect() keywords
SCHEDULER = 'scheduler'
PROCESSES = 'processes'
MECHANISMS = 'mechanisms'
ORIGIN_MECHANISMS = 'origin_mechanisms'
INPUT_ARRAY = 'input_array'
RECURRENT_MECHANISMS = 'recurrent_mechanisms'
RECURRENT_INIT_ARRAY = 'recurrent_init_array'
TERMINAL_MECHANISMS = 'terminal_mechanisms'
OUTPUT_STATE_NAMES = 'output_state_names'
OUTPUT_VALUE_ARRAY = 'output_value_array'
NUM_PHASES_PER_TRIAL = 'num_phases'
TARGET_MECHANISMS = 'target_mechanisms'
LEARNING_PROJECTION_RECEIVERS = 'learning_projection_receivers'
LEARNING_MECHANISMS = 'learning_mechanisms'
CONTROL_MECHANISM = 'control_mechanism'
CONTROL_PROJECTION_RECEIVERS = 'control_projection_receivers'

SystemRegistry = {}

kwSystemInputState = 'SystemInputState'

class MonitoredOutputStatesOption(AutoNumber):
    """Specifies OutputStates to be monitored by a `ControlMechanism <ControlMechanism>`
    (see `ObjectiveMechanism_Monitored_Output_States` for a more complete description of their meanings."""
    ONLY_SPECIFIED_OUTPUT_STATES = ()
    """Only monitor explicitly specified Outputstates."""
    PRIMARY_OUTPUT_STATES = ()
    """Monitor only the `primary OutputState <OutputState_Primary>` of a Mechanism."""
    ALL_OUTPUT_STATES = ()
    """Monitor all OutputStates <Mechanism_Base.output_states>` of a Mechanism."""
    NUM_MONITOR_STATES_OPTIONS = ()

# Indices for items in tuple format used for specifying monitored_output_states using weights and exponents
OUTPUT_STATE_INDEX = 0
WEIGHT_INDEX = 1
EXPONENT_INDEX = 2
MATRIX_INDEX = 3
MonitoredOutputStateTuple = namedtuple("MonitoredOutputStateTuple", "output_state, weight exponent matrix")


class SystemWarning(Warning):
     def __init__(self, error_value):
         self.error_value = error_value

class SystemError(Exception):
     def __init__(self, error_value):
         self.error_value = error_value

     def __str__(self):
         return repr(self.error_value)


# FIX:  IMPLEMENT DEFAULT PROCESS
# FIX:  NEED TO CREATE THE PROJECTIONS FROM THE PROCESS TO THE FIRST MECHANISM IN PROCESS FIRST SINCE,
# FIX:  ONCE IT IS IN THE GRAPH, IT IS NOT LONGER EASY TO DETERMINE WHICH IS WHICH IS WHICH (SINCE SETS ARE NOT ORDERED)

from psyneulink.components.process import Process

class System(System_Base):
    """

    System(                                  \
        default_variable=None,                    \
        processes=None,                           \
        initial_values=None,                      \
        controller=None,                          \
        enable_controller=:keyword:`False`,       \
        monitor_for_control=None,                 \
        control_signals=None,                     \
        learning_rate=None,                       \
        targets=None,                             \
        params=None,                              \
        name=None,                                \
        prefs=None)

    Base class for System.

    COMMENT:
        Description
        -----------
            System is a Category of the Component class.
            It implements a System that is used to execute a collection of processes.

       Class attributes
       ----------------
        + componentCategory (str): kwProcessFunctionCategory
        + className (str): kwProcessFunctionCategory
        + suffix (str): " <kwMechanismFunctionCategory>"
        + registry (dict): ProcessRegistry
        + classPreference (PreferenceSet): ProcessPreferenceSet, instantiated in __init__()
        + classPreferenceLevel (PreferenceLevel): PreferenceLevel.CATEGORY
        + ClassDefaults.variable = inputValueSystemDefault                     # Used as default input value to Process)
        + paramClassDefaults = {PROCESSES: [Mechanism_Base.default_mechanism],
                                CONTROLLER: None
                                TIME_SCALE: TimeScale.TRIAL}
       Class methods
       -------------
        - _validate_variable(variable, context):  insures that variable is 3D np.array (one 2D for each Process)
        - _instantiate_attributes_before_function(context):  calls self._instantiate_graph
        - _instantiate_function(context): validates only if self.prefs.paramValidationPref is set
        - _instantiate_graph(input, context):  instantiates Processes in self.process and constructs execution_list
        - _instantiate_controller(): instantiates ControlMechanism in **controller** argument or assigned to attribute
        - identify_origin_and_terminal_mechanisms():  assign self.origin_mechanisms and self.terminalMechanisms
        - _assign_output_states():  assign OutputStates of System (currently = terminalMechanisms)
        - execute(input, time_scale, context):  executes Mechanisms in order specified by execution_list
        - instance_defaults.variable(value):  setter for instance_defaults.variable;  does some kind of error checking??

       SystemRegistry
       --------------
        Register in SystemRegistry, which maintains a dict for the subclass, a count for all instances of it,
         and a dictionary of those instances

        TBI: MAKE THESE convenience lists, akin to self.terminalMechanisms
        + input (list): contains Process.input for each Process in self.processes
        + output (list): containts Process.ouput for each Process in self.processes
        [TBI: + input (list): each item is the Process.input object for the corresponding Process in self.processes]
        [TBI: + outputs (list): each item is the Process.output object for the corresponding Process in self.processes]
    COMMENT

    Attributes
    ----------

    componentType : SYSTEM

    processes : list of Process objects
        list of `Processes <Process>` in the System specified by the **processes** argument of the constructor.

        .. can be appended with prediction Processes by EVCControlMechanism
           used with self.input to constsruct self.process_tuples

        .. _processList : ProcessList
            Provides access to (process, input) tuples.
            Derived from self.input and self.processes.
            Used to construct :py:data:`execution_graph <System.execution_graph>` and execute the System

    controller : ControlMechanism : default SystemDefaultControlMechanism
        the `ControlMechanism <ControlMechanism>` used to monitor the `value <OutputState.value>` of the `OutputState(s)
        <OutputState>` and/or `Mechanisms <Mechanism>` specified in the **monitor_for_control** argument,
        and that controls the parameters specified in the **control_signals** argument of the System's constructor.

    enable_controller :  bool : default :keyword:`False`
        determines whether the `controller <System.controller>` is executed during System execution.

    learning : bool : default False
        indicates whether learning is enabled for the System;  is set to `True` if learning is specified for any
        `Processes <Process>` in the System.

    learning_rate : float : default None
        determines the learning_rate for all `LearningMechanisms <LearningMechanism>` in the System.  This overrides any
        values set for the function of individual LearningMechanisms or `LearningSignals <LearningSignal>`, and persists
        for all subsequent executions of the System.  If it is set to `None`, then the `learning_rate
        <System.learning_rate>` is determined by last value assigned to each LearningMechanism (either directly,
        or following the execution of any `Process` or System to which the LearningMechanism belongs and for which a
        `learning_rate <LearningMechanism.learning_rate>` was set).

    targets : 2d nparray
        used as template for the values of the System's `target_input_states`, and to represent the targets specified in
        the **targets** argument of System's `execute <System.execute>` and `run <System.run>` methods.

    graph : OrderedDict
        contains a graph of all of the Components in the System. Each entry specifies a set of <Receiver>: {sender,
        sender...} dependencies.  The key of each entry is a receiver Component, and the value is a set of Mechanisms
        that send Projections to that receiver. If a key (receiver) has no dependents, its value is an empty set.

    execution_graph : OrderedDict
        contains an acyclic subset of the System's `graph <System.graph>`, hierarchically organized by a
        `toposort <https://en.wikipedia.org/wiki/Topological_sorting>`_. Used to specify the order in which
        Components are `executed <System_Execution>`.

    execution_sets : list of sets
        contains a list of Component sets. Each set contains Components to be executed at the same time.
        The sets are ordered in the sequence with which they should be executed.

    execution_list : list of Mechanisms and/or Projections
        contains a list of Components in the order in which they are `executed <System_Execution>`.
        The list is a random sample of the permissible orders constrained by the `execution_graph` and produced by the
        `toposort <https://en.wikipedia.org/wiki/Topological_sorting>`_.

    mechanisms : list of Mechanism objects
        contains a list of all `Mechanisms <Mechanism>` in the System.

        .. property that points to _all_mechanisms.mechanisms (see below)

    mechanismsDict : Dict[Mechanism:Process]
        contains a dictionary of all Mechanisms in the System, listing the Processes to which they belong. The key of
        each entry is a `Mechanism <Mechanism>` object, and the value of each entry is a list of `Processes <Process>`.

        .. Note: the following attributes use lists of tuples (Mechanism, runtime_param, phaseSpec) and MechanismList
              xxx_mechs are lists of tuples defined in the Process pathways;
                  tuples are used because runtime_params and phaseSpec are attributes that need
                  to be able to be specified differently for the same Mechanism in different contexts
                  and thus are not easily managed as Mechanism attributes
              xxxMechanismLists point to MechanismList objects that provide access to information
                  about the Mechanism <type> listed in mechs (i.e., the Mechanisms, names, etc.)

        .. _all_mechs : list of (Mechanism, runtime_param, phaseSpec) tuples
            Tuples for all Mechanisms in the System (serve as keys in self.graph).

        .. _all_mechanisms : MechanismList
            Contains all Mechanisms in the System (based on _all_mechs).

        .. _origin_mechs : list of (Mechanism, runtime_param, phaseSpec) tuples
            Tuples for all ORIGIN Mechanisms in the System.

        .. _terminal_mechs : list of (Mechanism, runtime_param, phaseSpec) tuples
            Tuples for all TERMINAL Mechanisms in the System.

        .. _learning_mechs : list of (Mechanism, runtime_param, phaseSpec) tuples
            Tuples for all LearningMechanisms in the System.

        .. _target_mechs : list of (Mechanism, runtime_param, phaseSpec) tuples
            Tuples for all TARGET `ObjectiveMechanisms <ObjectiveMechanism>`  in the System that are a `TERMINAL`
            for at least one Process to which it belongs and that Process has learning enabled --  the criteria for
            being a target used in learning.

        .. _learning_mechs : list of (Mechanism, runtime_param, phaseSpec) tuples
            Tuples for all LearningMechanisms in the System (used for learning).

        .. _control_mechs : list of a single (Mechanism, runtime_param, phaseSpec) tuple
            Tuple for the controller in the System.

    origin_mechanisms : MechanismList
        all `ORIGIN` Mechanisms in the System (i.e., that don't receive `Projections <Projection>` from any other
        `Mechanisms <Mechanism>`, listed in ``origin_mechanisms.data``.

        .. based on _origin_mechs
           System.input contains the input to each `ORIGIN` Mechanism

    terminalMechanisms : MechanismList
        all `TERMINAL` Mechanisms in the System (i.e., that don't project to any other `ProcessingMechanisms
        <ProcessingMechanism>`), listed in ``terminalMechanisms.data``.

        .. based on _terminal_mechs
           System.ouput contains the output of each TERMINAL Mechanism

    recurrent_init_mechanisms : MechanismList
        `Mechanisms <Mechanism>` with recurrent `Projections <Projection>` that are candidates for `initialization
        <System_Execution_Input_And_Initialization>`, listed in ``recurrent_init_mechanisms.data``.

    learning_mechanisms : MechanismList
        all `LearningMechanisms <LearningMechanism>` in the System, listed in ``learning_mechanisms.data``.

    target_mechanisms : MechanismList
        all `TARGET` Mechanisms in the System (used for `learning <System_Execution_Learning>`), listed in
        ``target_mechanisms.data``.
        COMMENT:
            based on _target_mechs)
        COMMENT

    target_input_states : List[SystemInputState]
        one item for each `TARGET` Mechanism in the System (listed in its `target_mechanisms
        <System.target_mechansims>` attribute).  Used to represent the values specified in the **targets**
        argument of the System's `execute <System.execute>` and `run <System.run>` methods, and to provide
        thoese values to the the TARGET `InputState` of each `TARGET` Mechanism during `execution
        <System_Execution_Learning>`.


        .. control_mechanism : MechanismList
            contains the `ControlMechanism <ControlMechanism>` that is the `controller <System.controller>` of the
            System.
            COMMENT:
                ??and any other `ControlMechanisms <ControlMechanism>` in the System
                (based on _control_mechs).
            COMMENT

    value : 3D ndarray
        contains an array of 2D arrays, each of which is the `output_values <Mechanism_Base.output_values>` of a
        `TERMINAL` Mechanism in the System.

        .. _phaseSpecMax : int
            Maximum phase specified for any Mechanism in System.  Determines the phase of the last (set of)
            ProcessingMechanism(s) to be executed in the System.

        .. numPhases : int
            number of phases for System (read-only).

            .. implemented as an @property attribute; = _phaseSpecMax + 1

    initial_values : list or ndarray of values
        values used to initialize Mechanisms that close recurrent loops (designated as `INITIALIZE_CYCLE`).
        Length must equal the number of `INITIALIZE_CYCLE` Mechanisms listed in the System's
        `recurrent_init_mechanisms <System.recurrent_init_mechanisms>` attribute.

    timeScale : TimeScale  : default TimeScale.TRIAL
        determines the default `TimeScale` value used by Mechanisms in the System.

    results : List[OutputState.value]
        list of return values (OutputState.value) from the sequence of executions.

    name : str : default System-<index>
        the name of the System;
        Specified in the **name** argument of the constructor for the System;
        if not is specified, a default is assigned by SystemRegistry
        (see :doc:`Registry <LINK>` for conventions used in naming, including for default and duplicate names).

    prefs : PreferenceSet or specification dict : System.classPreferences
        the `PreferenceSet` for System.
        Specified in the **prefs** argument of the constructor for the System;  if it is not specified, a default is
        assigned using `classPreferences` defined in __init__.py
        (see :ref:`PreferenceSet <LINK>` for details).

    """

    componentCategory = kwSystemComponentCategory
    className = componentCategory
    suffix = " " + className
    componentType = "System"

    registry = SystemRegistry

    classPreferenceLevel = PreferenceLevel.CATEGORY
    # These will override those specified in CategoryDefaultPreferences
    # classPreferences = {
    #     kwPreferenceSetName: 'SystemCustomClassPreferences',
    #     kpReportOutputPref: PreferenceEntry(False, PreferenceLevel.INSTANCE)}

    # Use inputValueSystemDefault as default input to process
    class ClassDefaults(System_Base.ClassDefaults):
        variable = None

    paramClassDefaults = Component.paramClassDefaults.copy()
    paramClassDefaults.update({TIME_SCALE: TimeScale.TRIAL,
                               'outputStates': {},
                               '_phaseSpecMax': 0,
                               'stimulusInputStates': [],
                               'inputs': [],
                               'current_input': None,
                               'target_input_states': [],
                               'targets': None,
                               'current_targets': None,
                               'learning': False
                               })

    # FIX 5/23/17: ADD control_signals ARGUMENT HERE (AND DOCUMENT IT ABOVE)
    @tc.typecheck
    def __init__(self,
                 default_variable=None,
                 size=None,
                 processes=None,
                 initial_values=None,
                 controller=None,
                 enable_controller=False,
                 monitor_for_control=None,
                 control_signals=None,
                 # learning=None,
                 learning_rate=None,
                 targets=None,
                 params=None,
                 name=None,
                 scheduler=None,
                 prefs:is_pref_set=None,
                 context=None):

        # Required to defer assignment of self.controller by setter
        #     until the rest of the System has been instantiated
        self.status = INITIALIZING

        processes = processes or []
        monitor_for_control = monitor_for_control or [MonitoredOutputStatesOption.PRIMARY_OUTPUT_STATES]

        # Assign args to params and functionParams dicts (kwConstants must == arg names)
        params = self._assign_args_to_param_dicts(processes=processes,
                                                  initial_values=initial_values,
                                                  controller=controller,
                                                  enable_controller=enable_controller,
                                                  monitor_for_control=monitor_for_control,
                                                  control_signals=control_signals,
                                                  learning_rate=learning_rate,
                                                  targets=targets,
                                                  params=params)

        self.function = self.execute
        self.scheduler_processing = scheduler
        self.scheduler_learning = None
        self.termination_processing = None
        self.termination_learning = None

        register_category(entry=self,
                          base_class=System,
                          name=name,
                          registry=SystemRegistry,
                          context=context)

        if not context:
            context = INITIALIZING + self.name + kwSeparator + SYSTEM_INIT

        super().__init__(default_variable=default_variable,
                         size=size,
                         param_defaults=params,
                         name=self.name,
                         prefs=prefs,
                         context=context)

        self.status = INITIALIZED
        self._execution_id = None

        # Get/assign controller
        # self._instantiate_controller()
        self.controller = self.controller

        # IMPLEMENT CORRECT REPORTING HERE
        # if self.prefs.reportOutputPref:
        #     print("\n{0} initialized with:\n- pathway: [{1}]".
        #           # format(self.name, self.pathwayMechanismNames.__str__().strip("[]")))
        #           format(self.name, self.names.__str__().strip("[]")))

    def _validate_variable(self, variable, context=None):
        """Convert self.ClassDefaults.variable, self.instance_defaults.variable, and variable to 2D np.array: \
        one 1D value for each input state
        """
        super(System, self)._validate_variable(variable, context)

        # Force System variable specification to be a 2D array (to accommodate multiple input states of 1st mech(s)):
        if variable is None:
            return
        self.ClassDefaults.variable = convert_to_np_array(self.ClassDefaults.variable, 2)
        self.instance_defaults.variable = convert_to_np_array(self.instance_defaults.variable, 2)

        return convert_to_np_array(variable, 2)

    def _validate_params(self, request_set, target_set=None, context=None):
        """Validate controller, processes and initial_values
        """
        super()._validate_params(request_set=request_set, target_set=target_set, context=context)

        if CONTROLLER in target_set and target_set[CONTROLLER] is not None:
            controller = target_set[CONTROLLER]
            if (not isinstance(controller, ControlMechanism) and
                    not (inspect.isclass(controller) and issubclass(controller, ControlMechanism))):
                raise SystemError("{} (controller arg for \'{}\') is not a ControllerMechanism or subclass of one".
                                  format(controller, self.name))

        for process in target_set[PROCESSES]:
            if not isinstance(process, Process_Base):
                raise SystemError("{} (in processes arg for \'{}\') is not a Process object".format(process, self.name))

        if INITIAL_VALUES in target_set and target_set[INITIAL_VALUES] is not None:
            for mech, value in target_set[INITIAL_VALUES].items():
                if not isinstance(mech, Mechanism):
                    raise SystemError("{} (key for entry in initial_values arg for \'{}\') "
                                      "is not a Mechanism object".format(mech, self.name))

    def _instantiate_attributes_before_function(self, context=None):
        """Instantiate processes and graph

        These calls must be made before _instantiate_function as the latter may be called during init for validation
        """
        self._instantiate_processes(input=self.instance_defaults.variable, context=context)
        self._instantiate_graph(context=context)
        self._instantiate_learning_graph(context=context)

    def _instantiate_function(self, context=None):
        """Suppress validation of function

        This is necessary to:
        - insure there is no FUNCTION specified (not allowed for a System object)
        - suppress validation (and attendant execution) of System execute method (unless VALIDATE_PROCESS is set)
            since generally there is no need, as all of the mechanisms in PROCESSES have already been validated
        """

        if self.paramsCurrent[FUNCTION] != self.execute:
            print("System object ({0}) should not have a specification ({1}) for a {2} param;  it will be ignored").\
                format(self.name, self.paramsCurrent[FUNCTION], FUNCTION)
            self.paramsCurrent[FUNCTION] = self.execute

        # If validation pref is set, instantiate and execute the System
        if self.prefs.paramValidationPref:
            super(System, self)._instantiate_function(context=context)
        # Otherwise, just set System output info to the corresponding info for the last mechanism(s) in self.processes
        else:
            self.value = self.processes[-1].output_state.value

    def _instantiate_processes(self, input=None, context=None):
# FIX: ALLOW Projections (??ProjectionTiming TUPLES) TO BE INTERPOSED BETWEEN MECHANISMS IN PATHWAY
# FIX: AUGMENT LinearMatrix TO USE FULL_CONNECTIVITY_MATRIX IF len(sender) != len(receiver)
        """Instantiate processes of System

        Use self.processes (populated by self.paramsCurrent[PROCESSES] in Function._assign_args_to_param_dicts
        If self.processes is empty, instantiate default process by calling process()
        Iterate through self.processes, instantiating each (including the input to each input projection)
        If input is specified, check that it's length equals the number of processes
        If input is not specified, compose from the input for each Process (value specified or, if None, default)
        Note: specification of input for System takes precedence over specification for Processes

        # ??STILL THE CASE, OR MOVED TO _instantiate_graph:
        Iterate through Process._mechs for each Process;  for each sequential pair:
            - create set entry:  <receiving Mechanism>: {<sending Mechanism>}
            - add each pair as an entry in self.execution_graph
        """

        self.mechanismsDict = {}
        self._all_mechs = []
        self._all_mechanisms = MechanismList(self, self._all_mechs)

        # Get list of processes specified in arg to init, possibly appended by EVCControlMechanism (with prediction processes)
        processes_spec = self.processes

        # Assign default Process if PROCESS is empty, or invalid
        if not processes_spec:
            from psyneulink.components.process import Process
            processes_spec.append(ProcessTuple(Process(), None))

        # If input to system is specified, number of items must equal number of processes with origin mechanisms
        if input is not None and len(input) != len(self.origin_mechanisms):
            raise SystemError("Number of items in input ({}) must equal number of processes ({}) in {} ".
                              format(len(input), len(self.origin_mechanisms),self.name))

        #region VALIDATE EACH ENTRY, STANDARDIZE FORMAT AND INSTANTIATE PROCESS

        # Convert all entries to (process, input) tuples, with None as filler for absent input
        input_index = input_index_curr = 0
        for i in range(len(processes_spec)):

            # Get list of origin mechanisms for processes that have already been converted
            #   (for use below in assigning input)
            orig_mechs_already_processed = list(p[0].origin_mechanisms[0] for
                                                p in processes_spec if isinstance(p,ProcessTuple))

            # Entry is not a tuple
            #    presumably it is a process spec, so enter it as first item of ProcessTuple
            if not isinstance(processes_spec[i], tuple):
                processes_spec[i] = ProcessTuple(processes_spec[i], None)

            # Entry is a tuple but not a ProcessTuple, so convert it
            if isinstance(processes_spec[i], tuple) and not isinstance(processes_spec[i], ProcessTuple):
                processes_spec[i] = ProcessTuple(processes_spec[i][0], processes_spec[i][1])

            # Input was NOT provided on command line, so get it from the process
            if input is None:
                process = processes_spec[i].process
                process_input = []
                for process_input_state in process.process_input_states:
                    process_input.extend(process_input_state.value)
                processes_spec[i] = ProcessTuple(process, process_input)
            # Input was provided on command line, so assign that to input item of tuple
            else:
                # Assign None as input to processes implemented by controller (controller provides their input)
                #    (e.g., prediction processes implemented by EVCControlMechanism)
                if processes_spec[i].process._isControllerProcess:
                    processes_spec[i] = ProcessTuple(processes_spec[i].process, None)
                else:
                    # Replace input item in tuple with one from command line
                    # Note:  check if origin mechanism for current process is same as any previous one;
                    #        if it is, use that one (and don't increment index for input
                    #        otherwise, assign input and increment input_index
                    try:
                        input_index_curr = orig_mechs_already_processed.index(processes_spec[i][0].origin_mechanisms[0])
                    except ValueError:
                        input_index += 1
                    processes_spec[i] = ProcessTuple(processes_spec[i].process, input[input_index_curr])
                    input_index_curr = input_index

            # Validate input
            if (processes_spec[i].input is not None and
                    not isinstance(processes_spec[i].input,(numbers.Number, list, np.ndarray))):
                raise SystemError("Second item of entry {0} ({1}) must be an input value".
                                  format(i, processes_spec[i].input))

            process = processes_spec[i].process
            process_input = processes_spec[i].input

            # IMPLEMENT: THIS IS WHERE LEARNING SPECIFIED FOR A SYSTEM SHOULD BE IMPLEMENTED FOR EACH PROCESS IN THE
            #            SYSTEM;  NOTE:  IF THE PROCESS IS ALREADY INSTANTIATED WITHOUT LEARNING
            #            (FIRST CONDITIONAL BELOW), MAY NEED TO BE RE-INSTANTIATED WITH LEARNING
            #            (QUESTION:  WHERE TO GET SPECS FOR PROCESS FOR RE-INSTANTIATION??)

            # If process item is a Process object, assign process_input as default
            if isinstance(process, Process_Base):
                if process_input is not None:
                    process._instantiate_defaults(variable=process_input, context=context)

            # Otherwise, instantiate Process
            else:
                if inspect.isclass(process) and issubclass(process, Process_Base):
                    # FIX: MAKE SURE THIS IS CORRECT
                    # Provide self as context, so that Process knows it is part of a System (and which one)
                    # Note: this is used by Process._instantiate_pathway() when instantiating first Mechanism
                    #           in Pathway, to override instantiation of projections from Process.input_state
                    process = Process_Base(default_variable=process_input,
                                           learning_rate=self.learning_rate,
                                           context=self)
                elif isinstance(process, dict):
                    # IMPLEMENT:  HANDLE Process specification dict here;
                    #             include process_input as ??param, and context=self
                    raise SystemError("Attempt to instantiate process {0} in PROCESSES of {1} "
                                      "using a Process specification dict: not currently supported".
                                      format(process.name, self.name))
                else:
                    raise SystemError("Entry {0} of PROCESSES ({1}) must be a Process object, class, or a "
                                      "specification dict for a Process".format(i, process))

            # # process should now be a Process object;  assign to processList
            # self.processList.append(process)

            # Assign the Process a reference to this System
            process.systems.append(self)
            if process.learning:
                self.learning = True

            # Get max of Process phaseSpecs
            self._phaseSpecMax = int(max(math.floor(process._phaseSpecMax), self._phaseSpecMax))

            # Iterate through mechanism tuples in Process' mechs
            #     to construct self._all_mechs and mechanismsDict
            # FIX: ??REPLACE WITH:  for sender_object_item in Process._mechs
            for sender_object_item in process._mechs:

                sender_mech = sender_object_item

                # THIS IS NOW DONE IN _instantiate_graph
                # # Add system to the Mechanism's list of systems of which it is member
                # if not self in sender_object_item[MECHANISM].systems:
                #     sender_mech.systems[self] = INTERNAL

                # Assign sender mechanism entry in self.mechanismsDict, with object_item as key and its Process as value
                #     (this is used by Process._instantiate_pathway() to determine if Process is part of System)
                # If the sender is already in the System's mechanisms dict
                if sender_object_item in self.mechanismsDict:
                    # existing_object_item = self._all_mechanisms._get_tuple_for_mech(sender_mech)
                    # Add to entry's list
                    self.mechanismsDict[sender_mech].append(process)
                else:
                    # Add new entry
                    self.mechanismsDict[sender_mech] = [process]
                if not sender_object_item in self._all_mechs:
                    self._all_mechs.append(sender_object_item)

                # Add ObjectiveMechanism for ControlMechanism if the latter is not the System's controller
                if (isinstance(sender_object_item, ControlMechanism)
                    and (self.controller is None or not sender_object_item is self.controller)
                    and isinstance(sender_object_item.objective_mechanism, ObjectiveMechanism)
                    and not sender_object_item.objective_mechanism in self._all_mechs):
                    self._all_mechs.append(sender_object_item.objective_mechanism)

            process._all_mechanisms = MechanismList(process, components_list=process._mechs)

        # # Instantiate processList using process_tuples, and point self.processes to it
        # # Note: this also points self.params[PROCESSES] to self.processes
        self.process_tuples = processes_spec
        self._processList = ProcessList(self, self.process_tuples)
        self.processes = self._processList.processes

    def _instantiate_graph(self, context=None):
        """Construct graph (full) and execution_graph (acyclic) of System

        Instantate a graph of all of the Mechanisms in the System and their dependencies,
            designate a type for each Mechanism in the graph,
            instantiate the execution_graph, a subset of the graph with any cycles removed,
                and topologically sorted into a sequentially ordered list of sets
                containing mechanisms to be executed at the same time

        graph contains a dictionary of dependency sets for all Mechanisms in the System:
            reciever_object_item : {sender_object_item, sender_object_item...}
        execution_graph contains an acyclic subset of graph used to determine sequence of Mechanism execution;

        They are constructed as follows:
            sequence through self.processes;  for each Process:
                begin with process.first_mechanism (assign as `ORIGIN` if it doesn't receive any Projections)
                traverse all Projections
                for each Mechanism encountered (receiver), assign to its dependency set the previous (sender) Mechanism
                for each assignment, use toposort to test whether the dependency introduced a cycle; if so:
                    eliminate the dependent from execution_graph, and designate it as `CYCLE` (unless it is an `ORIGIN`)
                    designate the sender as `INITIALIZE_CYCLE` (it can receive and initial_value specification)
                if a Mechanism doe not project to any other ProcessingMechanisms (ignore learning and control mechs):
                    assign as `TERMINAL` unless it is already an `ORIGIN`, in which case assign as `SINGLETON`

        Construct execution_sets and exeuction_list

        Assign MechanismLists:
            allMechanisms
            origin_mechanisms
            terminalMechanisms
            recurrent_init_mechanisms (INITIALIZE_CYCLE)
            learning_mechanisms
            control_mechanism

        Validate initial_values

        """

        def is_monitoring_mech(mech):
            if ((isinstance(mech, ObjectiveMechanism) and mech._role) or
                    isinstance(mech, (LearningMechanism, ControlMechanism))):
                return True
            else:
                return False

        # Use to recursively traverse processes
        def build_dependency_sets_by_traversing_projections(sender_mech):

            # DEAL WITH LEARNING AND CONTROL MECHANISMS -----------------------------------------------------------

            # # MODIFIED 9/18/17 OLD:
            # # If sender is an ObjectiveMechanism being used for learning or control,
            # #     or a LearningMechanism or a ControlMechanism,
            # # Assign as LEARNING and move on
            # if is_monitoring_mech(sender_mech):
            #     sender_mech.systems[self] = LEARNING
            # MODIFIED 9/18/17 NEW:
            # Label Mechanisms used for Learning and System's controller, then return
            #    (i.e., don't include their dependents in the System execution_graph;
            #     they will be added to the System's learning_graph or run as the controller)
            #    EXCEPT ObjectiveMechanisms used for control but not the System's controller
            if is_monitoring_mech(sender_mech):
                # LearningMechanisms or ObjectiveMechanism used for learning:  label as LEARNING and return
                if (isinstance(sender_mech, LearningMechanism) or
                        (isinstance(sender_mech, ObjectiveMechanism) and sender_mech._role is LEARNING)):
                    sender_mech.systems[self] = LEARNING
                    return
                # System's controller or ObjectiveMechanism that projects *only* to it:  label as CONTROL and return
                # IMPLEMENTATION NOTE:  This the permits an ObjectiveMechanism to project to other Mechanisms
                #                       that can be included in the System's execution_graph
                elif (sender_mech is self.controller or
                          (isinstance(sender_mech, ObjectiveMechanism) and
                               all(
                                   all(projection.receiver.owner is self.controller
                                       for projection in output_state.efferents)
                                   for output_state in sender_mech.output_states))):
                    sender_mech.systems[self] = CONTROL
                    return
                # If sender is a ControlMechanism that is not the controller for the System,
                #    assign its dependency to its ObjectiveMechanism and label as INTERNAL
                elif isinstance(sender_mech, ControlMechanism):
                    sender_mech.systems[self] = INTERNAL
                    # FIX:  ALLOW TO CONTINUE FROM ControlMechanism TO RECIPIENT OF ITS ControlProjections?
                    # FIX:  I.E., **DON'T** RETURN
            # MODIFIED 9/18/17 END


            # PRUNE ANY NON-SYSTEM COMPONENTS ---------------------------------------------------------------------

            # Delete any projections to mechanism from processes or mechanisms in processes not in current system
            for input_state in sender_mech.input_states:
                for projection in input_state.all_afferents:
                    sender = projection.sender.owner
                    system_processes = self.processes
                    if isinstance(sender, Process_Base):
                        if not sender in system_processes:
                            del projection
                    elif not all(sender_process in system_processes for sender_process in sender.processes):
                        del projection

            # If sender_mech has no projections left, raise exception
            if not any(any(projection for projection in input_state.all_afferents)
                       for input_state in sender_mech.input_states):
                raise SystemError("{} only receives Projections from other Processes or Mechanisms not"
                                  " in the current System ({})".format(sender_mech.name, self.name))

            # ASSIGN TERMINAL MECHANISM(S) -----------------------------------------------------------------------

            # Assign as TERMINAL (or SINGLETON) if it:
            #    - it is not a ControlMechanism and
            #    - it is not an Objective Mechanism used for Learning or Control and
            #    - it has no outgoing projections or
            #          only ones to ObjectiveMechanism(s) used for Learning or Control
            # Note:  SINGLETON is assigned if mechanism is already a TERMINAL;  indicates that it is both
            #        an ORIGIN AND A TERMINAL and thus must be the only mechanism in its process
            if (

                # # MODIFIED 9/18/17 OLD:
                # # It is not a ControlMechanism
                # not (isinstance(sender_mech, ControlMechanism) or
                # MODIFIED 9/18/17 NEW:
                # It is not the controller for the System
                # not (sender_mech is self.controller or
                not (isinstance(sender_mech, ControlMechanism) or
                # MODIFIED 9/18/17 END
                # FIX: ALLOW IT TO BE TERMINAL IF IT PROJECTS ONLY TO A ControlMechanism or ObjectiveMechanism for one
                    # It is not an ObjectiveMechanism used for Learning or for the controller of the System
                    (isinstance(sender_mech, ObjectiveMechanism) and sender_mech._role in (LEARNING,CONTROL)))

                    and
                        # All of its projections
                        all(
                            all(
                                # are to ControlMechanism(s)...
                                isinstance(projection.receiver.owner, (ControlMechanism, LearningMechanism))
                                    # or to ObjectiveMechanism(s) used for Learning or Control...
                                    or (isinstance(projection.receiver.owner, ObjectiveMechanism)
                                        and projection.receiver.owner._role in (LEARNING, CONTROL))
                                # or are to itself!
                                or projection.receiver.owner is sender_mech
                            for projection in output_state.efferents)
                        for output_state in sender_mech.output_states)):
                try:
                    if sender_mech.systems[self] is ORIGIN:
                        sender_mech.systems[self] = SINGLETON
                    else:
                        sender_mech.systems[self] = TERMINAL
                except KeyError:
                    sender_mech.systems[self] = TERMINAL
                # MODIFIED 9/19/17 OLD:
                # return
                # MODIFIED 9/19/17 NEW:
                # If sender_mech has projections to ControlMechanism and/or Objective Mechanisms used for control
                #    that are NOT the System's controller, then continue to track those projections
                #    for dependents to add to the execution_graph;
                if any(
                        any(
                            # Projection to a ControlMechanism that is not the System's controller
                                    (isinstance(projection.receiver.owner, ControlMechanism)
                                     and not projection.receiver.owner is self.controller)
                            # or Projection to an ObjectiveMechanism that is not for the System's controller
                            or (isinstance(projection.receiver.owner, ObjectiveMechanism)
                                and projection.receiver.owner._role is CONTROL
                                and (self.controller is None or (self.controller is not None
                                and not projection.receiver.owner is self.controller.objective_mechanism)))
                                    for projection in output_state.efferents)
                        for output_state in sender_mech.output_states):
                    pass

                # Otherwise, don't track any of the TERMINAL Mechanism's projections
                else:
                    return
                # MODIFIED 9/19/17 END


            # FIND DEPENDENTS AND ADD TO GRAPH ---------------------------------------------------------------------

            for output_state in sender_mech.output_states:

                for projection in output_state.efferents:
                    receiver = projection.receiver.owner
                    # receiver_tuple = self._all_mechanisms._get_tuple_for_mech(receiver)

                    # If receiver is not in system's list of mechanisms, must belong to a process that has
                    #    not been included in the system, so ignore it
                    # MODIFIED 7/28/17 CW: added a check for auto-recurrent projections (i.e. receiver is sender_mech)
                    if not receiver or (receiver is sender_mech):
                        continue
                    if is_monitoring_mech(receiver):
                        # # MODIFIED 9/18/19 OLD:
                        # continue
                        # MODIFIED 9/18/19 NEW:
                        # Don't include receiver if it is the controller for the System,
                        if (receiver is self.controller
                            or isinstance(receiver, LearningMechanism)
                            or self.controller is not None and isinstance(receiver, self.controller.objective_mechanism)
                            or (isinstance(receiver, ObjectiveMechanism) and receiver._role is LEARNING)):
                            continue
                        # MODIFIED 9/18/19 END
                    try:
                        self.graph[receiver].add(sender_mech)
                    except KeyError:
                        self.graph[receiver] = {sender_mech}

                    # Use toposort to test whether the added dependency produced a cycle (feedback loop)
                    # Do not include dependency (or receiver on sender) in execution_graph for this projection
                    #  and end this branch of the traversal if the receiver has already been encountered,
                    #  but do mark for initialization
                    # Notes:
                    # * This is because it is a feedback connection, which introduces a cycle into the graph
                    #     that precludes use of toposort to determine order of execution;
                    #     however, the feedback projection will still be used during execution
                    #     so the sending mechanism should be designated as INITIALIZE_CYCLE
                    # * Check for receiver mechanism and not its tuple,
                    #     since the same mechanism can appear in more than one tuple (e.g., with different phases)
                    #     and would introduce a cycle irrespective of the tuple in which it appears in the graph
                    # FIX: MODIFY THIS TO (GO BACK TO) USING if receiver_tuple in self.execution_graph
                    # FIX  BUT CHECK THAT THEY ARE IN DIFFERENT PHASES
                    if receiver in self.execution_graph:
                        # Try assigning receiver as dependent of current mechanism and test toposort
                        try:
                            # If receiver_tuple already has dependencies in its set, add sender_mech to set
                            if self.execution_graph[receiver]:
                                self.execution_graph[receiver].\
                                    add(sender_mech)
                            # If receiver set is empty, assign sender_mech to set
                            else:
                                self.execution_graph[receiver] = \
                                    {sender_mech}
                            # Use toposort to test whether the added dependency produced a cycle (feedback loop)
                            list(toposort(self.execution_graph))
                        # If making receiver dependent on sender produced a cycle (feedback loop), remove from graph
                        except ValueError:
                            self.execution_graph[receiver].\
                                remove(sender_mech)
                            # Assign sender_mech INITIALIZE_CYCLE as system status if not ORIGIN or not yet assigned
                            if not sender_mech.systems or not (sender_mech.systems[self] in {ORIGIN, SINGLETON}):
                                sender_mech.systems[self] = INITIALIZE_CYCLE
                            if not (receiver.systems[self] in {ORIGIN, SINGLETON}):
                                receiver.systems[self] = CYCLE
                            continue

                    else:
                        # Assign receiver as dependent on sender mechanism
                        try:
                            # FIX: THIS WILL ADD SENDER_MECH IF RECEIVER IS IN GRAPH BUT = set()
                            # FIX: DOES THAT SCREW UP ORIGINS?
                            self.execution_graph[receiver].\
                                add(sender_mech)
                        except KeyError:
                            self.execution_graph[receiver] = \
                                {sender_mech}

                    if not sender_mech.systems:
                        sender_mech.systems[self] = INTERNAL

                    # Traverse list of mechanisms in process recursively
                    build_dependency_sets_by_traversing_projections(receiver)

        self.graph = OrderedDict()
        self.execution_graph = OrderedDict()


        # Sort for consistency of output
        sorted_processes = sorted(self.processes, key=lambda process : process.name)

        for process in sorted_processes:
            first_mech = process.first_mechanism

            # Treat as ORIGIN if ALL projections to the first mechanism in the process are from:
            #    - the process itself (ProcessInputState)
            #    - another mechanism in the in process (i.e., feedback projections from *within* the process)
            #    - mechanisms from other process for which it is an origin
            # Notes:
            # * This precludes a mechanism that is an ORIGIN of a process from being an ORIGIN for the system
            #       if it receives any projections from any other mechanisms in the system (including other processes)
            #       other than ones in processes for which it is also their ORIGIN
            # * This does allow a mechanism to be the ORIGIN (but *only* the ORIGIN) for > 1 process in the system
            try:
                if all(
                        all(
                                # All projections must be from a process (i.e., ProcessInputState) to which it belongs
                                # # MODIFIED 2/8/17 OLD:
                                # #          [THIS CHECKED FOR PROCESS IN SYSTEM'S LIST OF PROCESSES
                                # #           IT CRASHED IF first_mech WAS ASSIGNED TO ANY PROCESS THAT WAS NOT ALSO
                                # #           ASSIGNED TO THE SYSTEM TO WHICH THE first_mech BELONGS
                                #  projection.sender.owner in sorted_processes or
                                # MODIFIED 2/8/17 NEW:
                                #          [THIS CHECKS THAT PROJECTION IS FROM A PROCESS IN first_mech's LIST OF PROCESSES]
                                #           PROBABLY ISN"T NECESSARY, AS IT SHOULD BE COVERED BY INITIAL ASSIGNMENT OF PROJ]
                                projection.sender.owner in first_mech.processes or
                                # MODIFIED 2/8/17 END
                                # or from mechanisms within its own process (e.g., [a, b, a])
                                projection.sender.owner in list(process.mechanisms) or
                                # or from mechanisms in other processes for which it is also an ORIGIN ([a,b,a], [a,c,a])
                                all(ORIGIN in first_mech.processes[proc]
                                    for proc in projection.sender.owner.processes
                                    if isinstance(projection.sender.owner,Mechanism))
                            # For all the projections to each InputState
                            for projection in input_state.path_afferents)
                        # For all input_states for the first_mech
                        for input_state in first_mech.input_states):
                    # Assign its set value as empty, marking it as a "leaf" in the graph
                    object_item = first_mech
                    self.graph[object_item] = set()
                    self.execution_graph[object_item] = set()
                    first_mech.systems[self] = ORIGIN
            except KeyError as e:
                # IMPLEMENTATION NOTE:
                # This occurs if a Mechanism belongs to one (or more) Process(es) in the System but not ALL of them;
                #    it is because each Mechanism in the test above ("ORIGIN in first_mech.processes[proc]")
                #     is examined for all Processes in the System);
<<<<<<< HEAD
                # FIX: 10/3/17 - this should be factored into the tests above so that the exception does not occur
=======
                # FIX: this should be factored into the tests above so that the exception does not occur
>>>>>>> dc1da781
                if isinstance(e.args[0], Process_Base):
                    pass
                else:
                    raise SystemError(e)
<<<<<<< HEAD

=======
>>>>>>> dc1da781
            build_dependency_sets_by_traversing_projections(first_mech)

        # Print graph
        if self.verbosePref:
            warnings.warn("In the System graph for \'{}\':".format(self.name))
            for receiver_object_item, dep_set in self.execution_graph.items():
                mech = receiver_object_item
                if not dep_set:
                    print("\t\'{}\' is an {} Mechanism".
                          format(mech.name, mech.systems[self]))
                else:
                    status = mech.systems[self]
                    if status is TERMINAL:
                        status = 'a ' + status
                    elif status in {INTERNAL, INITIALIZE_CYCLE}:
                        status = 'an ' + status
                    print("\t\'{}\' is {} Mechanism that receives Projections from:".format(mech.name, status))
                    for sender_object_item in dep_set:
                        print("\t\t\'{}\'".format(sender_object_item.name))

        # For each mechanism (represented by its tuple) in the graph, add entry to relevant list(s)
        # Note: ignore mechanisms belonging to controllerProcesses (e.g., instantiated by EVCControlMechanism)
        #       as they are for internal use only;
        #       this also ignored learning-related mechanisms (they are handled below)
        self._origin_mechs = []
        self._terminal_mechs = []
        self._recurrent_init_mechs = []
        self._control_mechs = []

        for object_item in self.execution_graph:

            mech = object_item

            if mech.systems[self] in {ORIGIN, SINGLETON}:
                for process, status in mech.processes.items():
                    if process._isControllerProcess:
                        continue
                    self._origin_mechs.append(object_item)
                    break

            if object_item.systems[self] in {TERMINAL, SINGLETON}:
                for process, status in mech.processes.items():
                    if process._isControllerProcess:
                        continue
                    self._terminal_mechs.append(object_item)
                    break

            if object_item.systems[self] in {INITIALIZE_CYCLE}:
                for process, status in mech.processes.items():
                    if process._isControllerProcess:
                        continue
                    self._recurrent_init_mechs.append(object_item)
                    break

            if isinstance(object_item, ControlMechanism):
                if not object_item in self._control_mechs:
                    self._control_mechs.append(object_item)

        self.origin_mechanisms = MechanismList(self, self._origin_mechs)
        self.terminal_mechanisms = MechanismList(self, self._terminal_mechs)
        self.recurrent_init_mechanisms = MechanismList(self, self._recurrent_init_mechs)
        self.control_mechanisms = MechanismList(self, self._control_mechs) # Used for inspection and in case there
                                                                              # are multiple controllers in the future

        try:
            self.execution_sets = list(toposort(self.execution_graph))
        except ValueError as e:
            if 'Cyclic dependencies exist' in e.args[0]:
                # if self.verbosePref:
                # print('{} has feedback connections; be sure that the following items are properly initialized:'.
                #       format(self.name))
                raise SystemError("PROGRAM ERROR: cycle (feedback loop) in {} not detected by _instantiate_graph ".
                                  format(self.name))

        # Create instance of sequential (execution) list:
        self.execution_list = self._toposort_with_ordered_mechs(self.execution_graph)

        # MODIFIED 6/27/17 NEW: (CW)
        # changed "orig_mech_input.extend(input_state.value)" to "orig_mech_input.append(input_state.value)"
        # this is accompanied by a change to the code around line 1510 where a for loop was added.
        # MODIFIED 2/8/17 NEW:
        # Construct self.instance_defaults.variable from inputs to ORIGIN mechanisms
        self.instance_defaults.variable = []
        for mech in self.origin_mechanisms:
            orig_mech_input = []
            for input_state in mech.input_states:
                orig_mech_input.append(input_state.value)
            self.instance_defaults.variable.append(orig_mech_input)
        self.instance_defaults.variable = convert_to_np_array(self.instance_defaults.variable, 2)
        # should add Utility to allow conversion to 3D array
        # MODIFIED 2/8/17 END
        # An example: when input state values are vectors, then self.instance_defaults.variable is a 3D array because
        # an origin mechanism could have multiple input states if there is a recurrent input state. However,
        # if input state values are all non-vector objects, such as strings, then self.instance_defaults.variable
        # would be a 2D array. so we should convert that to a 3D array
        # MODIFIED 6/27/17 END

        # Instantiate StimulusInputStates
        self._instantiate_stimulus_inputs()

        # Validate initial values
        # FIX: CHECK WHETHER ALL MECHANISMS DESIGNATED AS INITIALIZE HAVE AN INITIAL_VALUES ENTRY
        # FIX: ONLY CHECKS FIRST ITEM OF self._default_value (ASSUMES THAT IS ALL THAT WILL GET ASSIGNED)
        # FIX: ONLY CHECK ONES THAT RECEIVE PROJECTIONS
        if self.initial_values is not None:
            for mech, value in self.initial_values.items():
                if not mech in self.execution_graph:
                    raise SystemError("{} (entry in initial_values arg) is not a Mechanism in \'{}\'".
                                      format(mech.name, self.name))
                mech._update_value
                if not iscompatible(value, mech.default_value[0]):
                    raise SystemError("{} (in initial_values arg for \'{}\') is not a valid value for {}".
                                      format(value, self.name, append_type_to_name(self)))

    def _instantiate_stimulus_inputs(self, context=None):

# FIX: ZERO VALUE OF ALL ProcessInputStates BEFORE EXECUTING
# FIX: RENAME SystemInputState -> SystemInputState

        # Create SystemInputState for each ORIGIN mechanism in origin_mechanisms and
        #    assign MappingProjection from the SystemInputState to the ORIGIN mechanism
        for i, origin_mech in zip(range(len(self.origin_mechanisms)), self.origin_mechanisms):

            # Skip if ORIGIN mechanism already has a projection from a SystemInputState in current system
            # (this avoids duplication from multiple passes through _instantiate_graph)
            if any(self is projection.sender.owner for projection in origin_mech.input_state.path_afferents):
                continue
            # MODIFIED 6/27/17 NEW:
            # added a for loop to iterate over origin_mech.input_states to allow for multiple input states in an
            # origin mechanism (useful only if the origin mechanism is a KWTA) Check, for each ORIGIN mechanism,
            # that the length of the corresponding item of self.instance_defaults.variable matches the length of the
            #  ORIGIN inputState's instance_defaults.variable attribute
            for j in range(len(origin_mech.input_states)):
                if len(self.instance_defaults.variable[i][j]) != \
                        len(origin_mech.input_states[j].instance_defaults.variable):
                    raise SystemError("Length of input {} ({}) does not match the length of the input ({}) for the "
                                      "corresponding ORIGIN Mechanism ()".
                                      format(i,
                                             len(self.instance_defaults.variable[i][j]),
                                             len(origin_mech.input_states[j].instance_defaults.variable),
                                             origin_mech.name))
            # MODIFIED 6/27/17 END

            stimulus_input_state = SystemInputState(owner=self,
                                                        variable=origin_mech.input_state.instance_defaults.variable,
                                                        prefs=self.prefs,
                                                        name="System Input {}".format(i))
            self.stimulusInputStates.append(stimulus_input_state)
            self.inputs.append(stimulus_input_state.value)

            # Add MappingProjection from stimulus_input_state to ORIGIN mechainsm's inputState
            from psyneulink.components.projections.pathway.mappingprojection import MappingProjection
            MappingProjection(sender=stimulus_input_state,
                    receiver=origin_mech,
                    name=self.name+' Input Projection to '+origin_mech.name)

    def _instantiate_learning_graph(self, context=None):
        """Build graph of LearningMechanism and LearningProjections
        """

        self.learningGraph = OrderedDict()
        self.learningexecution_graph = OrderedDict()

        def build_dependency_sets_by_traversing_projections(sender_mech, process):

            # MappingProjections are legal recipients of learning projections (hence the call)
            #  but do not send any projections, so no need to consider further
            from psyneulink.components.projections.pathway.mappingprojection import MappingProjection
            if isinstance(sender_mech, MappingProjection):
                return

            # All other sender_mechs must be either a LearningMechanism or a ComparatorMechanism with role=LEARNING
            elif not (isinstance(sender_mech, LearningMechanism) or
                          (isinstance(sender_mech, ObjectiveMechanism) and sender_mech._role is LEARNING)):
                raise SystemError("PROGRAM ERROR: {} is not a legal object for learning graph;"
                                  "must be a LearningMechanism or an ObjectiveMechanism".
                                  format(sender_mech))

            # MANAGE TARGET ObjectiveMechanism FOR INTERNAL or TERMINAL CONVERGENCE of PATHWAYS

            # If sender_mech is an ObjectiveMechanism, and:
            #    - none of the mechanisms that project to it are are a TERMINAL mechanism for the current process, or
            #    - all of the mechanisms that project to it already have an ObjectiveMechanism, then:
            #        - do not include the ObjectiveMechanism in the graph;
            #        - be sure that its outputState projects to the ERROR_SIGNAL inputState of a LearningMechanism
            #            (labelled "learning_mech" here -- raise an exception if it does not;
            #        - determine whether learning_mech's ERROR_SIGNAL inputState receives any other projections
            #            from another ObjectiveMechanism or LearningMechanism (labelled "error_signal_projection" here)
            #            -- if it does, be sure that it is from the same system and if so return;
            #               (note:  this shouldn't be true, but the test is here for completeness and sanity-checking)
            #        - if learning_mech's ERROR_SIGNAL inputState does not receive any projections from
            #            another objectiveMechanism and/or LearningMechanism in the system, then:
            #            - find the sender to the ObjectiveMechanism (labelled "error_source" here)
            #            - find the 1st projection from error_source that projects to the ACTIVATION_INPUT inputState of
            #                a LearningMechanism (labelled "error_signal" here)
            #            - instantiate a MappingProjection from error_signal to learning_mech
            #                projected
            # IMPLEMENTATION NOTE: Composition should allow 1st condition if user indicates internal TARGET is desired;
            #                      for now, however, assuming this is not desired (i.e., only TERMINAL mechanisms
            #                      should project to ObjectiveMechanisms) and always replace internal
            #                      ObjectiveMechanism with projection from a LearningMechanism (if it is available)

            # FIX: RELABEL "sender_mech" as "obj_mech" here

            if isinstance(sender_mech, ObjectiveMechanism) and len(self.learningexecution_graph):

                # TERMINAL CONVERGENCE
                # All of the mechanisms that project to sender_mech
                #    project to another ObjectiveMechanism already in the learning_graph
                if all(
                        any(
                                (isinstance(receiver_mech, ObjectiveMechanism) and
                                 # its already in a dependency set in the learningexecution_graph
                                         receiver_mech in set.union(*list(self.learningexecution_graph.values())) and
                                     not receiver_mech is sender_mech)
                                # receivers of senders to sender_mech
                                for receiver_mech in [proj.receiver.owner for proj in
                                                      mech.output_state.efferents])
                        # senders to sender_mech
                        for mech in [proj.sender.owner
                                     for proj in sender_mech.input_states[SAMPLE].path_afferents]):

                    # Get the ProcessingMechanism that projected to sender_mech
                    error_source_mech = sender_mech.input_states[SAMPLE].path_afferents[0].sender.owner

                    # Get the other ObjectiveMechanism to which the error_source projects (in addition to sender_mech)
                    other_obj_mech = next((projection.receiver.owner for projection in
                                           error_source_mech.output_state.efferents if
                                           isinstance(projection.receiver.owner, ObjectiveMechanism)), None)
                    sender_mech = other_obj_mech

                # INTERNAL CONVERGENCE
                # None of the mechanisms that project to it are a TERMINAL mechanism
                elif not all(all(projection.sender.owner.processes[proc] is TERMINAL
                                 for proc in projection.sender.owner.processes)
                             for projection in sender_mech.input_states[SAMPLE].path_afferents):

                    # Get the LearningMechanism to which the sender_mech projected
                    try:
                        learning_mech = sender_mech.output_state.efferents[0].receiver.owner
                        if not isinstance(learning_mech, LearningMechanism):
                            raise AttributeError
                    except AttributeError:
                        raise SystemError("{} does not project to a LearningMechanism in the same process {}".
                                          format(sender_mech.name, process.name))

                    from psyneulink.components.mechanisms.adaptive.learning.learningauxilliary \
                        import ACTIVATION_INPUT, ERROR_SIGNAL

                    # Get the ProcessingMechanism that projected to sender_mech
                    error_source_mech = sender_mech.input_states[SAMPLE].path_afferents[0].sender.owner

                    # Get the other LearningMechanism to which the error_source projects (in addition to sender_mech)
                    error_signal_mech = next((projection.receiver.owner for projection in
                                              error_source_mech.output_state.efferents if
                                              projection.receiver.name is ACTIVATION_INPUT), None)


                    # Check if learning_mech receives an error_signal_projection
                    #    from any other ObjectiveMechanism or LearningMechanism in the system;
                    # If it does, get the first one found
                    error_signal_projection = next ((projection for projection
                                                     in learning_mech.input_states[ERROR_SIGNAL].path_afferents
                                                     if (isinstance(projection.sender.owner,(ObjectiveMechanism,
                                                                                            LearningMechanism)) and
                                                     not projection.sender.owner is sender_mech and
                                                     self in projection.sender.owner.systems.values())), None)
                    # If learning_mech receives another error_signal projection,
                    #    reassign sender_mech to the sender of that projection
                    # FIX:  NEED TO ALSO REASSIGN learning_mech.function_object.error_matrix TO ONE FOR sender_mech
                    if error_signal_projection:
                        if self.verbosePref:
                            warnings.warn("Although {} a TERMINAL Mechanism for the {} Process, it is an "
                                          "INTERNAL Mechanism for other Proesses in the {} System; therefore "
                                          "its ObjectiveMechanism ({}) will be replaced with the {} LearningMechanism".
                                          format(error_source_mech.name,
                                                 process.name,
                                                 self.name,
                                                 sender_mech.name,
                                                 error_signal_mech))
                        sender_mech = error_signal_projection.sender.owner

                    # FIX:  FINISH DOCUMENTATION HERE ABOUT HOW THIS IS DIFFERENT THAN ABOVE
                    if error_signal_mech is None:
                        raise SystemError("Could not find projection to an {} inputState of a LearningMechanism for "
                                          "the ProcessingMechanism ({}) that projects to {} in the {} process"
                                          "".format(ACTIVATION_INPUT,
                                                    error_source_mech.name,
                                                    sender_mech.name,
                                                    process.name))
                    # learning_mech does not receive another error_signal projection,
                    #     so assign one to it from error_signal_mech
                    #     (the other LearningMechanism to which the error_source_mech projects)
                    # and reassign learning_mech.function_object.error_matrix
                    #     (to the one for the projection to which error_signal_mech projects)
                    else:
                        mp = MappingProjection(sender=error_signal_mech.output_states[ERROR_SIGNAL],
                                               receiver=learning_mech.input_states[ERROR_SIGNAL],
                                               matrix=IDENTITY_MATRIX)
                        if mp is None:
                            raise SystemError("Could not instantiate a MappingProjection "
                                              "from {} to {} for the {} process".
                                              format(error_signal_mech.name, learning_mech.name))

                        # Reassign error_matrix to one for the projection to which the error_signal_mech projects
                        learning_mech.function_object.error_matrix = \
                            error_signal_mech._output_states[LEARNING_SIGNAL].efferents[0].receiver
                        # Delete error_matrix parameterState for error_matrix
                        #    (since its value, which was the IDENTITY_MATRIX, is now itself ParameterState,
                        #     and Components are not allowed  as the value of a ParameterState
                        #     -- see ParameterState._instantiate_parameter_state())
                        if 'error_matrix' in learning_mech._parameter_states:
                            del learning_mech._parameter_states['error_matrix']

                        sender_mech = error_signal_mech

            # Delete any projections to mechanism from processes or mechanisms in processes not in current system
            for input_state in sender_mech.input_states:
                for projection in input_state.all_afferents:
                    sender = projection.sender.owner
                    system_processes = self.processes
                    if isinstance(sender, Process_Base):
                        if not sender in system_processes:
                            del projection
                    elif not all(sender_process in system_processes for sender_process in sender.processes):
                        del projection

            # If sender_mech has no projections left, raise exception
            if not any(any(projection for projection in input_state.path_afferents)
                       for input_state in sender_mech.input_states):
                raise SystemError("{} only receives Projections from other Processes or Mechanisms not"
                                  " in the current System ({})".format(sender_mech.name, self.name))

            for output_state in sender_mech.output_states:

                for projection in output_state.efferents:
                    receiver = projection.receiver.owner
                    try:
                        self.learningGraph[receiver].add(sender_mech)
                    except KeyError:
                        self.learningGraph[receiver] = {sender_mech}

                    # Use toposort to test whether the added dependency produced a cycle (feedback loop)
                    # Do not include dependency (or receiver on sender) in learningexecution_graph for this projection
                    #  and end this branch of the traversal if the receiver has already been encountered,
                    #  but do mark for initialization
                    # Notes:
                    # * This is because it is a feedback connection, which introduces a cycle into the learningGraph
                    #     that precludes use of toposort to determine order of execution;
                    #     however, the feedback projection will still be used during execution
                    #     so the sending mechanism should be designated as INITIALIZE_CYCLE
                    # * Check for receiver mechanism and not its tuple,
                    #     since the same mechanism can appear in more than one tuple (e.g., with different phases)
                    #     and would introduce a cycle irrespective of the tuple in which it appears in the learningGraph

                    if receiver in self.learningexecution_graph:
                    # if receiver in self.learning_execution_graph_mechs:
                        # Try assigning receiver as dependent of current mechanism and test toposort
                        try:
                            # If receiver already has dependencies in its set, add sender_mech to set
                            if self.learningexecution_graph[receiver]:
                                self.learningexecution_graph[receiver].add(sender_mech)
                            # If receiver set is empty, assign sender_mech to set
                            else:
                                self.learningexecution_graph[receiver] = {sender_mech}
                            # Use toposort to test whether the added dependency produced a cycle (feedback loop)
                            list(toposort(self.learningexecution_graph))
                        # If making receiver dependent on sender produced a cycle, remove from learningGraph
                        except ValueError:
                            self.learningexecution_graph[receiver].remove(sender_mech)
                            receiver.systems[self] = CYCLE
                            continue

                    else:
                        # Assign receiver as dependent on sender mechanism
                        try:
                            # FIX: THIS WILL ADD SENDER_MECH IF RECEIVER IS IN GRAPH BUT = set()
                            # FIX: DOES THAT SCREW UP ORIGINS?
                            self.learningexecution_graph[receiver].add(sender_mech)
                        except KeyError:
                            self.learningexecution_graph[receiver] = {sender_mech}

                    if not sender_mech.systems:
                        sender_mech.systems[self] = LEARNING

                    # Traverse list of mechanisms in process recursively
                    build_dependency_sets_by_traversing_projections(receiver, process)

        # Sort for consistency of output
        sorted_processes = sorted(self.processes, key=lambda process : process.name)

        # This assumes that the first mechanism in process.learning_mechanisms is the last in the learning sequence
        # (i.e., that the list is being traversed "backwards")
        for process in sorted_processes:
            if process.learning and process._learning_enabled:
                build_dependency_sets_by_traversing_projections(process.learning_mechanisms[0], process)

        # FIX: USE TOPOSORT TO FIND, OR AT LEAST CONFIRM, TARGET MECHANISMS, WHICH SHOULD EQUAL COMPARATOR MECHANISMS
        self.learningexecution_list = toposort_flatten(self.learningexecution_graph, sort=False)
        # self.learningexecution_list = self._toposort_with_ordered_mechs(self.learningexecution_graph)

        # Construct learning_mechanisms and target_mechanisms MechanismLists

        self._learning_mechs = []
        self._target_mechs = []

        from psyneulink.components.projections.pathway.mappingprojection import MappingProjection
        for item in self.learningexecution_list:
            if isinstance(item, MappingProjection):
                continue

            # If a learning_rate has been specified for the system, assign that to all LearningMechanism
            #    for which a mechanism-specific learning_rate has NOT been assigned
            if (isinstance(item, LearningMechanism) and
                        self.learning_rate is not None and
                        item.function_object.learning_rate is None):
                item.function_object.learning_rate = self.learning_rate

            if not item in self._learning_mechs:
                self._learning_mechs.append(item)
            if isinstance(item, ObjectiveMechanism) and not item in self._target_mechs:
                self._target_mechs.append(item)
        self.learning_mechanisms = MechanismList(self, self._learning_mechs)
        self.target_mechanisms = MechanismList(self, self._target_mechs)

        # Instantiate TargetInputStates
        self._instantiate_target_inputs(context=context)

    def _instantiate_target_inputs(self, context=None):

        if self.learning and self.targets is None:
            if not self.target_mechanisms:
                raise SystemError("PROGRAM ERROR: Learning has been specified for {} but it has no target_mechanisms".
                                  format(self.name))
            # # MODIFIED 6/25/17 OLD:
            # raise SystemError("Learning has been specified for {} so its \'targets\' argument must also be specified".
            #                   format(self.name))
            # MODIFIED 6/25/17 NEW:
            # target arg was not specified in System's constructor,
            #    so use the value of the TARGET InputState for the TARGET Mechanism(s) as the default
            self.targets = [target.input_states[TARGET].value for target in self.target_mechanisms]
            if self.verbosePref:
                warnings.warn("Learning has been specified for {} but its \'targets\' argument was not specified;"
                              "default will be used ({})".format(self.name, self.targets))
            # MODIFIED 6/25/17 END

        self.targets = np.atleast_2d(self.targets)

        # Create SystemInputState for each TARGET mechanism in target_mechanisms and
        #    assign MappingProjection from the SystemInputState
        #    to the TARGET mechanism's TARGET inputSate
        #    (i.e., from the SystemInputState to the ComparatorMechanism)
        for i, target_mech in zip(range(len(self.target_mechanisms)), self.target_mechanisms):

            # Create ProcessInputState for each target and assign to targetMechanism's target inputState
            target_mech_TARGET_input_state = target_mech.input_states[TARGET]

            # Check, for each TARGET mechanism, that the length of the corresponding item of targets matches the length
            #    of the TARGET (ComparatorMechanism) target inputState's instance_defaults.variable attribute
            if len(self.targets[i]) != len(target_mech_TARGET_input_state.instance_defaults.variable):
                raise SystemError("Length of target ({}: {}) does not match the length ({}) of the target "
                                  "expected for its TARGET Mechanism {}".
                                   format(len(self.targets[i]),
                                          self.targets[i],
                                          len(target_mech_TARGET_input_state.instance_defaults.variable),
                                          target_mech.name))

            system_target_input_state = SystemInputState(
                                                   owner=self,
                                                   variable=target_mech_TARGET_input_state.instance_defaults.variable,
                                                   prefs=self.prefs,
                                                   name="System Target {}".format(i))
            self.target_input_states.append(system_target_input_state)

            # Add MappingProjection from system_target_input_state to TARGET mechainsm's target inputState
            from psyneulink.components.projections.pathway.mappingprojection import MappingProjection
            MappingProjection(sender=system_target_input_state,
                    receiver=target_mech_TARGET_input_state,
                    name=self.name+' Input Projection to '+target_mech_TARGET_input_state.name)

    def _assign_output_states(self):
        """Assign OutputStates for System (the values of which will comprise System.value)

        Assign the outputs of terminal Mechanisms in the graph to the System's output_values

        Note:
        * Current implementation simply assigns TERMINAL Mechanisms as OutputStates
        * This method is included so that sublcasses and/or future versions can override it to make custom assignments

        """
        for mech in self.terminal_mechanisms.mechanisms:
            self.output_states[mech.name] = mech.output_states

    def _instantiate_controller(self, control_mech_spec, context=None):

        if control_mech_spec is None:
            return

       # Warn for request to assign the ControlMechanism already assigned
        if control_mech_spec is self.controller and self.prefs.verbosePref:
            warnings.warn("{} has already been assigned as the {} for {}; assignment ignored".
                          format(control_mech_spec, CONTROLLER, self.name))
            return

        # An existing ControlMechanism is being assigned
        if isinstance(control_mech_spec, ControlMechanism):
            controller = control_mech_spec

# FIX: EVEN IF THE CONTROLLER HAS BEEN ASSIGNED TO A SYSTEM, STILL NEED TO ADD MONITORED_OUTPUT_STATES AND
# FIX:            CONTROL_SIGNALS FOR NEW SYSTEM

            # If it has NOT been assigned a System or already has another controller:
            if controller.system is None or not controller.system is self:
                controller.assign_as_controller(self, context=context)

        # A ControlMechanism class or subclass is being used to specify the controller
        elif inspect.isclass(control_mech_spec) and issubclass(control_mech_spec, ControlMechanism):
            # Instantiate controller from class specification using:
            #   monitored_output_states for System to specify its objective_mechanism (as list of OutputStates to be monitored)
            #   ControlSignals for System returned by _get_system_control_signals()
            controller = control_mech_spec(
                    system=self,
                    objective_mechanism=self._get_monitored_output_states_for_system(context=context),
                    control_signals=self._get_control_signals_for_system(self.control_signals, context=context))

        else:
            raise SystemError("Specification for {} of {} ({}) is not ControlMechanism".
                              format(CONTROLLER, self.name, control_mech_spec))

        # Warn if current one is being replaced
        if self.controller and self.prefs.verbosePref:
            warnings.warn("The existing {} for {} ({}) is being replaced by {}".
                          format(CONTROLLER, self.name, self.controller.name, controller.name))

        # Make assignment
        self._controller = controller

        # Add controller's ObjectiveMechanism to the System's execution_list and execution_graph
        self.execution_list.append(self.controller.objective_mechanism)
        self.execution_graph[self.controller.objective_mechanism] = set(self.execution_list[:-1])

        # Check whether controller has input, and if not then disable
        has_input_states = isinstance(self.controller.input_states, ContentAddressableList)

        if not has_input_states:
            # If controller was enabled (and verbose is set), warn that it has been disabled
            if self.enable_controller and self.prefs.verbosePref:
                print("{} for {} has no input_states, so controller will be disabled".
                      format(self.controller.name, self.name))
            self.enable_controller = False

        # Compare _phaseSpecMax with controller's phaseSpec, and assign default if it is not specified
        try:
            # Get phaseSpec from controller
            self._phaseSpecMax = max(self._phaseSpecMax, self.controller.phaseSpec)
        except (AttributeError, TypeError):
            # Controller phaseSpec not specified
            try:
                # Assign System specification of Controller phaseSpec if provided
                self.controller.phaseSpec = self.paramsCurrent[CONROLLER_PHASE_SPEC]
                self._phaseSpecMax = max(self._phaseSpecMax, self.controller.phaseSpec)
            except:
                # No System specification, so use System max as default
                self.controller.phaseSpec = self._phaseSpecMax

    def _get_monitored_output_states_for_system(self, controller=None, context=None):
        """
        Parse a list of OutputState specifications for System, controller, Mechanisms and/or their OutputStates:
            - if specification in output_state is None:
                 do NOT monitor this state (this overrides any other specifications)
            - if an OutputState is specified in *any* MONITOR_FOR_CONTROL, monitor it (this overrides any other specs)
            - if a Mechanism is terminal and/or specified in the System or `controller <Systsem_Base.controller>`:
                if MonitoredOutputStatesOptions is PRIMARY_OUTPUT_STATES:  monitor only its primary (first) OutputState
                if MonitoredOutputStatesOptions is ALL_OUTPUT_STATES:  monitor all of its OutputStates
            Note: precedence is given to MonitoredOutputStatesOptions specification in Mechanism > controller > System

        Notes:
        * MonitoredOutputStatesOption is an AutoNumbered Enum declared in ControlMechanism
            - it specifies options for assigning OutputStates of TERMINAL Mechanisms in the System
                to controller.monitored_output_states;  the options are:
                + PRIMARY_OUTPUT_STATES: assign only the `primary OutputState <OutputState_Primary>` for each
                  TERMINAL Mechanism
                + ALL_OUTPUT_STATES: assign all of the outputStates of each terminal Mechanism
            - precedence is given to MonitoredOutputStatesOptions specification in Mechanism > controller > System
        * controller.monitored_output_states is a list, each item of which is an OutputState from which a Projection
            will be instantiated to a corresponding InputState of the ControlMechanism
        * controller.input_states is the usual ordered dict of states,
            each of which receives a Projection from a corresponding OutputState in controller.monitored_output_states

        Returns list of tuples, each of which is a MonitoredOutputStateTuple: (OutputState, weight, exponent, matrix)

        """

        # PARSE SPECS

        # Get OutputStates already being -- or specified to be -- monitored by controller
        if controller is not None and not inspect.isclass(controller):
            try:
                # Get from monitored_output_states attribute if controller is already implemented
                controller_specs = controller.monitored_output_states.copy() or []
            except AttributeError:
                # If controller has no monitored_output_states attribute, it has not yet been fully instantiated
                #    (i.e., the call to this method is part of its instantiation by a System)
                #    so, get specification from the **object_mechanism** argument
                if isinstance(controller.objective_mechanism, list):
                    # **objective_mechanism** argument was specified as a list
                    controller_specs = controller.objective_mechanism.copy() or []
                elif isinstance(controller.objective_mechanism, ObjectiveMechanism):
                    # **objective_mechanism** argument was specified as an ObjectiveMechanism, which has presumably
                    # already been instantiated, so use its monitored_output_states attribute
                    controller_specs = controller.objective_mechanism.monitored_output_states
        else:
            controller_specs = []

        # Get system's MONITOR_FOR_CONTROL specifications (specified in paramClassDefaults, so must be there)
        system_specs = self.monitor_for_control.copy()

        # If controller_specs has a MonitoredOutputStatesOption specification, remove any such spec from system specs
        if controller_specs:
            if (any(isinstance(item, MonitoredOutputStatesOption) for item in controller_specs)):
                option_item = next((item for item in system_specs if isinstance(item,MonitoredOutputStatesOption)),None)
                if option_item is not None:
                    del system_specs[option_item]
            for item in controller_specs:
                if item in system_specs:
                    del system_specs[system_specs.index(item)]

        # Combine controller and system specs
        # If there are none, assign PRIMARY_OUTPUT_STATES as default
        all_specs = controller_specs + system_specs or [MonitoredOutputStatesOption.PRIMARY_OUTPUT_STATES]

        # # MODIFIED 10/3/17 OLD:
        # Extract references to Mechanisms and/or OutputStates from any tuples
        # Note: leave tuples in all_specs for use in generating weight and exponent arrays below
        # all_specs = _parse_monitored_output_states(self, output_state_list=all_specs)
        # all_specs_extracted_from_tuples = [spec[OUTPUT_STATE_INDEX] for spec in all_specs]
        # # MODIFIED 10/3/17 NEW:
        # # Extract references to Mechanisms and/or OutputStates from any InputState specification dictionaries
        # #    since that is what is returned by _get_monitored_states_for_system when specs are initially processed
        # #    by the System to parse its *monitor_for_control* argument
        # # Note: leave tuples in all_specs for use in generating weight and exponent arrays below
        # all_specs_extracted_from_tuples = []
        # for spec in all_specs:
        #     if isinstance(spec, MonitoredOutputStatesOption):
        #         state_spec = spec
        #     else:
        #         # Get OutputState from InputState specification dictionary,
        #         # FIX: 10/3/17 - ??SHOULD PARSE PROJECTION SPEC RATHER THAN REFERENCE ITEM[0] OF FIRST PROJECTION SPEC
        #         # FIX:           WHAT IF THERE IS MORE THAN ONE PROJECTION?
        #         state_spec = spec[PROJECTIONS][0][0]
        #     all_specs_extracted_from_tuples.append(state_spec)
        # # MODIFIED 10/3/17 NEWER:
        # Convert references to Mechanisms and/or OutputStates in all_specs to MonitoredOutputStateTuples;
        # Each spec to be converted should be one of the following:
        #    - a MonitoredOutputStatesOption (parsed below);
        #    - a MonitoredOutputStatesTuple (returned by _get_monitored_states_for_system when
        #          specs were initially processed by the System to parse its *monitor_for_control* argument;
        #    - a specification for an existing Mechanism or OutputState from the *monitor_for_control* arg of System,
        #          which should return a reference to the OutputState when passed to _parse_state_spec
        all_specs_extracted_from_tuples = []
        for i, spec in enumerate(all_specs.copy()):

            # Leave MonitoredOutputStatesOption and MonitoredOutputStatesTuple spec in place;
            #    these are parsed later on
            if isinstance(spec, MonitoredOutputStatesOption):
                all_specs_extracted_from_tuples.append(spec)
                continue
            if isinstance(spec, MonitoredOutputStateTuple):
                all_specs_extracted_from_tuples.append(spec.output_state)
                continue

            # spec is from *monitor_for_control* arg, so convert/parse into MonitoredOutputStateTuple(s)
            # Note:  assign parsed spec(s) to a list, as there may be more than one (that will be added to all_specs)
            monitored_output_state_tuples = []

            if (spec, (OutputState, Mechanism)):
                # spec is an OutputState, so use it
                if isinstance(spec, OutputState):
                    output_states = [spec]
                # spec is Mechanism, so use the State's owner, and get the relevant OutputState(s)
                elif isinstance(spec, Mechanism):
                    if (MONITOR_FOR_CONTROL in spec.params
                        and spec.params[MONITOR_FOR_CONTROL] is MonitoredOutputStatesOption.ALL_OUTPUT_STATES):
                        output_states = spec.output_states
                    else:
                        output_states = [spec.output_state]
                for output_state in output_states:
                    monitored_output_state_tuples.extend([MonitoredOutputStateTuple(
                                                                            output_state=output_state,
                                                                            weight=DEFAULT_MONITORED_STATE_WEIGHT,
                                                                            exponent=DEFAULT_MONITORED_STATE_EXPONENT,
                                                                            matrix=DEFAULT_MONITORED_STATE_MATRIX)])

            # Otherwise, use self (System) as place-marker and try to parse spec as InputState specification
            #     (i.e., a dict or tuple containing weight, exponent and/or matrix specs)
            else:
                try:
                    input_state_spec = _parse_state_spec(owner=self,
                                                         state_type=InputState,
                                                         state_spec=spec)
                except:
                    raise SystemError("Specification of item in \'{}\' arg in constructor for {} is not an {} ({})".
                                      format(MONITOR_FOR_CONTROL, self.name, OutputState.__name__, spec))


                # Get OutputState(s), and matrix specified for Projection to each,
                #    from the ConnectionTuple in the PROJECTIONS entry of the PARMS dict.
                # However, use weight and exponent entries for InputState, rather than any specified for
                #    for each Projection (in its projection_spec).
                # The InputState weight and exponent are used in the MonitoredOutputStateTuple
                #    as they specify the how the InputState should be weighted;
                # Any weight(s) and/or exponent(s) specified in the projection_spec(s) (a ConnectionTuple)
                #    are used for individual Projections to the InputState when it is  actually instantiated.
                for projection_spec in input_state_spec[PARAMS][PROJECTIONS]:
                    monitored_output_state_tuples.extend([MonitoredOutputStateTuple(
                                                                        output_state=projection_spec.state,
                                                                        weight=input_state_spec[WEIGHT],
                                                                        exponent=input_state_spec[EXPONENT],
                                                                        matrix=projection_spec.matrix)])

            # Delete original item of all_specs, and assign ones parsed into monitored_output_state_tuple(s)
            del all_specs[i]
            all_specs.insert(i, monitored_output_state_tuples)

            all_specs_extracted_from_tuples.extend([item.output_state for item in monitored_output_state_tuples])
        # MODIFIED 10/3/17 END

        # FIX: 10/3/17 - TURN THIS INTO A TRY AND EXCEPT:
        assert(all (isinstance(item, (OutputState, MonitoredOutputStatesOption)) for item in
                    all_specs_extracted_from_tuples))

        # Get MonitoredOutputStatesOptions if specified for controller or System, and make sure there is only one:
        option_specs = [item for item in all_specs_extracted_from_tuples
                        if isinstance(item, MonitoredOutputStatesOption)]
        if not option_specs:
            ctlr_or_sys_option_spec = None
        elif len(option_specs) == 1:
            ctlr_or_sys_option_spec = option_specs[0]
        else:
            raise SystemError("PROGRAM ERROR: More than one MonitoredOutputStatesOption specified "
                              "for OutputStates to be monitored in {}: {}".
                           format(self.name, option_specs))

        # Get MONITOR_FOR_CONTROL specifications for each Mechanism and OutputState in the System
        # Assign OutputStates to monitored_output_states
        monitored_output_states = []

        # Notes:
        # * Use all_specs to accumulate specs from all mechanisms and their outputStates
        #     (for use in generating exponents and weights below)
        # * Use local_specs to combine *only current* Mechanism's specs with those from controller and system specs;
        #     this allows the specs for each Mechanism and its OutputStates to be evaluated independently of any others
        controller_and_system_specs = all_specs_extracted_from_tuples.copy()

        for mech in self.mechanisms:

            # For each Mechanism:
            # - add its specifications to all_specs (for use below in generating exponents and weights)
            # - extract references to Mechanisms and outputStates from any tuples, and add specs to local_specs
            # - assign MonitoredOutputStatesOptions (if any) to option_spec, (overrides one from controller or system)
            # - use local_specs (which now has this Mechanism's specs with those from controller and system specs)
            #     to assign outputStates to monitored_output_states

            local_specs = controller_and_system_specs.copy()
            option_spec = ctlr_or_sys_option_spec

            # PARSE MECHANISM'S SPECS

            # Get MONITOR_FOR_CONTROL specification from Mechanism
            try:
                mech_specs = mech.paramsCurrent[MONITOR_FOR_CONTROL]

                if mech_specs is NotImplemented:
                    raise AttributeError

                # Setting MONITOR_FOR_CONTROL to None specifies Mechanism's OutputState(s) should NOT be monitored
                if mech_specs is None:
                    raise ValueError

            # Mechanism's MONITOR_FOR_CONTROL is absent or NotImplemented, so proceed to parse OutputState(s) specs
            except (KeyError, AttributeError):
                pass

            # Mechanism's MONITOR_FOR_CONTROL is set to None, so do NOT monitor any of its outputStates
            except ValueError:
                continue

            # Parse specs in Mechanism's MONITOR_FOR_CONTROL
            else:

                # Add mech_specs to all_specs
                all_specs.extend(mech_specs)

                # Extract refs from tuples and add to local_specs
                for item in mech_specs:
                    if isinstance(item, tuple):
                        local_specs.append(item[OUTPUT_STATE_INDEX])
                        continue
                    local_specs.append(item)

                # Get MonitoredOutputStatesOptions if specified for Mechanism, and make sure there is only one:
                #    if there is one, use it in place of any specified for controller or system
                option_specs = [item for item in mech_specs if isinstance(item, MonitoredOutputStatesOption)]
                if not option_specs:
                    option_spec = ctlr_or_sys_option_spec
                elif option_specs and len(option_specs) == 1:
                    option_spec = option_specs[0]
                else:
                    raise SystemError("PROGRAM ERROR: More than one MonitoredOutputStatesOption specified in {}: {}".
                                   format(mech.name, option_specs))

            # PARSE OutputState'S SPECS

            for output_state in mech.output_states:

                # Get MONITOR_FOR_CONTROL specification from OutputState
                try:
                    output_state_specs = output_state.paramsCurrent[MONITOR_FOR_CONTROL]
                    if output_state_specs is NotImplemented:
                        raise AttributeError

                    # Setting MONITOR_FOR_CONTROL to None specifies OutputState should NOT be monitored
                    if output_state_specs is None:
                        raise ValueError

                # OutputState's MONITOR_FOR_CONTROL is absent or NotImplemented, so ignore
                except (KeyError, AttributeError):
                    pass

                # OutputState's MONITOR_FOR_CONTROL is set to None, so do NOT monitor it
                except ValueError:
                    continue

                # Parse specs in OutputState's MONITOR_FOR_CONTROL
                else:

                    # Note: no need to look for MonitoredOutputStatesOption as it has no meaning
                    #       as a specification for an OutputState

                    # Add OutputState specs to all_specs and local_specs
                    all_specs.extend(output_state_specs)

                    # Extract refs from tuples and add to local_specs
                    for item in output_state_specs:
                        if isinstance(item, tuple):
                            local_specs.append(item[OUTPUT_STATE_INDEX])
                            continue
                        local_specs.append(item)

            # Ignore MonitoredOutputStatesOption if any outputStates are explicitly specified for the Mechanism
            for output_state in mech.output_states:
                if (output_state in local_specs or output_state.name in local_specs):
                    option_spec = None


            # ASSIGN SPECIFIED OUTPUT STATES FOR MECHANISM TO monitored_output_states

            for output_state in mech.output_states:

                # If OutputState is named or referenced anywhere, include it
                if (output_state in local_specs or output_state.name in local_specs):
                    monitored_output_states.append(output_state)
                    continue

    # FIX: NEED TO DEAL WITH SITUATION IN WHICH MonitoredOutputStatesOptions IS SPECIFIED, BUT MECHANISM IS NEITHER IN
    # THE LIST NOR IS IT A TERMINAL MECHANISM

                # If:
                #   Mechanism is named or referenced in any specification
                #   or a MonitoredOutputStatesOptions value is in local_specs (i.e., was specified for a Mechanism)
                #   or it is a terminal Mechanism
                elif (mech.name in local_specs or mech in local_specs or
                              any(isinstance(spec, MonitoredOutputStatesOption) for spec in local_specs) or
                              mech in self.terminal_mechanisms.mechanisms):
                    #
                    if (not (mech.name in local_specs or mech in local_specs) and
                            not mech in self.terminal_mechanisms.mechanisms):
                        continue

                    # If MonitoredOutputStatesOption is PRIMARY_OUTPUT_STATES and OutputState is primary, include it
                    if option_spec is MonitoredOutputStatesOption.PRIMARY_OUTPUT_STATES:
                        if output_state is mech.output_state:
                            monitored_output_states.append(output_state)
                            continue
                    # If MonitoredOutputStatesOption is ALL_OUTPUT_STATES, include it
                    elif option_spec is MonitoredOutputStatesOption.ALL_OUTPUT_STATES:
                        monitored_output_states.append(output_state)
                    elif mech.name in local_specs or mech in local_specs:
                        if output_state is mech.output_state:
                            monitored_output_states.append(output_state)
                            continue
                    elif option_spec is None:
                        continue
                    else:
                        raise SystemError("PROGRAM ERROR: unrecognized specification of MONITOR_FOR_CONTROL for "
                                       "{0} of {1}".
                                       format(output_state.name, mech.name))


        # ASSIGN EXPONENTS, WEIGHTS and MATRICES

        # MODIFIED 10/3/17 OLD:
        # Get and assign specification of weights, exponents and matrices
        #    for Mechanisms or OutputStates specified in tuples
        output_state_tuples = [MonitoredOutputStateTuple(output_state=item, weight=None, exponent=None, matrix=None)
                               for item in monitored_output_states]
        for spec in all_specs:
            if isinstance(spec, MonitoredOutputStateTuple):
                object_spec = spec.output_state
                # For each OutputState in monitored_output_states
                for i, output_state_tuple in enumerate(output_state_tuples):
                    output_state = output_state_tuple.output_state
                    # If either that OutputState or its owner is the object specified in the tuple
                    if (output_state is object_spec
                        or output_state.name is object_spec
                        or output_state.owner is object_spec):
                        # Assign the weight, exponent and matrix specified in the spec to the output_state_tuple
                        # (can't just assign spec, as its output_state entry may be an unparsed string rather than
                        #  an actual OutputState)
                        output_state_tuples[i] = MonitoredOutputStateTuple(output_state=output_state,
                                                                           weight=spec.weight,
                                                                           exponent=spec.exponent,
                                                                           matrix=spec.matrix)
        return output_state_tuples

        # # MODIFIED 10/3/17 NEW:
        # # Get and assign specification of weights, exponents and matrices
        # #    for Mechanisms or OutputStates specified in tuples
        # # Assign monitored_output_states to State specification dictionaries
        # #    used to specify the InputStates for the controller's ObjectiveMechanism
        # #    (i.e., the InputState to which each specified monitored_output_state should project)
        # assert(all(isinstance(output_state, OutputState) for output_state in monitored_output_states))
        # input_state_dicts = [{MECHANISM:item.owner,
        #                       NAME: item.name,
        #                       WEIGHT:None,
        #                       EXPONENT:None,
        #                       PROJECTION:None}
        #                        for item in monitored_output_states]
        # for spec in all_specs:
        #     if isinstance(spec, dict):
        #         object_spec = spec.output_states[spec.name]
        #         # For each OutputState in monitored_output_states
        #         for i, input_state_dict in enumerate(input_state_dicts):
        #             output_state = input_state_dict.output_states[input_state_dict.name]
        #             # If either that OutputState or its owner is the object specified in the tuple
        #             if (output_state is object_spec
        #                 or output_state.name is object_spec
        #                 or output_state.owner is object_spec):
        #                 # Assign the weight, exponent and matrix specified in the spec to the output_state_tuple
        #                 # (can't just assign spec, as its output_state entry may be an unparsed string rather than
        #                 #  an actual OutputState)
        #                 input_state_dicts[i] = {MECHANISM:output_state.owner,
        #                                         NAME: output_state.name,
        #                                         WEIGHT:spec.weight,
        #                                         EXPONENT:spec.exponent,
        #                                         PROJECTION:spec.matrix}
        # return input_state_dicts

        # # MODIFIED 10/3/17 NEWER:
        # # Get and assign specification of weights, exponents and matrices specs for each monitored_output_state and
        # #    assign to the corresponding State specification dictionaries used to specify the InputStates for the
        # #    controller's ObjectiveMechanism (i.e., the InputState to which each specified monitored_output_state
        # #    should project)
        # assert(all(isinstance(output_state, OutputState) for output_state in monitored_output_states))
        # input_state_dicts = [{NAME: item.name,
        #                       WEIGHT:None,
        #                       EXPONENT:None,
        #                       PROJECTIONS:(item,None)}
        #                        for item in monitored_output_states]
        # for spec in all_specs:
        #     if isinstance(spec, dict):
        #         # FIX: 10/3/17 - THIS SHOULD NOW USE STATE SPECIFICATION DICT TO GET THE WEIGHTS
        #         # FIX:           ?? BUT AREN'T THEY ALREADY THERE?
        #         object_spec = spec.output_states[spec.name]
        #         # For each OutputState in monitored_output_states
        #         for i, input_state_dict in enumerate(input_state_dicts):
        #             output_state = input_state_dict.output_states[input_state_dict.name]
        #             # If either that OutputState or its owner is the object specified in the tuple
        #             if (output_state is object_spec
        #                 or output_state.name is object_spec
        #                 or output_state.owner is object_spec):
        #                 # Assign the weight, exponent and matrix specified in the spec to the output_state_tuple
        #                 # (can't just assign spec, as its output_state entry may be an unparsed string rather than
        #                 #  an actual OutputState)
        #                 input_state_dicts[i] = {NAME: output_state.name,
        #                                         WEIGHT:spec.weight,
        #                                         EXPONENT:spec.exponent,
        #                                         PROJECTIONS:(output_state, spec.matrix)}
        # return input_state_dicts

    def _validate_monitored_state_in_system(self, monitored_states, context=None):
        for spec in monitored_states:
            # if not any((spec is mech.name or spec in mech.output_states.names)
            if not any((spec in {mech, mech.name} or spec in mech.output_states or spec in mech.output_states.names)
                       for mech in self.mechanisms):
                raise SystemError("Specification of {} arg for {} appears to be a list of "
                                            "Mechanisms and/or OutputStates to be monitored, but one "
                                            "of them ({}) is in a different System".
                                            format(OBJECTIVE_MECHANISM, self.name, spec))

    def _get_control_signals_for_system(self, control_signals=None, context=None):
        """Generate and return a list of control_signal_specs for System

        Generate list from:
           ControlSignal specifications passed in from the **control_signals** argument.
           ParameterStates of the System's Mechanisms that have been assigned ControlProjections with deferred_init();
               Note: this includes any for which a ControlSignal rather than a ControlProjection
                     was used to specify control for a parameter (e.g., in a 2-item tuple specification for the
                     parameter); the initialization of the ControlProjection and, if specified, the ControlSignal
                     are completed in the call to _instantiate_control_signal() by the ControlMechanism.
        """
        control_signal_specs = control_signals or []
        for mech in self.mechanisms:
            for parameter_state in mech._parameter_states:
                for projection in parameter_state.mod_afferents:
                    # If Projection was deferred for init, instantiate its ControlSignal and then initialize it
                    if projection.init_status is InitStatus.DEFERRED_INITIALIZATION:
                        proj_control_signal_specs = projection.control_signal_params or {}
                        proj_control_signal_specs.update({PROJECTIONS: [projection]})
                        control_signal_specs.append(proj_control_signal_specs)
        return control_signal_specs

    def _validate_control_signals(self, control_signals, context=None):
        if control_signals:
            for control_signal in control_signals:
                for control_projection in control_signal.efferents:
                    if not any(control_projection.receiver in mech._parameters_states for mech in self.mechanisms):
                        raise SystemError("A parameter controlled by a ControlSignal of a controller "
                                          "being assigned to {} is not in that System".format(self.name))

    def initialize(self):
        """Assign `initial_values <System.initialize>` to mechanisms designated as `INITIALIZE_CYCLE` \and
        contained in recurrent_init_mechanisms.
        """
        # FIX:  INITIALIZE PROCESS INPUT??
        # FIX: CHECK THAT ALL MECHANISMS ARE INITIALIZED FOR WHICH mech.system[SELF]==INITIALIZE
        # FIX: ADD OPTION THAT IMPLEMENTS/ENFORCES INITIALIZATION
        # FIX: ADD SOFT_CLAMP AND HARD_CLAMP OPTIONS
        # FIX: ONLY ASSIGN ONES THAT RECEIVE PROJECTIONS
        for mech, value in self.initial_values.items():
            mech.initialize(value)

    def execute(self,
                input=None,
                target=None,
                execution_id=None,
                clock=CentralClock,
                time_scale=None,
                termination_processing=None,
                termination_learning=None,
                # time_scale=TimeScale.TRIAL
                context=None):
        """Execute mechanisms in System at specified :ref:`phases <System_Execution_Phase>` in order \
        specified by the :py:data:`execution_graph <System.execution_graph>` attribute.

        Assign items of input to `ORIGIN` mechanisms

        Execute mechanisms in the order specified in execution_list and with phases equal to
        ``CentralClock.time_step % numPhases``.

        Execute any learning components specified at the appropriate phase.

        Execute controller after all mechanisms have been executed (after each numPhases)

        .. Execution:
            - the input arg in System.execute() or run() is provided as input to ORIGIN mechanisms (and
              System.input);
                As with a process, `ORIGIN` Mechanisms will receive their input only once (first execution)
                    unless clamp_input (or SOFT_CLAMP or HARD_CLAMP) are specified, in which case they will continue to
            - execute() calls Mechanism.execute() for each Mechanism in its execute_graph in sequence
            - outputs of `TERMINAL` Mechanisms are assigned as System.ouputValue
            - System.controller is executed after execution of all Mechanisms in the System
            - notes:
                * the same Mechanism can be listed more than once in a System, inducing recurrent processing

        Arguments
        ---------
        input : list or ndarray
            a list or array of input value arrays, one for each `ORIGIN` Mechanism in the System.

            .. [TBI: time_scale : TimeScale : default TimeScale.TRIAL
               specifies a default TimeScale for the System]

            .. context : str

        Returns
        -------
        output values of System : 3d ndarray
            Each item is a 2d array that contains arrays for each OutputState.value of each `TERMINAL` Mechanism

        """
        if self.scheduler_processing is None:
            self.scheduler_processing = Scheduler(system=self)

        if self.scheduler_learning is None:
            self.scheduler_learning = Scheduler(graph=self.learningexecution_graph)

        if not context:
            context = EXECUTING + " " + SYSTEM + " " + self.name
            self.execution_status = ExecutionStatus.EXECUTING

        # Update execution_id for self and all mechanisms in graph (including learning) and controller
        from psyneulink.globals.environment import _get_unique_id
        self._execution_id = execution_id or _get_unique_id()
        # FIX: GO THROUGH LEARNING GRAPH HERE AND ASSIGN EXECUTION TOKENS FOR ALL MECHANISMS IN IT
        # self.learningexecution_list
        for mech in self.execution_graph:
            mech._execution_id = self._execution_id
        for learning_mech in self.learningexecution_list:
            learning_mech._execution_id = self._execution_id
        if self.controller is not None:
            self.controller._execution_id = self._execution_id
            if self.enable_controller and self.controller.input_states:
                for state in self.controller.input_states:
                    for projection in state.all_afferents:
                        projection.sender.owner._execution_id = self._execution_id

        self._report_system_output = self.prefs.reportOutputPref and context and EXECUTING in context
        if self._report_system_output:
            self._report_process_output = any(process.reportOutputPref for process in self.processes)

        self.timeScale = time_scale or TimeScale.TRIAL

        # FIX: MOVE TO RUN??
        #region ASSIGN INPUTS TO SystemInputStates
        #    that will be used as the input to the MappingProjection to each ORIGIN mechanism
        num_origin_mechs = len(list(self.origin_mechanisms))

        if input is None:
            if (self.prefs.verbosePref and
                    not (not context or COMPONENT_INIT in context)):
                print("- No input provided;  default will be used: {0}")
            input = np.zeros_like(self.instance_defaults.variable)
            for i in range(num_origin_mechs):
                input[i] = self.origin_mechanisms[i].instance_defaults.variable

        else:
            num_inputs = np.size(input,0)

            # Check if input items are of different lengths (indicated by dtype == np.dtype('O'))
            if num_inputs != num_origin_mechs:
                num_inputs = np.size(input)
               # Check that number of inputs matches number of ORIGIN mechanisms
                if isinstance(input, np.ndarray) and input.dtype is np.dtype('O') and num_inputs == num_origin_mechs:
                    pass
                else:
                    raise SystemError("Number of items in input ({0}) to {1} does not match "
                                      "its number of origin Mechanisms ({2})".
                                      format(num_inputs, self.name,  num_origin_mechs ))

            # Get SystemInputState that projects to each ORIGIN mechanism and assign input to it
            for i, origin_mech in zip(range(num_origin_mechs), self.origin_mechanisms):
                # For each inputState of the ORIGIN mechanism
                for j in range(len(origin_mech.input_states)):
                   # Get the input from each projection to that inputState (from the corresponding SystemInputState)
                    system_input_state = next((projection.sender
                                               for projection in origin_mech.input_states[j].path_afferents
                                               if isinstance(projection.sender, SystemInputState)), None)
                    if system_input_state:
                        system_input_state.value = input[i][j]
                    else:
                        logger.warning("Failed to find expected SystemInputState "
                                       "for {} at input state number ({}), ({})".
                              format(origin_mech.name, j+1, origin_mech.input_states[j]))
                        # raise SystemError("Failed to find expected SystemInputState for {}".format(origin_mech.name))

        self.input = input
        if termination_processing is not None:
            self.termination_processing = termination_processing
        if termination_learning is not None:
            self.termination_learning = termination_learning
        #endregion

        if self._report_system_output:
            self._report_system_initiation(clock=clock)


        #region EXECUTE MECHANISMS

        # TEST PRINT:
        # for i in range(len(self.execution_list)):
        #     print(self.execution_list[i][0].name)
        # sorted_list = list(object_item[0].name for object_item in self.execution_list)

        # Execute system without learning on projections (that will be taken care of in _execute_learning()
        self._execute_processing(clock=clock, context=context)
        #endregion

        # region EXECUTE LEARNING FOR EACH PROCESS

        # Don't execute learning for simulation runs
        if not EVC_SIMULATION in context and self.learning:
            self._execute_learning(clock=clock, context=context + ' ' + LEARNING)
        # endregion


        #region EXECUTE CONTROLLER
# FIX: 1) RETRY APPENDING TO EXECUTE LIST AND COMPARING TO THIS VERSION
# FIX: 2) REASSIGN INPUT TO SYSTEM FROM ONE DESIGNATED FOR EVC SIMULUS (E.G., StimulusPrediction)

        # Only call controller if this is not a controller simulation run (to avoid infinite recursion)
        if not EVC_SIMULATION in context and self.enable_controller:
            try:
                if self.controller.phaseSpec == (clock.time_step % self.numPhases):
                    self.controller.execute(clock=clock,
                                            time_scale=TimeScale.TRIAL,
                                            runtime_params=None,
                                            context=context)
                    if self._report_system_output:
                        print("{0}: {1} executed".format(self.name, self.controller.name))

            except AttributeError as error_msg:
                if not 'INIT' in context:
                    raise SystemError("PROGRAM ERROR: Problem executing controller for {}: {}".
                                      format(self.name, error_msg))
        #endregion

        # Report completion of system execution and value of designated outputs
        if self._report_system_output:
            self._report_system_completion(clock=clock)

        return self.terminal_mechanisms.outputStateValues

    # def _execute_processing(self, clock=CentralClock, time_scale=TimeScale.Trial, context=None):
    def _execute_processing(self, clock=CentralClock, context=None):
        # Execute each Mechanism in self.execution_list, in the order listed during its phase
        # Only update Mechanism on time_step(s) determined by its phaseSpec (specified in Mechanism's Process entry)
        # FIX: NEED TO IMPLEMENT FRACTIONAL UPDATES (IN Mechanism.update())
        # FIX:    FOR phaseSpec VALUES THAT HAVE A DECIMAL COMPONENT
        if self.scheduler_processing is None:
            raise SystemError('System.py:_execute_processing - {0}\'s scheduler is None, '
                              'must be initialized before execution'.format(self.name))
        logger.debug('{0}.scheduler processing termination conditions: {1}'.format(self, self.termination_processing))
        for next_execution_set in self.scheduler_processing.run(termination_conds=self.termination_processing):
            logger.debug('Running next_execution_set {0}'.format(next_execution_set))
            i = 0
            for mechanism in next_execution_set:
                logger.debug('\tRunning Mechanism {0}'.format(mechanism))
                for p in self.processes:
                    try:
                        rt_params = p.runtime_params_dict[mechanism]
                    except:
                        rt_params = None

                processes = list(mechanism.processes.keys())
                process_keys_sorted = sorted(processes, key=lambda i : processes[processes.index(i)].name)
                process_names = list(p.name for p in process_keys_sorted)

                mechanism.execute(clock=clock,
                                  time_scale=self.timeScale,
                                  # time_scale=time_scale,
                                  runtime_params=rt_params,
                                  context=context +
                                          "| Mechanism: " + mechanism.name +
                                          " [in processes: " + str(process_names) + "]")


                if self._report_system_output and  self._report_process_output:

                    # REPORT COMPLETION OF PROCESS IF ORIGIN:
                    # Report initiation of process(es) for which mechanism is an ORIGIN
                    # Sort for consistency of reporting:
                    processes = list(mechanism.processes.keys())
                    process_keys_sorted = sorted(processes, key=lambda i : processes[processes.index(i)].name)
                    for process in process_keys_sorted:
                        if mechanism.processes[process] in {ORIGIN, SINGLETON} and process.reportOutputPref:
                            process._report_process_initiation(input=mechanism.input_values[0])

                    # REPORT COMPLETION OF PROCESS IF TERMINAL:
                    # Report completion of process(es) for which mechanism is a TERMINAL
                    # Sort for consistency of reporting:
                    processes = list(mechanism.processes.keys())
                    process_keys_sorted = sorted(processes, key=lambda i : processes[processes.index(i)].name)
                    for process in process_keys_sorted:
                        if process.learning and process._learning_enabled:
                            continue
                        if mechanism.processes[process] == TERMINAL and process.reportOutputPref:
                            process._report_process_completion()

            if i == 0:
                # Zero input to first mechanism after first run (in case it is repeated in the pathway)
                # IMPLEMENTATION NOTE:  in future version, add option to allow Process to continue to provide input
                # FIX: USE clamp_input OPTION HERE, AND ADD HARD_CLAMP AND SOFT_CLAMP
                # self.variable = convert_to_np_array(self.input, 2) * 0
                pass
            i += 1

    def _execute_learning(self, clock=CentralClock, context=None):
        # Execute each LearningMechanism as well as LearningProjections in self.learningexecution_list

        # FIRST, if targets were specified as a function, call the function now
        #    (i.e., after execution of the pathways, but before learning)
        # Note:  this accomodates functions that predicate the target on the outcome of processing
        #        (e.g., for rewards in reinforcement learning)
        if isinstance(self.targets, function_type):
            self.current_targets = self.targets()

        if self.current_targets is None:
           raise SystemError("No targets were specified in the call to execute {} with learning".format(self.name))

        for i, target_mech in zip(range(len(self.target_mechanisms)), self.target_mechanisms):
        # Assign each item of targets to the value of the targetInputState for the TARGET mechanism
        #    and zero the value of all ProcessInputStates that project to the TARGET mechanism
            self.target_input_states[i].value = self.current_targets[i]

        # NEXT, execute all components involved in learning
        if self.scheduler_learning is None:
            raise SystemError('System.py:_execute_learning - {0}\'s scheduler is None, '
                              'must be initialized before execution'.format(self.name))
        logger.debug('{0}.scheduler learning termination conditions: {1}'.format(self, self.termination_learning))
        for next_execution_set in self.scheduler_learning.run(termination_conds=self.termination_learning):
            logger.debug('Running next_execution_set {0}'.format(next_execution_set))
            for component in next_execution_set:
                logger.debug('\tRunning component {0}'.format(component))

                from psyneulink.components.projections.pathway.mappingprojection import MappingProjection
                if isinstance(component, MappingProjection):
                    continue

                params = None

                component_type = component.componentType

                processes = list(component.processes.keys())

                # Sort for consistency of reporting:
                process_keys_sorted = sorted(processes, key=lambda i : processes[processes.index(i)].name)
                process_names = list(p.name for p in process_keys_sorted)

                context_str = str("{} | {}: {} [in processes: {}]".
                                  format(context,
                                         component_type,
                                         component.name,
                                         re.sub(r'[\[,\],\n]','',str(process_names))))

                # Note:  DON'T include input arg, as that will be resolved by mechanism from its sender projections
                component.execute(
                    clock=clock,
                    time_scale=self.timeScale,
                    runtime_params=params,
                    # time_scale=time_scale,
                    context=context_str
                )
                # # TEST PRINT:
                # print ("EXECUTING LEARNING UPDATES: ", component.name)

        # THEN update all MappingProjections
        for next_execution_set in self.scheduler_learning.run(termination_conds=self.termination_learning):
            logger.debug('Running next_execution_set {0}'.format(next_execution_set))
            for component in next_execution_set:
                logger.debug('\tRunning component {0}'.format(component))

                if isinstance(component, (LearningMechanism, ObjectiveMechanism)):
                    continue
                if not isinstance(component, MappingProjection):
                    raise SystemError("PROGRAM ERROR:  Attempted learning on non-MappingProjection")

                component_type = "mappingProjection"
                processes = list(component.sender.owner.processes.keys())


                # Sort for consistency of reporting:
                process_keys_sorted = sorted(processes, key=lambda i : processes[processes.index(i)].name)
                process_names = list(p.name for p in process_keys_sorted)

                context_str = str("{} | {}: {} [in processes: {}]".
                                  format(context,
                                         component_type,
                                         component.name,
                                         re.sub(r'[\[,\],\n]','',str(process_names))))

                component._parameter_states[MATRIX].update(time_scale=TimeScale.TRIAL, context=context_str)

                # TEST PRINT:
                # print ("EXECUTING WEIGHT UPDATES: ", component.name)

        # FINALLY report outputs
        if self._report_system_output and self._report_process_output:
            # Report learning for target_mechanisms (and the processes to which they belong)
            # Sort for consistency of reporting:
            print("\n\'{}' learning completed:".format(self.name))

            for target_mech in self.target_mechanisms:
                processes = list(target_mech.processes.keys())
                process_keys_sorted = sorted(processes, key=lambda i : processes[processes.index(i)].name)
                process_names = list(p.name for p in process_keys_sorted)
                # print("\n\'- Target: {}' error: {} (processes: {})".
                print("- error for target ({}): {}".
                      # format(append_type_to_name(target_mech),
                      format(target_mech.name,
                             re.sub(r'[\[,\],\n]','',str([float("{:0.3}".format(float(i)))
                                                         for i in target_mech.output_state.value])),
                             ))
                             # process_names))

    def run(self,
            inputs,
            num_trials=None,
            reset_clock=True,
            initialize=False,
            initial_values=None,
            targets=None,
            learning=None,
            call_before_trial=None,
            call_after_trial=None,
            call_before_time_step=None,
            call_after_time_step=None,
            clock=CentralClock,
            time_scale=None,
            termination_processing=None,
            termination_learning=None,
            context=None):
        """Run a sequence of executions

        Call execute method for each execution in a sequence specified by inputs.  See :doc:`Run` for details of
        formatting input specifications.

        Arguments
        ---------

        inputs : List[input] or ndarray(input) : default default_variable for a single execution
            the input for each in a sequence of executions (see :doc:`Run` for detailed description of formatting
            requirements and options).

        reset_clock : bool : default `True`
            if True, resets the :py:class:`CentralClock <TimeScale.CentralClock>` to 0 before a sequence of executions.

        initialize : bool default :keyword:`False`
            if `True`, calls the :py:meth:`initialize <System.initialize>` method of the System before a
            sequence of executions.

        initial_values : Dict[Mechanism, List[input] or np.ndarray(input)] : default None
            the initial values assigned to Mechanisms designated as `INITIALIZE_CYCLE`.

        targets : List[input] or np.ndarray(input) : default `None`
            the target values for the LearningMechanisms of the System for each execution.
            The length (of the outermost level if a nested list, or lowest axis if an ndarray) must be equal to that
            of ``inputs``.

        learning : bool :  default `None`
            enables or disables learning during execution.
            If it is not specified, the current state is left intact.
            If it is `True`, learning is forced on; if it is :keyword:`False`, learning is forced off.

        call_before_trial : Function : default= `None`
            called before each trial in the sequence is executed.

        call_after_trial : Function : default= `None`
            called after each trial in the sequence is executed.

        call_before_time_step : Function : default= `None`
            called before each time_step of each trial is executed.

        call_after_time_step : Function : default= `None`
            called after each time_step of each trial is executed.

        time_scale : TimeScale :  default TimeScale.TRIAL
            specifies whether Mechanisms are executed for a single time step or a trial.

        Returns
        -------

        <System>.results : List[Mechanism.OutputValue]
            list of the OutputValue for each `TERMINAL` Mechanism of the System returned for each execution.

        """
        if self.scheduler_processing is None:
            self.scheduler_processing = Scheduler(system=self)

        if self.scheduler_learning is None:
            self.scheduler_learning = Scheduler(graph=self.learningexecution_graph)

        # initial_values = initial_values or self.initial_values
        if initial_values is None and self.initial_values:
            initial_values = self.initial_values


        logger.debug(inputs)

        from psyneulink.globals.environment import run
        return run(self,
                   inputs=inputs,
                   num_trials=num_trials,
                   reset_clock=reset_clock,
                   initialize=initialize,
                   initial_values=initial_values,
                   targets=targets,
                   learning=learning,
                   call_before_trial=call_before_trial,
                   call_after_trial=call_after_trial,
                   call_before_time_step=call_before_time_step,
                   call_after_time_step=call_after_time_step,
                   time_scale=time_scale,
                   termination_processing=termination_processing,
                   termination_learning=termination_learning,
                   clock=clock,
                   context=context)

    def _report_system_initiation(self, clock=CentralClock):
        """Prints iniiation message, time_step, and list of Processes in System being executed
        """

        if 'system' in self.name or 'System' in self.name:
            system_string = ''
        else:
            system_string = ' system'

        if clock.time_step == 0:
            print("\n\'{}\'{} executing with: **** (time_step {}) ".
                  format(self.name, system_string, clock.time_step))
            processes = list(process.name for process in self.processes)
            print("- processes: {}".format(processes))
            if np.size(self.input, 0) == 1:
                input_string = ''
            else:
                input_string = 's'
            print("- input{}: {}".format(input_string, self.input.tolist()))

        else:
            print("\n\'{}\'{} executing ********** (time_step {}) ".
                  format(self.name, system_string, clock.time_step))

    def _report_system_completion(self, clock=CentralClock):
        """Prints completion message and output_values of system
        """

        if 'system' in self.name or 'System' in self.name:
            system_string = ''
        else:
            system_string = ' system'

        # Print output value of primary (first) outputState of each terminal Mechanism in System
        # IMPLEMENTATION NOTE:  add options for what to print (primary, all or monitored outputStates)
        print("\n\'{}\'{} completed ***********(time_step {})".format(self.name, system_string, clock.time_step))
        # for object_item in self._terminal_mechs:
        #     if object_item.mechanism.phaseSpec == (clock.time_step % self.numPhases):
        #         print("- output for {0}: {1}".
        #               format(object_item.mechanism.name,
        #                      re.sub('[\[,\],\n]','',str(["{:0.3}".
        #                                         format(float(i)) for i in object_item.mechanism.output_state.value]))))
        if self.learning:
            from psyneulink.library.mechanisms.processing.objective.comparatormechanism import MSE
            for mech in self.target_mechanisms:
                if not MSE in mech.output_states:
                    continue
                print("\n- MSE: {:0.3}".
                      format(float(mech.output_states[MSE].value)))


    # TBI:
    # class InspectOptions(AutoNumber):
    #     """Option value keywords for `inspect` and `show` methods.
    #     """
    #     ALL = ()
    #     """Show all values.
    #     """
    #     EXECUTION_SETS = ()
    #     """Show `execution_sets` attribute."""
    #     execution_list = ()
    #     """Show `execution_list` attribute."""
    #     ATTRIBUTES = ()
    #     """Show system's attributes."""
    #     ALL_OUTPUTS = ()
    #     """"""
    #     ALL_OUTPUT_LABELS = ()
    #     """"""
    #     PRIMARY_OUTPUTS = ()
    #     """"""
    #     PRIMARY_OUTPUT_LABELS = ()
    #     """"""
    #     MONITORED_OUTPUTS = ()
    #     """"""
    #     MONITORED_OUTPUT_LABELS = ()
    #     """"""
    #     FLAT_OUTPUT = ()
    #     """"""
    #     DICT_OUTPUT = ()
    #     """"""

    def show(self, options=None):
        """Print ``execution_sets``, ``execution_list``, `ORIGIN`, `TERMINAL` Mechanisms,
        `TARGET` Mechanisms, ``outputs`` and their labels for the System.

        Arguments
        ---------

        options : InspectionOptions
            [TBI]
        """

        # # IMPLEMENTATION NOTE:  Stub for implementing options:
        # if options and self.InspectOptions.ALL_OUTPUT_LABELS in options:
        #     pass

        print ("\n---------------------------------------------------------")
        print ("\n{0}".format(self.name))


        print ("\n\tControl enabled: {0}".format(self.enable_controller))
        print ("\n\tProcesses:")

        for process in self.processes:
            print ("\t\t{} [learning enabled: {}]".format(process.name, process._learning_enabled))

        # Print execution_sets (output of toposort)
        print ("\n\tExecution sets: ".format(self.name))
        # Sort for consistency of output
        execution_sets_sorted = sorted(self.execution_sets)
        for i in range(len(execution_sets_sorted)):
        # for i in range(len(self.execution_sets)):
            print ("\t\tSet {0}:\n\t\t\t".format(i),end='')
            print("{ ",end='')
            sorted_mechs_names_in_set = sorted(list(object_item.name
                                                    for object_item in self.execution_sets[i]))
            for name in sorted_mechs_names_in_set:
                print("{0} ".format(name), end='')
            print("}")

        # Print execution_list sorted by phase and including EVC mechanism

        # Sort execution_list by phase
        sorted_execution_list = self.execution_list.copy()


        # Sort by phaseSpec and, within each phase, by mechanism name
#        sorted_execution_list.sort(key=lambda object_item: object_item.phase)


        # Add controller to execution list for printing if enabled
        if self.enable_controller:
            sorted_execution_list.append(self.controller)


        mech_names_from_exec_list = list(object_item.name for object_item in self.execution_list)
        mech_names_from_sorted_exec_list = list(object_item.name for object_item in sorted_execution_list)

        # print ("\n\tExecution list: ".format(self.name))
        # phase = 0
        # print("\t\tPhase {}:".format(phase))
        # for object_item in sorted_execution_list:
        #     if object_item.phase != phase:
        #         phase = object_item.phase
        #         print("\t\tPhase {}:".format(phase))
        #     print ("\t\t\t{}".format(object_item.mechanism.name))
        #
        # print ("\n\tOrigin mechanisms: ".format(self.name))
        # for object_item in self.origin_mechanisms.mechs_sorted:
        #     print("\t\t{0} (phase: {1})".format(object_item.mechanism.name, object_item.phase))
        #
        # print ("\n\tTerminal mechanisms: ".format(self.name))
        # for object_item in self.terminalMechanisms.mechs_sorted:
        #     print("\t\t{0} (phase: {1})".format(object_item.mechanism.name, object_item.phase))
        #     for output_state in object_item.mechanism.output_states:
        #         print("\t\t\t{0}".format(output_state.name))
        #
        # # if any(process.learning for process in self.processes):
        # if self.learning:
        #     print ("\n\tTarget mechanisms: ".format(self.name))
        #     for object_item in self.target_mechanisms.mechs:
        #         print("\t\t{0} (phase: {1})".format(object_item.mechanism.name, object_item.phase))
        #
        # print ("\n---------------------------------------------------------")


    def inspect(self):
        """Return dictionary with system attributes and values

        Diciontary contains entries for the following attributes and values:

            PROCESSES: list of `Processes <Process>` in system;

            MECHANISMS: list of all `Mechanisms <Mechanism>` in the system;

            ORIGIN_MECHANISMS: list of `ORIGIN` Mechanisms;

            INPUT_ARRAY: ndarray of the inputs to the `ORIGIN` Mechanisms;

            RECURRENT_MECHANISMS:  list of `INITALIZE_CYCLE` Mechanisms;

            RECURRENT_INIT_ARRAY: ndarray of initial_values;

            TERMINAL_MECHANISMS: list of `TERMINAL` Mechanisms;

            OUTPUT_STATE_NAMES: list of `OutputState` names corresponding to 1D arrays in output_value_array;

            OUTPUT_VALUE_ARRAY: 3D ndarray of 2D arrays of output.value arrays of OutputStates for all `TERMINAL`
            Mechanisms;

            NUM_PHASES_PER_TRIAL: number of phases required to execute all Mechanisms in the system;

            LEARNING_MECHANISMS: list of `LearningMechanisms <LearningMechanism>`;

            TARGET: list of `TARGET` Mechanisms;

            LEARNING_PROJECTION_RECEIVERS: list of `MappingProjections <MappingProjection>` that receive learning
            projections;

            CONTROL_MECHANISM: `ControlMechanism <ControlMechanism>` of the System;

            CONTROL_PROJECTION_RECEIVERS: list of `ParameterStates <ParameterState>` that receive learning projections.

        Returns
        -------
        Dictionary of System attributes and values : dict

        """

        input_array = []
        for mech in list(self.origin_mechanisms.mechanisms):
            input_array.append(mech.value)
        input_array = np.array(input_array)

        recurrent_init_array = []
        for mech in list(self.recurrent_init_mechanisms.mechanisms):
            recurrent_init_array.append(mech.value)
        recurrent_init_array = np.array(recurrent_init_array)

        output_state_names = []
        output_value_array = []
        for mech in list(self.terminal_mechanisms.mechanisms):
            output_value_array.append(mech.output_values)
            for name in mech.output_states:
                output_state_names.append(name)
        output_value_array = np.array(output_value_array)

        from psyneulink.components.projections.modulatory.controlprojection import ControlProjection
        from psyneulink.components.projections.modulatory.learningprojection import LearningProjection
        learning_projections = []
        controlled_parameters = []
        for mech in list(self.mechanisms):
            for parameter_state in mech._parameter_states:
                try:
                    for projection in parameter_state.mod_afferents:
                        if isinstance(projection, ControlProjection):
                            controlled_parameters.append(parameter_state)
                except AttributeError:
                    pass
            for output_state in mech.output_states:
                try:
                    for projection in output_state.efferents:
                        for parameter_state in projection.paramaterStates:
                            for sender in parameter_state.mod_afferents:
                                if isinstance(sender, LearningProjection):
                                    learning_projections.append(projection)
                except AttributeError:
                    pass

        inspect_dict = {
            PROCESSES: self.processes,
            MECHANISMS: self.mechanisms,
            ORIGIN_MECHANISMS: self.origin_mechanisms.mechanisms,
            INPUT_ARRAY: input_array,
            RECURRENT_MECHANISMS: self.recurrent_init_mechanisms,
            RECURRENT_INIT_ARRAY: recurrent_init_array,
            TERMINAL_MECHANISMS: self.terminal_mechanisms.mechanisms,
            OUTPUT_STATE_NAMES: output_state_names,
            OUTPUT_VALUE_ARRAY: output_value_array,
            NUM_PHASES_PER_TRIAL: self.numPhases,
            LEARNING_MECHANISMS: self.learning_mechanisms,
            TARGET_MECHANISMS: self.target_mechanisms,
            LEARNING_PROJECTION_RECEIVERS: learning_projections,
            CONTROL_MECHANISM: self.control_mechanisms,
            CONTROL_PROJECTION_RECEIVERS: controlled_parameters,
        }

        return inspect_dict

    def _toposort_with_ordered_mechs(self, data):
        """Returns a single list of dependencies, sorted by object_item[MECHANISM].name"""
        result = []
        for dependency_set in toposort(data):
            d_iter = iter(dependency_set)
            result.extend(sorted(dependency_set, key=lambda item : next(d_iter).name))
        return result

    def _cache_state(self):

        # http://stackoverflow.com/questions/11218477/how-can-i-use-pickle-to-save-a-dict
        # import pickle
        #
        # a = {'hello': 'world'}
        #
        # with open('filename.pickle', 'wb') as handle:
        #     pickle.dump(a, handle, protocol=pickle.HIGHEST_PROTOCOL)
        #
        # with open('filename.pickle', 'rb') as handle:
        #     b = pickle.load(handle)
        #
        # print a == b

        # >>> import dill
        # >>> pik = dill.dumps(d)

        # import pickle
        # with open('cached_PNL_sys.pickle', 'wb') as handle:
        #     pickle.dump(self, handle, protocol=pickle.HIGHEST_PROTOCOL)

        # import dill
        # self.cached_system = dill.dumps(self, recurse=True)

        # def mechanisms_cache:
        #     self.input_value = []
        #     self.value= []
        #     self.output_value = []
        #
        # for mech in self.mechanisms:
        #     for
        pass

    def _restore_state(self):
        pass

    @property
    def mechanisms(self):
        """List of all mechanisms in the system

        Returns
        -------
        all mechanisms in the system : List[Mechanism]

        """
        return self._all_mechanisms.mechanisms

    @property
    def numPhases(self):
        """Number of phases required to execute all ProcessingMechanisms in the system

        Equals maximum phase value of ProcessingMechanisms in the system + 1

        Returns
        -------
        number of phases in system : int

        """
        return self._phaseSpecMax + 1

    @property
    def controller(self):
        return self._controller

    @controller.setter
    def controller(self, control_mech_spec):

        if self.status is INITIALIZING:
            return

        else:
            self._instantiate_controller(control_mech_spec, context='System.controller setter')

    def show_graph(self,
                   direction = 'BT',
                   show_learning = False,
                   show_control = False,
                   origin_color = 'green',
                   terminal_color = 'red',
                   origin_and_terminal_color = 'brown',
                   learning_color = 'orange',
                   control_color='blue',
                   output_fmt='pdf',
                   ):
        """Generate a display of the graph structure of mechanisms and projections in the system.

        Displays a graph showing the structure of the System (based on the `System's graph <System.graph>`).
        By default, only the primary processing Components are shown.  However,the **show_learning** and
        **show_control** arguments can be used to also show the Components associated with `learning
        <LearningMechanism>` and those associated with the System's `controller <System_Control>`. `Mechanisms
        <Mechanism>` are always displayed as (oval) nodes. `ORIGIN` and `TERMINAL` Mechanisms of the System are
        displayed with bold ovals in specified colors.  `Projections <Projection>` are displayed as labelled
        arrows, unless **show_learning** is assigned **True**, in which case MappingProjections that receive a
        `LearningProjection` are displayed as diamond-shaped nodes. The numbers in parentheses within a Mechanism
        node indicate its dimensionality.

        Arguments
        ---------

        direction : keyword : default 'BT'
            'BT': bottom to top; 'TB': top to bottom; 'LR': left to right; and 'RL`: right to left.

        show_learning : bool or ALL : default False
            specifies whether or not to show the learning components of the system;
            they will all be displayed in the color specified for **learning_color**.
            Projections that receive a `LearningProjection` will be shown as a diamond-shaped node.
            if set to `ALL`, all Projections associated with learning will be shown:  the LearningProjections
            as well as from `ProcessingMechanisms <ProcessingMechanism>` to `LearningMechanisms <LearningMechanism>`
            that convey error and activation information;  if set to `True`, only the LearningPojections are shown.

        show_control :  bool : default False
            specifies whether or not to show the control components of the system;
            they will all be displayed in the color specified for **control_color**.

        origin_color : keyword : default 'green',
            specifies the color in which the `ORIGIN` Mechanisms of the System are displayed.

        terminal_color : keyword : default 'red',
            specifies the color in which the `TERMINAL` Mechanisms of the System are displayed.

        origin_and_terminal_color : keyword : default 'brown'
            specifies the color in which Mechanisms that are both
            an `ORIGIN` and a `TERMINAL` of the System are displayed.

        learning_color : keyword : default `green`
            specifies the color in which the learning components are displayed.

        control_color : keyword : default `blue`
            specifies the color in which the learning components are displayed (note: if the System's
            `controller <System.controller>`) is an `EVCControlMechanism`, then a link is shown in red from the
            `prediction Mechanisms <EVCControlMechanism_Prediction_Mechanisms>` it creates to the corresponding
            `ORIGIN` Mechanisms of the System, to indicate that although no projection are created for these,
            the prediction Mechanisms determine the input to the `ORIGIN` Mechanisms when the EVCControlMechanism
            `simulates execution <EVCControlMechanism_Execution>` of the System.

        output_fmt : keyword : default 'pdf'
            'pdf': generate and open a pdf with the visualization;
            'jupyter': return the object (ideal for working in jupyter/ipython notebooks).


        Returns
        -------

        display of system : `pdf` or Graphviz graph object
            'pdf' (placed in current directory) if :keyword:`output_fmt` arg is 'pdf';
            Graphviz graph object if :keyword:`output_fmt` arg is 'jupyter'.

        """

        from psyneulink.components.mechanisms.processing.objectivemechanism \
            import ObjectiveMechanism
        from psyneulink.components.mechanisms.adaptive.learning.learningmechanism \
            import LearningMechanism
        from psyneulink.components.projections.pathway.mappingprojection import MappingProjection

        import graphviz as gv

        system_graph = self.graph
        learning_graph=self.learningGraph

        default_node_color = 'black'

        # build graph and configure visualisation settings
        G = gv.Digraph(engine = "dot",
                       node_attr  = {'fontsize':'12', 'fontname':'arial', 'shape':'oval', 'color':default_node_color},
                       edge_attr  = {'arrowhead':'halfopen', 'fontsize': '10', 'fontname': 'arial'},
                       graph_attr = {"rankdir" : direction} )


        # work with system graph
        rcvrs = list(system_graph.keys())
        # loop through receivers
        for rcvr in rcvrs:
            rcvr_name = rcvr.name
            # rcvr_shape = rcvr.instance_defaults.variable.shape[1]
            rcvr_label = rcvr_name


            # loop through senders
            sndrs = system_graph[rcvr]
            for sndr in sndrs:
                sndr_name = sndr.name
                # sndr_shape = sndr.instance_defaults.variable.shape[1]
                sndr_label = sndr_name

                # find edge name
                projs = sndr.output_state.efferents
                for proj in projs:
                    if proj.receiver.owner == rcvr:
                        edge_name = proj.name
                        # edge_shape = proj.matrix.shape
                        try:
                            has_learning = proj.has_learning_projection
                        except AttributeError:
                            has_learning = None
                edge_label = edge_name

                # if rcvr is learning mechanism, draw arrow with learning color
                if isinstance(rcvr, LearningMechanism):
                    break
                # if recvr is ObjectiveMechanism for ControlMechanism that is System's controller, use control color
                if isinstance(rcvr, ObjectiveMechanism) and rcvr.controller is True:
                    break
                arrow_color="black"
                if show_learning and has_learning:
                    # expand
                    G.node(sndr_label, shape="oval")
                    G.node(edge_label, shape="diamond")
                    G.node(rcvr_label, shape="oval")
                    G.edge(sndr_label, edge_label, arrowhead='none')
                    G.edge(edge_label, rcvr_label)
                else:
                    # render normally
                    G.edge(sndr_label, rcvr_label, label = edge_label, color=arrow_color)

                if ORIGIN in sndr.systems[self]:
                    G.node(sndr_label, color=origin_color, penwidth='3')
                if TERMINAL in rcvr.systems[self]:
                    G.node(rcvr_label, color=terminal_color, penwidth='3')
                if ORIGIN in sndr.systems[self] and TERMINAL in sndr.systems[self]:
                    G.node(sndr_label, color=origin_and_terminal_color, penwidth='3')


        # add learning graph if show_learning
        if show_learning:
            rcvrs = list(learning_graph.keys())
            for rcvr in rcvrs:
                # if rcvr is projection
                if isinstance(rcvr, MappingProjection):
                    # for each sndr of rcvr
                    sndrs = learning_graph[rcvr]
                    for sndr in sndrs:
                        edge_label = rcvr._parameter_states['matrix'].mod_afferents[0].name
                        G.edge(sndr.name, rcvr.name, color=learning_color, label = edge_label)
                else:
                    # FIX THIS TO INCLUDE Projections FROM ProcessingMechanisms TO LearningMechanisms
                    # Implement edges for Projections to each LearningMechanism from other LearningMechanisms
                    # Show Projections to LearningComponents
                    for input_state in rcvr.input_states:
                        for proj in input_state.path_afferents:
                            sndr = proj.sender.owner
                            G.node(rcvr.name, color=learning_color)
                            # If Projection is not from another learning component,
                            #    don't color and only show if ALL is set
                            if (isinstance(sndr, LearningMechanism) or
                                (isinstance(sndr, ObjectiveMechanism) and sndr._role is LEARNING)):
                                G.node(sndr.name, color=learning_color)
                            else:
                                if show_learning is True:
                                    continue
                            G.edge(sndr.name, rcvr.name, color=learning_color, label=proj.name)

                            # Get Projections to ComparatorMechanism as well
                            if isinstance(sndr, ObjectiveMechanism) and sndr._role is LEARNING and show_learning is ALL:
                                for input_state in sndr.input_states:
                                    for proj in input_state.path_afferents:
                                        # Skip any Projections from ProcesInputStates
                                        if isinstance(proj.sender.owner, Process):
                                            continue
                                        output_mech = proj.sender.owner
                                        G.edge(output_mech.name, sndr.name, color=learning_color, label=proj.name)




        # add control graph if show_control
        if show_control:
            controller = self.controller

            if controller is None:
                print ("\nWARNING: {} has not been assigned a \'controller\', so \'show_control\' option "
                       "can't be used in its show_graph() method\n".format(self.name))
                return

            connector = controller.input_state.path_afferents[0]
            objmech = connector.sender.owner

            # main edge
            G.node(controller.name, color=control_color)
            G.node(objmech.name, color=control_color)
            G.edge(objmech.name, controller.name, label=connector.name, color=control_color)

            # outgoing edges
            for output_state in controller.control_signals:
                for projection in output_state.efferents:
                    # MODIFIED 7/21/17 CW: this edge_name statement below didn't do anything and caused errors, so
                    # I commented it out.
                    # edge_name
                    rcvr_name = projection.receiver.owner.name
                    G.edge(controller.name, rcvr_name, label=projection.name, color=control_color)

            # incoming edges
            for istate in objmech.input_states:
                for proj in istate.path_afferents:
                    sndr_name = proj.sender.owner.name
                    G.edge(sndr_name, objmech.name, label=proj.name, color=control_color)

            # prediction mechanisms
            for object_item in self.execution_list:
                mech = object_item
                if mech._role is CONTROL and hasattr(mech, 'origin_mech'):
                    G.node(mech.name, color='purple')
                    recvr = mech.origin_mech
                    G.edge(mech.name, recvr.name, label=' prediction assignment', color='purple')
                    pass

        # return
        if   output_fmt == 'pdf':
            G.view(self.name.replace(" ", "-"), cleanup=True)
        elif output_fmt == 'jupyter':
            return G


SYSTEM_TARGET_INPUT_STATE = 'SystemInputState'

from psyneulink.components.states.outputstate import OutputState
class SystemInputState(OutputState):
    """Represents inputs and targets specified in a call to the System's `execute <Process.execute>` and `run
    <Process.run>` methods.

    COMMENT:
        Each instance encodes a `target <System.target>` to the system (also a 1d array in 2d array of
        `targets <System.targets>`) and provides it to a `MappingProjection` that projects to a `TARGET`
        Mechanism of the System.

        .. Declared as a subclass of OutputState so that it is recognized as a legitimate sender to a Projection
           in Projection._instantiate_sender()

           self.value is used to represent the item of the targets arg to system.execute or system.run
    COMMENT

    A SystemInputState is created for each `InputState` of each `ORIGIN` Mechanism in `origin_mechanisms`, and for the
    *TARGET* `InputState <ComparatorMechanism_Structure>` of each `ComparatorMechanism <ComparatorMechanism>` listed
    in `target_mechanisms <System.target_mechanisms>`.  A `MappingProjection` is created that projects to each
    of these InputStates from the corresponding SystemInputState.  When the System's `execute <System.execute>` or
    `run <System.run>` method is called, each item of its **inputs** and **targets** arguments is assigned as
    the `value <SystemInputState.value>` of a SystemInputState, which is then conveyed to the
    corresponding InputState of the `origin_mechanisms <System.origin_mechanisms>` and `terminal_mechanisms
    <System.terminal_mechanisms>`.  See `System_Mechanisms` and `System_Execution` for additional details.

    """

    def __init__(self, owner=None, variable=None, name=None, prefs=None):
        """Pass variable to MappingProjection from Process to first Mechanism in Pathway

        :param variable:
        """
        if not name:
            self.name = owner.name + "_" + SYSTEM_TARGET_INPUT_STATE
        else:
            self.name = owner.name + "_" + name
        self.prefs = prefs
        self.efferents = []
        self.owner = owner
        self.value = variable<|MERGE_RESOLUTION|>--- conflicted
+++ resolved
@@ -428,40 +428,25 @@
 import numbers
 import re
 import warnings
-<<<<<<< HEAD
 from collections import OrderedDict, namedtuple
-=======
-
-from collections import OrderedDict
->>>>>>> dc1da781
 
 import numpy as np
 import typecheck as tc
-
 from toposort import toposort, toposort_flatten
 
 from psyneulink.components.component import Component, ExecutionStatus, InitStatus, function_type
 from psyneulink.components.mechanisms.adaptive.control.controlmechanism import ControlMechanism, OBJECTIVE_MECHANISM
-from psyneulink.components.mechanisms.adaptive.learning.learningmechanism import LearningMechanism
-<<<<<<< HEAD
 from psyneulink.components.mechanisms.mechanism import MechanismList
 from psyneulink.components.mechanisms.processing.objectivemechanism import DEFAULT_MONITORED_STATE_EXPONENT, DEFAULT_MONITORED_STATE_MATRIX, DEFAULT_MONITORED_STATE_WEIGHT, ObjectiveMechanism
-from psyneulink.components.process import ProcessList, ProcessTuple, Process_Base
-from psyneulink.components.shellclasses import Mechanism, Process, System
+from psyneulink.components.process import ProcessList, ProcessTuple, Process
+from psyneulink.components.shellclasses import Mechanism, Process_Base, System_Base
 from psyneulink.components.states.inputstate import InputState
 from psyneulink.components.states.state import _parse_state_spec
 from psyneulink.globals.keywords import ALL, COMPONENT_INIT, CONROLLER_PHASE_SPEC, CONTROL, CONTROLLER, CYCLE, EVC_SIMULATION, EXECUTING, EXPONENT, FUNCTION, IDENTITY_MATRIX, INITIALIZED, INITIALIZE_CYCLE, INITIALIZING, INITIAL_VALUES, INTERNAL, LEARNING, LEARNING_SIGNAL, MATRIX, MONITOR_FOR_CONTROL, ORIGIN, PARAMS, PROJECTIONS, SAMPLE, SINGLETON, SYSTEM, SYSTEM_INIT, TARGET, TERMINAL, TIME_SCALE, WEIGHT, kwSeparator, kwSystemComponentCategory
-=======
-from psyneulink.components.mechanisms.mechanism import MechanismList, MonitoredOutputStatesOption
-from psyneulink.components.mechanisms.processing.objectivemechanism import MonitoredOutputStateTuple, OUTPUT_STATE_INDEX, ObjectiveMechanism
-from psyneulink.components.process import Process, ProcessList, ProcessTuple
-from psyneulink.components.shellclasses import Mechanism, Process_Base, System_Base
-from psyneulink.globals.keywords import ALL, COMPONENT_INIT, CONROLLER_PHASE_SPEC, CONTROL, CONTROLLER, CONTROL_SIGNAL_SPECS, CYCLE, EVC_SIMULATION, EXECUTING, FUNCTION, IDENTITY_MATRIX, INITIALIZED, INITIALIZE_CYCLE, INITIALIZING, INITIAL_VALUES, INTERNAL, LEARNING, LEARNING_SIGNAL, MATRIX, MONITOR_FOR_CONTROL, ORIGIN, SAMPLE, SINGLETON, SYSTEM, SYSTEM_INIT, TARGET, TERMINAL, TIME_SCALE, kwSeparator, kwSystemComponentCategory
->>>>>>> dc1da781
 from psyneulink.globals.preferences.componentpreferenceset import is_pref_set
 from psyneulink.globals.preferences.preferenceset import PreferenceLevel
 from psyneulink.globals.registry import register_category
-from psyneulink.globals.utilities import AutoNumber, ContentAddressableList, append_type_to_name, convert_to_np_array, iscompatible, parameter_spec
+from psyneulink.globals.utilities import AutoNumber, ContentAddressableList, append_type_to_name, convert_to_np_array, iscompatible
 from psyneulink.scheduling.scheduler import Scheduler
 from psyneulink.scheduling.timescale import CentralClock, TimeScale
 
@@ -535,8 +520,6 @@
 # FIX:  IMPLEMENT DEFAULT PROCESS
 # FIX:  NEED TO CREATE THE PROJECTIONS FROM THE PROCESS TO THE FIRST MECHANISM IN PROCESS FIRST SINCE,
 # FIX:  ONCE IT IS IN THE GRAPH, IT IS NOT LONGER EASY TO DETERMINE WHICH IS WHICH IS WHICH (SINCE SETS ARE NOT ORDERED)
-
-from psyneulink.components.process import Process
 
 class System(System_Base):
     """
@@ -1159,6 +1142,7 @@
         Validate initial_values
 
         """
+        from psyneulink.components.mechanisms.adaptive.learning.learningmechanism import LearningMechanism
 
         def is_monitoring_mech(mech):
             if ((isinstance(mech, ObjectiveMechanism) and mech._role) or
@@ -1434,19 +1418,12 @@
                 # This occurs if a Mechanism belongs to one (or more) Process(es) in the System but not ALL of them;
                 #    it is because each Mechanism in the test above ("ORIGIN in first_mech.processes[proc]")
                 #     is examined for all Processes in the System);
-<<<<<<< HEAD
                 # FIX: 10/3/17 - this should be factored into the tests above so that the exception does not occur
-=======
-                # FIX: this should be factored into the tests above so that the exception does not occur
->>>>>>> dc1da781
                 if isinstance(e.args[0], Process_Base):
                     pass
                 else:
                     raise SystemError(e)
-<<<<<<< HEAD
-
-=======
->>>>>>> dc1da781
+
             build_dependency_sets_by_traversing_projections(first_mech)
 
         # Print graph
@@ -1606,6 +1583,7 @@
     def _instantiate_learning_graph(self, context=None):
         """Build graph of LearningMechanism and LearningProjections
         """
+        from psyneulink.components.mechanisms.adaptive.learning.learningmechanism import LearningMechanism
 
         self.learningGraph = OrderedDict()
         self.learningexecution_graph = OrderedDict()
@@ -2741,6 +2719,8 @@
         #    (i.e., after execution of the pathways, but before learning)
         # Note:  this accomodates functions that predicate the target on the outcome of processing
         #        (e.g., for rewards in reinforcement learning)
+        from psyneulink.components.mechanisms.adaptive.learning.learningmechanism import LearningMechanism
+
         if isinstance(self.targets, function_type):
             self.current_targets = self.targets()
 
