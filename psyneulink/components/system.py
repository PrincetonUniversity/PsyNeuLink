
# Princeton University licenses this file to You under the Apache License, Version 2.0 (the "License");
# you may not use this file except in compliance with the License.  You may obtain a copy of the License at:
#     http://www.apache.org/licenses/LICENSE-2.0
# Unless required by applicable law or agreed to in writing, software distributed under the License is distributed
# on an "AS IS" BASIS, WITHOUT WARRANTIES OR CONDITIONS OF ANY KIND, either express or implied.
# See the License for the specific language governing permissions and limitations under the License.


# *****************************************    SYSTEM MODULE    ********************************************************

"""
..
    Sections:
      * `System_Overview`
      * `System_Creation`
      * `System_Structure`
         * `System_Graph`
         * `System_Mechanisms`
      * `System_Execution`
         * `System_Execution_Order`
         * `System_Execution_Phase`
         * `System_Execution_Input_And_Initialization`
         * `System_Execution_Learning`
         * `System_Execution_Control`
      * `System_Class_Reference`


.. _System_Overview:

Overview
--------

A System is a `Composition <Composition>` that is a collection of `Processes <Process>` all of which are executed
together. Executing a System executes all of the `Mechanisms <Mechanism>` in its Processes in a structured order.
`Projections <Projection>` between Mechanisms in different Processes within the System are permitted, as are recurrent
Projections, but Projections from Mechanisms in other Systems are ignored (PsyNeuLink does not support ESP).  A System
can also be assigned a `ControlMechanism <ControlMechanism>` as its `controller <System.controller>`, that can be
used to control parameters of other `Mechanisms <Mechanism>` (or their `functions <Mechanism_Base.function>` in the
System.

.. _System_Creation:

Creating a System
-----------------

Systems are created by instantiating the `System` class.  If no arguments are provided, a System with a single `Process`
containing a single `default_mechanism <Mechanism_Base.default_mechanism>` is created.  More commonly, a System is
created from one or more `Processes <Process>` that are specified in the **processes**  argument of the `System`
class, and listed in its `processes <System.processes>` attribute.

.. note::
   At present, only `Processes <Process>` can be assigned to a System; `Mechanisms <Mechanism>` cannot be assigned
   directly to a System.  They must be assigned to the `pathway <Process_Pathway>` of a Process, and then that Process
   must be included in the **processes** argument of the `System` class.

.. _System_Control_Specification:

Specifying Control
~~~~~~~~~~~~~~~~~~

A controller can also be specified for the System, in the **controller** argument of the `System`.  This can be an
existing `ControlMechanism`, a constructor for one, or a class of ControlMechanism in which case a default
instance of that class will be created.  If an existing ControlMechanism or the constructor for one is used, then
the `OutputStates it monitors <ControlMechanism_ObjectiveMechanism>` and the `parameters it controls
<ControlMechanism_Control_Signals>` can be specified using its `objective_mechanism
<ControlMechanism.objective_mechanism>` and `control_signals <ControlMechanism.control_signals>`
attributes, respectively.  In addition, these can be specified in the **monitor_for_control** and **control_signal**
arguments of the `System`, as described below.

* **monitor_for_control** argument -- used to specify OutputStates of Mechanisms in the System that be monitored by the
  `ObjectiveMechanism` associated with the System's `controller <System.controller>` (see
  `ControlMechanism_ObjectiveMechanism`);  these are used in addition to any specified for the ControlMechanism or
  its ObjectiveMechanism.  These can be specified in the **monitor_for_control** argument of the `System` class using
  any of the ways used to specify the *monitored_output_states* argument of the constructor for an ObjectiveMechanism
  (see `ObjectiveMechanism_Monitored_Output_States`).  In addition, the **monitor_for_control** argument supports two
  other forms of specification:

  * **string** -- must be the name <OutputState.name>` of an `OutputState` of a `Mechanism` in the System (see third
    example under `System_Control_Examples`);  any OutputState with that name, including ones with the same
    name belonging to different Mechanisms within the System, will be monitored. If a OutputState of a particular
    Mechanism is desired, and it shares its name with ones of other Mechanisms, then it must be referenced explicitly
    (see examples under `System_Control_Examples`).

  * **MonitoredOutputStatesOption** -- must be a value of `MonitoredOutputStatesOption`, and must appear alone or as a
    single item in the list specifying the **monitor_for_control** argument;  any other specification(s) included in
    the list will take precedence.  The MonitoredOutputStatesOption applies to all of the Mechanisms in the System
    except its `controller <System.controller>` and `LearningMechanisms <LearningMechanism>`. The
    *PRIMARY_OUTPUT_STATES* value specifies that the `primary OutputState <OutputState_Primary>` of every Mechanism be
    monitored, whereas *ALL_OUTPUT_STATES* specifies that *every* OutputState of every Mechanism be monitored.

  The default for the **monitor_for_control** argument is *MonitoredOutputStatesOption.PRIMARY_OUTPUT_STATES*.
  The OutputStates specified in the **monitor_for_control** argument are added to any already specified for the
  ControlMechanism's `objective_mechanism <ControlMechanism.objective_mechanism>`, and the full set is listed in
  the ControlMechanism's `monitored_output_states <EVCControlMechanism.monitored_output_states>` attribute, and its
  ObjectiveMechanism's `monitored_output_states <ObjectiveMechanism.monitored_output_states>` attribute).

* **control_signals** argument -- used to specify the parameters of Components in the System to be controlled. These
  can be specified in any of the ways used to `specify ControlSignals <ControlMechanism_Control_Signals>` in the
  *control_signals* argument of a ControlMechanism. These are added to any `ControlSignals <ControlSignal>` that have
  already been specified for the `controller <System.controller>` (listed in its `control_signals
  <ControlMechanism.control_signals>` attribute), and any parameters that have directly been `specified for
  control <ParameterState_Specification>` within the System (see `System_Control` below for additional details).

.. _System_Structure:

Structure
---------

The Components of a System are shown in the figure below and summarized in the sections that follow.

.. _System_Full_Fig:

.. figure:: _static/System_full_fig.svg
   :alt: Overview of major PsyNeuLink components
   :scale: 75 %

   Two `Processes <Process>` are shown, both belonging to the same System.  Each Process has a
   series of :doc:`ProcessingMechanisms <ProcessingMechanism>` linked by :doc:`MappingProjections <MappingProjection>`,
   that converge on a common final ProcessingMechanism.  Each ProcessingMechanism is labeled with its designation in
   the System.  The `TERMINAL` Mechanism for both Processes projects to an `ObjectiveMechanism` that is used to
   drive `learning <LearningProjection>` in Process B. It also projects to a separate ObjectiveMechanism that is used
   for control of ProcessingMechanisms in both Processes A and B.  Note that the Mechanisms and
   Projections responsible for learning and control belong to the System and can monitor and/or control Mechanisms
   belonging to more than one Process (as shown for control in this figure).

.. _System_Mechanisms:

Mechanisms
~~~~~~~~~~

The `Mechanisms <Mechanism>` in a System are assigned designations based on the position they occupy in the `graph
<System.graph>` and/or the role they play in a System:

    `ORIGIN`: receives input to the System (provided in the `execute <System.execute>` or `run
    <System.run> method), and does not receive a `Projection <Projection>` from any other `ProcessingMechanisms
    <ProcessingMechanism>`.

    `TERMINAL`: provides output from the System, and does not send Projections to any other ProcessingMechanisms.

    `SINGLETON`: both an `ORIGIN` and a `TERMINAL` Mechanism.

    `INITIALIZE_CYCLE`: sends a Projection that closes a recurrent loop; can be assigned an initial value.

    `CYCLE`: receives a Projection that closes a recurrent loop.

    `CONTROL`: monitors the value of another Mechanism for use in controlling parameter values.

    `LEARNING`: monitors the value of another Mechanism for use in learning.

    `TARGET`: ComparatorMechanism that monitors a `TERMINAL` Mechanism of a Process and compares it to a corresponding
    value provided in the `execute <System.execute>` or `run <System.run>` method.

    `INTERNAL`: ProcessingMechanism that does not fall into any of the categories above.

    .. note::
       Any `ORIGIN` and `TERMINAL` Mechanisms of a System must be, respectively, the `ORIGIN` or `TERMINAL` of any
       Process(es) to which they belong.  However, it is not necessarily the case that the `ORIGIN` and/or `TERMINAL`
       Mechanism of a Process is also the `ORIGIN` and/or `TERMINAL` of a System to which the Process belongs (see
       `example <LearningProjection_Target_vs_Terminal_Figure>`).

    .. note: designations are stored in the `systems <Mechanism.systems>` attribute of a `Mechanism <Mechanism>`.
    COMMENT:
    (see _instantiate_graph below)
    COMMENT

.. _System_Graph:

Graph
~~~~~

When a System is created, a graph is constructed that describes the `Projections <Projection>` (edges) among its
`Mechanisms <Mechanism>` (nodes). The graph is assigned to the System's `graph <System.graph>` attribute.  A
System's `graph <System.graph>` can be displayed using its `System.show_graph` method.  The `graph
<System.graph>` is stored as a dictionary of dependencies that can be passed to graph theoretical tools for
analysis.  A System can have recurrent Processing pathways, such as feedback loops;  that is, the System's `graph
<System.graph> can be *cyclic*.  PsyNeuLink also uses the `graph <System.graph>` to determine the order in
which its Mechanisms are executed.  To do so in an orderly manner, however, the graph must be *acyclic*.  To address
this, PsyNeuLink constructs an `execution_graph <System.execution_graph>` from the System's `graph
<System.graph>`. If the  System is acyclic, these are the same. If the System is cyclic, then the `execution_graph
<System.execution_graph>` is a subset of the `graph <System.graph>` in which the dependencies (edges)
associated with Projections that close a loop have been removed. Note that this only impacts the order of execution;
the Projections themselves remain in effect, and will be fully functional during the execution of the Mechanisms
to and from which they project (see `System_Execution` below for a more detailed description).

COMMENT:
    ADD FIGURE OF GRAPH FOR SYSTEM SHOWN IN FIGURE ABOVE
COMMENT

.. _System_Scheduler:

Scheduler
~~~~~~~~~

Every System has two `Schedulers <Scheduler>`, one that handles the ordering of execution of its Components for
`processing <System_Execution_Processing>` (assigned to its `scheduler_processing` attribute), and one that
does the same for `learning <System_Execution_Learning>` (assigned to its `scheduler_learning` attribute).
The `scheduler_processing` can be assigned in the **scheduler** argument of the System's constructor;  if it is not
specified, a default `Scheduler` is created automatically.   The `scheduler_learning` is always assigned automatically.
The System's Schedulers base the ordering of execution of its Components based on the order in which they are listed
in the `pathway <Process.pathway>`\\s of the `Proceses <Process>` used to construct the System, constrained by any
`Conditions <Condition>` that have been created for individual Components and assigned to the System's Schedulers (see
`Scheduler`, `Condition <Condition_Creation>`, `System_Execution_Processing`, and `System_Execution_Learning` for
additional details).

.. _System_Control:

Control
~~~~~~~

A System can be assigned a `ControlMechanism` as its `controller <System.controller>`, that can be  used to
control parameters of other `Mechanisms <Mechanism>` in the System. Although any number of ControlMechanism can be
assigned to and executed within a System, a System can have only one `controller <System.controller>`, that is
executed after all of the other Components in the System have been executed, including any other ControlMechanisms (see
`System Execution <System_Execution>`). When a ControlMechanism is assigned to or created by a System, it inherits
specifications made for the System as follows:

  * the OutputStates specified to be monitored in the System's **monitor_for_control** argument are added to those
    that may have already been specified for the ControlMechanism's `objective_mechanism
    <ControlMechanism.objective_mechanism>` (the full set is listed in the ControlMechanism's `monitored_output_states
    <EVCControlMechanism.monitored_output_states>` attribute, and its ObjectiveMechanism's `monitored_output_states
    <ObjectiveMechanism.monitored_output_states>` attribute); see `System_Control_Specification` for additional details of how
    to specify OutputStates to be monitored.

  * a `ControlSignal` and `ControlProjection` is assigned to the ControlMechanism for every parameter that has been
    `specified for control <ParameterState_Specification>` in the System;  these are added to any that the
    ControlMechanism may already have (listed in its `control_signals <ControlMechanism.control_signals>` attribute).

See `System_Control_Specification` above, `ControlMechanism <ControlMechanism>` and `ModulatorySignal_Modulation`
for details of how control operates, and `System_Execution_Control` below for a description of how it is engaged
when a System is executed. The control Components of a System can be displayed using the System's `show_graph
<System.show_graph>` method with its **show_control** argument assigned as `True`.

.. _System_Learning:

Learning
~~~~~~~~

A System cannot itself be specified for learning.  However, if learning has been specified for any of its `processes
<System.processes>`, then it will be `implemented <LearningMechanism_Learning_Configurations>` and `executed
<System_Execution_Learning>` as part of the System.  Note, however, that for the learning Components of a Process to
be implemented by a System, learning must be `specified for the entire Process <Process_Learning_Specification>`. The
learning Components of a System can be displayed using the System's `System.show_graph` method with its
**show_learning** argument assigned as `True`.


.. _System_Execution:

Execution
---------

A System can be executed by calling either its `execute <System.execute>` or `run <System.execute>` methods.
`execute <System.execute>` executes the System once; that is, it executes a single `TRIAL`.
`run <System.run>` allows a series of `TRIAL`\\s to be executed, one for each input in the **inputs** argument
of the call to `run <System.run>`.  For each `TRIAL`, it makes a series of calls to the `run <Scheduler.run>`
method of the relevant `Scheduler` (see `System_Execution_Processing` and `System_Execution_Learning` below), and
executes the Components returned by that Scheduler (constituting a `TIME_STEP` of execution), until every Component in
the System has been executed at least once, or another `termination condition <Scheduler_Termination_Conditions>` is
met.  The execution of each `TRIAL` occurs in four phases: `initialization <System_Execution_Input_And_Initialization>`,
`processing <System_Execution_Processing>`, `learning <System_Execution_Learning>`, and
`control <System_Execution_Control>`, each of which is described below.


.. _System_Execution_Input_And_Initialization:

Input and Initialization
~~~~~~~~~~~~~~~~~~~~~~~~

The input to a System is specified in the **input** argument of either its `execute <System.execute>` or
`run <System.run>` method. In both cases, the input for a single `TRIAL` must be a list or ndarray of values,
each of which is an appropriate input for the corresponding `ORIGIN` Mechanism (listed in the System's
`origin_mechanisms <System.origin_mechanisms>` attribute). If the `execute <System.execute>` method is used,
input for only a single `TRIAL` is provided, and only a single `TRIAL` is executed.  The `run <System.run>` method
can be used for a sequence of `TRIAL`\\s, by providing it with a list or ndarray of inputs, one for each `TRIAL`.  In
both cases, two other types of input can be provided in corresponding arguments of the `run <System.run>` method:
a  list or ndarray of **initial_values**, and a list or ndarray of **target** values. The **initial_values** are
assigned at the start of a `TRIAL` as input to Mechanisms that close recurrent loops (designated as `INITIALIZE_CYCLE`,
and listed in the System's `recurrent_init_mechanisms <System.recurrent_init_mechanisms>` attribute), and
**target** values are assigned as the *TARGET* input of the System's `TARGET` Mechanisms (see
`System_Execution_Learning` below;  also, see `Run` for additional details of formatting input specifications).


.. _System_Execution_Processing:

Processing
~~~~~~~~~~

Once the relevant inputs have been assigned, the `ProcessingMechanisms <ProcessingMechanism>` of the System are executed
in the order they are listed in the `Processes <Process>` used to construct the System.  When a Mechanism is executed,
it receives input from any other Mechanisms that project to it within the System,  but not from any Mechanisms outside
the System (PsyNeuLink does not support ESP).  The order of execution is determined by the System's `execution_graph`
attribute, which is a subset of the System's `graph <System.graph>` that has been "pruned" to be acyclic (i.e.,
devoid of recurrent loops (see `System_Graph` above).  While the `execution_graph` is acyclic, all recurrent Projections
in the System remain intact during execution and can be `initialized <System_Execution_Input_And_Initialization>` at
the start of execution. The order in which Components are executed can also be customized, using the System's
`System_Scheduler` in combination with `Condition` specifications for individual Components, to execute different
Components at different time scales, or to introduce dependencies among them (e.g., require that a recurrent Mechanism
settle before another one execute -- see `example <Condition_Recurrent_Example>`).


.. _System_Execution_Learning:

Learning
~~~~~~~~

A System executes learning if it is specified for one or more `Processes <Process_Learning_Sequence>` in the System.
The System's `learning <System.learning>` attribute indicates whether learning is enabled for the System. Learning
is executed for any Components (individual Projections or Processes) for which it is `specified
<Process_Learning_Sequence>` after the  `processing <System_Execution_Processing>` of each `TRIAL` has completed, but
before the `controller <System.controller> is executed <System_Execution_Control>`.  The learning Components of a
System can be displayed using the System's `show_graph <System.show_graph>` method with its **show_learning**
argument assigned `True`. The stimuli used for learning (both inputs and targets) can be specified in either of two
formats, Sequence or Mechanism, that are described in the `Run` module; see `Run_Inputs` and `Run_Targets`).  Both
formats require that an input be provided for each `ORIGIN` Mechanism of the System (listed in its `origin_mechanisms
<System.origin_mechanisms>` attribute).  If the targets are specified in `Sequence <Run_Targets_Sequence_Format>`
or `Mechanism <Run_Targets_Mechanism_Format>` format, one target must be provided for each `TARGET` Mechanism (listed
in its `target_mechanisms <System.target_mechanisms>` attribute).  Targets can also be specified in a `function
format <Run_Targets_Function_Format>`, which generates a target for each execution of a  `TARGET` Mechanism.

.. note::
   A `TARGET` Mechanism of a Process is not necessarily one of the `TARGET` Mechanisms of the System to which it belongs
   (see `TARGET Mechanisms <LearningMechanism_Targets>`).  Also, the changes to a System induced by learning are not
   applied until the Mechanisms that receive the Projections being learned are next executed; see :ref:`Lazy Evaluation
   <LINK>` for an explanation of "lazy" updating).


.. _System_Execution_Control:

Control
~~~~~~~

The System's `controller <System.controller>` is executed in the last phase of execution in a `TRIAL`, after all
other Mechanisms in the System have executed.  Although a System may have more than one `ControlMechanism`, only one
can be assigned as its `controller <System.controller>`;  all other ControlMechanisms are executed during the
`processing `System_Execution_Processing` phase of the `TRIAL` like any other Mechanism.  The `controller
<System.controller>` uses its `objective_mechanism <ControlMechanism.objective_mechanism>` to monitor and evaluate
the `OutputState(s) <OutputState>` of Mechanisms in the System; based on the information it receives from that
`ObjectiveMechanism`, it modulates the value of the parameters of Components in the System that have been `specified
for control <ControlMechanism_Control_Signals>`, which then take effect in the next `TRIAL` (see `System_Control` for
additional information about control). The control Components of a System can be displayed using the System's
`show_graph`method with its **show_control** argument assigned `True`.


.. _System_Examples:

Examples
--------
COMMENT
   XXX ADD EXAMPLES HERE FROM 'System Graph and Input Test Script'
   .. note::  All of the example Systems below use the following set of Mechanisms.  However, in practice, they must be
      created separately for each System;  using the same Mechanisms and Processes in multiple Systems can produce
      confusing results.

   Module Contents
   System: class definition
COMMENT

.. _System_Control_Examples:

Specifying Control for a System
~~~~~~~~~~~~~~~~~~~~~~~~~~~~~~~

The following example specifies an `EVCControlMechanism` as the controller for a System with two `Processes <Process>`
that include two `Mechanisms <Mechanism>` (not shown):

    my_system = System(processes=[TaskExecutionProcess, RewardProcess],
                       controller=EVCControlMechanism(objective_mechanism=
                                                   ObjectiveMechanism(
                                                       monitored_output_states=[
                                                           Reward,
                                                           Decision.output_states[PROBABILITY_UPPER_THRESHOLD],
                                                           (Decision.output_states[RESPONSE_TIME], -1, 1)]))
                                                       function=LinearCombination(operation=PRODUCT))

A constructor is used to specify the EVCControlMechanism that includes a constructor specifying its `objective_mechanism
<ControlMechanism.objective_mechanism>`;  the **monitored_output_states** argument of the ObjectiveMechanism's constructor
is used to specify that it should monitor the `primary OutputState <OutputState_Primary>` of the Reward Mechanism
and the *PROBABILITY_UPPER_THRESHOLD* and *RESPONSE_TIME* and, specifying how it should combine them (see the `example
<ControlMechanism_Examples>` under ControlMechanism for an explanation). Note that the **function** argument for the
ObjectiveMechanism's constructor is also specified;  this is because an ObjectiveMechanism uses *SUM* as the default
for the `operation <LinearCombination.operation>` of its `LinearCombination` function, whereas as the EVCControlMechanism
requires *PRODUCT* -- in this case, to properly use the weight and exponents specified for the RESPONSE_TIME
OutputState of Decision (see `note <EVCControlMechanism_Objective_Mechanism_Function_Note>` in EVCControlMechanism for
a more complete explanation).  Note that both the EVCControlMechanism and/or the ObjectiveMechanism could have been
constructed separately, and then referenced in the **controller** argument of ``my_system`` and **objective_mechanism**
argument of the EVCControlMechanism, respectively.

The same configuration can be specified in a more concise, though less "transparent" form, as follows::

    my_system = System(processes=[TaskExecutionProcess, RewardProcess],
                       controller=EVCControlMechanism(objective_mechanism=[
                                                             Reward,
                                                             Decision.output_states[PROBABILITY_UPPER_THRESHOLD],
                                                             (Decision.output_states[RESPONSE_TIME], -1, 1)])))

Here, the constructor for the ObjectiveMechanism is elided, and the **objective_mechanism** argument for the
EVCControlMechanism is specified as a list of OutputStates (see `ControlMechanism_ObjectiveMechanism`).

The specification can be made even simpler, but with some additional considerations that must be kept in mind,
as follows::

    my_system = System(processes=[TaskExecutionProcess, RewardProcess],
                       controller=EVCControlMechanism,
                       monitor_for_control=[Reward,
                                            PROBABILITY_UPPER_THRESHOLD,
                                            RESPONSE_TIME, 1, -1)],

Here, the *controller** for ``my_system`` is specified as the EVCControlMechanism, which will created a default EVCControlMechanism.
The OutputStates to be monitored are specified in the **monitor_for_control** argument for ``my_system``.  Note that
here they can be referenced simply by name; when ``my_system`` is created, it will search all of its
Mechanisms for OutputStates with those names, and assign them to the `monitored_output_states <ObjectiveMechanism>`
attribute of the EVCControlMechanism's `objective_mechanism <EVCControlMechanism.objective_mechanism>` (see
`System_Control_Specification` for a more detailed explanation of how OutputStates are assigned to be monitored by a
System's `controller <System.controller>`).  While this form of the specification is much simpler,
it less flexible (i.e., it can't be used to customize the ObjectiveMechanism used by the EVCControlMechanism or its
`function <ObjectiveMechanism.function>`.

.. _System_Class_Reference:

Class Reference
---------------

"""

import inspect
import logging
import math
import numbers
import re
import warnings

from collections import OrderedDict, namedtuple

import numpy as np
import typecheck as tc

from toposort import toposort, toposort_flatten

from psyneulink.components.component import Component, ExecutionStatus, InitStatus, function_type
from psyneulink.components.mechanisms.adaptive.control.controlmechanism import ControlMechanism, OBJECTIVE_MECHANISM
from psyneulink.components.mechanisms.mechanism import MechanismList
from psyneulink.components.mechanisms.processing.objectivemechanism import DEFAULT_MONITORED_STATE_EXPONENT, DEFAULT_MONITORED_STATE_MATRIX, DEFAULT_MONITORED_STATE_WEIGHT, ObjectiveMechanism
from psyneulink.components.process import Process, ProcessList, ProcessTuple
from psyneulink.components.shellclasses import Mechanism, Process_Base, System_Base
from psyneulink.components.states.inputstate import InputState
from psyneulink.components.states.state import _parse_state_spec
<<<<<<< HEAD
from psyneulink.globals.keywords import ALL, COMPONENT_INIT, CONROLLER_PHASE_SPEC, CONTROL, CONTROLLER, CYCLE, \
    EVC_SIMULATION, EXECUTING, EXPONENT, FUNCTION, IDENTITY_MATRIX, INITIALIZED, INITIALIZE_CYCLE, INITIALIZING, \
    INITIAL_VALUES, INTERNAL, LEARNING, LEARNING_SIGNAL, MATRIX, MONITOR_FOR_CONTROL, ORIGIN, PARAMS, PROJECTIONS, \
    SAMPLE, SINGLETON, SYSTEM, SYSTEM_INIT, TARGET, TERMINAL, TIME_SCALE, WEIGHT, kwSeparator, \
    kwSystemComponentCategory, SEPARATOR_BAR
=======
from psyneulink.globals.keywords import ALL, COMPONENT_INIT, CONROLLER_PHASE_SPEC, CONTROL, CONTROLLER, CYCLE, EVC_SIMULATION, EXECUTING, EXPONENT, FUNCTION, IDENTITY_MATRIX, INITIALIZED, INITIALIZE_CYCLE, INITIALIZING, INITIAL_VALUES, INTERNAL, LEARNING, LEARNING_SIGNAL, MATRIX, MONITOR_FOR_CONTROL, ORIGIN, PARAMS, PROJECTIONS, SAMPLE, SEPARATOR_BAR, SINGLETON, SYSTEM, SYSTEM_INIT, TARGET, TERMINAL, TIME_SCALE, WEIGHT, kwSeparator, kwSystemComponentCategory
from psyneulink.globals.log import Log
>>>>>>> 06d32c22
from psyneulink.globals.preferences.componentpreferenceset import is_pref_set
from psyneulink.globals.preferences.preferenceset import PreferenceLevel
from psyneulink.globals.log import Log
from psyneulink.globals.registry import register_category
from psyneulink.globals.utilities import AutoNumber, ContentAddressableList, append_type_to_name, convert_to_np_array, iscompatible
from psyneulink.scheduling.scheduler import Scheduler
from psyneulink.scheduling.time import TimeScale

__all__ = [
    'CONTROL_MECHANISM', 'CONTROL_PROJECTION_RECEIVERS', 'defaultInstanceCount', 'INPUT_ARRAY', 'kwSystemInputState',
    'LEARNING_MECHANISMS', 'LEARNING_PROJECTION_RECEIVERS', 'MECHANISMS', 'MonitoredOutputStateTuple', 'NUM_PHASES_PER_TRIAL', 'ORIGIN_MECHANISMS',
    'OUTPUT_STATE_NAMES', 'OUTPUT_VALUE_ARRAY', 'PROCESSES', 'RECURRENT_INIT_ARRAY', 'RECURRENT_MECHANISMS', 'SCHEDULER',
    'System', 'SYSTEM_TARGET_INPUT_STATE', 'SystemError', 'SystemInputState', 'SystemRegistry',
    'SystemWarning', 'TARGET_MECHANISMS', 'TERMINAL_MECHANISMS',
]

logger = logging.getLogger(__name__)

# ProcessRegistry ------------------------------------------------------------------------------------------------------

defaultInstanceCount = 0 # Number of default instances (used to index name)

# inspect() keywords
SCHEDULER = 'scheduler'
PROCESSES = 'processes'
MECHANISMS = 'mechanisms'
ORIGIN_MECHANISMS = 'origin_mechanisms'
INPUT_ARRAY = 'input_array'
RECURRENT_MECHANISMS = 'recurrent_mechanisms'
RECURRENT_INIT_ARRAY = 'recurrent_init_array'
TERMINAL_MECHANISMS = 'terminal_mechanisms'
OUTPUT_STATE_NAMES = 'output_state_names'
OUTPUT_VALUE_ARRAY = 'output_value_array'
NUM_PHASES_PER_TRIAL = 'num_phases'
TARGET_MECHANISMS = 'target_mechanisms'
LEARNING_PROJECTION_RECEIVERS = 'learning_projection_receivers'
LEARNING_MECHANISMS = 'learning_mechanisms'
CONTROL_MECHANISM = 'control_mechanism'
CONTROL_PROJECTION_RECEIVERS = 'control_projection_receivers'

SystemRegistry = {}

kwSystemInputState = 'SystemInputState'

class MonitoredOutputStatesOption(AutoNumber):
    """Specifies OutputStates to be monitored by a `ControlMechanism <ControlMechanism>`
    (see `ObjectiveMechanism_Monitored_Output_States` for a more complete description of their meanings."""
    ONLY_SPECIFIED_OUTPUT_STATES = ()
    """Only monitor explicitly specified Outputstates."""
    PRIMARY_OUTPUT_STATES = ()
    """Monitor only the `primary OutputState <OutputState_Primary>` of a Mechanism."""
    ALL_OUTPUT_STATES = ()
    """Monitor all OutputStates <Mechanism_Base.output_states>` of a Mechanism."""
    NUM_MONITOR_STATES_OPTIONS = ()

# Indices for items in tuple format used for specifying monitored_output_states using weights and exponents
OUTPUT_STATE_INDEX = 0
WEIGHT_INDEX = 1
EXPONENT_INDEX = 2
MATRIX_INDEX = 3
MonitoredOutputStateTuple = namedtuple("MonitoredOutputStateTuple", "output_state weight exponent matrix")


class SystemWarning(Warning):
     def __init__(self, error_value):
         self.error_value = error_value

class SystemError(Exception):
     def __init__(self, error_value):
         self.error_value = error_value

     def __str__(self):
         return repr(self.error_value)


# FIX:  IMPLEMENT DEFAULT PROCESS
# FIX:  NEED TO CREATE THE PROJECTIONS FROM THE PROCESS TO THE FIRST MECHANISM IN PROCESS FIRST SINCE,
# FIX:  ONCE IT IS IN THE GRAPH, IT IS NOT LONGER EASY TO DETERMINE WHICH IS WHICH IS WHICH (SINCE SETS ARE NOT ORDERED)

class System(System_Base):
    """

    System(                                  \
        default_variable=None,                    \
        processes=None,                           \
        initial_values=None,                      \
        controller=None,                          \
        enable_controller=:keyword:`False`,       \
        monitor_for_control=None,                 \
        control_signals=None,                     \
        learning_rate=None,                       \
        targets=None,                             \
        params=None,                              \
        name=None,                                \
        prefs=None)

    Base class for System.

    COMMENT:
        Description
        -----------
            System is a Category of the Component class.
            It implements a System that is used to execute a collection of processes.

       Class attributes
       ----------------
        + componentCategory (str): kwProcessFunctionCategory
        + className (str): kwProcessFunctionCategory
        + suffix (str): " <kwMechanismFunctionCategory>"
        + registry (dict): ProcessRegistry
        + classPreference (PreferenceSet): ProcessPreferenceSet, instantiated in __init__()
        + classPreferenceLevel (PreferenceLevel): PreferenceLevel.CATEGORY
        + ClassDefaults.variable = inputValueSystemDefault                     # Used as default input value to Process)
        + paramClassDefaults = {PROCESSES: [Mechanism_Base.default_mechanism],
                                CONTROLLER: None}
       Class methods
       -------------
        - _validate_variable(variable, context):  insures that variable is 3D np.array (one 2D for each Process)
        - _instantiate_attributes_before_function(context):  calls self._instantiate_graph
        - _instantiate_function(context): validates only if self.prefs.paramValidationPref is set
        - _instantiate_graph(input, context):  instantiates Processes in self.process and constructs execution_list
        - _instantiate_controller(): instantiates ControlMechanism in **controller** argument or assigned to attribute
        - identify_origin_and_terminal_mechanisms():  assign self.origin_mechanisms and self.terminalMechanisms
        - _assign_output_states():  assign OutputStates of System (currently = terminalMechanisms)
        - execute(input, time_scale, context):  executes Mechanisms in order specified by execution_list
        - instance_defaults.variable(value):  setter for instance_defaults.variable;  does some kind of error checking??

       SystemRegistry
       --------------
        Register in SystemRegistry, which maintains a dict for the subclass, a count for all instances of it,
         and a dictionary of those instances

        TBI: MAKE THESE convenience lists, akin to self.terminalMechanisms
        + input (list): contains Process.input for each Process in self.processes
        + output (list): containts Process.ouput for each Process in self.processes
        [TBI: + input (list): each item is the Process.input object for the corresponding Process in self.processes]
        [TBI: + outputs (list): each item is the Process.output object for the corresponding Process in self.processes]
    COMMENT

    Attributes
    ----------

    componentType : SYSTEM

    processes : list of Process objects
        list of `Processes <Process>` in the System specified by the **processes** argument of the constructor.

        .. can be appended with prediction Processes by EVCControlMechanism
           used with self.input to constsruct self.process_tuples

        .. _processList : ProcessList
            Provides access to (process, input) tuples.
            Derived from self.input and self.processes.
            Used to construct :py:data:`execution_graph <System.execution_graph>` and execute the System

    controller : ControlMechanism : default SystemDefaultControlMechanism
        the `ControlMechanism <ControlMechanism>` used to monitor the `value <OutputState.value>` of the `OutputState(s)
        <OutputState>` and/or `Mechanisms <Mechanism>` specified in the **monitor_for_control** argument,
        and that controls the parameters specified in the **control_signals** argument of the System's constructor.

    enable_controller :  bool : default :keyword:`False`
        determines whether the `controller <System.controller>` is executed during System execution.

    learning : bool : default False
        indicates whether learning is enabled for the System;  is set to `True` if learning is specified for any
        `Processes <Process>` in the System.

    learning_rate : float : default None
        determines the learning_rate for all `LearningMechanisms <LearningMechanism>` in the System.  This overrides any
        values set for the function of individual LearningMechanisms or `LearningSignals <LearningSignal>`, and persists
        for all subsequent executions of the System.  If it is set to `None`, then the `learning_rate
        <System.learning_rate>` is determined by last value assigned to each LearningMechanism (either directly,
        or following the execution of any `Process` or System to which the LearningMechanism belongs and for which a
        `learning_rate <LearningMechanism.learning_rate>` was set).

    targets : 2d nparray
        used as template for the values of the System's `target_input_states`, and to represent the targets specified in
        the **targets** argument of System's `execute <System.execute>` and `run <System.run>` methods.

    graph : OrderedDict
        contains a graph of all of the Components in the System. Each entry specifies a set of <Receiver>: {sender,
        sender...} dependencies.  The key of each entry is a receiver Component, and the value is a set of Mechanisms
        that send Projections to that receiver. If a key (receiver) has no dependents, its value is an empty set.

    execution_graph : OrderedDict
        contains an acyclic subset of the System's `graph <System.graph>`, hierarchically organized by a
        `toposort <https://en.wikipedia.org/wiki/Topological_sorting>`_. Used to specify the order in which
        Components are `executed <System_Execution>`.

    execution_sets : list of sets
        contains a list of Component sets. Each set contains Components to be executed at the same time.
        The sets are ordered in the sequence with which they should be executed.

    execution_list : list of Mechanisms and/or Projections
        contains a list of Components in the order in which they are `executed <System_Execution>`.
        The list is a random sample of the permissible orders constrained by the `execution_graph` and produced by the
        `toposort <https://en.wikipedia.org/wiki/Topological_sorting>`_.

    mechanisms : list of Mechanism objects
        contains a list of all `Mechanisms <Mechanism>` in the System.

        .. property that points to _all_mechanisms.mechanisms (see below)

    mechanismsDict : Dict[Mechanism: Process]
        contains a dictionary of all Mechanisms in the System, listing the Processes to which they belong. The key of
        each entry is a `Mechanism <Mechanism>` object, and the value of each entry is a list of `Processes <Process>`.

        .. Note: the following attributes use lists of tuples (Mechanism, runtime_param, phaseSpec) and MechanismList
              xxx_mechs are lists of tuples defined in the Process pathways;
                  tuples are used because runtime_params and phaseSpec are attributes that need
                  to be able to be specified differently for the same Mechanism in different contexts
                  and thus are not easily managed as Mechanism attributes
              xxxMechanismLists point to MechanismList objects that provide access to information
                  about the Mechanism <type> listed in mechs (i.e., the Mechanisms, names, etc.)

        .. _all_mechs : list of (Mechanism, runtime_param, phaseSpec) tuples
            Tuples for all Mechanisms in the System (serve as keys in self.graph).

        .. _all_mechanisms : MechanismList
            Contains all Mechanisms in the System (based on _all_mechs).

        .. _origin_mechs : list of (Mechanism, runtime_param, phaseSpec) tuples
            Tuples for all ORIGIN Mechanisms in the System.

        .. _terminal_mechs : list of (Mechanism, runtime_param, phaseSpec) tuples
            Tuples for all TERMINAL Mechanisms in the System.

        .. _learning_mechs : list of (Mechanism, runtime_param, phaseSpec) tuples
            Tuples for all LearningMechanisms in the System.

        .. _target_mechs : list of (Mechanism, runtime_param, phaseSpec) tuples
            Tuples for all TARGET `ObjectiveMechanisms <ObjectiveMechanism>`  in the System that are a `TERMINAL`
            for at least one Process to which it belongs and that Process has learning enabled --  the criteria for
            being a target used in learning.

        .. _learning_mechs : list of (Mechanism, runtime_param, phaseSpec) tuples
            Tuples for all LearningMechanisms in the System (used for learning).

        .. _control_mechs : list of a single (Mechanism, runtime_param, phaseSpec) tuple
            Tuple for the controller in the System.

    origin_mechanisms : MechanismList
        all `ORIGIN` Mechanisms in the System (i.e., that don't receive `Projections <Projection>` from any other
        `Mechanisms <Mechanism>`, listed in ``origin_mechanisms.data``.

        .. based on _origin_mechs
           System.input contains the input to each `ORIGIN` Mechanism

    terminalMechanisms : MechanismList
        all `TERMINAL` Mechanisms in the System (i.e., that don't project to any other `ProcessingMechanisms
        <ProcessingMechanism>`), listed in ``terminalMechanisms.data``.

        .. based on _terminal_mechs
           System.ouput contains the output of each TERMINAL Mechanism

    recurrent_init_mechanisms : MechanismList
        `Mechanisms <Mechanism>` with recurrent `Projections <Projection>` that are candidates for `initialization
        <System_Execution_Input_And_Initialization>`, listed in ``recurrent_init_mechanisms.data``.

    learning_mechanisms : MechanismList
        all `LearningMechanisms <LearningMechanism>` in the System, listed in ``learning_mechanisms.data``.

    target_mechanisms : MechanismList
        all `TARGET` Mechanisms in the System (used for `learning <System_Execution_Learning>`), listed in
        ``target_mechanisms.data``.
        COMMENT:
            based on _target_mechs)
        COMMENT

    target_input_states : List[SystemInputState]
        one item for each `TARGET` Mechanism in the System (listed in its `target_mechanisms
        <System.target_mechansims>` attribute).  Used to represent the values specified in the **targets**
        argument of the System's `execute <System.execute>` and `run <System.run>` methods, and to provide
        thoese values to the the TARGET `InputState` of each `TARGET` Mechanism during `execution
        <System_Execution_Learning>`.


        .. control_mechanism : MechanismList
            contains the `ControlMechanism <ControlMechanism>` that is the `controller <System.controller>` of the
            System.
            COMMENT:
                ??and any other `ControlMechanisms <ControlMechanism>` in the System
                (based on _control_mechs).
            COMMENT

    value : 3D ndarray
        contains an array of 2D arrays, each of which is the `output_values <Mechanism_Base.output_values>` of a
        `TERMINAL` Mechanism in the System.

        .. _phaseSpecMax : int
            Maximum phase specified for any Mechanism in System.  Determines the phase of the last (set of)
            ProcessingMechanism(s) to be executed in the System.

        .. numPhases : int
            number of phases for System (read-only).

            .. implemented as an @property attribute; = _phaseSpecMax + 1

    initial_values : list or ndarray of values
        values used to initialize Mechanisms that close recurrent loops (designated as `INITIALIZE_CYCLE`).
        Length must equal the number of `INITIALIZE_CYCLE` Mechanisms listed in the System's
        `recurrent_init_mechanisms <System.recurrent_init_mechanisms>` attribute.

    results : List[OutputState.value]
        list of return values (OutputState.value) from the sequence of executions.

    name : str
        the name of the System; if it is not specified in the **name** argument of the constructor, a default is
        assigned by SystemRegistry (see `Naming` for conventions used for default and duplicate names).

    prefs : PreferenceSet or specification dict
        the `PreferenceSet` for the System; if it is not specified in the **prefs** argument of the
        constructor, a default is assigned using `classPreferences` defined in __init__.py (see :doc:`PreferenceSet
        <LINK>` for details).

    """

    componentCategory = kwSystemComponentCategory
    className = componentCategory
    suffix = " " + className
    componentType = "System"

    registry = SystemRegistry

    classPreferenceLevel = PreferenceLevel.CATEGORY
    # These will override those specified in CategoryDefaultPreferences
    # classPreferences = {
    #     kwPreferenceSetName: 'SystemCustomClassPreferences',
    #     kpReportOutputPref: PreferenceEntry(False, PreferenceLevel.INSTANCE)}

    # Use inputValueSystemDefault as default input to process
    class ClassDefaults(System_Base.ClassDefaults):
        variable = None

    paramClassDefaults = Component.paramClassDefaults.copy()
    paramClassDefaults.update({TIME_SCALE: TimeScale.TRIAL,
                               'outputStates': {},
                               '_phaseSpecMax': 0,
                               'stimulusInputStates': [],
                               'inputs': [],
                               'current_input': None,
                               'target_input_states': [],
                               'targets': None,
                               'current_targets': None,
                               'learning': False
                               })

    # FIX 5/23/17: ADD control_signals ARGUMENT HERE (AND DOCUMENT IT ABOVE)
    @tc.typecheck
    def __init__(self,
                 default_variable=None,
                 size=None,
                 processes=None,
                 initial_values=None,
                 controller=None,
                 enable_controller=False,
                 monitor_for_control=None,
                 control_signals=None,
                 # learning=None,
                 learning_rate=None,
                 targets=None,
                 params=None,
                 name=None,
                 scheduler=None,
                 prefs:is_pref_set=None,
                 context=None):

        # Required to defer assignment of self.controller by setter
        #     until the rest of the System has been instantiated
        self.status = INITIALIZING

        processes = processes or []
        monitor_for_control = monitor_for_control or [MonitoredOutputStatesOption.PRIMARY_OUTPUT_STATES]

        # Assign args to params and functionParams dicts (kwConstants must == arg names)
        params = self._assign_args_to_param_dicts(processes=processes,
                                                  initial_values=initial_values,
                                                  controller=controller,
                                                  enable_controller=enable_controller,
                                                  monitor_for_control=monitor_for_control,
                                                  control_signals=control_signals,
                                                  learning_rate=learning_rate,
                                                  targets=targets,
                                                  params=params)

        self.function = self.execute
        self.scheduler_processing = scheduler
        self.scheduler_learning = None
        self.termination_processing = None
        self.termination_learning = None

        register_category(entry=self,
                          base_class=System,
                          name=name,
                          registry=SystemRegistry,
                          context=context)

        if not context:
            context = INITIALIZING + self.name + kwSeparator + SYSTEM_INIT

        super().__init__(default_variable=default_variable,
                         size=size,
                         param_defaults=params,
                         name=self.name,
                         prefs=prefs,
                         context=context)

        self.status = INITIALIZED
        self._execution_id = None

        # Get/assign controller
        # self._instantiate_controller()
        self.controller = self.controller

        # IMPLEMENT CORRECT REPORTING HERE
        # if self.prefs.reportOutputPref:
        #     print("\n{0} initialized with:\n- pathway: [{1}]".
        #           # format(self.name, self.pathwayMechanismNames.__str__().strip("[]")))
        #           format(self.name, self.names.__str__().strip("[]")))

    def _validate_variable(self, variable, context=None):
        """Convert self.ClassDefaults.variable, self.instance_defaults.variable, and variable to 2D np.array: \
        one 1D value for each input state
        """
        super(System, self)._validate_variable(variable, context)

        # Force System variable specification to be a 2D array (to accommodate multiple input states of 1st mech(s)):
        if variable is None:
            return
        self.ClassDefaults.variable = convert_to_np_array(self.ClassDefaults.variable, 2)
        self.instance_defaults.variable = convert_to_np_array(self.instance_defaults.variable, 2)

        return convert_to_np_array(variable, 2)

    def _validate_params(self, request_set, target_set=None, context=None):
        """Validate controller, processes and initial_values
        """
        super()._validate_params(request_set=request_set, target_set=target_set, context=context)

        if CONTROLLER in target_set and target_set[CONTROLLER] is not None:
            controller = target_set[CONTROLLER]
            if (not isinstance(controller, ControlMechanism) and
                    not (inspect.isclass(controller) and issubclass(controller, ControlMechanism))):
                raise SystemError("{} (controller arg for \'{}\') is not a ControllerMechanism or subclass of one".
                                  format(controller, self.name))

        for process in target_set[PROCESSES]:
            if not isinstance(process, Process_Base):
                raise SystemError("{} (in processes arg for \'{}\') is not a Process object".format(process, self.name))

        if INITIAL_VALUES in target_set and target_set[INITIAL_VALUES] is not None:
            for mech, value in target_set[INITIAL_VALUES].items():
                if not isinstance(mech, Mechanism):
                    raise SystemError("{} (key for entry in initial_values arg for \'{}\') "
                                      "is not a Mechanism object".format(mech, self.name))

    def _instantiate_attributes_before_function(self, context=None):
        """Instantiate processes and graph

        These calls must be made before _instantiate_function as the latter may be called during init for validation
        """
        self._instantiate_processes(input=self.instance_defaults.variable, context=context)
        self._instantiate_graph(context=context)
        self._instantiate_learning_graph(context=context)

    def _instantiate_function(self, context=None):
        """Suppress validation of function

        This is necessary to:
        - insure there is no FUNCTION specified (not allowed for a System object)
        - suppress validation (and attendant execution) of System execute method (unless VALIDATE_PROCESS is set)
            since generally there is no need, as all of the mechanisms in PROCESSES have already been validated
        """

        if self.paramsCurrent[FUNCTION] != self.execute:
            print("System object ({0}) should not have a specification ({1}) for a {2} param;  it will be ignored").\
                format(self.name, self.paramsCurrent[FUNCTION], FUNCTION)
            self.paramsCurrent[FUNCTION] = self.execute

        # If validation pref is set, instantiate and execute the System
        if self.prefs.paramValidationPref:
            super(System, self)._instantiate_function(context=context)
        # Otherwise, just set System output info to the corresponding info for the last mechanism(s) in self.processes
        else:
            self.value = self.processes[-1].output_state.value

    def _instantiate_processes(self, input=None, context=None):
# FIX: ALLOW Projections (??ProjectionTiming TUPLES) TO BE INTERPOSED BETWEEN MECHANISMS IN PATHWAY
# FIX: AUGMENT LinearMatrix TO USE FULL_CONNECTIVITY_MATRIX IF len(sender) != len(receiver)
        """Instantiate processes of System

        Use self.processes (populated by self.paramsCurrent[PROCESSES] in Function._assign_args_to_param_dicts
        If self.processes is empty, instantiate default process by calling process()
        Iterate through self.processes, instantiating each (including the input to each input projection)
        If input is specified, check that it's length equals the number of processes
        If input is not specified, compose from the input for each Process (value specified or, if None, default)
        Note: specification of input for System takes precedence over specification for Processes

        # ??STILL THE CASE, OR MOVED TO _instantiate_graph:
        Iterate through Process._mechs for each Process;  for each sequential pair:
            - create set entry:  <receiving Mechanism>: {<sending Mechanism>}
            - add each pair as an entry in self.execution_graph
        """

        self.mechanismsDict = {}
        self._all_mechs = []
        self._all_mechanisms = MechanismList(self, self._all_mechs)

        # Get list of processes specified in arg to init, possibly appended by EVCControlMechanism (with prediction processes)
        processes_spec = self.processes

        # Assign default Process if PROCESS is empty, or invalid
        if not processes_spec:
            from psyneulink.components.process import Process
            processes_spec.append(ProcessTuple(Process(), None))

        # If input to system is specified, number of items must equal number of processes with origin mechanisms
        if input is not None and len(input) != len(self.origin_mechanisms):
            raise SystemError("Number of items in input ({}) must equal number of processes ({}) in {} ".
                              format(len(input), len(self.origin_mechanisms),self.name))

        #region VALIDATE EACH ENTRY, STANDARDIZE FORMAT AND INSTANTIATE PROCESS

        # Convert all entries to (process, input) tuples, with None as filler for absent input
        input_index = input_index_curr = 0
        for i in range(len(processes_spec)):

            # Get list of origin mechanisms for processes that have already been converted
            #   (for use below in assigning input)
            orig_mechs_already_processed = list(p[0].origin_mechanisms[0] for
                                                p in processes_spec if isinstance(p,ProcessTuple))

            # Entry is not a tuple
            #    presumably it is a process spec, so enter it as first item of ProcessTuple
            if not isinstance(processes_spec[i], tuple):
                processes_spec[i] = ProcessTuple(processes_spec[i], None)

            # Entry is a tuple but not a ProcessTuple, so convert it
            if isinstance(processes_spec[i], tuple) and not isinstance(processes_spec[i], ProcessTuple):
                processes_spec[i] = ProcessTuple(processes_spec[i][0], processes_spec[i][1])

            # Input was NOT provided on command line, so get it from the process
            if input is None:
                process = processes_spec[i].process
                process_input = []
                for process_input_state in process.process_input_states:
                    process_input.extend(process_input_state.value)
                processes_spec[i] = ProcessTuple(process, process_input)
            # Input was provided on command line, so assign that to input item of tuple
            else:
                # Assign None as input to processes implemented by controller (controller provides their input)
                #    (e.g., prediction processes implemented by EVCControlMechanism)
                if processes_spec[i].process._isControllerProcess:
                    processes_spec[i] = ProcessTuple(processes_spec[i].process, None)
                else:
                    # Replace input item in tuple with one from command line
                    # Note:  check if origin mechanism for current process is same as any previous one;
                    #        if it is, use that one (and don't increment index for input
                    #        otherwise, assign input and increment input_index
                    try:
                        input_index_curr = orig_mechs_already_processed.index(processes_spec[i][0].origin_mechanisms[0])
                    except ValueError:
                        input_index += 1
                    processes_spec[i] = ProcessTuple(processes_spec[i].process, input[input_index_curr])
                    input_index_curr = input_index

            # Validate input
            if (processes_spec[i].input is not None and
                    not isinstance(processes_spec[i].input,(numbers.Number, list, np.ndarray))):
                raise SystemError("Second item of entry {0} ({1}) must be an input value".
                                  format(i, processes_spec[i].input))

            process = processes_spec[i].process
            process_input = processes_spec[i].input

            # IMPLEMENT: THIS IS WHERE LEARNING SPECIFIED FOR A SYSTEM SHOULD BE IMPLEMENTED FOR EACH PROCESS IN THE
            #            SYSTEM;  NOTE:  IF THE PROCESS IS ALREADY INSTANTIATED WITHOUT LEARNING
            #            (FIRST CONDITIONAL BELOW), MAY NEED TO BE RE-INSTANTIATED WITH LEARNING
            #            (QUESTION:  WHERE TO GET SPECS FOR PROCESS FOR RE-INSTANTIATION??)

            # If process item is a Process object, assign process_input as default
            if isinstance(process, Process_Base):
                if process_input is not None:
                    process._instantiate_defaults(variable=process_input, context=context)

            # Otherwise, instantiate Process
            else:
                if inspect.isclass(process) and issubclass(process, Process_Base):
                    # FIX: MAKE SURE THIS IS CORRECT
                    # Provide self as context, so that Process knows it is part of a System (and which one)
                    # Note: this is used by Process._instantiate_pathway() when instantiating first Mechanism
                    #           in Pathway, to override instantiation of projections from Process.input_state
                    process = Process_Base(default_variable=process_input,
                                           learning_rate=self.learning_rate,
                                           context=self)
                elif isinstance(process, dict):
                    # IMPLEMENT:  HANDLE Process specification dict here;
                    #             include process_input as ??param, and context=self
                    raise SystemError("Attempt to instantiate process {0} in PROCESSES of {1} "
                                      "using a Process specification dict: not currently supported".
                                      format(process.name, self.name))
                else:
                    raise SystemError("Entry {0} of PROCESSES ({1}) must be a Process object, class, or a "
                                      "specification dict for a Process".format(i, process))

            # # process should now be a Process object;  assign to processList
            # self.processList.append(process)

            # Assign the Process a reference to this System
            process.systems.append(self)
            if process._learning_enabled:
                self.learning = True

            # Get max of Process phaseSpecs
            self._phaseSpecMax = int(max(math.floor(process._phaseSpecMax), self._phaseSpecMax))

            # Iterate through mechanism tuples in Process' mechs
            #     to construct self._all_mechs and mechanismsDict
            # FIX: ??REPLACE WITH:  for sender_object_item in Process._mechs
            for sender_object_item in process._mechs:

                sender_mech = sender_object_item

                # THIS IS NOW DONE IN _instantiate_graph
                # # Add system to the Mechanism's list of systems of which it is member
                # if not self in sender_object_item[MECHANISM].systems:
                #     sender_mech.systems[self] = INTERNAL

                # Assign sender mechanism entry in self.mechanismsDict, with object_item as key and its Process as value
                #     (this is used by Process._instantiate_pathway() to determine if Process is part of System)
                # If the sender is already in the System's mechanisms dict
                if sender_object_item in self.mechanismsDict:
                    # existing_object_item = self._all_mechanisms._get_tuple_for_mech(sender_mech)
                    # Add to entry's list
                    self.mechanismsDict[sender_mech].append(process)
                else:
                    # Add new entry
                    self.mechanismsDict[sender_mech] = [process]
                if not sender_object_item in self._all_mechs:
                    self._all_mechs.append(sender_object_item)

                # Add ObjectiveMechanism for ControlMechanism if the latter is not the System's controller
                if (isinstance(sender_object_item, ControlMechanism)
                    and (self.controller is None or not sender_object_item is self.controller)
                    and isinstance(sender_object_item.objective_mechanism, ObjectiveMechanism)
                    and not sender_object_item.objective_mechanism in self._all_mechs):
                    self._all_mechs.append(sender_object_item.objective_mechanism)

            process._all_mechanisms = MechanismList(process, components_list=process._mechs)

        # # Instantiate processList using process_tuples, and point self.processes to it
        # # Note: this also points self.params[PROCESSES] to self.processes
        self.process_tuples = processes_spec
        self._processList = ProcessList(self, self.process_tuples)
        self.processes = self._processList.processes

    def _instantiate_graph(self, context=None):
        """Construct graph (full) and execution_graph (acyclic) of System

        Instantate a graph of all of the Mechanisms in the System and their dependencies,
            designate a type for each Mechanism in the graph,
            instantiate the execution_graph, a subset of the graph with any cycles removed,
                and topologically sorted into a sequentially ordered list of sets
                containing mechanisms to be executed at the same time

        graph contains a dictionary of dependency sets for all Mechanisms in the System:
            reciever_object_item : {sender_object_item, sender_object_item...}
        execution_graph contains an acyclic subset of graph used to determine sequence of Mechanism execution;

        They are constructed as follows:
            sequence through self.processes;  for each Process:
                begin with process.first_mechanism (assign as `ORIGIN` if it doesn't receive any Projections)
                traverse all Projections
                for each Mechanism encountered (receiver), assign to its dependency set the previous (sender) Mechanism
                for each assignment, use toposort to test whether the dependency introduced a cycle; if so:
                    eliminate the dependent from execution_graph, and designate it as `CYCLE` (unless it is an `ORIGIN`)
                    designate the sender as `INITIALIZE_CYCLE` (it can receive and initial_value specification)
                if a Mechanism doe not project to any other ProcessingMechanisms (ignore learning and control mechs):
                    assign as `TERMINAL` unless it is already an `ORIGIN`, in which case assign as `SINGLETON`

        Construct execution_sets and exeuction_list

        Assign MechanismLists:
            allMechanisms
            origin_mechanisms
            terminalMechanisms
            recurrent_init_mechanisms (INITIALIZE_CYCLE)
            learning_mechanisms
            control_mechanism

        Validate initial_values

        """
        from psyneulink.components.mechanisms.adaptive.learning.learningmechanism import LearningMechanism

        def is_monitoring_mech(mech):
            if ((isinstance(mech, ObjectiveMechanism) and mech._role) or
                    isinstance(mech, (LearningMechanism, ControlMechanism))):
                return True
            else:
                return False

        # Use to recursively traverse processes
        def build_dependency_sets_by_traversing_projections(sender_mech):

            # DEAL WITH LEARNING AND CONTROL MECHANISMS -----------------------------------------------------------

            # # MODIFIED 9/18/17 OLD:
            # # If sender is an ObjectiveMechanism being used for learning or control,
            # #     or a LearningMechanism or a ControlMechanism,
            # # Assign as LEARNING and move on
            # if is_monitoring_mech(sender_mech):
            #     sender_mech.systems[self] = LEARNING
            # MODIFIED 9/18/17 NEW:
            # Label Mechanisms used for Learning and System's controller, then return
            #    (i.e., don't include their dependents in the System execution_graph;
            #     they will be added to the System's learning_graph or run as the controller)
            #    EXCEPT ObjectiveMechanisms used for control but not the System's controller
            if is_monitoring_mech(sender_mech):
                # LearningMechanisms or ObjectiveMechanism used for learning:  label as LEARNING and return
                if (isinstance(sender_mech, LearningMechanism) or
                        (isinstance(sender_mech, ObjectiveMechanism) and sender_mech._role is LEARNING)):
                    sender_mech.systems[self] = LEARNING
                    return
                # System's controller or ObjectiveMechanism that projects *only* to it:  label as CONTROL and return
                # IMPLEMENTATION NOTE:  This the permits an ObjectiveMechanism to project to other Mechanisms
                #                       that can be included in the System's execution_graph
                elif (sender_mech is self.controller or
                          (isinstance(sender_mech, ObjectiveMechanism) and
                               all(
                                   all(projection.receiver.owner is self.controller
                                       for projection in output_state.efferents)
                                   for output_state in sender_mech.output_states))):
                    sender_mech.systems[self] = CONTROL
                    return
                # If sender is a ControlMechanism that is not the controller for the System,
                #    assign its dependency to its ObjectiveMechanism and label as INTERNAL
                elif isinstance(sender_mech, ControlMechanism):
                    sender_mech.systems[self] = INTERNAL
                    # FIX:  ALLOW TO CONTINUE FROM ControlMechanism TO RECIPIENT OF ITS ControlProjections?
                    # FIX:  I.E., **DON'T** RETURN
            # MODIFIED 9/18/17 END


            # PRUNE ANY NON-SYSTEM COMPONENTS ---------------------------------------------------------------------

            # Delete any projections to mechanism from processes or mechanisms in processes not in current system
            for input_state in sender_mech.input_states:
                for projection in input_state.all_afferents:
                    sender = projection.sender.owner
                    system_processes = self.processes
                    if isinstance(sender, Process_Base):
                        if not sender in system_processes:
                            del projection
                    elif not all(sender_process in system_processes for sender_process in sender.processes):
                        del projection

            # If sender_mech has no projections left, raise exception
            if not any(any(projection for projection in input_state.all_afferents)
                       for input_state in sender_mech.input_states):
                raise SystemError("{} only receives Projections from other Processes or Mechanisms not"
                                  " in the current System ({})".format(sender_mech.name, self.name))

            # ASSIGN TERMINAL MECHANISM(S) -----------------------------------------------------------------------

            # Assign as TERMINAL (or SINGLETON) if it:
            #    - it is not a ControlMechanism and
            #    - it is not an Objective Mechanism used for Learning or Control and
            #    - it has no outgoing projections or
            #          only ones to ObjectiveMechanism(s) used for Learning or Control
            # Note:  SINGLETON is assigned if mechanism is already a TERMINAL;  indicates that it is both
            #        an ORIGIN AND A TERMINAL and thus must be the only mechanism in its process
            if (

                # # MODIFIED 9/18/17 OLD:
                # # It is not a ControlMechanism
                # not (isinstance(sender_mech, ControlMechanism) or
                # MODIFIED 9/18/17 NEW:
                # It is not the controller for the System
                # not (sender_mech is self.controller or
                not (isinstance(sender_mech, ControlMechanism) or
                # MODIFIED 9/18/17 END
                # FIX: ALLOW IT TO BE TERMINAL IF IT PROJECTS ONLY TO A ControlMechanism or ObjectiveMechanism for one
                    # It is not an ObjectiveMechanism used for Learning or for the controller of the System
                    (isinstance(sender_mech, ObjectiveMechanism) and sender_mech._role in (LEARNING,CONTROL)))

                    and
                        # All of its projections
                        all(
                            all(
                                # are to ControlMechanism(s)...
                                isinstance(projection.receiver.owner, (ControlMechanism, LearningMechanism))
                                    # or to ObjectiveMechanism(s) used for Learning or Control...
                                    or (isinstance(projection.receiver.owner, ObjectiveMechanism)
                                        and projection.receiver.owner._role in (LEARNING, CONTROL))
                                # or are to itself!
                                or projection.receiver.owner is sender_mech
                            for projection in output_state.efferents)
                        for output_state in sender_mech.output_states)):
                try:
                    if sender_mech.systems[self] is ORIGIN:
                        sender_mech.systems[self] = SINGLETON
                    else:
                        sender_mech.systems[self] = TERMINAL
                except KeyError:
                    sender_mech.systems[self] = TERMINAL
                # MODIFIED 9/19/17 OLD:
                # return
                # MODIFIED 9/19/17 NEW:
                # If sender_mech has projections to ControlMechanism and/or Objective Mechanisms used for control
                #    that are NOT the System's controller, then continue to track those projections
                #    for dependents to add to the execution_graph;
                if any(
                        any(
                            # Projection to a ControlMechanism that is not the System's controller
                                    (isinstance(projection.receiver.owner, ControlMechanism)
                                     and not projection.receiver.owner is self.controller)
                            # or Projection to an ObjectiveMechanism that is not for the System's controller
                            or (isinstance(projection.receiver.owner, ObjectiveMechanism)
                                and projection.receiver.owner._role is CONTROL
                                and (self.controller is None or (self.controller is not None
                                and not projection.receiver.owner is self.controller.objective_mechanism)))
                                    for projection in output_state.efferents)
                        for output_state in sender_mech.output_states):
                    pass

                # Otherwise, don't track any of the TERMINAL Mechanism's projections
                else:
                    return
                # MODIFIED 9/19/17 END


            # FIND DEPENDENTS AND ADD TO GRAPH ---------------------------------------------------------------------

            for output_state in sender_mech.output_states:

                for projection in output_state.efferents:
                    receiver = projection.receiver.owner
                    # receiver_tuple = self._all_mechanisms._get_tuple_for_mech(receiver)

                    # If receiver is not in system's list of mechanisms, must belong to a process that has
                    #    not been included in the system, so ignore it
                    # MODIFIED 7/28/17 CW: added a check for auto-recurrent projections (i.e. receiver is sender_mech)
                    if not receiver or (receiver is sender_mech):
                        continue
                    if is_monitoring_mech(receiver):
                        # # MODIFIED 9/18/19 OLD:
                        # continue
                        # MODIFIED 9/18/19 NEW:
                        # Don't include receiver if it is the controller for the System,
                        if (receiver is self.controller
                            or isinstance(receiver, LearningMechanism)
                            or self.controller is not None and isinstance(receiver, self.controller.objective_mechanism)
                            or (isinstance(receiver, ObjectiveMechanism) and receiver._role is LEARNING)):
                            continue
                        # MODIFIED 9/18/19 END
                    try:
                        self.graph[receiver].add(sender_mech)
                    except KeyError:
                        self.graph[receiver] = {sender_mech}

                    # Use toposort to test whether the added dependency produced a cycle (feedback loop)
                    # Do not include dependency (or receiver on sender) in execution_graph for this projection
                    #  and end this branch of the traversal if the receiver has already been encountered,
                    #  but do mark for initialization
                    # Notes:
                    # * This is because it is a feedback connection, which introduces a cycle into the graph
                    #     that precludes use of toposort to determine order of execution;
                    #     however, the feedback projection will still be used during execution
                    #     so the sending mechanism should be designated as INITIALIZE_CYCLE
                    # * Check for receiver mechanism and not its tuple,
                    #     since the same mechanism can appear in more than one tuple (e.g., with different phases)
                    #     and would introduce a cycle irrespective of the tuple in which it appears in the graph
                    # FIX: MODIFY THIS TO (GO BACK TO) USING if receiver_tuple in self.execution_graph
                    # FIX  BUT CHECK THAT THEY ARE IN DIFFERENT PHASES
                    if receiver in self.execution_graph:
                        # Try assigning receiver as dependent of current mechanism and test toposort
                        try:
                            # If receiver_tuple already has dependencies in its set, add sender_mech to set
                            if self.execution_graph[receiver]:
                                self.execution_graph[receiver].\
                                    add(sender_mech)
                            # If receiver set is empty, assign sender_mech to set
                            else:
                                self.execution_graph[receiver] = \
                                    {sender_mech}
                            # Use toposort to test whether the added dependency produced a cycle (feedback loop)
                            list(toposort(self.execution_graph))
                        # If making receiver dependent on sender produced a cycle (feedback loop), remove from graph
                        except ValueError:
                            self.execution_graph[receiver].\
                                remove(sender_mech)
                            # Assign sender_mech INITIALIZE_CYCLE as system status if not ORIGIN or not yet assigned
                            if not sender_mech.systems or not (sender_mech.systems[self] in {ORIGIN, SINGLETON}):
                                sender_mech.systems[self] = INITIALIZE_CYCLE
                            if not (receiver.systems[self] in {ORIGIN, SINGLETON}):
                                receiver.systems[self] = CYCLE
                            continue

                    else:
                        # Assign receiver as dependent on sender mechanism
                        try:
                            # FIX: THIS WILL ADD SENDER_MECH IF RECEIVER IS IN GRAPH BUT = set()
                            # FIX: DOES THAT SCREW UP ORIGINS?
                            self.execution_graph[receiver].\
                                add(sender_mech)
                        except KeyError:
                            self.execution_graph[receiver] = \
                                {sender_mech}

                    if not sender_mech.systems:
                        sender_mech.systems[self] = INTERNAL

                    # Traverse list of mechanisms in process recursively
                    build_dependency_sets_by_traversing_projections(receiver)

        self.graph = OrderedDict()
        self.execution_graph = OrderedDict()


        # Sort for consistency of output
        sorted_processes = sorted(self.processes, key=lambda process : process.name)

        for process in sorted_processes:
            first_mech = process.first_mechanism

            # Treat as ORIGIN if ALL projections to the first mechanism in the process are from:
            #    - the process itself (ProcessInputState)
            #    - another mechanism in the in process (i.e., feedback projections from *within* the process)
            #    - mechanisms from other process for which it is an origin
            # Notes:
            # * This precludes a mechanism that is an ORIGIN of a process from being an ORIGIN for the system
            #       if it receives any projections from any other mechanisms in the system (including other processes)
            #       other than ones in processes for which it is also their ORIGIN
            # * This does allow a mechanism to be the ORIGIN (but *only* the ORIGIN) for > 1 process in the system
            try:
                if all(
                        all(
                                # All projections must be from a process (i.e., ProcessInputState) to which it belongs
                                # # MODIFIED 2/8/17 OLD:
                                # #          [THIS CHECKED FOR PROCESS IN SYSTEM'S LIST OF PROCESSES
                                # #           IT CRASHED IF first_mech WAS ASSIGNED TO ANY PROCESS THAT WAS NOT ALSO
                                # #           ASSIGNED TO THE SYSTEM TO WHICH THE first_mech BELONGS
                                #  projection.sender.owner in sorted_processes or
                                # MODIFIED 2/8/17 NEW:
                                #          [THIS CHECKS THAT PROJECTION IS FROM A PROCESS IN first_mech's LIST OF PROCESSES]
                                #           PROBABLY ISN"T NECESSARY, AS IT SHOULD BE COVERED BY INITIAL ASSIGNMENT OF PROJ]
                                projection.sender.owner in first_mech.processes or
                                # MODIFIED 2/8/17 END
                                # or from mechanisms within its own process (e.g., [a, b, a])
                                projection.sender.owner in list(process.mechanisms) or
                                # or from mechanisms in other processes for which it is also an ORIGIN ([a,b,a], [a,c,a])
                                all(ORIGIN in first_mech.processes[proc]
                                    for proc in projection.sender.owner.processes
                                    if isinstance(projection.sender.owner,Mechanism))
                            # For all the projections to each InputState
                            for projection in input_state.path_afferents)
                        # For all input_states for the first_mech
                        for input_state in first_mech.input_states):
                    # Assign its set value as empty, marking it as a "leaf" in the graph
                    object_item = first_mech
                    self.graph[object_item] = set()
                    self.execution_graph[object_item] = set()
                    first_mech.systems[self] = ORIGIN
            except KeyError as e:
                # IMPLEMENTATION NOTE:
                # This occurs if a Mechanism belongs to one (or more) Process(es) in the System but not ALL of them;
                #    it is because each Mechanism in the test above ("ORIGIN in first_mech.processes[proc]")
                #     is examined for all Processes in the System);
                # FIX: 10/3/17 - this should be factored into the tests above so that the exception does not occur
                if isinstance(e.args[0], Process_Base):
                    pass
                else:
                    raise SystemError(e)

            build_dependency_sets_by_traversing_projections(first_mech)

        # Print graph
        if self.verbosePref:
            warnings.warn("In the System graph for \'{}\':".format(self.name))
            for receiver_object_item, dep_set in self.execution_graph.items():
                mech = receiver_object_item
                if not dep_set:
                    print("\t\'{}\' is an {} Mechanism".
                          format(mech.name, mech.systems[self]))
                else:
                    status = mech.systems[self]
                    if status is TERMINAL:
                        status = 'a ' + status
                    elif status in {INTERNAL, INITIALIZE_CYCLE}:
                        status = 'an ' + status
                    print("\t\'{}\' is {} Mechanism that receives Projections from:".format(mech.name, status))
                    for sender_object_item in dep_set:
                        print("\t\t\'{}\'".format(sender_object_item.name))

        # For each mechanism (represented by its tuple) in the graph, add entry to relevant list(s)
        # Note: ignore mechanisms belonging to controllerProcesses (e.g., instantiated by EVCControlMechanism)
        #       as they are for internal use only;
        #       this also ignored learning-related mechanisms (they are handled below)
        self._origin_mechs = []
        self._terminal_mechs = []
        self._recurrent_init_mechs = []
        self._control_mechs = []

        for object_item in self.execution_graph:

            mech = object_item

            if mech.systems[self] in {ORIGIN, SINGLETON}:
                for process, status in mech.processes.items():
                    if process._isControllerProcess:
                        continue
                    self._origin_mechs.append(object_item)
                    break

            if object_item.systems[self] in {TERMINAL, SINGLETON}:
                for process, status in mech.processes.items():
                    if process._isControllerProcess:
                        continue
                    self._terminal_mechs.append(object_item)
                    break

            if object_item.systems[self] in {INITIALIZE_CYCLE}:
                for process, status in mech.processes.items():
                    if process._isControllerProcess:
                        continue
                    self._recurrent_init_mechs.append(object_item)
                    break

            if isinstance(object_item, ControlMechanism):
                if not object_item in self._control_mechs:
                    self._control_mechs.append(object_item)

        self.origin_mechanisms = MechanismList(self, self._origin_mechs)
        self.terminal_mechanisms = MechanismList(self, self._terminal_mechs)
        self.recurrent_init_mechanisms = MechanismList(self, self._recurrent_init_mechs)
        self.control_mechanisms = MechanismList(self, self._control_mechs) # Used for inspection and in case there
                                                                              # are multiple controllers in the future

        try:
            self.execution_sets = list(toposort(self.execution_graph))
        except ValueError as e:
            if 'Cyclic dependencies exist' in e.args[0]:
                # if self.verbosePref:
                # print('{} has feedback connections; be sure that the following items are properly initialized:'.
                #       format(self.name))
                raise SystemError("PROGRAM ERROR: cycle (feedback loop) in {} not detected by _instantiate_graph ".
                                  format(self.name))

        # Create instance of sequential (execution) list:
        self.execution_list = self._toposort_with_ordered_mechs(self.execution_graph)

        # MODIFIED 6/27/17 NEW: (CW)
        # changed "orig_mech_input.extend(input_state.value)" to "orig_mech_input.append(input_state.value)"
        # this is accompanied by a change to the code around line 1510 where a for loop was added.
        # MODIFIED 2/8/17 NEW:
        # Construct self.instance_defaults.variable from inputs to ORIGIN mechanisms
        self.instance_defaults.variable = []
        for mech in self.origin_mechanisms:
            orig_mech_input = []
            for input_state in mech.input_states:
                orig_mech_input.append(input_state.value)
            self.instance_defaults.variable.append(orig_mech_input)
        self.instance_defaults.variable = convert_to_np_array(self.instance_defaults.variable, 2)
        # should add Utility to allow conversion to 3D array
        # MODIFIED 2/8/17 END
        # An example: when input state values are vectors, then self.instance_defaults.variable is a 3D array because
        # an origin mechanism could have multiple input states if there is a recurrent input state. However,
        # if input state values are all non-vector objects, such as strings, then self.instance_defaults.variable
        # would be a 2D array. so we should convert that to a 3D array
        # MODIFIED 6/27/17 END

        # Instantiate StimulusInputStates
        self._instantiate_stimulus_inputs(context=context)

        # Validate initial values
        # FIX: CHECK WHETHER ALL MECHANISMS DESIGNATED AS INITIALIZE HAVE AN INITIAL_VALUES ENTRY
        # FIX: ONLY CHECKS FIRST ITEM OF self._default_value (ASSUMES THAT IS ALL THAT WILL GET ASSIGNED)
        # FIX: ONLY CHECK ONES THAT RECEIVE PROJECTIONS
        if self.initial_values is not None:
            for mech, value in self.initial_values.items():
                if not mech in self.execution_graph:
                    raise SystemError("{} (entry in initial_values arg) is not a Mechanism in \'{}\'".
                                      format(mech.name, self.name))
                mech._update_value
                if not iscompatible(value, mech.default_value[0]):
                    raise SystemError("{} (in initial_values arg for \'{}\') is not a valid value for {}".
                                      format(value, self.name, append_type_to_name(self)))

    def _instantiate_stimulus_inputs(self, context=None):

# FIX: ZERO VALUE OF ALL ProcessInputStates BEFORE EXECUTING
# FIX: RENAME SystemInputState -> SystemInputState

        # Create SystemInputState for each ORIGIN mechanism in origin_mechanisms and
        #    assign MappingProjection from the SystemInputState to the ORIGIN mechanism
        for i, origin_mech in zip(range(len(self.origin_mechanisms)), self.origin_mechanisms):

            # Skip if ORIGIN mechanism already has a projection from a SystemInputState in current system
            # (this avoids duplication from multiple passes through _instantiate_graph)
            if any(self is projection.sender.owner for projection in origin_mech.input_state.path_afferents):
                continue
            # MODIFIED 6/27/17 NEW:
            # added a for loop to iterate over origin_mech.input_states to allow for multiple input states in an
            # origin mechanism (useful only if the origin mechanism is a KWTA) Check, for each ORIGIN mechanism,
            # that the length of the corresponding item of self.instance_defaults.variable matches the length of the
            #  ORIGIN inputState's instance_defaults.variable attribute
            for j in range(len(origin_mech.input_states)):
                if len(self.instance_defaults.variable[i][j]) != \
                        len(origin_mech.input_states[j].instance_defaults.variable):
                    raise SystemError("Length of input {} ({}) does not match the length of the input ({}) for the "
                                      "corresponding ORIGIN Mechanism ()".
                                      format(i,
                                             len(self.instance_defaults.variable[i][j]),
                                             len(origin_mech.input_states[j].instance_defaults.variable),
                                             origin_mech.name))
                # MODIFIED 6/27/17 END
                # MODIFIED 6/27/17 END
                stimulus_input_state = SystemInputState(owner=self,
                                                        variable=origin_mech.input_states[j].instance_defaults.variable,
                                                        prefs=self.prefs,
                                                        name="System Input State to Mechansism {}, Input State {}".
                                                        format(origin_mech.name,j),
                                                        context=context)
                self.stimulusInputStates.append(stimulus_input_state)
                self.inputs.append(stimulus_input_state.value)

                # Add MappingProjection from stimulus_input_state to ORIGIN mechainsm's inputState
                from psyneulink.components.projections.pathway.mappingprojection import MappingProjection
                MappingProjection(sender=stimulus_input_state,
                        receiver=origin_mech.input_states[j],
                        name=self.name+' Input Projection to '+origin_mech.name+' Input State '+str(j))

    def _instantiate_learning_graph(self, context=None):
        """Build graph of LearningMechanism and LearningProjections
        """
        from psyneulink.components.mechanisms.adaptive.learning.learningmechanism import LearningMechanism

        self.learningGraph = OrderedDict()
        self.learningexecution_graph = OrderedDict()

        def build_dependency_sets_by_traversing_projections(sender_mech, process):

            # MappingProjections are legal recipients of learning projections (hence the call)
            #  but do not send any projections, so no need to consider further
            from psyneulink.components.projections.pathway.mappingprojection import MappingProjection
            if isinstance(sender_mech, MappingProjection):
                return

            # All other sender_mechs must be either a LearningMechanism or a ComparatorMechanism with role=LEARNING
            elif not (isinstance(sender_mech, LearningMechanism) or
                          (isinstance(sender_mech, ObjectiveMechanism) and sender_mech._role is LEARNING)):
                raise SystemError("PROGRAM ERROR: {} is not a legal object for learning graph;"
                                  "must be a LearningMechanism or an ObjectiveMechanism".
                                  format(sender_mech))

            # MANAGE TARGET ObjectiveMechanism FOR INTERNAL or TERMINAL CONVERGENCE of PATHWAYS

            # If sender_mech is an ObjectiveMechanism, and:
            #    - none of the mechanisms that project to it are are a TERMINAL mechanism for the current process, or
            #    - all of the mechanisms that project to it already have an ObjectiveMechanism, then:
            #        - do not include the ObjectiveMechanism in the graph;
            #        - be sure that its outputState projects to the ERROR_SIGNAL inputState of a LearningMechanism
            #            (labelled "learning_mech" here -- raise an exception if it does not;
            #        - determine whether learning_mech's ERROR_SIGNAL inputState receives any other projections
            #            from another ObjectiveMechanism or LearningMechanism (labelled "error_signal_projection" here)
            #            -- if it does, be sure that it is from the same system and if so return;
            #               (note:  this shouldn't be true, but the test is here for completeness and sanity-checking)
            #        - if learning_mech's ERROR_SIGNAL inputState does not receive any projections from
            #            another objectiveMechanism and/or LearningMechanism in the system, then:
            #            - find the sender to the ObjectiveMechanism (labelled "error_source" here)
            #            - find the 1st projection from error_source that projects to the ACTIVATION_INPUT inputState of
            #                a LearningMechanism (labelled "error_signal" here)
            #            - instantiate a MappingProjection from error_signal to learning_mech
            #                projected
            # IMPLEMENTATION NOTE: Composition should allow 1st condition if user indicates internal TARGET is desired;
            #                      for now, however, assuming this is not desired (i.e., only TERMINAL mechanisms
            #                      should project to ObjectiveMechanisms) and always replace internal
            #                      ObjectiveMechanism with projection from a LearningMechanism (if it is available)

            # FIX: RELABEL "sender_mech" as "obj_mech" here

            if isinstance(sender_mech, ObjectiveMechanism) and len(self.learningexecution_graph):

                # TERMINAL CONVERGENCE
                # All of the mechanisms that project to sender_mech
                #    project to another ObjectiveMechanism already in the learning_graph
                if all(
                        any(
                                (isinstance(receiver_mech, ObjectiveMechanism) and
                                 # its already in a dependency set in the learningexecution_graph
                                         receiver_mech in set.union(*list(self.learningexecution_graph.values())) and
                                     not receiver_mech is sender_mech)
                                # receivers of senders to sender_mech
                                for receiver_mech in [proj.receiver.owner for proj in
                                                      mech.output_state.efferents])
                        # senders to sender_mech
                        for mech in [proj.sender.owner
                                     for proj in sender_mech.input_states[SAMPLE].path_afferents]):

                    # Get the ProcessingMechanism that projected to sender_mech
                    error_source_mech = sender_mech.input_states[SAMPLE].path_afferents[0].sender.owner

                    # Get the other ObjectiveMechanism to which the error_source projects (in addition to sender_mech)
                    other_obj_mech = next((projection.receiver.owner for projection in
                                           error_source_mech.output_state.efferents if
                                           isinstance(projection.receiver.owner, ObjectiveMechanism)), None)
                    sender_mech = other_obj_mech

                # INTERNAL CONVERGENCE
                # None of the mechanisms that project to it are a TERMINAL mechanism
                elif not all(all(projection.sender.owner.processes[proc] is TERMINAL
                                 for proc in projection.sender.owner.processes)
                             for projection in sender_mech.input_states[SAMPLE].path_afferents):

                    # Get the LearningMechanism to which the sender_mech projected
                    try:
                        learning_mech = sender_mech.output_state.efferents[0].receiver.owner
                        if not isinstance(learning_mech, LearningMechanism):
                            raise AttributeError
                    except AttributeError:
                        raise SystemError("{} does not project to a LearningMechanism in the same process {}".
                                          format(sender_mech.name, process.name))

                    from psyneulink.components.mechanisms.adaptive.learning.learningauxilliary \
                        import ACTIVATION_INPUT, ERROR_SIGNAL

                    # Get the ProcessingMechanism that projected to sender_mech
                    error_source_mech = sender_mech.input_states[SAMPLE].path_afferents[0].sender.owner

                    # Get the other LearningMechanism to which the error_source projects (in addition to sender_mech)
                    error_signal_mech = next((projection.receiver.owner for projection in
                                              error_source_mech.output_state.efferents if
                                              projection.receiver.name is ACTIVATION_INPUT), None)


                    # Check if learning_mech receives an error_signal_projection
                    #    from any other ObjectiveMechanism or LearningMechanism in the system;
                    # If it does, get the first one found
                    error_signal_projection = next ((projection for projection
                                                     in learning_mech.input_states[ERROR_SIGNAL].path_afferents
                                                     if (isinstance(projection.sender.owner,(ObjectiveMechanism,
                                                                                            LearningMechanism)) and
                                                     not projection.sender.owner is sender_mech and
                                                     self in projection.sender.owner.systems.values())), None)
                    # If learning_mech receives another error_signal projection,
                    #    reassign sender_mech to the sender of that projection
                    # FIX:  NEED TO ALSO REASSIGN learning_mech.function_object.error_matrix TO ONE FOR sender_mech
                    if error_signal_projection:
                        if self.verbosePref:
                            warnings.warn("Although {} a TERMINAL Mechanism for the {} Process, it is an "
                                          "INTERNAL Mechanism for other Proesses in the {} System; therefore "
                                          "its ObjectiveMechanism ({}) will be replaced with the {} LearningMechanism".
                                          format(error_source_mech.name,
                                                 process.name,
                                                 self.name,
                                                 sender_mech.name,
                                                 error_signal_mech))
                        sender_mech = error_signal_projection.sender.owner

                    # FIX:  FINISH DOCUMENTATION HERE ABOUT HOW THIS IS DIFFERENT THAN ABOVE
                    if error_signal_mech is None:
                        raise SystemError("Could not find projection to an {} inputState of a LearningMechanism for "
                                          "the ProcessingMechanism ({}) that projects to {} in the {} process"
                                          "".format(ACTIVATION_INPUT,
                                                    error_source_mech.name,
                                                    sender_mech.name,
                                                    process.name))
                    # learning_mech does not receive another error_signal projection,
                    #     so assign one to it from error_signal_mech
                    #     (the other LearningMechanism to which the error_source_mech projects)
                    # and reassign learning_mech.function_object.error_matrix
                    #     (to the one for the projection to which error_signal_mech projects)
                    else:
                        mp = MappingProjection(sender=error_signal_mech.output_states[ERROR_SIGNAL],
                                               receiver=learning_mech.input_states[ERROR_SIGNAL],
                                               matrix=IDENTITY_MATRIX)
                        if mp is None:
                            raise SystemError("Could not instantiate a MappingProjection "
                                              "from {} to {} for the {} process".
                                              format(error_signal_mech.name, learning_mech.name))

                        # Reassign error_matrix to one for the projection to which the error_signal_mech projects
                        learning_mech.function_object.error_matrix = \
                            error_signal_mech._output_states[LEARNING_SIGNAL].efferents[0].receiver
                        # Delete error_matrix parameterState for error_matrix
                        #    (since its value, which was the IDENTITY_MATRIX, is now itself ParameterState,
                        #     and Components are not allowed  as the value of a ParameterState
                        #     -- see ParameterState._instantiate_parameter_state())
                        if 'error_matrix' in learning_mech._parameter_states:
                            del learning_mech._parameter_states['error_matrix']

                        sender_mech = error_signal_mech

            # Delete any projections to mechanism from processes or mechanisms in processes not in current system
            for input_state in sender_mech.input_states:
                for projection in input_state.all_afferents:
                    sender = projection.sender.owner
                    system_processes = self.processes
                    if isinstance(sender, Process_Base):
                        if not sender in system_processes:
                            del projection
                    elif not all(sender_process in system_processes for sender_process in sender.processes):
                        del projection

            # If sender_mech has no projections left, raise exception
            if not any(any(projection for projection in input_state.path_afferents)
                       for input_state in sender_mech.input_states):
                raise SystemError("{} only receives Projections from other Processes or Mechanisms not"
                                  " in the current System ({})".format(sender_mech.name, self.name))

            for output_state in sender_mech.output_states:

                for projection in output_state.efferents:
                    receiver = projection.receiver.owner
                    try:
                        self.learningGraph[receiver].add(sender_mech)
                    except KeyError:
                        self.learningGraph[receiver] = {sender_mech}

                    # Use toposort to test whether the added dependency produced a cycle (feedback loop)
                    # Do not include dependency (or receiver on sender) in learningexecution_graph for this projection
                    #  and end this branch of the traversal if the receiver has already been encountered,
                    #  but do mark for initialization
                    # Notes:
                    # * This is because it is a feedback connection, which introduces a cycle into the learningGraph
                    #     that precludes use of toposort to determine order of execution;
                    #     however, the feedback projection will still be used during execution
                    #     so the sending mechanism should be designated as INITIALIZE_CYCLE
                    # * Check for receiver mechanism and not its tuple,
                    #     since the same mechanism can appear in more than one tuple (e.g., with different phases)
                    #     and would introduce a cycle irrespective of the tuple in which it appears in the learningGraph

                    if receiver in self.learningexecution_graph:
                    # if receiver in self.learning_execution_graph_mechs:
                        # Try assigning receiver as dependent of current mechanism and test toposort
                        try:
                            # If receiver already has dependencies in its set, add sender_mech to set
                            if self.learningexecution_graph[receiver]:
                                self.learningexecution_graph[receiver].add(sender_mech)
                            # If receiver set is empty, assign sender_mech to set
                            else:
                                self.learningexecution_graph[receiver] = {sender_mech}
                            # Use toposort to test whether the added dependency produced a cycle (feedback loop)
                            list(toposort(self.learningexecution_graph))
                        # If making receiver dependent on sender produced a cycle, remove from learningGraph
                        except ValueError:
                            self.learningexecution_graph[receiver].remove(sender_mech)
                            receiver.systems[self] = CYCLE
                            continue

                    else:
                        # Assign receiver as dependent on sender mechanism
                        try:
                            # FIX: THIS WILL ADD SENDER_MECH IF RECEIVER IS IN GRAPH BUT = set()
                            # FIX: DOES THAT SCREW UP ORIGINS?
                            self.learningexecution_graph[receiver].add(sender_mech)
                        except KeyError:
                            self.learningexecution_graph[receiver] = {sender_mech}

                    if not sender_mech.systems:
                        sender_mech.systems[self] = LEARNING

                    # Traverse list of mechanisms in process recursively
                    build_dependency_sets_by_traversing_projections(receiver, process)

        # Sort for consistency of output
        sorted_processes = sorted(self.processes, key=lambda process : process.name)

        # This assumes that the first mechanism in process.learning_mechanisms is the last in the learning sequence
        # (i.e., that the list is being traversed "backwards")
        for process in sorted_processes:
            if process.learning and process._learning_enabled:
                build_dependency_sets_by_traversing_projections(process.learning_mechanisms[0], process)

        # FIX: USE TOPOSORT TO FIND, OR AT LEAST CONFIRM, TARGET MECHANISMS, WHICH SHOULD EQUAL COMPARATOR MECHANISMS
        self.learningexecution_list = toposort_flatten(self.learningexecution_graph, sort=False)
        # self.learningexecution_list = self._toposort_with_ordered_mechs(self.learningexecution_graph)

        # Construct learning_mechanisms and target_mechanisms MechanismLists

        self._learning_mechs = []
        self._target_mechs = []

        from psyneulink.components.projections.pathway.mappingprojection import MappingProjection
        for item in self.learningexecution_list:
            if isinstance(item, MappingProjection):
                continue

            # If a learning_rate has been specified for the system, assign that to all LearningMechanism
            #    for which a mechanism-specific learning_rate has NOT been assigned
            if (isinstance(item, LearningMechanism) and
                        self.learning_rate is not None and
                        item.function_object.learning_rate is None):
                item.function_object.learning_rate = self.learning_rate

            if not item in self._learning_mechs:
                self._learning_mechs.append(item)
            if isinstance(item, ObjectiveMechanism) and not item in self._target_mechs:
                self._target_mechs.append(item)
        self.learning_mechanisms = MechanismList(self, self._learning_mechs)
        self.target_mechanisms = MechanismList(self, self._target_mechs)

        # Instantiate TargetInputStates
        self._instantiate_target_inputs(context=context)

    def _instantiate_target_inputs(self, context=None):

        if self.learning and self.targets is None:
            if not self.target_mechanisms:
                raise SystemError("PROGRAM ERROR: Learning has been specified for {} but it has no target_mechanisms".
                                  format(self.name))
            # # MODIFIED 6/25/17 OLD:
            # raise SystemError("Learning has been specified for {} so its \'targets\' argument must also be specified".
            #                   format(self.name))
            # MODIFIED 6/25/17 NEW:
            # target arg was not specified in System's constructor,
            #    so use the value of the TARGET InputState for the TARGET Mechanism(s) as the default
            self.targets = [target.input_states[TARGET].value for target in self.target_mechanisms]
            if self.verbosePref:
                warnings.warn("Learning has been specified for {} but its \'targets\' argument was not specified;"
                              "default will be used ({})".format(self.name, self.targets))
            # MODIFIED 6/25/17 END

        self.targets = np.atleast_2d(self.targets)

        # Create SystemInputState for each TARGET mechanism in target_mechanisms and
        #    assign MappingProjection from the SystemInputState
        #    to the TARGET mechanism's TARGET inputSate
        #    (i.e., from the SystemInputState to the ComparatorMechanism)
        for i, target_mech in zip(range(len(self.target_mechanisms)), self.target_mechanisms):

            # Create ProcessInputState for each target and assign to targetMechanism's target inputState
            target_mech_TARGET_input_state = target_mech.input_states[TARGET]

            # Check, for each TARGET mechanism, that the length of the corresponding item of targets matches the length
            #    of the TARGET (ComparatorMechanism) target inputState's instance_defaults.variable attribute
            if len(self.targets[i]) != len(target_mech_TARGET_input_state.instance_defaults.variable):
                raise SystemError("Length of target ({}: {}) does not match the length ({}) of the target "
                                  "expected for its TARGET Mechanism {}".
                                   format(len(self.targets[i]),
                                          self.targets[i],
                                          len(target_mech_TARGET_input_state.instance_defaults.variable),
                                          target_mech.name))

            system_target_input_state = SystemInputState(
                                                   owner=self,
                                                   variable=target_mech_TARGET_input_state.instance_defaults.variable,
                                                   prefs=self.prefs,
                                                   name="System Target {}".format(i),
                                                   context=context)
            self.target_input_states.append(system_target_input_state)

            # Add MappingProjection from system_target_input_state to TARGET mechainsm's target inputState
            from psyneulink.components.projections.pathway.mappingprojection import MappingProjection
            MappingProjection(sender=system_target_input_state,
                    receiver=target_mech_TARGET_input_state,
                    name=self.name+' Input Projection to '+target_mech_TARGET_input_state.name)

    def _assign_output_states(self):
        """Assign OutputStates for System (the values of which will comprise System.value)

        Assign the outputs of terminal Mechanisms in the graph to the System's output_values

        Note:
        * Current implementation simply assigns TERMINAL Mechanisms as OutputStates
        * This method is included so that sublcasses and/or future versions can override it to make custom assignments

        """
        for mech in self.terminal_mechanisms.mechanisms:
            self.output_states[mech.name] = mech.output_states

    def _instantiate_controller(self, control_mech_spec, context=None):

        if control_mech_spec is None:
            return

       # Warn for request to assign the ControlMechanism already assigned
        if control_mech_spec is self.controller and self.prefs.verbosePref:
            warnings.warn("{} has already been assigned as the {} for {}; assignment ignored".
                          format(control_mech_spec, CONTROLLER, self.name))
            return

        # An existing ControlMechanism is being assigned
        if isinstance(control_mech_spec, ControlMechanism):
            controller = control_mech_spec

# FIX: EVEN IF THE CONTROLLER HAS BEEN ASSIGNED TO A SYSTEM, STILL NEED TO ADD MONITORED_OUTPUT_STATES AND
# FIX:            CONTROL_SIGNALS FOR NEW SYSTEM

            # If it has NOT been assigned a System or already has another controller:
            if controller.system is None or not controller.system is self:
                controller.assign_as_controller(self, context=context)

        # A ControlMechanism class or subclass is being used to specify the controller
        elif inspect.isclass(control_mech_spec) and issubclass(control_mech_spec, ControlMechanism):
            # Instantiate controller from class specification using:
            #   monitored_output_states for System to specify its objective_mechanism (as list of OutputStates to be monitored)
            #   ControlSignals for System returned by _get_system_control_signals()
            controller = control_mech_spec(
                    system=self,
                    objective_mechanism=self._get_monitored_output_states_for_system(context=context),
                    control_signals=self._get_control_signals_for_system(self.control_signals, context=context))

        else:
            raise SystemError("Specification for {} of {} ({}) is not ControlMechanism".
                              format(CONTROLLER, self.name, control_mech_spec))

        # Warn if current one is being replaced
        if self.controller and self.prefs.verbosePref:
            warnings.warn("The existing {} for {} ({}) is being replaced by {}".
                          format(CONTROLLER, self.name, self.controller.name, controller.name))

        # Make assignment
        self._controller = controller

        # Add controller's ObjectiveMechanism to the System's execution_list and execution_graph
        self.execution_list.append(self.controller.objective_mechanism)
        self.execution_graph[self.controller.objective_mechanism] = set(self.execution_list[:-1])

        # Check whether controller has input, and if not then disable
        has_input_states = isinstance(self.controller.input_states, ContentAddressableList)

        if not has_input_states:
            # If controller was enabled (and verbose is set), warn that it has been disabled
            if self.enable_controller and self.prefs.verbosePref:
                print("{} for {} has no input_states, so controller will be disabled".
                      format(self.controller.name, self.name))
            self.enable_controller = False

        # Compare _phaseSpecMax with controller's phaseSpec, and assign default if it is not specified
        try:
            # Get phaseSpec from controller
            self._phaseSpecMax = max(self._phaseSpecMax, self.controller.phaseSpec)
        except (AttributeError, TypeError):
            # Controller phaseSpec not specified
            try:
                # Assign System specification of Controller phaseSpec if provided
                self.controller.phaseSpec = self.paramsCurrent[CONROLLER_PHASE_SPEC]
                self._phaseSpecMax = max(self._phaseSpecMax, self.controller.phaseSpec)
            except:
                # No System specification, so use System max as default
                self.controller.phaseSpec = self._phaseSpecMax

    def _get_monitored_output_states_for_system(self, controller=None, context=None):
        """
        Parse a list of OutputState specifications for System, controller, Mechanisms and/or their OutputStates:
            - if specification in output_state is None:
                 do NOT monitor this state (this overrides any other specifications)
            - if an OutputState is specified in *any* MONITOR_FOR_CONTROL, monitor it (this overrides any other specs)
            - if a Mechanism is terminal and/or specified in the System or `controller <Systsem_Base.controller>`:
                if MonitoredOutputStatesOptions is PRIMARY_OUTPUT_STATES:  monitor only its primary (first) OutputState
                if MonitoredOutputStatesOptions is ALL_OUTPUT_STATES:  monitor all of its OutputStates
            Note: precedence is given to MonitoredOutputStatesOptions specification in Mechanism > controller > System

        Notes:
        * MonitoredOutputStatesOption is an AutoNumbered Enum declared in ControlMechanism
            - it specifies options for assigning OutputStates of TERMINAL Mechanisms in the System
                to controller.monitored_output_states;  the options are:
                + PRIMARY_OUTPUT_STATES: assign only the `primary OutputState <OutputState_Primary>` for each
                  TERMINAL Mechanism
                + ALL_OUTPUT_STATES: assign all of the outputStates of each terminal Mechanism
            - precedence is given to MonitoredOutputStatesOptions specification in Mechanism > controller > System
        * controller.monitored_output_states is a list, each item of which is an OutputState from which a Projection
            will be instantiated to a corresponding InputState of the ControlMechanism
        * controller.input_states is the usual ordered dict of states,
            each of which receives a Projection from a corresponding OutputState in controller.monitored_output_states

        Returns list of MonitoredOutputStateTuples: (OutputState, weight, exponent, matrix)

        """

        # PARSE SPECS

        # Get OutputStates already being -- or specified to be -- monitored by controller
        if controller is not None and not inspect.isclass(controller):
            try:
                # Get from monitored_output_states attribute if controller is already implemented
                controller_specs = controller.monitored_output_states.copy() or []
            except AttributeError:
                # If controller has no monitored_output_states attribute, it has not yet been fully instantiated
                #    (i.e., the call to this method is part of its instantiation by a System)
                #    so, get specification from the **object_mechanism** argument
                if isinstance(controller.objective_mechanism, list):
                    # **objective_mechanism** argument was specified as a list
                    controller_specs = controller.objective_mechanism.copy() or []
                elif isinstance(controller.objective_mechanism, ObjectiveMechanism):
                    # **objective_mechanism** argument was specified as an ObjectiveMechanism, which has presumably
                    # already been instantiated, so use its monitored_output_states attribute
                    controller_specs = controller.objective_mechanism.monitored_output_states
        else:
            controller_specs = []

        # Get system's MONITOR_FOR_CONTROL specifications (specified in paramClassDefaults, so must be there)
        system_specs = self.monitor_for_control.copy()

        # If controller_specs has a MonitoredOutputStatesOption specification, remove any such spec from system specs
        if controller_specs:
            if (any(isinstance(item, MonitoredOutputStatesOption) for item in controller_specs)):
                option_item = next((item for item in system_specs if isinstance(item,MonitoredOutputStatesOption)),None)
                if option_item is not None:
                    del system_specs[option_item]
            for item in controller_specs:
                if item in system_specs:
                    del system_specs[system_specs.index(item)]

        # Combine controller and system specs
        # If there are none, assign PRIMARY_OUTPUT_STATES as default
        all_specs = controller_specs + system_specs or [MonitoredOutputStatesOption.PRIMARY_OUTPUT_STATES]

        # Convert references to Mechanisms and/or OutputStates in all_specs to MonitoredOutputStateTuples;
        # Each spec to be converted should be one of the following:
        #    - a MonitoredOutputStatesOption (parsed below);
        #    - a MonitoredOutputStatesTuple (returned by _get_monitored_states_for_system when
        #          specs were initially processed by the System to parse its *monitor_for_control* argument;
        #    - a specification for an existing Mechanism or OutputState from the *monitor_for_control* arg of System,
        #          which should return a reference to the OutputState when passed to _parse_state_spec
        all_specs_extracted_from_tuples = []
        for i, spec in enumerate(all_specs.copy()):

            # Leave MonitoredOutputStatesOption and MonitoredOutputStatesTuple spec in place;
            #    these are parsed later on
            if isinstance(spec, MonitoredOutputStatesOption):
                all_specs_extracted_from_tuples.append(spec)
                continue
            if isinstance(spec, MonitoredOutputStateTuple):
                all_specs_extracted_from_tuples.append(spec.output_state)
                continue

            # spec is from *monitor_for_control* arg, so convert/parse into MonitoredOutputStateTuple(s)
            # Note:  assign parsed spec(s) to a list, as there may be more than one (that will be added to all_specs)
            monitored_output_state_tuples = []

            if (spec, (OutputState, Mechanism)):
                # spec is an OutputState, so use it
                if isinstance(spec, OutputState):
                    output_states = [spec]
                # spec is Mechanism, so use the State's owner, and get the relevant OutputState(s)
                elif isinstance(spec, Mechanism):
                    if (MONITOR_FOR_CONTROL in spec.params
                        and spec.params[MONITOR_FOR_CONTROL] is MonitoredOutputStatesOption.ALL_OUTPUT_STATES):
                        output_states = spec.output_states
                    else:
                        output_states = [spec.output_state]
                for output_state in output_states:
                    monitored_output_state_tuples.extend([MonitoredOutputStateTuple(
                                                                            output_state=output_state,
                                                                            weight=DEFAULT_MONITORED_STATE_WEIGHT,
                                                                            exponent=DEFAULT_MONITORED_STATE_EXPONENT,
                                                                            matrix=DEFAULT_MONITORED_STATE_MATRIX)])

            # Otherwise, use self (System) as place-marker and try to parse spec as InputState specification
            #     (i.e., a dict or tuple containing weight, exponent and/or matrix specs)
            else:
                try:
                    input_state_spec = _parse_state_spec(owner=self,
                                                         state_type=InputState,
                                                         state_spec=spec)
                except:
                    raise SystemError("Specification of item in \'{}\' arg in constructor for {} is not an {} ({})".
                                      format(MONITOR_FOR_CONTROL, self.name, OutputState.__name__, spec))


                # Get OutputState(s), and matrix specified for Projection to each,
                #    from the ProjectionTuple in the PROJECTIONS entry of the PARMS dict.
                # However, use weight and exponent entries for InputState, rather than any specified for
                #    for each Projection (in its projection_spec).
                # The InputState weight and exponent are used in the MonitoredOutputStateTuple
                #    as they specify the how the InputState should be weighted;
                # Any weight(s) and/or exponent(s) specified in the projection_spec(s) (a ProjectionTuple)
                #    are used for individual Projections to the InputState when it is  actually instantiated.
                for projection_spec in input_state_spec[PARAMS][PROJECTIONS]:
                    monitored_output_state_tuples.extend([MonitoredOutputStateTuple(
                                                                        output_state=projection_spec.state,
                                                                        weight=input_state_spec[WEIGHT],
                                                                        exponent=input_state_spec[EXPONENT],
                                                                        matrix=projection_spec.matrix)])

            # Delete original item of all_specs, and assign ones parsed into monitored_output_state_tuple(s)
            del all_specs[i]
            all_specs.insert(i, monitored_output_state_tuples)

            all_specs_extracted_from_tuples.extend([item.output_state for item in monitored_output_state_tuples])
        # MODIFIED 10/3/17 END

        # FIX: 10/3/17 - TURN THIS INTO A TRY AND EXCEPT:
        assert(all (isinstance(item, (OutputState, MonitoredOutputStatesOption)) for item in
                    all_specs_extracted_from_tuples))

        # Get MonitoredOutputStatesOptions if specified for controller or System, and make sure there is only one:
        option_specs = [item for item in all_specs_extracted_from_tuples
                        if isinstance(item, MonitoredOutputStatesOption)]
        if not option_specs:
            ctlr_or_sys_option_spec = None
        elif len(option_specs) == 1:
            ctlr_or_sys_option_spec = option_specs[0]
        else:
            raise SystemError("PROGRAM ERROR: More than one MonitoredOutputStatesOption specified "
                              "for OutputStates to be monitored in {}: {}".
                           format(self.name, option_specs))

        # Get MONITOR_FOR_CONTROL specifications for each Mechanism and OutputState in the System
        # Assign OutputStates to monitored_output_states
        monitored_output_states = []

        # Notes:
        # * Use all_specs to accumulate specs from all mechanisms and their outputStates
        #     (for use in generating exponents and weights below)
        # * Use local_specs to combine *only current* Mechanism's specs with those from controller and system specs;
        #     this allows the specs for each Mechanism and its OutputStates to be evaluated independently of any others
        controller_and_system_specs = all_specs_extracted_from_tuples.copy()

        for mech in self.mechanisms:

            # For each Mechanism:
            # - add its specifications to all_specs (for use below in generating exponents and weights)
            # - extract references to Mechanisms and outputStates from any tuples, and add specs to local_specs
            # - assign MonitoredOutputStatesOptions (if any) to option_spec, (overrides one from controller or system)
            # - use local_specs (which now has this Mechanism's specs with those from controller and system specs)
            #     to assign outputStates to monitored_output_states

            local_specs = controller_and_system_specs.copy()
            option_spec = ctlr_or_sys_option_spec

            # PARSE MECHANISM'S SPECS

            # Get MONITOR_FOR_CONTROL specification from Mechanism
            try:
                mech_specs = mech.paramsCurrent[MONITOR_FOR_CONTROL]

                if mech_specs is NotImplemented:
                    raise AttributeError

                # Setting MONITOR_FOR_CONTROL to None specifies Mechanism's OutputState(s) should NOT be monitored
                if mech_specs is None:
                    raise ValueError

            # Mechanism's MONITOR_FOR_CONTROL is absent or NotImplemented, so proceed to parse OutputState(s) specs
            except (KeyError, AttributeError):
                pass

            # Mechanism's MONITOR_FOR_CONTROL is set to None, so do NOT monitor any of its outputStates
            except ValueError:
                continue

            # Parse specs in Mechanism's MONITOR_FOR_CONTROL
            else:

                # Add mech_specs to all_specs
                all_specs.extend(mech_specs)

                # Extract refs from tuples and add to local_specs
                for item in mech_specs:
                    if isinstance(item, tuple):
                        local_specs.append(item[OUTPUT_STATE_INDEX])
                        continue
                    local_specs.append(item)

                # Get MonitoredOutputStatesOptions if specified for Mechanism, and make sure there is only one:
                #    if there is one, use it in place of any specified for controller or system
                option_specs = [item for item in mech_specs if isinstance(item, MonitoredOutputStatesOption)]
                if not option_specs:
                    option_spec = ctlr_or_sys_option_spec
                elif option_specs and len(option_specs) == 1:
                    option_spec = option_specs[0]
                else:
                    raise SystemError("PROGRAM ERROR: More than one MonitoredOutputStatesOption specified in {}: {}".
                                   format(mech.name, option_specs))

            # PARSE OutputState'S SPECS

            for output_state in mech.output_states:

                # Get MONITOR_FOR_CONTROL specification from OutputState
                try:
                    output_state_specs = output_state.paramsCurrent[MONITOR_FOR_CONTROL]
                    if output_state_specs is NotImplemented:
                        raise AttributeError

                    # Setting MONITOR_FOR_CONTROL to None specifies OutputState should NOT be monitored
                    if output_state_specs is None:
                        raise ValueError

                # OutputState's MONITOR_FOR_CONTROL is absent or NotImplemented, so ignore
                except (KeyError, AttributeError):
                    pass

                # OutputState's MONITOR_FOR_CONTROL is set to None, so do NOT monitor it
                except ValueError:
                    continue

                # Parse specs in OutputState's MONITOR_FOR_CONTROL
                else:

                    # Note: no need to look for MonitoredOutputStatesOption as it has no meaning
                    #       as a specification for an OutputState

                    # Add OutputState specs to all_specs and local_specs
                    all_specs.extend(output_state_specs)

                    # Extract refs from tuples and add to local_specs
                    for item in output_state_specs:
                        if isinstance(item, tuple):
                            local_specs.append(item[OUTPUT_STATE_INDEX])
                            continue
                        local_specs.append(item)

            # Ignore MonitoredOutputStatesOption if any outputStates are explicitly specified for the Mechanism
            for output_state in mech.output_states:
                if (output_state in local_specs or output_state.name in local_specs):
                    option_spec = None


            # ASSIGN SPECIFIED OUTPUT STATES FOR MECHANISM TO monitored_output_states

            for output_state in mech.output_states:

                # If OutputState is named or referenced anywhere, include it
                if (output_state in local_specs or output_state.name in local_specs):
                    monitored_output_states.append(output_state)
                    continue

    # FIX: NEED TO DEAL WITH SITUATION IN WHICH MonitoredOutputStatesOptions IS SPECIFIED, BUT MECHANISM IS NEITHER IN
    # THE LIST NOR IS IT A TERMINAL MECHANISM

                # If:
                #   Mechanism is named or referenced in any specification
                #   or a MonitoredOutputStatesOptions value is in local_specs (i.e., was specified for a Mechanism)
                #   or it is a terminal Mechanism
                elif (mech.name in local_specs or mech in local_specs or
                              any(isinstance(spec, MonitoredOutputStatesOption) for spec in local_specs) or
                              mech in self.terminal_mechanisms.mechanisms):
                    #
                    if (not (mech.name in local_specs or mech in local_specs) and
                            not mech in self.terminal_mechanisms.mechanisms):
                        continue

                    # If MonitoredOutputStatesOption is PRIMARY_OUTPUT_STATES and OutputState is primary, include it
                    if option_spec is MonitoredOutputStatesOption.PRIMARY_OUTPUT_STATES:
                        if output_state is mech.output_state:
                            monitored_output_states.append(output_state)
                            continue
                    # If MonitoredOutputStatesOption is ALL_OUTPUT_STATES, include it
                    elif option_spec is MonitoredOutputStatesOption.ALL_OUTPUT_STATES:
                        monitored_output_states.append(output_state)
                    elif mech.name in local_specs or mech in local_specs:
                        if output_state is mech.output_state:
                            monitored_output_states.append(output_state)
                            continue
                    elif option_spec is None:
                        continue
                    else:
                        raise SystemError("PROGRAM ERROR: unrecognized specification of MONITOR_FOR_CONTROL for "
                                       "{0} of {1}".
                                       format(output_state.name, mech.name))


        # ASSIGN EXPONENTS, WEIGHTS and MATRICES

        # Get and assign specification of weights, exponents and matrices
        #    for Mechanisms or OutputStates specified in tuples
        output_state_tuples = [MonitoredOutputStateTuple(output_state=item, weight=None, exponent=None, matrix=None)
                               for item in monitored_output_states]
        for spec in all_specs:
            if isinstance(spec, MonitoredOutputStateTuple):
                object_spec = spec.output_state
                # For each OutputState in monitored_output_states
                for i, output_state_tuple in enumerate(output_state_tuples):
                    output_state = output_state_tuple.output_state
                    # If either that OutputState or its owner is the object specified in the tuple
                    if (output_state is object_spec
                        or output_state.name is object_spec
                        or output_state.owner is object_spec):
                        # Assign the weight, exponent and matrix specified in the spec to the output_state_tuple
                        # (can't just assign spec, as its output_state entry may be an unparsed string rather than
                        #  an actual OutputState)
                        output_state_tuples[i] = MonitoredOutputStateTuple(output_state=output_state,
                                                                           weight=spec.weight,
                                                                           exponent=spec.exponent,
                                                                           matrix=spec.matrix)
        return output_state_tuples

    def _validate_monitored_state_in_system(self, monitored_states, context=None):
        for spec in monitored_states:
            # if not any((spec is mech.name or spec in mech.output_states.names)
            if not any((spec in {mech, mech.name} or spec in mech.output_states or spec in mech.output_states.names)
                       for mech in self.mechanisms):
                raise SystemError("Specification of {} arg for {} appears to be a list of "
                                            "Mechanisms and/or OutputStates to be monitored, but one "
                                            "of them ({}) is in a different System".
                                            format(OBJECTIVE_MECHANISM, self.name, spec))

    def _get_control_signals_for_system(self, control_signals=None, context=None):
        """Generate and return a list of control_signal_specs for System

        Generate list from:
           ControlSignal specifications passed in from the **control_signals** argument.
           ParameterStates of the System's Mechanisms that have been assigned ControlProjections with deferred_init();
               Note: this includes any for which a ControlSignal rather than a ControlProjection
                     was used to specify control for a parameter (e.g., in a 2-item tuple specification for the
                     parameter); the initialization of the ControlProjection and, if specified, the ControlSignal
                     are completed in the call to _instantiate_control_signal() by the ControlMechanism.
        """
        control_signal_specs = control_signals or []
        for mech in self.mechanisms:
            for parameter_state in mech._parameter_states:
                for projection in parameter_state.mod_afferents:
                    # If Projection was deferred for init, instantiate its ControlSignal and then initialize it
                    if projection.init_status is InitStatus.DEFERRED_INITIALIZATION:
                        proj_control_signal_specs = projection.control_signal_params or {}
                        proj_control_signal_specs.update({PROJECTIONS: [projection]})
                        control_signal_specs.append(proj_control_signal_specs)
        return control_signal_specs

    def _validate_control_signals(self, control_signals, context=None):
        if control_signals:
            for control_signal in control_signals:
                for control_projection in control_signal.efferents:
                    if not any(control_projection.receiver in mech._parameters_states for mech in self.mechanisms):
                        raise SystemError("A parameter controlled by a ControlSignal of a controller "
                                          "being assigned to {} is not in that System".format(self.name))

    def initialize(self):
        """Assign `initial_values <System.initialize>` to mechanisms designated as `INITIALIZE_CYCLE` \and
        contained in recurrent_init_mechanisms.
        """
        # FIX:  INITIALIZE PROCESS INPUT??
        # FIX: CHECK THAT ALL MECHANISMS ARE INITIALIZED FOR WHICH mech.system[SELF]==INITIALIZE
        # FIX: ADD OPTION THAT IMPLEMENTS/ENFORCES INITIALIZATION
        # FIX: ADD SOFT_CLAMP AND HARD_CLAMP OPTIONS
        # FIX: ONLY ASSIGN ONES THAT RECEIVE PROJECTIONS
        for mech, value in self.initial_values.items():
            mech.initialize(value)

    def execute(self,
                input=None,
                target=None,
                execution_id=None,
                time_scale=None,
                termination_processing=None,
                termination_learning=None,
                # time_scale=TimeScale.TRIAL
                context=None):
        """Execute mechanisms in System at specified :ref:`phases <System_Execution_Phase>` in order \
        specified by the :py:data:`execution_graph <System.execution_graph>` attribute.

        Assign items of input to `ORIGIN` mechanisms

        Execute any learning components specified at the appropriate phase.

        Execute controller after all mechanisms have been executed (after each numPhases)

        .. Execution:
            - the input arg in System.execute() or run() is provided as input to ORIGIN mechanisms (and
              System.input);
                As with a process, `ORIGIN` Mechanisms will receive their input only once (first execution)
                    unless clamp_input (or SOFT_CLAMP or HARD_CLAMP) are specified, in which case they will continue to
            - execute() calls Mechanism.execute() for each Mechanism in its execute_graph in sequence
            - outputs of `TERMINAL` Mechanisms are assigned as System.ouputValue
            - System.controller is executed after execution of all Mechanisms in the System
            - notes:
                * the same Mechanism can be listed more than once in a System, inducing recurrent processing

        Arguments
        ---------
        input : list or ndarray
            a list or array of input value arrays, one for each `ORIGIN` Mechanism in the System.

        termination_processing : Dict[TimeScale: Condition]
            a dictionary containing `Condition`\\ s that signal the end of the associated `TimeScale` within the :ref:`processing
            phase of execution <System_Execution_Processing>`

        termination_learning : Dict[TimeScale: Condition]
            a dictionary containing `Condition`\\ s that signal the end of the associated `TimeScale` within the :ref:`learning
            phase of execution <System_Execution_Learning>`

            .. context : str

        Returns
        -------
        output values of System : 3d ndarray
            Each item is a 2d array that contains arrays for each OutputState.value of each `TERMINAL` Mechanism

        """
        if self.scheduler_processing is None:
            self.scheduler_processing = Scheduler(system=self)

        if self.scheduler_learning is None:
            self.scheduler_learning = Scheduler(graph=self.learningexecution_graph)

        if not context:
            context = EXECUTING + " " + SYSTEM + " " + self.name
            self.execution_status = ExecutionStatus.EXECUTING

        # Update execution_id for self and all mechanisms in graph (including learning) and controller
        from psyneulink.globals.environment import _get_unique_id
        self._execution_id = execution_id or _get_unique_id()
        # FIX: GO THROUGH LEARNING GRAPH HERE AND ASSIGN EXECUTION TOKENS FOR ALL MECHANISMS IN IT
        # self.learningexecution_list
        for mech in self.execution_graph:
            mech._execution_id = self._execution_id
        for learning_mech in self.learningexecution_list:
            learning_mech._execution_id = self._execution_id
        if self.controller is not None:
            self.controller._execution_id = self._execution_id
            if self.enable_controller and self.controller.input_states:
                for state in self.controller.input_states:
                    for projection in state.all_afferents:
                        projection.sender.owner._execution_id = self._execution_id

        self._report_system_output = self.prefs.reportOutputPref and context and EXECUTING in context
        if self._report_system_output:
            self._report_process_output = any(process.reportOutputPref for process in self.processes)

        self.timeScale = time_scale or TimeScale.TRIAL

        # FIX: MOVE TO RUN??
        #region ASSIGN INPUTS TO SystemInputStates
        #    that will be used as the input to the MappingProjection to each ORIGIN mechanism
        num_origin_mechs = len(list(self.origin_mechanisms))

        if input is None:
            if (self.prefs.verbosePref and
                    not (not context or COMPONENT_INIT in context)):
                print("- No input provided;  default will be used: {0}")
            input = np.zeros_like(self.instance_defaults.variable)
            for i in range(num_origin_mechs):
                input[i] = self.origin_mechanisms[i].instance_defaults.variable

        else:
            num_inputs = len(input)
            # Check if input items are of different lengths (indicated by dtype == np.dtype('O'))
            if num_inputs != num_origin_mechs:
                num_inputs = np.size(input)
               # Check that number of inputs matches number of ORIGIN mechanisms
                if isinstance(input, np.ndarray) and input.dtype is np.dtype('O') and num_inputs == num_origin_mechs:
                    pass
                else:
                    raise SystemError("Number of items in input ({0}) to {1} does not match "
                                      "its number of origin Mechanisms ({2})".
                                      format(num_inputs, self.name,  num_origin_mechs ))

            # Get SystemInputState that projects to each ORIGIN mechanism and assign input to it
            for origin_mech in self.origin_mechanisms:
                # For each inputState of the ORIGIN mechanism

                for j in range(len(origin_mech.input_states)):
                   # Get the input from each projection to that inputState (from the corresponding SystemInputState)
                    system_input_state = next((projection.sender
                                               for projection in origin_mech.input_states[j].path_afferents
                                               if isinstance(projection.sender, SystemInputState)), None)

                    if system_input_state:
                        if isinstance(input, dict):
                            system_input_state.value = input[origin_mech][j]

                        else:
                            system_input_state.value = input[j]
                    else:
                        logger.warning("Failed to find expected SystemInputState "
                                       "for {} at input state number ({}), ({})".
                              format(origin_mech.name, j+1, origin_mech.input_states[j]))
                        # raise SystemError("Failed to find expected SystemInputState for {}".format(origin_mech.name))

        self.input = input
        if termination_processing is not None:
            self.termination_processing = termination_processing
        if termination_learning is not None:
            self.termination_learning = termination_learning
        #endregion

        if self._report_system_output:
            self._report_system_initiation()


        #region EXECUTE MECHANISMS

        # TEST PRINT:
        # for i in range(len(self.execution_list)):
        #     print(self.execution_list[i][0].name)
        # sorted_list = list(object_item[0].name for object_item in self.execution_list)

        # Execute system without learning on projections (that will be taken care of in _execute_learning()
        self._execute_processing(context=context)
        #endregion

        # region EXECUTE LEARNING FOR EACH PROCESS

        # Don't execute learning for simulation runs
        if not EVC_SIMULATION in context and self.learning:
<<<<<<< HEAD
            self._execute_learning(clock=clock, context=context + SEPARATOR_BAR + LEARNING)
            # FIX: IMPLEMENT EXECUTION+LEARNING CONDITION
            # self._execute_learning(clock=clock, context=context.replace(EXECUTING, LEARNING + ' '))
=======
            self._execute_learning(context=context + SEPARATOR_BAR + LEARNING)
            # FIX: IMPLEMENT EXECUTION+LEARNING CONDITION
            # self._execute_learning(context=context.replace(EXECUTING, LEARNING + ' '))
>>>>>>> 06d32c22
        # endregion


        #region EXECUTE CONTROLLER
# FIX: 1) RETRY APPENDING TO EXECUTE LIST AND COMPARING TO THIS VERSION
# FIX: 2) REASSIGN INPUT TO SYSTEM FROM ONE DESIGNATED FOR EVC SIMULUS (E.G., StimulusPrediction)

        # Only call controller if this is not a controller simulation run (to avoid infinite recursion)
        if not EVC_SIMULATION in context and self.enable_controller:
            try:
                self.controller.execute(
                    time_scale=TimeScale.TRIAL,
                    runtime_params=None,
                    context=context
                )
                if self._report_system_output:
                    print("{0}: {1} executed".format(self.name, self.controller.name))

            except AttributeError as error_msg:
                if not 'INIT' in context:
                    raise SystemError("PROGRAM ERROR: Problem executing controller for {}: {}".
                                      format(self.name, error_msg))
        #endregion

        # Report completion of system execution and value of designated outputs
        if self._report_system_output:
            self._report_system_completion()

        return self.terminal_mechanisms.outputStateValues

    # def _execute_processing(self, time_scale=TimeScale.Trial, context=None):
    def _execute_processing(self, context=None):
        # Execute each Mechanism in self.execution_list, in the order listed during its phase
        # Only update Mechanism on time_step(s) determined by its phaseSpec (specified in Mechanism's Process entry)
        # FIX: NEED TO IMPLEMENT FRACTIONAL UPDATES (IN Mechanism.update())
        # FIX:    FOR phaseSpec VALUES THAT HAVE A DECIMAL COMPONENT
        if self.scheduler_processing is None:
            raise SystemError('System.py:_execute_processing - {0}\'s scheduler is None, '
                              'must be initialized before execution'.format(self.name))
        logger.debug('{0}.scheduler processing termination conditions: {1}'.format(self, self.termination_processing))
        for next_execution_set in self.scheduler_processing.run(termination_conds=self.termination_processing):
            logger.debug('Running next_execution_set {0}'.format(next_execution_set))
            i = 0
            for mechanism in next_execution_set:
                logger.debug('\tRunning Mechanism {0}'.format(mechanism))
                for p in self.processes:
                    try:
                        rt_params = p.runtime_params_dict[mechanism]
                    except:
                        rt_params = None

                processes = list(mechanism.processes.keys())
                process_keys_sorted = sorted(processes, key=lambda i : processes[processes.index(i)].name)
                process_names = list(p.name for p in process_keys_sorted)

                mechanism.execute(
                    time_scale=self.timeScale,
                    runtime_params=rt_params,
                    context=context + "| Mechanism: " + mechanism.name + " [in processes: " + str(process_names) + "]"
                )


                if self._report_system_output and  self._report_process_output:

                    # REPORT COMPLETION OF PROCESS IF ORIGIN:
                    # Report initiation of process(es) for which mechanism is an ORIGIN
                    # Sort for consistency of reporting:
                    processes = list(mechanism.processes.keys())
                    process_keys_sorted = sorted(processes, key=lambda i : processes[processes.index(i)].name)
                    for process in process_keys_sorted:
                        if mechanism.processes[process] in {ORIGIN, SINGLETON} and process.reportOutputPref:
                            process._report_process_initiation(input=mechanism.input_values[0])

                    # REPORT COMPLETION OF PROCESS IF TERMINAL:
                    # Report completion of process(es) for which mechanism is a TERMINAL
                    # Sort for consistency of reporting:
                    processes = list(mechanism.processes.keys())
                    process_keys_sorted = sorted(processes, key=lambda i : processes[processes.index(i)].name)
                    for process in process_keys_sorted:
                        if process.learning and process._learning_enabled:
                            continue
                        if mechanism.processes[process] == TERMINAL and process.reportOutputPref:
                            process._report_process_completion()

            if i == 0:
                # Zero input to first mechanism after first run (in case it is repeated in the pathway)
                # IMPLEMENTATION NOTE:  in future version, add option to allow Process to continue to provide input
                # FIX: USE clamp_input OPTION HERE, AND ADD HARD_CLAMP AND SOFT_CLAMP
                pass
            i += 1

    def _execute_learning(self, context=None):
        # Execute each LearningMechanism as well as LearningProjections in self.learningexecution_list

        # FIRST, if targets were specified as a function, call the function now
        #    (i.e., after execution of the pathways, but before learning)
        # Note:  this accomodates functions that predicate the target on the outcome of processing
        #        (e.g., for rewards in reinforcement learning)
        from psyneulink.components.mechanisms.adaptive.learning.learningmechanism import LearningMechanism

        if isinstance(self.targets, function_type):
            self.current_targets = self.targets()

        if self.current_targets is None:
           raise SystemError("No targets were specified in the call to execute {} with learning".format(self.name))

        for i, target_mech in zip(range(len(self.target_mechanisms)), self.target_mechanisms):
        # Assign each item of targets to the value of the targetInputState for the TARGET mechanism
        #    and zero the value of all ProcessInputStates that project to the TARGET mechanism
            self.target_input_states[i].value = self.current_targets[i]

        # NEXT, execute all components involved in learning
        if self.scheduler_learning is None:
            raise SystemError('System.py:_execute_learning - {0}\'s scheduler is None, '
                              'must be initialized before execution'.format(self.name))
        logger.debug('{0}.scheduler learning termination conditions: {1}'.format(self, self.termination_learning))
        for next_execution_set in self.scheduler_learning.run(termination_conds=self.termination_learning):
            logger.debug('Running next_execution_set {0}'.format(next_execution_set))
            for component in next_execution_set:
                logger.debug('\tRunning component {0}'.format(component))

                from psyneulink.components.projections.pathway.mappingprojection import MappingProjection
                if isinstance(component, MappingProjection):
                    continue

                params = None

                component_type = component.componentType

                processes = list(component.processes.keys())

                # Sort for consistency of reporting:
                process_keys_sorted = sorted(processes, key=lambda i : processes[processes.index(i)].name)
                process_names = list(p.name for p in process_keys_sorted)

                context_str = str("{} | {}: {} [in processes: {}]".
                                  format(context,
                                         component_type,
                                         component.name,
                                         re.sub(r'[\[,\],\n]','',str(process_names))))

                # Note:  DON'T include input arg, as that will be resolved by mechanism from its sender projections
                component.execute(time_scale=self.timeScale, runtime_params=params, context=context_str)
                # # TEST PRINT:
                # print ("EXECUTING LEARNING UPDATES: ", component.name)

        # THEN update all MappingProjections
        for next_execution_set in self.scheduler_learning.run(termination_conds=self.termination_learning):
            logger.debug('Running next_execution_set {0}'.format(next_execution_set))
            for component in next_execution_set:
                logger.debug('\tRunning component {0}'.format(component))

                if isinstance(component, (LearningMechanism, ObjectiveMechanism)):
                    continue
                if not isinstance(component, MappingProjection):
                    raise SystemError("PROGRAM ERROR:  Attempted learning on non-MappingProjection")

                component_type = "mappingProjection"
                processes = list(component.sender.owner.processes.keys())


                # Sort for consistency of reporting:
                process_keys_sorted = sorted(processes, key=lambda i : processes[processes.index(i)].name)
                process_names = list(p.name for p in process_keys_sorted)

                context_str = str("{} | {}: {} [in processes: {}]".
                                  format(context,
                                         component_type,
                                         component.name,
                                         re.sub(r'[\[,\],\n]','',str(process_names))))

                component._parameter_states[MATRIX].update(time_scale=TimeScale.TRIAL, context=context_str)

                # TEST PRINT:
                # print ("EXECUTING WEIGHT UPDATES: ", component.name)

        # FINALLY report outputs
        if self._report_system_output and self._report_process_output:
            # Report learning for target_mechanisms (and the processes to which they belong)
            # Sort for consistency of reporting:
            print("\n\'{}' learning completed:".format(self.name))

            for target_mech in self.target_mechanisms:
                processes = list(target_mech.processes.keys())
                process_keys_sorted = sorted(processes, key=lambda i : processes[processes.index(i)].name)
                process_names = list(p.name for p in process_keys_sorted)
                # print("\n\'- Target: {}' error: {} (processes: {})".
                print("- error for target ({}): {}".
                      # format(append_type_to_name(target_mech),
                      format(target_mech.name,
                             re.sub(r'[\[,\],\n]','',str([float("{:0.3}".format(float(i)))
                                                         for i in target_mech.output_state.value])),
                             ))
                             # process_names))

    def run(self,
            inputs,
            num_trials=None,
            initialize=False,
            initial_values=None,
            targets=None,
            learning=None,
            call_before_trial=None,
            call_after_trial=None,
            call_before_time_step=None,
            call_after_time_step=None,
            time_scale=None,
            termination_processing=None,
            termination_learning=None,
            context=None):
        """Run a sequence of executions

        Call execute method for each execution in a sequence specified by inputs.  See :doc:`Run` for details of
        formatting input specifications.

        Arguments
        ---------

        inputs : List[input] or ndarray(input) : default default_variable for a single execution
            the input for each in a sequence of executions (see :doc:`Run` for detailed description of formatting
            requirements and options).

        initialize : bool default :keyword:`False`
            if `True`, calls the :py:meth:`initialize <System.initialize>` method of the System before a
            sequence of executions.

        initial_values : Dict[Mechanism: List[input] or np.ndarray(input)] : default None
            the initial values assigned to Mechanisms designated as `INITIALIZE_CYCLE`.

        targets : List[input] or np.ndarray(input) : default `None`
            the target values for the LearningMechanisms of the System for each execution.
            The length (of the outermost level if a nested list, or lowest axis if an ndarray) must be equal to that
            of ``inputs``.

        learning : bool :  default `None`
            enables or disables learning during execution.
            If it is not specified, the current state is left intact.
            If it is `True`, learning is forced on; if it is :keyword:`False`, learning is forced off.

        call_before_trial : Function : default= `None`
            called before each trial in the sequence is executed.

        call_after_trial : Function : default= `None`
            called after each trial in the sequence is executed.

        call_before_time_step : Function : default= `None`
            called before each time_step of each trial is executed.

        call_after_time_step : Function : default= `None`
            called after each time_step of each trial is executed.

        termination_processing : Dict[TimeScale: Condition]
            a dictionary containing `Condition`\\ s that signal the end of the associated `TimeScale` within the :ref:`processing
            phase of execution <System_Execution_Processing>`

        termination_learning : Dict[TimeScale: Condition]
            a dictionary containing `Condition`\\ s that signal the end of the associated `TimeScale` within the :ref:`learning
            phase of execution <System_Execution_Learning>`

        Returns
        -------

        <System>.results : List[Mechanism.OutputValue]
            list of the OutputValue for each `TERMINAL` Mechanism of the System returned for each execution.

        """
        if self.scheduler_processing is None:
            self.scheduler_processing = Scheduler(system=self)

        if self.scheduler_learning is None:
            self.scheduler_learning = Scheduler(graph=self.learningexecution_graph)

        # initial_values = initial_values or self.initial_values
        if initial_values is None and self.initial_values:
            initial_values = self.initial_values


        logger.debug(inputs)

        from psyneulink.globals.environment import run
        return run(self,
                   inputs=inputs,
                   num_trials=num_trials,
                   initialize=initialize,
                   initial_values=initial_values,
                   targets=targets,
                   learning=learning,
                   call_before_trial=call_before_trial,
                   call_after_trial=call_after_trial,
                   call_before_time_step=call_before_time_step,
                   call_after_time_step=call_after_time_step,
                   time_scale=time_scale,
                   termination_processing=termination_processing,
                   termination_learning=termination_learning,
                   context=context)

    def _report_system_initiation(self):
        """Prints iniiation message, time_step, and list of Processes in System being executed
        """

        if 'system' in self.name or 'System' in self.name:
            system_string = ''
        else:
            system_string = ' system'

        # replace this with updated Clock
        if False:
            print("\n\'{}\'{} executing with: **** (Time: {}) ".
                  format(self.name, system_string, self.scheduler_processing.clock.simple_time))
            processes = list(process.name for process in self.processes)
            print("- processes: {}".format(processes))
            print("self.input = ", self.input)
            if np.size(self.input) == 1:
                input_string = ''
            else:
                input_string = 's'
            print("- input{}: {}".format(input_string, self.input))

        else:
            print("\n\'{}\'{} executing ********** (Time: {}) ".
                  format(self.name, system_string, self.scheduler_processing.clock.simple_time))

    def _report_system_completion(self):
        """Prints completion message and output_values of system
        """

        if 'system' in self.name or 'System' in self.name:
            system_string = ''
        else:
            system_string = ' system'

        # Print output value of primary (first) outputState of each terminal Mechanism in System
        # IMPLEMENTATION NOTE:  add options for what to print (primary, all or monitored outputStates)
        print("\n\'{}\'{} completed ***********(Time: {})".format(self.name, system_string, self.scheduler_processing.clock.simple_time))
        if self.learning:
            from psyneulink.library.mechanisms.processing.objective.comparatormechanism import MSE
            for mech in self.target_mechanisms:
                if not MSE in mech.output_states:
                    continue
                print("\n- MSE: {:0.3}".
                      format(float(mech.output_states[MSE].value)))


    # TBI:
    # class InspectOptions(AutoNumber):
    #     """Option value keywords for `inspect` and `show` methods.
    #     """
    #     ALL = ()
    #     """Show all values.
    #     """
    #     EXECUTION_SETS = ()
    #     """Show `execution_sets` attribute."""
    #     execution_list = ()
    #     """Show `execution_list` attribute."""
    #     ATTRIBUTES = ()
    #     """Show system's attributes."""
    #     ALL_OUTPUTS = ()
    #     """"""
    #     ALL_OUTPUT_LABELS = ()
    #     """"""
    #     PRIMARY_OUTPUTS = ()
    #     """"""
    #     PRIMARY_OUTPUT_LABELS = ()
    #     """"""
    #     MONITORED_OUTPUTS = ()
    #     """"""
    #     MONITORED_OUTPUT_LABELS = ()
    #     """"""
    #     FLAT_OUTPUT = ()
    #     """"""
    #     DICT_OUTPUT = ()
    #     """"""

    def show(self, options=None):
        """Print ``execution_sets``, ``execution_list``, `ORIGIN`, `TERMINAL` Mechanisms,
        `TARGET` Mechanisms, ``outputs`` and their labels for the System.

        Arguments
        ---------

        options : InspectionOptions
            [TBI]
        """

        # # IMPLEMENTATION NOTE:  Stub for implementing options:
        # if options and self.InspectOptions.ALL_OUTPUT_LABELS in options:
        #     pass

        print ("\n---------------------------------------------------------")
        print ("\n{0}".format(self.name))


        print ("\n\tControl enabled: {0}".format(self.enable_controller))
        print ("\n\tProcesses:")

        for process in self.processes:
            print ("\t\t{} [learning enabled: {}]".format(process.name, process._learning_enabled))

        # Print execution_sets (output of toposort)
        print ("\n\tExecution sets: ".format(self.name))
        # Sort for consistency of output
        execution_sets_sorted = sorted(self.execution_sets)
        for i in range(len(execution_sets_sorted)):
        # for i in range(len(self.execution_sets)):
            print ("\t\tSet {0}:\n\t\t\t".format(i),end='')
            print("{ ",end='')
            sorted_mechs_names_in_set = sorted(list(object_item.name
                                                    for object_item in self.execution_sets[i]))
            for name in sorted_mechs_names_in_set:
                print("{0} ".format(name), end='')
            print("}")

        # Print execution_list sorted by phase and including EVC mechanism

        # Sort execution_list by phase
        sorted_execution_list = self.execution_list.copy()


        # Sort by phaseSpec and, within each phase, by mechanism name
#        sorted_execution_list.sort(key=lambda object_item: object_item.phase)


        # Add controller to execution list for printing if enabled
        if self.enable_controller:
            sorted_execution_list.append(self.controller)


        mech_names_from_exec_list = list(object_item.name for object_item in self.execution_list)
        mech_names_from_sorted_exec_list = list(object_item.name for object_item in sorted_execution_list)

        # print ("\n\tExecution list: ".format(self.name))
        # phase = 0
        # print("\t\tPhase {}:".format(phase))
        # for object_item in sorted_execution_list:
        #     if object_item.phase != phase:
        #         phase = object_item.phase
        #         print("\t\tPhase {}:".format(phase))
        #     print ("\t\t\t{}".format(object_item.mechanism.name))
        #
        # print ("\n\tOrigin mechanisms: ".format(self.name))
        # for object_item in self.origin_mechanisms.mechs_sorted:
        #     print("\t\t{0} (phase: {1})".format(object_item.mechanism.name, object_item.phase))
        #
        # print ("\n\tTerminal mechanisms: ".format(self.name))
        # for object_item in self.terminalMechanisms.mechs_sorted:
        #     print("\t\t{0} (phase: {1})".format(object_item.mechanism.name, object_item.phase))
        #     for output_state in object_item.mechanism.output_states:
        #         print("\t\t\t{0}".format(output_state.name))
        #
        # # if any(process.learning for process in self.processes):
        # if self.learning:
        #     print ("\n\tTarget mechanisms: ".format(self.name))
        #     for object_item in self.target_mechanisms.mechs:
        #         print("\t\t{0} (phase: {1})".format(object_item.mechanism.name, object_item.phase))
        #
        # print ("\n---------------------------------------------------------")


    def inspect(self):
        """Return dictionary with system attributes and values

        Diciontary contains entries for the following attributes and values:

            PROCESSES: list of `Processes <Process>` in system;

            MECHANISMS: list of all `Mechanisms <Mechanism>` in the system;

            ORIGIN_MECHANISMS: list of `ORIGIN` Mechanisms;

            INPUT_ARRAY: ndarray of the inputs to the `ORIGIN` Mechanisms;

            RECURRENT_MECHANISMS:  list of `INITALIZE_CYCLE` Mechanisms;

            RECURRENT_INIT_ARRAY: ndarray of initial_values;

            TERMINAL_MECHANISMS: list of `TERMINAL` Mechanisms;

            OUTPUT_STATE_NAMES: list of `OutputState` names corresponding to 1D arrays in output_value_array;

            OUTPUT_VALUE_ARRAY: 3D ndarray of 2D arrays of output.value arrays of OutputStates for all `TERMINAL`
            Mechanisms;

            NUM_PHASES_PER_TRIAL: number of phases required to execute all Mechanisms in the system;

            LEARNING_MECHANISMS: list of `LearningMechanisms <LearningMechanism>`;

            TARGET: list of `TARGET` Mechanisms;

            LEARNING_PROJECTION_RECEIVERS: list of `MappingProjections <MappingProjection>` that receive learning
            projections;

            CONTROL_MECHANISM: `ControlMechanism <ControlMechanism>` of the System;

            CONTROL_PROJECTION_RECEIVERS: list of `ParameterStates <ParameterState>` that receive learning projections.

        Returns
        -------
        Dictionary of System attributes and values : dict

        """

        input_array = []
        for mech in list(self.origin_mechanisms.mechanisms):
            input_array.append(mech.value)
        input_array = np.array(input_array)

        recurrent_init_array = []
        for mech in list(self.recurrent_init_mechanisms.mechanisms):
            recurrent_init_array.append(mech.value)
        recurrent_init_array = np.array(recurrent_init_array)

        output_state_names = []
        output_value_array = []
        for mech in list(self.terminal_mechanisms.mechanisms):
            output_value_array.append(mech.output_values)
            for name in mech.output_states:
                output_state_names.append(name)
        output_value_array = np.array(output_value_array)

        from psyneulink.components.projections.modulatory.controlprojection import ControlProjection
        from psyneulink.components.projections.modulatory.learningprojection import LearningProjection
        learning_projections = []
        controlled_parameters = []
        for mech in list(self.mechanisms):
            for parameter_state in mech._parameter_states:
                try:
                    for projection in parameter_state.mod_afferents:
                        if isinstance(projection, ControlProjection):
                            controlled_parameters.append(parameter_state)
                except AttributeError:
                    pass
            for output_state in mech.output_states:
                try:
                    for projection in output_state.efferents:
                        for parameter_state in projection.paramaterStates:
                            for sender in parameter_state.mod_afferents:
                                if isinstance(sender, LearningProjection):
                                    learning_projections.append(projection)
                except AttributeError:
                    pass

        inspect_dict = {
            PROCESSES: self.processes,
            MECHANISMS: self.mechanisms,
            ORIGIN_MECHANISMS: self.origin_mechanisms.mechanisms,
            INPUT_ARRAY: input_array,
            RECURRENT_MECHANISMS: self.recurrent_init_mechanisms,
            RECURRENT_INIT_ARRAY: recurrent_init_array,
            TERMINAL_MECHANISMS: self.terminal_mechanisms.mechanisms,
            OUTPUT_STATE_NAMES: output_state_names,
            OUTPUT_VALUE_ARRAY: output_value_array,
            NUM_PHASES_PER_TRIAL: self.numPhases,
            LEARNING_MECHANISMS: self.learning_mechanisms,
            TARGET_MECHANISMS: self.target_mechanisms,
            LEARNING_PROJECTION_RECEIVERS: learning_projections,
            CONTROL_MECHANISM: self.control_mechanisms,
            CONTROL_PROJECTION_RECEIVERS: controlled_parameters,
        }

        return inspect_dict

    def _toposort_with_ordered_mechs(self, data):
        """Returns a single list of dependencies, sorted by object_item[MECHANISM].name"""
        result = []
        for dependency_set in toposort(data):
            d_iter = iter(dependency_set)
            result.extend(sorted(dependency_set, key=lambda item : next(d_iter).name))
        return result

    def _cache_state(self):

        # http://stackoverflow.com/questions/11218477/how-can-i-use-pickle-to-save-a-dict
        # import pickle
        #
        # a = {'hello': 'world'}
        #
        # with open('filename.pickle', 'wb') as handle:
        #     pickle.dump(a, handle, protocol=pickle.HIGHEST_PROTOCOL)
        #
        # with open('filename.pickle', 'rb') as handle:
        #     b = pickle.load(handle)
        #
        # print a == b

        # >>> import dill
        # >>> pik = dill.dumps(d)

        # import pickle
        # with open('cached_PNL_sys.pickle', 'wb') as handle:
        #     pickle.dump(self, handle, protocol=pickle.HIGHEST_PROTOCOL)

        # import dill
        # self.cached_system = dill.dumps(self, recurse=True)

        # def mechanisms_cache:
        #     self.input_value = []
        #     self.value= []
        #     self.output_value = []
        #
        # for mech in self.mechanisms:
        #     for
        pass

    def _restore_state(self):
        pass

    @property
    def mechanisms(self):
        """List of all mechanisms in the system

        Returns
        -------
        all mechanisms in the system : List[Mechanism]

        """
        return self._all_mechanisms.mechanisms

    @property
    def numPhases(self):
        """Number of phases required to execute all ProcessingMechanisms in the system

        Equals maximum phase value of ProcessingMechanisms in the system + 1

        Returns
        -------
        number of phases in system : int

        """
        return self._phaseSpecMax + 1

    @property
    def controller(self):
        return self._controller

    @controller.setter
    def controller(self, control_mech_spec):

        if self.status is INITIALIZING:
            return

        else:
            self._instantiate_controller(control_mech_spec, context='System.controller setter')

    def show_graph(self,
                   direction = 'BT',
                   show_learning = False,
                   show_control = False,
                   show_dimensions = False,
                   origin_color = 'green',
                   terminal_color = 'red',
                   origin_and_terminal_color = 'brown',
                   learning_color = 'orange',
                   control_color='blue',
                   output_fmt='pdf',
                   ):
        """Generate a display of the graph structure of mechanisms and projections in the system.

        .. note::
           This method relies on `graphviz <http://www.graphviz.org>`_, which must be installed and imported
           (standard with PsyNeuLink pip install)

        Displays a graph showing the structure of the System (based on the `System's graph <System.graph>`).
        By default, only the primary processing Components are shown.  However,the **show_learning** and
        **show_control** arguments can be used to also show the Components associated with `learning
        <LearningMechanism>` and those associated with the System's `controller <System_Control>`. `Mechanisms
        <Mechanism>` are always displayed as (oval) nodes. `ORIGIN` and `TERMINAL` Mechanisms of the System are
        displayed with bold ovals in specified colors.  `Projections <Projection>` are displayed as labelled
        arrows, unless **show_learning** is assigned **True**, in which case MappingProjections that receive a
        `LearningProjection` are displayed as diamond-shaped nodes. The numbers in parentheses within a Mechanism
        node indicate its dimensionality.

        COMMENT:
        node shapes: https://graphviz.gitlab.io/_pages/doc/info/shapes.html
        arrow shapes: https://graphviz.gitlab.io/_pages/doc/info/arrows.html
        colors: https://graphviz.gitlab.io/_pages/doc/info/colors.html
        COMMENT

        Arguments
        ---------

        direction : keyword : default 'BT'
            'BT': bottom to top; 'TB': top to bottom; 'LR': left to right; and 'RL`: right to left.

        show_learning : bool or ALL : default False
            specifies whether or not to show the learning components of the system;
            they will all be displayed in the color specified for **learning_color**.
            Projections that receive a `LearningProjection` will be shown as a diamond-shaped node.
            if set to *ALL*, all Projections associated with learning will be shown:  the LearningProjections
            as well as from `ProcessingMechanisms <ProcessingMechanism>` to `LearningMechanisms <LearningMechanism>`
            that convey error and activation information;  if set to `True`, only the LearningPojections are shown.

        show_control :  bool : default False
            specifies whether or not to show the control components of the system;
            they will all be displayed in the color specified for **control_color**.

        show_dimensions : bool, MECHANISMS, PROJECTIONS or ALL : default False
            specifies whether or not to show dimensions of Mechanisms (and/or MappingProjections when show_learning
            is `True`);  can have the following settings:

            * *ALL* -- shows dimensions for both Mechanisms and Projections (see below for formats).

            * *MECHANISMS* -- shows `Mechanism` input and output dimensions.  Input dimensions are shown in parentheses
              below the name of the Mechanism; each number represents the dimension of the `variable
              <InputState.variable>` for each `InputState` of the Mechanism; Output dimensions are shown above
              the name of the Mechanism; each number represents the dimension for `value <OutputState.value>` of each
              of `OutputState` of the Mechanism;

            * *PROJECTIONS* -- shows `MappingProjection` `matrix <MappingProjection.matrix>` dimensions.  Each is
              shown in (<dim>x<dim>...) format;  for standard 2x2 "weight" matrix, the first entry is the number of
              rows (input dimension) and the second the number of columns (output dimension).

        origin_color : keyword : default 'green',
            specifies the color in which the `ORIGIN` Mechanisms of the System are displayed.

        terminal_color : keyword : default 'red',
            specifies the color in which the `TERMINAL` Mechanisms of the System are displayed.

        origin_and_terminal_color : keyword : default 'brown'
            specifies the color in which Mechanisms that are both
            an `ORIGIN` and a `TERMINAL` of the System are displayed.

        learning_color : keyword : default `green`
            specifies the color in which the learning components are displayed.

        control_color : keyword : default `blue`
            specifies the color in which the learning components are displayed (note: if the System's
            `controller <System.controller>`) is an `EVCControlMechanism`, then a link is shown in red from the
            `prediction Mechanisms <EVCControlMechanism_Prediction_Mechanisms>` it creates to the corresponding
            `ORIGIN` Mechanisms of the System, to indicate that although no projection are created for these,
            the prediction Mechanisms determine the input to the `ORIGIN` Mechanisms when the EVCControlMechanism
            `simulates execution <EVCControlMechanism_Execution>` of the System.

        output_fmt : keyword : default 'pdf'
            'pdf': generate and open a pdf with the visualization;
            'jupyter': return the object (ideal for working in jupyter/ipython notebooks).


        Returns
        -------

        display of system : `pdf` or Graphviz graph object
            'pdf' (placed in current directory) if :keyword:`output_fmt` arg is 'pdf';
            Graphviz graph object if :keyword:`output_fmt` arg is 'jupyter'.

        """

        from psyneulink.components.mechanisms.processing.objectivemechanism import ObjectiveMechanism
        from psyneulink.components.mechanisms.adaptive.learning.learningmechanism import LearningMechanism
        from psyneulink.components.projections.pathway.mappingprojection import MappingProjection
        from psyneulink.components.projections.projection import Projection

        import graphviz as gv

        system_graph = self.graph
        learning_graph=self.learningGraph
        if show_dimensions == True:
            show_dimensions = ALL

        default_node_color = 'black'
        mechanism_shape = 'oval'
        projection_shape = 'diamond'
        # projection_shape = 'Mdiamond'
        # projection_shape = 'hexagon'

        def _get_label(item):


            # For Mechanisms, show length of each InputState and OutputState
            if isinstance(item, Mechanism):
                if show_dimensions in {ALL, MECHANISMS}:
                    input_str = "in ({})".format(",".join(str(len(input_state.variable))
                                                       for input_state in item.input_states))
                    output_str = "out ({})".format(",".join(str(len(output_state.value))
                                                        for output_state in item.output_states))
                    return "{}\n{}\n{}".format(output_str, item.name, input_str)
                else:
                    return item.name

            # For Projection, show dimensions of matrix
            elif isinstance(item, Projection):
                if show_dimensions in {ALL, PROJECTIONS}:
                    # MappingProjections use matrix
                    if isinstance(item, MappingProjection):
                        value = np.array(item.matrix)
                        dim_string = "({})".format("x".join([str(i) for i in value.shape]))
                        return "{}\n{}".format(item.name, dim_string)
                    # ModulatoryProjections use value
                    else:
                        value = np.array(item.value)
                        dim_string = "({})".format(len(value))
                        return "{}\n{}".format(item.name, dim_string)
                else:
                    return item.name

            else:
                raise SystemError("Unrecognized node type ({}) in graph for {}".format(item, self.name))



        # build graph and configure visualisation settings
        G = gv.Digraph(engine = "dot",
                       node_attr  = {
                           'fontsize':'12',
                           'fontname':'arial',
                           'shape':mechanism_shape,
                           'color':default_node_color
                       },
                       edge_attr  = {
                           # 'arrowhead':'halfopen',
                           'fontsize': '10',
                           'fontname': 'arial'
                       },
                       graph_attr = {
                           "rankdir" : direction
                       } )


        # work with system graph
        rcvrs = list(system_graph.keys())
        # loop through receivers
        for rcvr in rcvrs:
            rcvr_name = _get_label(rcvr)
            # rcvr_shape = rcvr.instance_defaults.variable.shape[1]
            rcvr_label = rcvr_name
            G.node(rcvr_label, shape=mechanism_shape)

            # handle auto-recurrent projections
            for input_state in rcvr.input_states:
                for proj in input_state.path_afferents:
                    if proj.sender.owner is not rcvr:
                        continue
                    edge_label = _get_label(proj)
                    try:
                        has_learning = proj.has_learning_projection
                    except AttributeError:
                        has_learning = None
                    if show_learning and has_learning:
                        G.node(edge_label, shape=projection_shape)
                        G.edge(rcvr_label, edge_label, arrowhead='none')
                        G.edge(edge_label, rcvr_label)
                    else:
                        # render normally
                        G.edge(rcvr_label, rcvr_label, label=edge_label)

            # loop through senders
            sndrs = system_graph[rcvr]
            for sndr in sndrs:
                sndr_name = _get_label(sndr)
                # sndr_shape = sndr.instance_defaults.variable.shape[1]
                sndr_label = sndr_name

                # find edge name
                for output_state in sndr.output_states:
                    projs = output_state.efferents
                    for proj in projs:
                        if proj.receiver.owner == rcvr:
                            edge_name = _get_label(proj)
                            # edge_shape = proj.matrix.shape
                            try:
                                has_learning = proj.has_learning_projection
                            except AttributeError:
                                has_learning = None
                edge_label = edge_name

                # if rcvr is learning mechanism, draw arrow with learning color
                if isinstance(rcvr, LearningMechanism):
                    break
                # if recvr is ObjectiveMechanism for ControlMechanism that is System's controller, use control color
                if isinstance(rcvr, ObjectiveMechanism) and rcvr.controller is True:
                    break
                arrow_color="black"
                if show_learning and has_learning:
                    # expand
                    G.node(sndr_label, shape=mechanism_shape)
                    G.node(edge_label, shape=projection_shape)
                    G.node(rcvr_label, shape=mechanism_shape)
                    G.edge(sndr_label, edge_label, arrowhead='none')
                    G.edge(edge_label, rcvr_label)
                else:
                    # render normally
                    G.edge(sndr_label, rcvr_label, label = edge_label, color=arrow_color)

                if ORIGIN in sndr.systems[self]:
                    G.node(sndr_label, color=origin_color, penwidth='3')
                if TERMINAL in rcvr.systems[self]:
                    G.node(rcvr_label, color=terminal_color, penwidth='3')
                if ORIGIN in sndr.systems[self] and TERMINAL in sndr.systems[self]:
                    G.node(sndr_label, color=origin_and_terminal_color, penwidth='3')


        # add learning graph if show_learning
        if show_learning:
            rcvrs = list(learning_graph.keys())
            for rcvr in rcvrs:
                # if rcvr is projection
                if isinstance(rcvr, MappingProjection):
                    # for each sndr of rcvr
                    sndrs = learning_graph[rcvr]
                    for sndr in sndrs:
                        edge_label = rcvr._parameter_states['matrix'].mod_afferents[0].name
                        G.edge(_get_label(sndr), _get_label(rcvr), color=learning_color, label = edge_label)
                else:
                    # Implement edges for Projections to each LearningMechanism from other LearningMechanisms
                    # and from ProcessingMechanisms if 'ALL' is set
                    for input_state in rcvr.input_states:
                        for proj in input_state.path_afferents:
                            sndr = proj.sender.owner
                            G.node(_get_label(rcvr), color=learning_color)
                            # If Projection is not from another learning component
                            #    only show if ALL is set, and don't color
                            if (isinstance(sndr, LearningMechanism) or
                                (isinstance(sndr, ObjectiveMechanism) and sndr._role is LEARNING)):
                                G.node(_get_label(sndr), color=learning_color)
                            else:
                                if show_learning is True:
                                    continue
                            G.edge(_get_label(sndr), _get_label(rcvr), color=learning_color, label=proj.name)

                            # Get Projections to ComparatorMechanism as well
                            if isinstance(sndr, ObjectiveMechanism) and sndr._role is LEARNING and show_learning is ALL:
                                for input_state in sndr.input_states:
                                    for proj in input_state.path_afferents:
                                        # Skip any Projections from ProcesInputStates or SystemInputStates
                                        if isinstance(proj.sender.owner, (Process, System)):
                                            continue
                                        output_mech = proj.sender.owner
                                        G.edge(_get_label(output_mech), _get_label(sndr), color=learning_color,
                                               label=proj.name)


        # add control graph if show_control
        if show_control:
            controller = self.controller

            if controller is None:
                print ("\nWARNING: {} has not been assigned a \'controller\', so \'show_control\' option "
                       "can't be used in its show_graph() method\n".format(self.name))
                return

            connector = controller.input_state.path_afferents[0]
            objmech = connector.sender.owner

            # main edge
            G.node(_get_label(controller), color=control_color)
            G.node(_get_label(objmech), color=control_color)
            G.edge(_get_label(objmech), _get_label(controller), label=connector.name, color=control_color)

            # outgoing edges
            for output_state in controller.control_signals:
                for projection in output_state.efferents:
                    # MODIFIED 7/21/17 CW: this edge_name statement below didn't do anything and caused errors, so
                    # I commented it out.
                    # edge_name
                    rcvr_name = _get_label(projection.receiver.owner)
                    G.edge(_get_label(controller), rcvr_name, label=projection.name, color=control_color)

            # incoming edges
            for istate in objmech.input_states:
                for proj in istate.path_afferents:
                    sndr_name = _get_label(proj.sender.owner)
                    G.edge(sndr_name, _get_label(objmech), label=proj.name, color=control_color)

            # prediction mechanisms
            for object_item in self.execution_list:
                mech = object_item
                if mech._role is CONTROL and hasattr(mech, 'origin_mech'):
                    G.node(_get_label(mech), color='purple')
                    recvr = mech.origin_mech
                    G.edge(_get_label(mech), _get_label(recvr), label=' prediction assignment', color='purple')
                    pass

        # return
        if   output_fmt == 'pdf':
            G.view(self.name.replace(" ", "-"), cleanup=True)
        elif output_fmt == 'jupyter':
            return G


SYSTEM_TARGET_INPUT_STATE = 'SystemInputState'

from psyneulink.components.states.outputstate import OutputState
class SystemInputState(OutputState):
    """Represents inputs and targets specified in a call to the System's `execute <Process.execute>` and `run
    <Process.run>` methods.

    COMMENT:
        Each instance encodes a `target <System.target>` to the system (also a 1d array in 2d array of
        `targets <System.targets>`) and provides it to a `MappingProjection` that projects to a `TARGET`
        Mechanism of the System.

        .. Declared as a subclass of OutputState so that it is recognized as a legitimate sender to a Projection
           in Projection_Base._instantiate_sender()

           self.value is used to represent the item of the targets arg to system.execute or system.run
    COMMENT

    A SystemInputState is created for each `InputState` of each `ORIGIN` Mechanism in `origin_mechanisms`, and for the
    *TARGET* `InputState <ComparatorMechanism_Structure>` of each `ComparatorMechanism <ComparatorMechanism>` listed
    in `target_mechanisms <System.target_mechanisms>`.  A `MappingProjection` is created that projects to each
    of these InputStates from the corresponding SystemInputState.  When the System's `execute <System.execute>` or
    `run <System.run>` method is called, each item of its **inputs** and **targets** arguments is assigned as
    the `value <SystemInputState.value>` of a SystemInputState, which is then conveyed to the
    corresponding InputState of the `origin_mechanisms <System.origin_mechanisms>` and `terminal_mechanisms
    <System.terminal_mechanisms>`.  See `System_Mechanisms` and `System_Execution` for additional details.

    """

    def __init__(self, owner=None, variable=None, name=None, prefs=None, context=None):
        """Pass variable to MappingProjection from Process to first Mechanism in Pathway

        :param variable:
        """
        if not name:
            self.name = owner.name + "_" + SYSTEM_TARGET_INPUT_STATE
        else:
            self.name = owner.name + "_" + name
        self.prefs = prefs
        self.log = Log(owner=self)
        self.recording = False
        self.efferents = []
        self.owner = owner
        self.value = variable<|MERGE_RESOLUTION|>--- conflicted
+++ resolved
@@ -444,16 +444,8 @@
 from psyneulink.components.shellclasses import Mechanism, Process_Base, System_Base
 from psyneulink.components.states.inputstate import InputState
 from psyneulink.components.states.state import _parse_state_spec
-<<<<<<< HEAD
-from psyneulink.globals.keywords import ALL, COMPONENT_INIT, CONROLLER_PHASE_SPEC, CONTROL, CONTROLLER, CYCLE, \
-    EVC_SIMULATION, EXECUTING, EXPONENT, FUNCTION, IDENTITY_MATRIX, INITIALIZED, INITIALIZE_CYCLE, INITIALIZING, \
-    INITIAL_VALUES, INTERNAL, LEARNING, LEARNING_SIGNAL, MATRIX, MONITOR_FOR_CONTROL, ORIGIN, PARAMS, PROJECTIONS, \
-    SAMPLE, SINGLETON, SYSTEM, SYSTEM_INIT, TARGET, TERMINAL, TIME_SCALE, WEIGHT, kwSeparator, \
-    kwSystemComponentCategory, SEPARATOR_BAR
-=======
 from psyneulink.globals.keywords import ALL, COMPONENT_INIT, CONROLLER_PHASE_SPEC, CONTROL, CONTROLLER, CYCLE, EVC_SIMULATION, EXECUTING, EXPONENT, FUNCTION, IDENTITY_MATRIX, INITIALIZED, INITIALIZE_CYCLE, INITIALIZING, INITIAL_VALUES, INTERNAL, LEARNING, LEARNING_SIGNAL, MATRIX, MONITOR_FOR_CONTROL, ORIGIN, PARAMS, PROJECTIONS, SAMPLE, SEPARATOR_BAR, SINGLETON, SYSTEM, SYSTEM_INIT, TARGET, TERMINAL, TIME_SCALE, WEIGHT, kwSeparator, kwSystemComponentCategory
 from psyneulink.globals.log import Log
->>>>>>> 06d32c22
 from psyneulink.globals.preferences.componentpreferenceset import is_pref_set
 from psyneulink.globals.preferences.preferenceset import PreferenceLevel
 from psyneulink.globals.log import Log
@@ -2544,15 +2536,9 @@
 
         # Don't execute learning for simulation runs
         if not EVC_SIMULATION in context and self.learning:
-<<<<<<< HEAD
-            self._execute_learning(clock=clock, context=context + SEPARATOR_BAR + LEARNING)
+            self._execute_learning(context=context + SEPARATOR_BAR + LEARNING)
             # FIX: IMPLEMENT EXECUTION+LEARNING CONDITION
             # self._execute_learning(clock=clock, context=context.replace(EXECUTING, LEARNING + ' '))
-=======
-            self._execute_learning(context=context + SEPARATOR_BAR + LEARNING)
-            # FIX: IMPLEMENT EXECUTION+LEARNING CONDITION
-            # self._execute_learning(context=context.replace(EXECUTING, LEARNING + ' '))
->>>>>>> 06d32c22
         # endregion
 
 
