--- conflicted
+++ resolved
@@ -34,16 +34,6 @@
 An OutputState can be created by calling its constructor. However, in general this is not necessary, as a Mechanism
 automatically creates a default OutputState if none is explicitly specified, that contains the primary result of its
 `function <Mechanism_Base.function>`.  For example, if the Mechanism is created within the `pathway` of a
-<<<<<<< HEAD
-`Process <Process>`, an OutputState will be created and assigned as the `sender
-<MappingProjection.MappingProjection.sender>` of a `MappingProjection` to the next Mechanism in the pathway,
-or to the Process' `output <Process_Input_And_Output>` if the Mechanism is a `TERMINAL` Mechanism for that Process.
-Other configurations can also easily be specified using a Mechanism's **output_states** argument (see
-`OutputState_Specification` below).  If it is created using its constructor, and a Mechanism is specified in the
-**owner** argument, it is automatically assigned to that Mechanism. Note that its `variable <OutputState.variable>` must
-be compatible (in number and type of elements) with the item of its owner's `value <Mechanism_Base.value>` specified by
-the OutputState's `index <OutputState.index>` attribute. If its **owner* is not specified, `initialization is deferred.
-=======
 `Process <Process>`, an OutputState is created and assigned as the `sender <MappingProjection.MappingProjection.sender>`
 of a `MappingProjection` to the next Mechanism in the pathway, or to the Process' `output <Process_Input_And_Output>`
 if the Mechanism is a `TERMINAL` Mechanism for that Process. Other configurations can also easily be specified using
@@ -52,7 +42,6 @@
 Note that its `variable <OutputState.variable>` must be compatible (in number and type of elements) with the item of
 its owner's `value <Mechanism_Base.value>` specified by the OutputState's `index <OutputState.index>` attribute. If
 its **owner* is not specified, `initialization is deferred.
->>>>>>> 1537fa81
 
 .. _OutputState_Deferred_Initialization:
 
@@ -114,29 +103,6 @@
 Unlike specification in the constructor, this **does not** replace any OutputStates already assigned to the Mechanism.
 Doing so appends them to the list of OutputStates in the Mechanism's `output_states <Mechanism_Base.output_states>`
 attribute, and their values are appended to its `output_values <Mechanism_Base.output_values>` attribute.  If the name
-<<<<<<< HEAD
-of an OutputState added to a Mechanism is the same as one that already exists, its name will be suffixed with a
-numerical index (incremented for each OutputState with that name), and the OutputState will be added to the list (that
-is, it will *not* replace ones that were already created).
-
-
-.. _OutputState_Variable_Value_Mechanism_Value:
-
-OutputState's `variable <OutputState.variable>` and Mechanism's `value <Mechanism_Base.value>`
-^^^^^^^^^^^^^^^^^^^^^^^^^^^^^^^^^^^^^^^^^^^^^^^^^^^^^^^^^^^^^^^^^^^^^^^^^^^^^^^^^^^^^^^^^^^^^^
-
-Each OutputState specified in the **output_states** argument of a Mechanism's constructor must reference one or more
-items its owner Mechanism's `value <Mechanism_Base.value>` attribute (see `XXX>`), that it uses to generate its own
-`value <OutputState.value>`.  The item(s) referenced are specified by its `index <OutputState.index>` attribute.  The
-OutputState's `variable <OutputState.variable>` must be compatible (in number and type of elements) with the item(s)
-of the Mechanism's `value <Mechanism_Base.value>` referenced by its `index <OutputState.index>`;  by default this is
-'0', referring to the first item of the Mechanism's `value <Mechanism_Base.value>`.  The OutputState's `variable
-<OutputState.variable>` is used as the input to its `function <OutputState.function>`, which may modify the value
-under the influence of a `GatingSignal`.  The result may be further modified by the OutputState's `calculate
-<OutputState.calculate>` function (e.g., to combine, compare, or otherwise evaluate the index items of the Mechanism's
-`value <Mechanism_Base.value>`), before being assigned to its `value <OutputState.value>`. See
-`OutputState_Customization` for additional details.
-=======
 of an OutputState added to a Mechanism is the same as one that already exists, its name is suffixed with a numerical
 index (incremented for each OutputState with that name; see `Naming`), and the OutputState is added to the list (that
 is, it does *not* replace ones that were already created).
@@ -160,7 +126,6 @@
 `OutputState_Customization` for additional details).  The OutputState's `value <OutputState.value>` must, in turn,
 be compatible with any Projections that are assigned to it, or `used to specify it
 <OutputState_Projection_Destination_Specification>`.
->>>>>>> 1537fa81
 
 The `value <OutputState.value>` of each OutputState of a Mechanism is assigned to a corresponding item of the
 Mechanism's `output_values <Mechanism_Base.output_values>` attribute, in the order in which they are assigned in the
@@ -176,43 +141,6 @@
 Forms of Specification
 ^^^^^^^^^^^^^^^^^^^^^^
 
-<<<<<<< HEAD
-Specifying an OutputState can be done in any of the ways listed below.  To create multiple OutputStates, their
-specifications can be included in a list, or in a dictionary in which the key for each entry is a string specifying
-the name for the OutputState to be created, and the value is its specification.  Any of the following can be used to
-as the specification for each OutputState:
-
-!!!!!!!!!!!!!!!!
-      ..
-      XXX MENTION STATE/MECH SPEC HERE
-
-   .. _OutputState_Tuple_Specification:
-
-    * **OutputState specification tuple** -- this is a convenience format that can be used to compactly specify an
-      OutputState along with Projections to one or more InputStates belonging to one or more other Mechanisms.  It
-      can take one of two forms:
-
-    * **2-item tuple: (State or Mechanism or list of them, Projection)** -- this is a contracted form of the 4-item
-      tuple described below
-
-    * **3-item tuple: (State or Mechanism or list of them, index, Projection)** -- 1st item can be any of the
-      OutputState specifications above, the 2nd item must be one or a list of `Projection specifications
-      <Projection_Specification>` (or `None`), and the 3rd (optional) item an integer specifying the `index
-      <OutputState.index>` for the OutputState.
-
-    .. note::
-       In all cases, the `variable <OutputState.variable>` of the OutputState must match (have the same number and
-       type of elements) as the item of its owner Mechanism's `value <Mechanism_Base.value>` to which it is
-       assigned (i.e., specified by its `index <OutputState.index>` attribute).
-
-
-
-!!!!!!!!!!!!!!!!!!!!!!!!!!!!!!!!!!!!!!!!!!!!!!!!!!!!!
-
-
-
-=======
->>>>>>> 1537fa81
 OutputStates can be specified in a variety of ways, that fall into three broad categories:  specifying an OutputState
 directly; use of a `State specification dictionary <State_Specification>`; or by specifying one or more Components to
 which it should project. Each of these is described below:
@@ -222,13 +150,8 @@
     **Direct Specification of an OutputState**
 
     * existing **OutputState object** or the name of one -- it cannot belong to another Mechanism, and the format of
-<<<<<<< HEAD
-      its `variable <OutputState.variable>` must be compatible with the `indexed item
-      <OutputState_Variable_Value_Mechanism_Value>` of the owner Mechanism's `value <Mechanism_Base.value>`.
-=======
       its `variable <OutputState.variable>` must be compatible with the `indexed item <OutputState_Variable_and_Value>`
       of the owner Mechanism's `value <Mechanism_Base.value>`.
->>>>>>> 1537fa81
     ..
     * **OutputState class**, **keyword** *OUTPUT_STATE*, or a **string** -- creates a default OutputState that is
       assigned an `index <OutputState.index>` of '0', uses the first item of the owner Mechanism's `value
@@ -237,33 +160,14 @@
       a default name is assigned to the State; if a string is specified, it is used as the `name <OutputState.name>` of
       the OutputState  (see `Naming`).
 
-<<<<<<< HEAD
-    .. _InputState_Specification_by_Value:
-
-    COMMENT:
-    TBI
-    * **integer** -- this creates an OutputState using the specified value as the OutputState's `index
-      <OutputState.index>` attribute, and formats its `variable <OutputState.variable>` using the indexed item of the
-      Mechanism's `value <Mechanism_Base.value>`.
-    COMMENT
-
-    * **value** -- creates a default OutputState using the specified value as the OutputState's
-
-      `variable <OutputState.variable>`.  This must be compatible with (have the same number and type of elements as)
-=======
     .. _OutputState_Specification_by_Value:
 
     * **value** -- creates a default OutputState using the specified value as the OutputState's `variable
       <OutputState.variable>`.  This must be compatible with (have the same number and type of elements as)
->>>>>>> 1537fa81
       the item of the owner Mechanism's `value <Mechanism_Base.value>` to which the OutputState is assigned
       (the first item by default, or the one designated by its `index <OutputState.index>` attribute).  A default
       name is assigned based on the name of the Mechanism (see `Naming`).
     ..
-<<<<<<< HEAD
-
-=======
->>>>>>> 1537fa81
     .. _OutputState_Specification_Dictionary:
 
     **OutputState Specification Dictionary**
@@ -272,13 +176,8 @@
       using any of the entries that can be included in a `State specification dictionary <State_Specification>`
       (see `examples <State_Specification_Dictionary_Examples>` in State).  If the dictionary includes a *VARIABLE*
       entry, its value must be compatible with the item of the owner Mechanism's `value <Mechanism_Base.value>`
-<<<<<<< HEAD
-      specified for its `index <OutputState.index>` attribute ('0' by default; see `
-      OutputState_Variable_Value_Mechanism_Value`)
-=======
       specified for its `index <OutputState.index>` attribute ('0' by default; see
       `above <OutputState_Variable_and_Value>`)
->>>>>>> 1537fa81
 
       The *PROJECTIONS* or *MECHANISMS* entry can be used to specify one or more efferent `MappingProjections
       <MappingProjection>` from the OutputState, and/or `ModulatoryProjections <ModulatoryProjection>` for it to
@@ -298,15 +197,6 @@
         <OutputState_Calculate>` for additional details).
 
     .. _OutputState_Projection_Destination_Specification:
-<<<<<<< HEAD
-
-    **Specifying an OutputState by Components to which it Projects**
-
-    COMMENT:
-    `examples
-      <State_Projections_Examples>` in State)
-    COMMENT
-=======
 
     **Specifying an OutputState by Components to which it Projects**
 
@@ -451,79 +341,7 @@
       their `value` does not need to be compatible with the OutputState's `variable <InputState.variable>` or
       `value <OutputState.value>`, however it does have to be compatible with the `modulatory parameter
       <Function_Modulatory_Params>` of the OutputState's `function <OutputState.function>`.
->>>>>>> 1537fa81
-
-    COMMENT:
-    Projections to an InputState can be specified either as attributes, in the constructor for an
-    InputState (in its **projections** argument or in the *PROJECTIONS* entry of an `InputState specification dictionary
-    <InputState_Specification_Dictionary>`), or used to specify the InputState itself (using one of the
-    `InputState_Forms_of_Specification` described above. See `State Projections <State_Projections>` for additional
-    details concerning the specification of
-    Projections when creating a State.
-    COMMENT
-
-    An InputState can also be specified by specifying one or more States, Mechanisms or Projections that should project
-    to it, as described below.  Specifying an InputState in this way creates both the InputState and any of the
-    specified or implied Projection(s) to it (if they don't already exist). `MappingProjections <MappingProjection>`
-    are assigned to the InputState's `path_afferents <InputState.path_afferents>` attribute, and `GatingProjections
-    <GatingProjection>` to its `mod_afferents <InputState.mod_afferents>` attribute. Any of the following can be used
-    to specify it an InputState by the Components that projection to it (see `below
-    <InputState_Compatability_and_Constraints>` for a discussion
-    of the relationship between the `value` of these Components and the InputState's `variable <InputState.variable>`):
-
-    * **OutputState, GatingSignal, Mechanism, or list of any of these** -- creates an InputState with Projection(s)
-      to it from the specified State(s) or Mechanism(s).  If any Mechanisms are specified, their `primary OutputStates
-      <OutputState_Primary>` (or GatingSignals) are used.
-    ..
-    * **Projection** -- any form of `Projection specification <Projection_Specification>` can be
-      used;  creates an InputState and assigns it as the Projection's `receiver <Projection_Base.receiver>`.
-
-    .. _InputState_Tuple_Specification:
-
-    * **InputState specification tuples** -- these are convenience formats that can be used to compactly specify an
-      InputState and Projection(s) to it in a variety of ways, as described below.  As with a Projection specification,
-      if the Projection's `value <Projection_Base.value>` is specified, that is used to
-
-        * **2-item tuple: (State name or list of State names, Mechanism)** -- 1st item must be the name of an
-          `OutputState` or `ModulatorySignal`, or a list of such names, and the 2nd item must be the Mechanism to
-          which they all belong.  Projections of the relevant types are created for each of the specified States
-          (see `State 2-item tuple <State_2_Item_Tuple>` for additional details).
-        |
-        * **2-item tupe: (value, `Projection specification <Projection_Specification>`)** -- 1st item specifies the
-          `variable <InputState.variable>` for the InputState; the 2nd item specifies one or more MappingProjections
-          <MappingProjection>` and/or `GatingProjections <GatingProjection>` to the InputState.
-        |
-        * **2-item tuple: (State or Mechanism, Projection)** -- this is a contracted form of the 4-item tuple
-          described below
-        |
-        * **4-item tuple: (State or Mechanism, weight, exponent, Projection)** -- this is an expanded version of the
-          2-item tuple that allows the specification of the `weight <InputState.weight>` and/or `exponent
-          <InputState.exponent>` attributes of the InputState, as well as a Projection to it.  Note that is different
-          from a `ProjectionTuple`;  here, the `weight and exponent specifications <InputState_Weights_And_Exponents>`
-          are for attributes of the *State*, *not* the Projection. Each tuple must have at least the following first
-          three items (in the order listed), and can include the fourth:
-
-            * **State specification** -- specifies either the `variable <InputState.variable>` of the InputState, or a
-              specification for an OutputState (see above) that should project to it, which must be consistent with
-              the Projection specified in the fourth item if that is included (see `below
-              <InputState_Projection_Specification>`);
-            |
-            * **weight** -- must be an integer or a float; multiplies the `value <InputState.value>` of the InputState
-              before it is combined with others by the Mechanism's `function <Mechanism.function>` (see
-              ObjectiveMechanism for `examples <ObjectiveMechanism_Weights_and_Exponents_Example>`);
-            |
-            * **exponent** -- must be an integer or float; exponentiates the `value <InputState.value>` of the
-              InputState before it is combined with others by the ObjectiveMechanism's `function
-              <ObjectiveMechanism.function>` (see ObjectiveMechanism for `examples
-              <ObjectiveMechanism_Weights_and_Exponents_Example>`);
-            |
-            * **Projection specification** (optional) -- `specifies a Projection <Projection_Specification>` in the
-              same manner as the second item of a 2-item tuple (see above);
-
-
-
-
-!!!!!!!!!!!!!!!!!!!!!!!!!!!!!!!!!!!!!!!!!!!!!!!!!!!!
+
 
 .. _OutputState_Standard:
 
@@ -724,19 +542,11 @@
 from psyneulink.components.states.state import State_Base, _instantiate_state_list, state_type_keywords, ADD_STATES
 from psyneulink.globals.keywords import \
     PROJECTION, PROJECTIONS, PROJECTION_TYPE, MAPPING_PROJECTION, INPUT_STATE, INPUT_STATES, RECEIVER, GATING_SIGNAL, \
-<<<<<<< HEAD
-    COMMAND_LINE, STATE, OUTPUT_STATE, OUTPUT_STATES, OUTPUT_STATE_PARAMS, RESULT, INDEX, PARAMS, \
-    CALCULATE, MEAN, MEDIAN, NAME, STANDARD_DEVIATION, STANDARD_OUTPUT_STATES, VARIANCE, ALL, MECHANISM_VALUE
-from psyneulink.globals.preferences.componentpreferenceset import is_pref_set
-from psyneulink.globals.preferences.preferenceset import PreferenceLevel
-from psyneulink.globals.utilities import UtilitiesError, iscompatible, type_match, is_value_spec
-=======
     COMMAND_LINE, STATE, OUTPUT_STATE, OUTPUT_STATES, OUTPUT_STATE_PARAMS, RESULT, INDEX, PARAMS, REFERENCE_VALUE,\
     CALCULATE, MEAN, MEDIAN, NAME, STANDARD_DEVIATION, STANDARD_OUTPUT_STATES, VARIANCE, ALL, MECHANISM_VALUE
 from psyneulink.globals.preferences.componentpreferenceset import is_pref_set
 from psyneulink.globals.preferences.preferenceset import PreferenceLevel
 from psyneulink.globals.utilities import UtilitiesError, iscompatible, type_match, is_numeric
->>>>>>> 1537fa81
 
 __all__ = [
     'make_readonly_property', 'OUTPUTS', 'OutputState', 'OutputStateError', 'PRIMARY', 'SEQUENTIAL',
@@ -1188,16 +998,6 @@
 
         # Treat as ModulatoryProjection spec if it is a ModulatoryProjection, ModulatorySignal or AdaptiveMechanism
         # or one of those is the first or last item of a ProjectionTuple
-<<<<<<< HEAD
-        modulatory_projections = [proj for proj in projections
-                                  if (isinstance(proj, (ModulatoryProjection_Base,
-                                                       ModulatorySignal,
-                                                       AdaptiveMechanism_Base)) or
-                                      (isinstance(proj, ProjectionTuple) and
-                                       any(isinstance(item, (ModulatoryProjection_Base,
-                                                           ModulatorySignal,
-                                                           AdaptiveMechanism_Base)) for item in proj)))]
-=======
         # modulatory_projections = [proj for proj in projections
         #                           if (isinstance(proj, (ModulatoryProjection_Base,
         #                                                ModulatorySignal,
@@ -1210,7 +1010,6 @@
                                   if (_is_modulatory_spec(proj) or
                                       (isinstance(proj, ProjectionTuple) and
                                        any(_is_modulatory_spec(item) for item in proj)))]
->>>>>>> 1537fa81
         self._instantiate_projections_to_state(projections=modulatory_projections, context=context)
 
         # Treat all remaining specifications in projections as ones for outgoing MappingProjections
@@ -1273,21 +1072,6 @@
         params_dict = {}
         state_spec = state_specific_spec
 
-<<<<<<< HEAD
-        # If state_specific_spec is a value, assign as INDEX for OutputState
-        if is_value_spec(state_specific_spec):
-            if not isinstance(state_specific_spec, int):
-                raise OutputStateError("Value used in specification of {} for {} ({}) "
-                                       "should be an integer specifying its {} attribute".
-                                       format(OutputState.__name__, owner.name, state_specific_spec, INDEX))
-            state_dict[INDEX] = state_specific_spec
-            return state_spec, params_dict
-
-        if isinstance(state_specific_spec, dict):
-            return None, state_specific_spec
-
-        elif isinstance(state_specific_spec, ProjectionTuple):
-=======
         if isinstance(state_specific_spec, dict):
             return None, state_specific_spec
 
@@ -1295,7 +1079,6 @@
             # MODIFIED 11/25/17 NEW:
             state_spec = None
             # MODIFIED 11/25/17 END:
->>>>>>> 1537fa81
             params_dict[PROJECTIONS] = _parse_connection_specs(self,
                                                                owner=owner,
                                                                connections=[state_specific_spec])
@@ -1306,8 +1089,6 @@
             state_spec = None
             INDEX_INDEX = 1
 
-<<<<<<< HEAD
-=======
             # MODIFIED 11/23/17 NEW:
             if is_numeric(tuple_spec[0]):
                 state_spec = tuple_spec[0]
@@ -1329,7 +1110,6 @@
                 projection_spec = state_specific_spec if len(state_specific_spec)==2 else (state_specific_spec[0],
                                                                                            state_specific_spec[-1])
 
->>>>>>> 1537fa81
             if not len(tuple_spec) in {2,3} :
                 raise OutputStateError("Tuple provided in {} specification dictionary for {} ({}) must have "
                                        "either 2 ({} and {}) or 3 (optional additional {}) items, "
@@ -1337,20 +1117,11 @@
                                        format(OutputState.__name__, owner.name, tuple_spec,
                                               STATE, PROJECTION, INDEX, ProjectionTuple.__name__))
 
-            projection_spec = state_specific_spec if len(state_specific_spec)==2 else (state_specific_spec[0],
-                                                                                       state_specific_spec[-1])
 
             params_dict[PROJECTIONS] = _parse_connection_specs(connectee_state_type=self,
                                                                owner=owner,
                                                                connections=projection_spec)
 
-<<<<<<< HEAD
-=======
-            params_dict[PROJECTIONS] = _parse_connection_specs(connectee_state_type=self,
-                                                               owner=owner,
-                                                               connections=projection_spec)
-
->>>>>>> 1537fa81
 
             # Get INDEX specification from (state_spec, index, connections) tuple:
             if len(tuple_spec) == 3:
