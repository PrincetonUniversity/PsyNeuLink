--- conflicted
+++ resolved
@@ -325,9 +325,7 @@
 ---------------
 
 """
-import numbers
 import warnings
-from collections import namedtuple
 
 import typecheck as tc
 
@@ -335,20 +333,19 @@
 from psyneulink.components.functions.function import LinearCombination
 from psyneulink.components.mechanisms.mechanism import Mechanism_Base
 from psyneulink.components.mechanisms.processing.processingmechanism import ProcessingMechanism_Base
-from psyneulink.components.shellclasses import Mechanism, State
-from psyneulink.components.states.inputstate import InputState
 from psyneulink.components.states.outputstate import OutputState, PRIMARY_OUTPUT_STATE, standard_output_states
 from psyneulink.components.states.state import _parse_state_spec
-from psyneulink.globals.keywords import AUTO_ASSIGN_MATRIX, CONTROL, DEFAULT_MATRIX, EXPONENT, EXPONENTS, FUNCTION, INPUT_STATES, LEARNING, MATRIX, MECHANISM, NAME, OBJECTIVE_MECHANISM, OUTPUT_STATE, OUTPUT_STATES, PARAMS, PROJECTIONS, SENDER, TIME_SCALE, VALUE, VARIABLE, WEIGHT, WEIGHTS, kwPreferenceSetName
+from psyneulink.globals.keywords import CONTROL, EXPONENTS, FUNCTION, INPUT_STATES, LEARNING, MATRIX, OBJECTIVE_MECHANISM, SENDER, TIME_SCALE, VARIABLE, WEIGHTS, kwPreferenceSetName, DEFAULT_MATRIX
 from psyneulink.globals.preferences.componentpreferenceset import is_pref_set, kpReportOutputPref
 from psyneulink.globals.preferences.preferenceset import PreferenceEntry, PreferenceLevel
-from psyneulink.globals.utilities import ContentAddressableList, is_matrix
+from psyneulink.globals.utilities import ContentAddressableList
 from psyneulink.scheduling.timescale import TimeScale
 
 __all__ = [
-    'EXPONENT_INDEX', 'MATRIX_INDEX', 'MONITORED_OUTPUT_STATE_NAME_SUFFIX', 'MONITORED_OUTPUT_STATES',
-    'MonitoredOutputStateTuple', 'OBJECTIVE_OUTPUT', 'ObjectiveMechanism', 'ObjectiveMechanismError', 'OUTCOME',
-    'OUTPUT_STATE_INDEX', 'ROLE', 'WEIGHT_INDEX'
+    'DEFAULT_MONITORED_STATE_WEIGHT', 'DEFAULT_MONITORED_STATE_EXPONENT', 'DEFAULT_MONITORED_STATE_MATRIX',
+    'MONITORED_OUTPUT_STATE_NAME_SUFFIX', 'MONITORED_OUTPUT_STATES',
+    'OBJECTIVE_OUTPUT', 'ObjectiveMechanism', 'ObjectiveMechanismError', 'OUTCOME',
+    'ROLE'
 ]
 
 ROLE = 'role'
@@ -675,7 +672,7 @@
         Call _instantiate_monitoring_projection() to instantiate MappingProjection to InputState
             if an OutputState has been specified.
         """
-
+        from psyneulink.components.states.inputstate import InputState
         # If call is for initialization
         if self.init_status is InitStatus.UNSET:
             # Pass self.input_states (containing specs from **input_states** arg of constructor)
@@ -824,214 +821,6 @@
         exponents = [e[1] for e in weights_and_exponents_tuples]
         self._instantiate_weights_and_exponents(weights, exponents)
 
-<<<<<<< HEAD
-=======
-def _parse_monitored_output_states(source, output_state_list, mech=None, context=None):
-    """Parses specifications in list and returns list of MonitoredOutputStateTuples
-
-    Serves the following purposes:
-
-        Validates that each item of monitored_output_state arg is:
-            * OutputState
-            * Mechanism,
-            * tuple: (OutputState/Mechanism, weight, exponent<, matrix>) tuple
-            * dictionary: {MECHANISM:<Mechanism>, <OUTPUT_STATES:[<legal monitored_output_state spec>, ...]}
-            * string
-            * MonitoredOutpuStatesOption value
-
-    Extract references to Mechanisms and/or OutputStates, exponents, weights, and optional matrix from each tuple
-    and assign each to its own list
-    Assign None as default for unspecified weights and exponents, so that specification of these for
-       InputStates can be used (see ObjectiveMechanism._instantiate_input_states)
-
-    Called by:
-        self._validate_params()
-        self._instantiate_input_states()
-        self._instantiate_monitored_output_states()
-        ControlMechanism._instantiate_objective_mechanism()
-        System._get_monitored_output_states_for_system()
-
-    """
-
-    if not isinstance(output_state_list, list):
-        output_state_list = [output_state_list]
-
-    # output_states = np.array([None] * len(output_state_list))
-    # weights = output_states.copy()
-    # exponents = weights.copy()
-    output_states = []
-    weights = []
-    exponents = []
-    matrices = []
-    DEFAULT_WEIGHT = None
-    DEFAULT_EXPONENT = None
-    DEFAULT_MATRIX = None
-
-    for item in output_state_list:
-
-        if item is None:
-            raise ObjectiveMechanismError("\'{}\' argument for {} must be specified".
-                                          format(MONITORED_OUTPUT_STATES, source.name))
-
-        # Specification is an OutputState on its own, so use it and assign default weight and exponent
-        if isinstance(item, OutputState):
-            output_states.append(item)
-            weights.append(DEFAULT_WEIGHT)
-            exponents.append(DEFAULT_EXPONENT)
-            matrices.append(DEFAULT_MATRIX)
-
-        # Specification is a Mechanism, so use its primary OutputState and assign default weight and exponent
-        elif isinstance(item, Mechanism):
-            output_states.append(item.output_state)
-            weights.append(DEFAULT_WEIGHT)
-            exponents.append(DEFAULT_EXPONENT)
-            matrices.append(DEFAULT_MATRIX)
-
-        # Specification is a string so see if it is the name of an OutputState
-        elif isinstance(item, str):
-            if mech is not None:
-                # If mech was specified, interpret str as the name of one of its OutputStates
-                try:
-                    output_states.append(mech.output_states[item])
-                except KeyError:
-                    raise ObjectiveMechanismError("{} does not have an OutputState named {} "
-                                                  "(used to specify it in monitored_output_states for {})".
-                                                  format(mech.name, item, source.name))
-                except AttributeError:
-                    raise ObjectiveMechanismError("MECHANISM entry ({}) of monitored_output_states specification dictionary "
-                                                  "for {} does not appear to have an output_states attribute".
-                                                  format(mech.name, source.name))
-            else:
-                # Specification is an "unbound" string, so pass it along
-                #    (note:  strings can be used as "placemarkers" for InputStates that will be resolved later,
-                #            e.g., for TARGET InputState of a ObjectiveMechanism)
-                output_states.append(item)
-            weights.append(DEFAULT_WEIGHT)
-            exponents.append(DEFAULT_EXPONENT)
-            matrices.append(DEFAULT_MATRIX)
-
-        # Specification is a tuple so parse
-        elif isinstance(item, tuple):
-            #  Check that it has three items:  (monitored_output_state specification, weight, exponent)
-            if len(item)<3 or len(item)>4:
-                raise ObjectiveMechanismError("Tuple {} used for monitored_output_state specification in {} "
-                                     "has {} items;  it should be 3 (or 4 if a matrix spec is included".
-                                     format(item, source.name, len(item)))
-
-            # Recursively call _parse_monitored_output_states to parse the first item of the tuple (the OutputState)
-            # (index with 0 since parse returns a list, but should only be one item in it)
-            output_state_tuple = _parse_monitored_output_states(source,
-                                                         item[OUTPUT_STATE_INDEX],
-                                                         mech=mech, context=context)[0]
-
-            # Use OutputState in tuple returned from parse
-            output_state = output_state_tuple.output_state
-
-            # If output_state is a string,
-            from psyneulink.components.shellclasses import System_Base
-            if isinstance(output_state, str):
-                if not isinstance(source, System_Base):
-                    raise ObjectiveMechanismError("A string was used to specify an OutputState (presumably its name: "
-                                                  "\'{}\') to be monitored by the ObjectiveMechanism for {}; the name "
-                                                  "of an OutputState can be used to specify it only in the "
-                                                  "\'monitor_for_control\' argument of a System, but NOT in the "
-                                                  "\'objective_mechanism\' argument of a ControlMechanism nor in the "
-                                                  "\'monitored_output_states\' argument of an ObjectiveMechanism".
-                                                  format(output_state, source.name))
-
-            elif not isinstance(output_state, (OutputState, Mechanism)):
-                raise ObjectiveMechanismError("PROGRAM ERROR: parse_monitored_output_states() returned a tuple for {}, "
-                                              "the first item of which ({}) is not an OutputState, the name of one, "
-                                              "or Mechanism".format(source.name, output_state))
-            output_states.append(output_state)
-
-            # Use weight and exponent if returned from parse;  otherwise use what was in item
-            weight = output_state_tuple.weight or item[WEIGHT_INDEX]
-            exponent = output_state_tuple.exponent or item[EXPONENT_INDEX]
-            try:
-                matrix = output_state_tuple.matrix or item[MATRIX_INDEX]
-            except IndexError:
-                # matrix spec not included
-                matrix = DEFAULT_MATRIX
-
-            if weight and not isinstance(weight, numbers.Number):
-                raise ObjectiveMechanismError("Specification of the weight ({}) in tuple for {} of {} "
-                                     "must be a number".
-                                     format(weight, output_state, source.name))
-            weights.append(weight)
-
-            if exponent and not isinstance(exponent, numbers.Number):
-                raise ObjectiveMechanismError("Specification of the exponent ({}) in tuple for {} of {} "
-                                     "must be a number".
-                                     format(exponent, output_state, source.name))
-            exponents.append(exponent)
-
-            if not is_matrix(matrix):
-                raise ObjectiveMechanismError("Specification of the exponent ({}) in tuple for {} of {} "
-                                     "must be a number".
-                                     format(exponent, output_state, source.name))
-            matrices.append(matrix)
-
-        # Specification is a dictionary, so parse
-        elif isinstance(item, dict):
-            if not MECHANISM in item:
-                raise ObjectiveMechanismError("Specification dictionary used for monitored_output_states in {} "
-                                              "is missing its MECHANISM entry".format(source.name))
-            mech = item[MECHANISM]
-
-            if OUTPUT_STATES in item:
-                # Get list of OutputState specifications and append to output_states by
-                #    recursively calling _parse_monitored_output_states to parse the list of OutputState entries
-                #    (index with 0 since parse returns a list, but should only be one item in it)
-                output_state_tuples = _parse_monitored_output_states(source=source,
-                                                              output_state_list=item[OUTPUT_STATES],
-                                                              mech=mech,
-                                                              context=context)
-                output_states.extend([output_state_tuple.output_state
-                                      for output_state_tuple in output_state_tuples])
-                weights.extend([output_state_tuple.weight
-                                      for output_state_tuple in output_state_tuples])
-                exponents.extend([output_state_tuple.exponent
-                                      for output_state_tuple in output_state_tuples])
-                matrices.extend([output_state_tuple.matrix
-                                      for output_state_tuple in output_state_tuples])
-
-            else:
-                # MECHANISM was the only entry in the dict,
-                #     so use it as a specification for the primary OutputState of the Mechanism
-                output_states.append(mech.output_state)
-                weights.append(DEFAULT_WEIGHT)
-                exponents.append(DEFAULT_EXPONENT)
-                matrices.append(DEFAULT_MATRIX)
-
-        elif isinstance(item, MonitoredOutputStatesOption):
-            output_states.append(item)
-            weights.append(DEFAULT_WEIGHT)
-            exponents.append(DEFAULT_EXPONENT)
-            matrices.append(DEFAULT_MATRIX)
-
-        else:
-            raise ObjectiveMechanismError("Unrecognized specification for monitor_value ({}) in {}".
-                                          format(item, source.name))
-
-    if not (len(output_states)==len(weights)==len(exponents)==len(matrices)):
-        raise ObjectiveMechanismError("PROGRAM ERROR: The lengths of the lists of OutputStates ({}), weights ({}), "
-                                      "exponents ({}), and matrices ({}) are not equal "
-                                      "in the monitored_output_states specification for {}".
-                                      format(len(output_states),
-                                             len(weights),
-                                             len(exponents),
-                                             len(matrices),
-                                             source.name))
-
-    return list(map(lambda output_state, weight, exponent, matrix:
-                    MonitoredOutputStateTuple(output_state = output_state,
-                                              weight = weight,
-                                              exponent = exponent,
-                                              matrix = matrix),
-                    output_states, weights, exponents, matrices))
-
->>>>>>> dc1da781
 def _objective_mechanism_role(mech, role):
     if isinstance(mech, ObjectiveMechanism):
         if mech._role is role:
