--- conflicted
+++ resolved
@@ -87,13 +87,8 @@
 
         super(DefaultProcessingMechanism_Base, self).__init__(default_variable=default_variable,
                                                               size=size,
+                                                              function=function,
                                                               params=params,
                                                               name=name,
                                                               prefs=prefs,
-<<<<<<< HEAD
-                                                              context=ContextFlags.CONSTRUCTOR)
-=======
-                                                              context=self,
-                                                              function=function,
-                                                              )
->>>>>>> bf3d16ba
+                                                              context=ContextFlags.CONSTRUCTOR)