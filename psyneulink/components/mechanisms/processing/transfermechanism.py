# Princeton University licenses this file to You under the Apache License, Version 2.0 (the "License");
# you may not use this file except in compliance with the License.  You may obtain a copy of the License at:
#     http://www.apache.org/licenses/LICENSE-2.0
# Unless required by applicable law or agreed to in writing, software distributed under the License is distributed
# on an "AS IS" BASIS, WITHOUT WARRANTIES OR CONDITIONS OF ANY KIND, either express or implied.
# See the License for the specific language governing permissions and limitations under the License.

# NOTES:
#  * COULD NOT IMPLEMENT integrator_function in paramClassDefaults (see notes below)
#  * NOW THAT NOISE AND TIME_CONSTANT ARE PROPRETIES THAT DIRECTLY REFERERNCE integrator_function,
#      SHOULD THEY NOW BE VALIDATED ONLY THERE (AND NOT IN TransferMechanism)??
#  * ARE THOSE THE ONLY TWO integrator PARAMS THAT SHOULD BE PROPERTIES??

# ********************************************  TransferMechanism ******************************************************

"""
..
    Sections:
      * :ref:`Transfer_Overview`
      * :ref:`Transfer_Creation`
      * :ref:`Transfer_Execution`
      * :ref:`Transfer_Class_Reference`

.. _Transfer_Overview:

Overview
--------

A TransferMechanism transforms its input using a simple mathematical function.  The input can be a single scalar value
or an an array of scalars (list or 1d np.array).  The function used to carry out the transformation can be selected
from a standard set of `Functions <Function>` (`Linear`, `Exponential` or `Logistic`) or specified using a
user-defined custom function.  The transformation can be carried out instantaneously or in a time-averaged manner,
as described in `Transfer_Execution`.

.. _Transfer_Creation:

Creating a TransferMechanism
-----------------------------

A TransferMechanism can be created directly by calling its constructor, or using the `mechanism` command and specifying
*TRANSFER_MECHANISM* as its **mech_spec** argument.  Its `function <TransferMechanism.function>` is specified in the
**function** argument, which can be the name of a `Function <Function>` class (first example below), or a call to its
constructor which can include arguments specifying the function's parameters (second example)::

    my_linear_transfer_mechanism = TransferMechanism(function=Linear)
    my_logistic_transfer_mechanism = TransferMechanism(function=Logistic(gain=1.0, bias=-4)

In addition to function-specific parameters, `noise <TransferMechanism.noise>` and `time_constant
<TransferMechanism.time_constant>` parameters can be specified for the Mechanism (see `Transfer_Execution`).


.. _Transfer_Structure:

Structure
---------

A TransferMechanism has a single `InputState`, the `value <InputState.InputState.value>` of which is
used as the `variable <TransferMechanism.variable>` for its `function <TransferMechanism.function>`. The
`function <TransferMechanism.function>` can be selected from one of three standard PsyNeuLink `Functions <Function>`:
`Linear`, `Logistic` or `Exponential`; or a custom function can be specified, so long as it returns a numeric value or
list or np.ndarray of numeric values.  The result of the `function <TransferMechanism.function>` is assigned as the
only item of the TransferMechanism's `value <TransferMechanism.value>` and as the `value <OutputState.value>` of its
`primary OutputState <OutputState_Primary>` (see `below <Transfer_OutputState>`).  Additional OutputStates can be
assigned using the TransferMechanism's `Standard OutputStates <TransferMechanism_Standard_OutputStates>`
(see `OutputState_Standard`) or by creating `custom OutputStates <OutputState_Customization>`.

.. _Transfer_Execution:

Execution
---------

COMMENT:
DESCRIBE AS TWO MODES (AKIN TO DDM):  INSTANTANEOUS AND TIME-AVERAGED
INSTANTANEOUS:
input transformed in a single `execution <Transfer_Execution>` of the Mechanism)
TIME-AVERAGED:
input transformed using `step-wise` integration, in which each execution returns the result of a subsequent step of the
integration process).
COMMENT

When a TransferMechanism is executed, it transforms its input using its `function <TransferMechanism.function>` and
the following parameters (in addition to any specified for the `function <TransferMechanism.function>`):

    * `noise <TransferMechanism.noise>`: applied element-wise to the input before transforming it.
    ..
    * `clip <TransferMechanism.clip>`: caps all elements of the `function <TransferMechanism.function>` result by
      the lower and upper values specified by clip.
    ..
    * `integrator_mode <TransferMechanism.integrator_mode>`: determines whether the input will be time-averaged before
      passing through the function of the mechanisms. When `integrator_mode <TransferMechanism.integrator_mode>` is set
      to True, the TransferMechanism exponentially time-averages its input before transforming it.
    ..
    * `time_constant <TransferMechanism.time_constant>`: if the `integrator_mode <TransferMechanism.integrator_mode>`
      attribute is set to True, the `time_constant <TransferMechanism.time_constant>` attribute is the rate of
      integration (a higher value specifies a faster rate); if `integrator_mode <TransferMechanism.integrator_mode>` is
      False, `time_constant <TransferMechanism.time_constant>` is ignored and time-averaging does not occur.



.. _Transfer_OutputState:

After each execution of the Mechanism the result of `function <TransferMechanism.function>` is assigned as the
only item of the Mechanism's `value <TransferMechanism.value>`, the `value <OutputState.value>` of its
`primary OutputState <OutputState_Primary>`, (same as the output_states[RESULT] OutputState if it has been assigned),
and to the 1st item of the Mechanism's `output_values <TransferMechanism.output_values>` attribute;

.. _Transfer_Class_Reference:

Class Reference
---------------

"""
import inspect
import numbers

import numpy as np
import typecheck as tc

from psyneulink.components.component import Component, function_type, method_type
from psyneulink.components.functions.function import AdaptiveIntegrator, Linear, TransferFunction
from psyneulink.components.mechanisms.mechanism import Mechanism, MechanismError
from psyneulink.components.mechanisms.processing.processingmechanism import ProcessingMechanism_Base
from psyneulink.components.states.inputstate import InputState
from psyneulink.components.states.outputstate import OutputState, PRIMARY, StandardOutputStates, standard_output_states
<<<<<<< HEAD
from psyneulink.globals.keywords import NAME, INDEX, FUNCTION, INITIALIZER, INITIALIZING, MEAN, MEDIAN, NOISE, \
    RATE, RESULT, STANDARD_DEVIATION, TRANSFER_FUNCTION_TYPE, TRANSFER_MECHANISM, VARIANCE, kwPreferenceSetName
=======
from psyneulink.globals.keywords import NAME, INDEX, FUNCTION, INITIALIZER, INITIALIZING, MEAN, MEDIAN, NOISE, RATE, RESULT, STANDARD_DEVIATION, TRANSFER_FUNCTION_TYPE, NORMALIZING_FUNCTION_TYPE, TRANSFER_MECHANISM, VARIANCE, kwPreferenceSetName
>>>>>>> e3c46ba7
from psyneulink.globals.preferences.componentpreferenceset import is_pref_set, kpReportOutputPref, kpRuntimeParamStickyAssignmentPref
from psyneulink.globals.preferences.preferenceset import PreferenceEntry, PreferenceLevel
from psyneulink.globals.utilities import append_type_to_name, iscompatible
from psyneulink.scheduling.timescale import CentralClock, TimeScale

__all__ = [
    'INITIAL_VALUE', 'CLIP', 'TIME_CONSTANT', 'Transfer_DEFAULT_BIAS', 'Transfer_DEFAULT_GAIN', 'Transfer_DEFAULT_LENGTH',
    'Transfer_DEFAULT_OFFSET', 'TRANSFER_OUTPUT', 'TransferError', 'TransferMechanism',
]

# TransferMechanism parameter keywords:
CLIP = "clip"
TIME_CONSTANT = "time_constant"
INITIAL_VALUE = 'initial_value'

# TransferMechanism default parameter values:
Transfer_DEFAULT_LENGTH = 1
Transfer_DEFAULT_GAIN = 1
Transfer_DEFAULT_BIAS = 0
Transfer_DEFAULT_OFFSET = 0
# Transfer_DEFAULT_RANGE = np.array([])

# This is a convenience class that provides list of standard_output_state names in IDE
class TRANSFER_OUTPUT():
    """
    .. _TransferMechanism_Standard_OutputStates:

    `Standard OutputStates <OutputState_Standard>` for `TransferMechanism`: \n

    .. _TRANSFER_MECHANISM_RESULT:

    *RESULT* : 1d np.array
      result of `function <TransferMechanism.function>` (same as `value <TransferMechanism.value>`).

    .. _TRANSFER_MECHANISM_MEAN:

    *MEAN* : float
      mean of `value <TransferMechanism.value>`.

    .. _TRANSFER_MECHANISM_MEDIAN:

    *MEDIAN* : float
      median of `value <TransferMechanism.value>`.

    .. _TRANSFER_MECHANISM_STD_DEV:

    *STANDARD_DEVIATION* : float
      standard deviation of `value <TransferMechanism.value>`.

    .. _TRANSFER_MECHANISM_VARIANCE:

    *VARIANCE* : float
      variance of `output_state.value`.

    """
    RESULT=RESULT
    MEAN=MEAN
    MEDIAN=MEDIAN
    STANDARD_DEVIATION=STANDARD_DEVIATION
    VARIANCE=VARIANCE
# THE FOLLOWING WOULD HAVE BEEN NICE, BUT IDE DOESN'T EXECUTE IT, SO NAMES DON'T SHOW UP
# for item in [item[NAME] for item in DDM_standard_output_states]:
#     setattr(DDM_OUTPUT.__class__, item, item)


class TransferError(Exception):
    def __init__(self, error_value):
        self.error_value = error_value

    def __str__(self):
        return repr(self.error_value)

# IMPLEMENTATION NOTE:  IMPLEMENTS OFFSET PARAM BUT IT IS NOT CURRENTLY BEING USED
class TransferMechanism(ProcessingMechanism_Base):
    """
    TransferMechanism(           \
    default_variable=None,    \
    size=None,                   \
    function=Linear,             \
    initial_value=None,          \
    noise=0.0,                   \
    time_constant=1.0,           \
    integrator_mode=False,       \
    clip=(float:min, float:max),\
    params=None,                 \
    name=None,                   \
    prefs=None)

    Subclass of `ProcessingMechanism <ProcessingMechanism>` that performs a simple transform of its input.

    COMMENT:
        Description
        -----------
            TransferMechanism is a Subtype of the ProcessingMechanism Type of the Mechanism Category of the
                Component class
            It implements a Mechanism that transforms its input variable based on FUNCTION (default: Linear)

        Class attributes
        ----------------
            + componentType (str): TransferMechanism
            + classPreference (PreferenceSet): Transfer_PreferenceSet, instantiated in __init__()
            + classPreferenceLevel (PreferenceLevel): PreferenceLevel.SUBTYPE
            + ClassDefaults.variable (value):  Transfer_DEFAULT_BIAS

        Class methods
        -------------
            None

        MechanismRegistry
        -----------------
            All instances of TransferMechanism are registered in MechanismRegistry, which maintains an
              entry for the subclass, a count for all instances of it, and a dictionary of those instances
    COMMENT

    Arguments
    ---------

    default_variable : number, list or np.ndarray : default Transfer_DEFAULT_BIAS
        specifies the input to the Mechanism to use if none is provided in a call to its
        `execute <Mechanism_Base.execute>` or `run <Mechanism_Base.run>` method;
        also serves as a template to specify the length of `variable <TransferMechanism.variable>` for
        `function <TransferMechanism.function>`, and the `primary outputState <OutputState_Primary>`
        of the Mechanism.

    size : int, list or np.ndarray of ints
        specifies default_variable as array(s) of zeros if **default_variable** is not passed as an argument;
        if **default_variable** is specified, it takes precedence over the specification of **size**.
        As an example, the following mechanisms are equivalent::
            T1 = TransferMechanism(size = [3, 2])
            T2 = TransferMechanism(default_variable = [[0, 0, 0], [0, 0]])

    function : TransferFunction : default Linear
        specifies the function used to transform the input;  can be `Linear`, `Logistic`, `Exponential`,
        or a custom function.

    initial_value :  value, list or np.ndarray : default Transfer_DEFAULT_BIAS
        specifies the starting value for time-averaged input (only relevant if `integrator_mode
        <TransferMechanism.integrator_mode>` is True).
        COMMENT:
            Transfer_DEFAULT_BIAS SHOULD RESOLVE TO A VALUE
        COMMENT

    noise : float or function : default 0.0
        a stochastically-sampled value added to the result of the `function <TransferMechanism.function>`:
        if it is a float, it must be in the interval [0,1] and is used to scale the variance of a zero-mean Gaussian;
        if it is a function, it must return a scalar value.

    time_constant : float : default 1.0
        the time constant for exponential time averaging of input when the Mechanism is executed with `integrator_mode`
        set to True::

         result = (time_constant * current input) + ((1-time_constant) * result on previous time_step)

    clip : Optional[Tuple[float, float]]
        specifies the allowable range for the result of `function <TransferMechanism.function>`:
        the first item specifies the minimum allowable value of the result, and the second its maximum allowable value;
        any element of the result that exceeds the specified minimum or maximum value is set to the value of
        `clip <TransferMechanism.clip>` that it exceeds.

    params : Dict[param keyword, param value] : default None
        a `parameter dictionary <ParameterState_Specification>` that can be used to specify the parameters for
        the Mechanism, its `function <Mechanism_Base.function>`, and/or a custom function and its parameters.  Values
        specified for parameters in the dictionary override any assigned to those parameters in arguments of the
        constructor.

    name : str : default see `name <TransferMechanism.name>`
        specifies the name of the TransferMechanism.

    prefs : PreferenceSet or specification dict : default Mechanism.classPreferences
        specifies the `PreferenceSet` for the TransferMechanism; see `prefs <TransferMechanism.prefs>` for details.

    context : str : default componentType+INITIALIZING
        string used for contextualization of instantiation, hierarchical calls, executions, etc.

    Returns
    -------
    instance of TransferMechanism : TransferMechanism


    Attributes
    ----------

    variable : value: default Transfer_DEFAULT_BIAS
        the input to Mechanism's `function <TransferMechanism.function>`.
        COMMENT:
            :py:data:`Transfer_DEFAULT_BIAS <LINK->SHOULD RESOLVE TO VALUE>`
        COMMENT

    function : Function :  default Linear
        the Function used to transform the input.

    COMMENT:
       THE FOLLOWING IS THE CURRENT ASSIGNMENT
    COMMENT
    initial_value :  value, list or np.ndarray : Transfer_DEFAULT_BIAS
        specifies the starting value for time-averaged input (only relevant if `integrator_mode
        <TransferMechanism.integrator_mode>` is True and `time_constant <TransferMechanism.time_constant>` is not 1.0).
        COMMENT:
            Transfer_DEFAULT_BIAS SHOULD RESOLVE TO A VALUE
        COMMENT

    noise : float or function : default 0.0
        a stochastically-sampled value added to the output of the `function <TransferMechanism.function>`:
        if it is a float, it must be in the interval [0,1] and is used to scale the variance of a zero-mean Gaussian;
        if it is a function, it must return a scalar value.

    time_constant : float : default 1.0
        the time constant for exponential time averaging of input when the Mechanism is executed with `integrator_mode`
        set to True::

          result = (time_constant * current input) + ( (1-time_constant) * result on previous time_step)

    integrator_mode : boolean : default False
        when set to True, the Mechanism time averages its input according to an exponentially weighted moving average
        (see `time_constant <TransferMechanisms.time_constant>`).

    clip : Optional[Tuple[float, float]]
        determines the allowable range of the result: the first value specifies the minimum allowable value
        and the second the maximum allowable value;  any element of the result that exceeds minimum or maximum
        is set to the value of `clip <TransferMechanism.clip>` it exceeds.  If `function <TransferMechanism.function>`
        is `Logistic`, `clip <TransferMechanism.clip>` is set by default to (0,1).

    value : 2d np.array [array(float64)]
        result of executing `function <TransferMechanism.function>`.

    previous_value : float
        the `value <TransferMechanism.value>` on the previous execution of the Mechanism.

    delta : float
        the change in `value <TransferMechanism.value>` from the previous execution of the Mechanism
        (i.e., `value <TransferMechanism.value>` - `previous_value <TransferMechanism.previous_value>`).

    output_states : *ContentAddressableList[OutputState]* : default [`RESULT <TRANSFER_MECHANISM_RESULT>`]
        list of Mechanism's `OutputStates <OutputStates>`.  By default there is a single OutputState,
        `RESULT <TRANSFER_MECHANISM_RESULT>`, that contains the result of a call to the Mechanism's
        `function <TransferMechanism.function>`;  additional `standard <TransferMechanism_Standard_OutputStates>`
        and/or custom OutputStates may be included, based on the specifications made in the **output_states** argument
        of the Mechanism's constructor.

    output_values : List[array(float64)]
        each item is the `value <OutputState.value>` of the corresponding OutputState in `output_states
        <TransferMechanism.output_states>`.  The default is a single item containing the result of the
        TransferMechanism's `function <TransferMechanism.function>`;  additional
        ones may be included, based on the specifications made in the
        **output_states** argument of the Mechanism's constructor (see `TransferMechanism Standard OutputStates
        <TransferMechanism_Standard_OutputStates>`).

    name : str
        the name of the TransferMechanism; if it is not specified in the **name** argument of the constructor, a
        default is assigned by MechanismRegistry (see `Naming` for conventions used for default and duplicate names).

    prefs : PreferenceSet or specification dict
        the `PreferenceSet` for the TransferMechanism; if it is not specified in the **prefs** argument of the 
        constructor, a default is assigned using `classPreferences` defined in __init__.py (see :doc:`PreferenceSet 
        <LINK>` for details).

    """

    componentType = TRANSFER_MECHANISM

    classPreferenceLevel = PreferenceLevel.SUBTYPE
    # These will override those specified in TypeDefaultPreferences
    classPreferences = {
        kwPreferenceSetName: 'TransferCustomClassPreferences',
        kpReportOutputPref: PreferenceEntry(False, PreferenceLevel.INSTANCE),
        kpRuntimeParamStickyAssignmentPref: PreferenceEntry(False, PreferenceLevel.INSTANCE)
    }

    # TransferMechanism parameter and control signal assignments):
    paramClassDefaults = ProcessingMechanism_Base.paramClassDefaults.copy()
    paramClassDefaults.update({NOISE: None})

    standard_output_states = standard_output_states.copy()

    class ClassDefaults(ProcessingMechanism_Base.ClassDefaults):
        variable = [[0]]

    @tc.typecheck
    def __init__(self,
                 default_variable=None,
                 size=None,
                 input_states:tc.optional(tc.any(list, dict, Mechanism, OutputState, InputState))=None,
                 function=Linear,
                 initial_value=None,
                 noise=0.0,
                 time_constant=1.0,
                 integrator_mode=False,
                 clip=None,
                 output_states:tc.optional(tc.any(list, dict))=[RESULT],
                 time_scale=TimeScale.TRIAL,
                 params=None,
                 name=None,
                 prefs:is_pref_set=None,
                 context=componentType+INITIALIZING):
        """Assign type-level preferences and call super.__init__
        """
        # MODIFIED 7/21/17 CW: Removed output_states = [RESULT] from initialization, due to potential bugs with
        # mutable default arguments (see: bit.ly/2uID3s3)
        if output_states is None:
            output_states = [RESULT]

        params = self._assign_args_to_param_dicts(function=function,
                                                  initial_value=initial_value,
                                                  input_states=input_states,
                                                  output_states=output_states,
                                                  noise=noise,
                                                  time_constant=time_constant,
                                                  integrator_mode=integrator_mode,
                                                  time_scale=time_scale,
                                                  clip=clip,
                                                  params=params)

        self.integrator_function = None

        if not isinstance(self.standard_output_states, StandardOutputStates):
            self.standard_output_states = StandardOutputStates(self,
                                                               self.standard_output_states,
                                                               indices=PRIMARY)

        super(TransferMechanism, self).__init__(
            variable=default_variable,
            size=size,
            params=params,
            name=name,
            prefs=prefs,
            context=self,
            input_states=input_states,
        )

    def _validate_params(self, request_set, target_set=None, context=None):
        """Validate FUNCTION and Mechanism params

        """

        super()._validate_params(request_set=request_set, target_set=target_set, context=context)

        # Validate FUNCTION
        if FUNCTION in target_set:
            transfer_function = target_set[FUNCTION]
            # FUNCTION is a Function
            if isinstance(transfer_function, Component):
                transfer_function_class = transfer_function.__class__
                transfer_function_name = transfer_function.__class__.__name__
            # FUNCTION is a function or method
            elif isinstance(transfer_function, (function_type, method_type)):
                transfer_function_class = transfer_function.__self__.__class__
                transfer_function_name = transfer_function.__self__.__class__.__name__
            # FUNCTION is a class
            elif inspect.isclass(transfer_function):
                transfer_function_class = transfer_function
                transfer_function_name = transfer_function.__name__

            if not transfer_function_class.componentType is TRANSFER_FUNCTION_TYPE and not transfer_function_class.componentType is NORMALIZING_FUNCTION_TYPE:
                raise TransferError("Function {} specified as FUNCTION param of {} must be a {}".
                                    format(transfer_function_name, self.name, TRANSFER_FUNCTION_TYPE))

        # Validate INITIAL_VALUE
        if INITIAL_VALUE in target_set:
            initial_value = target_set[INITIAL_VALUE]
            if initial_value is not None:
                if not iscompatible(initial_value, self.instance_defaults.variable):
                    raise Exception(
                        "initial_value is {}, type {}\nself.instance_defaults.variable is {}, type {}".format(
                            initial_value,
                            type(initial_value).__name__,
                            self.instance_defaults.variable,
                            type(self.instance_defaults.variable).__name__,
                        )
                    )
                    raise TransferError(
                        "The format of the initial_value parameter for {} ({}) must match its input ({})".format(
                            append_type_to_name(self),
                            initial_value,
                            self.instance_defaults.variable[0],
                        )
                    )

        # FIX: SHOULD THIS (AND TIME_CONSTANT) JUST BE VALIDATED BY INTEGRATOR FUNCTION NOW THAT THEY ARE PROPERTIES??
        # Validate NOISE:
        if NOISE in target_set:
            self._validate_noise(target_set[NOISE], self.instance_defaults.variable)
        # Validate TIME_CONSTANT:
        if TIME_CONSTANT in target_set:
            time_constant = target_set[TIME_CONSTANT]
            if (not (isinstance(time_constant, float) and 0 <= time_constant <= 1)) and (time_constant != None):
                raise TransferError("time_constant parameter ({}) for {} must be a float between 0 and 1".
                                    format(time_constant, self.name))

        # Validate RANGE:
        if CLIP in target_set:
            clip = target_set[CLIP]
            if clip:
                if not (isinstance(clip, tuple) and len(clip)==2 and all(isinstance(i, numbers.Number) for i in clip)):
                    raise TransferError("clip parameter ({}) for {} must be a tuple with two numbers".
                                        format(clip, self.name))
                if not clip[0] < clip[1]:
                    raise TransferError("The first item of the clip parameter ({}) must be less than the second".
                                        format(clip, self.name))

        # self.integrator_function = Integrator(
        #     # default_variable=self.default_variable,
        #                                       initializer = self.instance_defaults.variable,
        #                                       noise = self.noise,
        #                                       rate = self.time_constant,
        #                                       integration_type= ADAPTIVE)

    def _validate_noise(self, noise, var):
        # Noise is a list or array
        if isinstance(noise, (np.ndarray, list)):
            if len(noise) == 1:
                pass
            # Variable is a list/array
            elif not iscompatible(np.atleast_2d(noise), var) and len(noise) > 1:
                raise MechanismError(
                    "Noise parameter ({}) does not match default variable ({}). Noise parameter of {} must be specified"
                    " as a float, a function, or an array of the appropriate shape ({})."
                    .format(noise, self.instance_defaults.variable, self.name, np.shape(np.array(var))))
            else:
                for noise_item in noise:
                    if not isinstance(noise_item, (float, int)) and not callable(noise_item):
                        raise MechanismError(
                            "The elements of a noise list or array must be floats or functions. {} is not a valid noise"
                            " element for {}".format(noise_item, self.name))

        # Otherwise, must be a float, int or function
        elif not isinstance(noise, (float, int)) and not callable(noise):
            raise MechanismError(
                "Noise parameter ({}) for {} must be a float, function, or array/list of these."
                    .format(noise, self.name))

    def _try_execute_param(self, param, var):

        # param is a list; if any element is callable, execute it
        if isinstance(param, (np.ndarray, list)):
            # NOTE: np.atleast_2d will cause problems if the param has "rows" of different lengths
            param = np.atleast_2d(param)
            for i in range(len(param)):
                for j in range(len(param[i])):
                    if callable(param[i][j]):
                        param[i][j] = param[i][j]()

        # param is one function
        elif callable(param):
            # NOTE: np.atleast_2d will cause problems if the param has "rows" of different lengths
            new_param = []
            for row in np.atleast_2d(var):
                new_row = []
                for item in row:
                    new_row.append(param())
                new_param.append(new_row)
            param = new_param

        return param

    def _instantiate_output_states(self, context=None):
        # If user specified more than one item for variable, but did not specify any custom OutputStates
        # then assign one OutputState (with the default name, indexed by the number of them) per item of variable
        if len(self.variable) > 1 and len(self.output_states) == 1 and self.output_states[0] == RESULT:
            self.output_states = []
            for i, item in enumerate(self.variable):
                self.output_states.append({NAME: RESULT, INDEX: i})
        super()._instantiate_output_states(context=context)
                
    def _instantiate_parameter_states(self, context=None):

        from psyneulink.components.functions.function import Logistic
        # If function is a logistic, and clip has not been specified, bound it between 0 and 1
        if ((isinstance(self.function, Logistic) or
                 (inspect.isclass(self.function) and issubclass(self.function,Logistic))) and
                self.clip is None):
            self.clip = (0,1)

        super()._instantiate_parameter_states(context=context)

    def _instantiate_attributes_before_function(self, context=None):

        super()._instantiate_attributes_before_function(context=context)

        if self.initial_value is None:
            self.initial_value = self.instance_defaults.variable

    def _instantiate_output_states(self, context=None):

        #If user specified more than one item for variable, but did not specify any custom OutputStates
        # then assign one OutputState (with the default name, indexed by the number of them) per item of variable
        if len(self.variable)>1 and len(self.output_states)==1 and self.output_states[0]==RESULT:
            self.output_states = []
            for i, item in enumerate(self.variable):
                self.output_states.append({NAME: RESULT, INDEX: i})
        super()._instantiate_output_states(context=context)

    def _execute(self,
                 variable=None,
                 runtime_params=None,
                 clock=CentralClock,
                 time_scale=TimeScale.TRIAL,
                 context=None):
        """Execute TransferMechanism function and return transform of input

        Execute TransferMechanism function on input, and assign to output_values:
            - Activation value for all units
            - Mean of the activation values across units
            - Variance of the activation values across units
        Return:
            value of input transformed by TransferMechanism function in outputState[TransferOuput.RESULT].value
            mean of items in RESULT outputState[TransferOuput.MEAN].value
            variance of items in RESULT outputState[TransferOuput.VARIANCE].value

        Arguments:

        # CONFIRM:
        variable (float): set to self.value (= self.input_value)
        - params (dict):  runtime_params passed from Mechanism, used as one-time value for current execution:
            + NOISE (float)
            + TIME_CONSTANT (float)
            + RANGE ([float, float])
        - context (str)

        Returns the following values in self.value (2D np.array) and in
            the value of the corresponding outputState in the self.output_states list:
            - activation value (float)
            - mean activation value (float)
            - standard deviation of activation values (float)

        :param self:
        :param variable (float)
        :param params: (dict)
        :param context: (str)
        :rtype self.outputState.value: (number)
        """

        # FIX: ??CALL check_args()??

        # FIX: IS THIS CORRECT?  SHOULD THIS BE SET TO INITIAL_VALUE
        # FIX:     WHICH SHOULD BE DEFAULTED TO 0.0??
        # Use self.instance_defaults.variable to initialize state of input

        # FIX: NEED TO GET THIS TO WORK WITH CALL TO METHOD:
        integrator_mode = self.integrator_mode

        #region ASSIGN PARAMETER VALUES

        time_constant = self.time_constant
        clip = self.clip
        noise = self.noise
        #endregion

        #region EXECUTE TransferMechanism FUNCTION ---------------------------------------------------------------------

        # FIX: NOT UPDATING self.previous_input CORRECTLY
        # FIX: SHOULD UPDATE PARAMS PASSED TO integrator_function WITH ANY RUNTIME PARAMS THAT ARE RELEVANT TO IT

        # Update according to time-scale of integration
        if integrator_mode:
        # if time_scale is TimeScale.TIME_STEP:

            if not self.integrator_function:

                self.integrator_function = AdaptiveIntegrator(
                                            variable,
                                            initializer = self.initial_value,
                                            noise = self.noise,
                                            rate = self.time_constant,
                                            owner = self)

            current_input = self.integrator_function.execute(variable,
                                                        # Should we handle runtime params?
                                                              params={INITIALIZER: self.initial_value,
                                                                      NOISE: self.noise,
                                                                      RATE: self.time_constant},
                                                              context=context

                                                             )
        else:
        # elif time_scale is TimeScale.TRIAL:
            noise = self._try_execute_param(self.noise, variable)
            # formerly: current_input = self.input_state.value + noise
            # (MODIFIED 7/13/17 CW) this if/else below is hacky: just allows a nicer error message
            # when the input is given as a string.
            if (np.array(noise) != 0).any():
                current_input = variable + noise
            else:
                current_input = variable

        if isinstance(self.function_object, TransferFunction):
            outputs = self.function(variable=current_input, params= runtime_params)
            if clip is not None:
                minCapIndices = np.where(outputs < clip[0])
                maxCapIndices = np.where(outputs > clip[1])
                outputs[minCapIndices] = np.min(clip)
                outputs[maxCapIndices] = np.max(clip)
        else:
            # Apply TransferMechanism's function to each input state separately
            outputs = []
            for elem in current_input:
                output_item = self.function(variable=elem, params=runtime_params)
                if clip is not None:
                    minCapIndices = np.where(output_item < clip[0])
                    maxCapIndices = np.where(output_item > clip[1])
                    output_item[minCapIndices] = np.min(clip)
                    output_item[maxCapIndices] = np.max(clip)
                outputs.append(output_item)

        # outputs = []
        # for elem in current_input:
        #     output_item = self.function(variable=elem, params=runtime_params)
        #     if clip is not None:
        #         minCapIndices = np.where(output_item < clip[0])
        #         maxCapIndices = np.where(output_item > clip[1])
        #         output_item[minCapIndices] = np.min(clip)
        #         output_item[maxCapIndices] = np.max(clip)
        #     outputs.append(output_item)
        return outputs
        #endregion

    def _report_mechanism_execution(self, input, params, output):
        """Override super to report previous_input rather than input, and selected params
        """
        # KAM Changed 8/29/17 print_input = self.previous_input --> print_input = input
        # because self.previous_input is not a valid attrib of TransferMechanism

        print_input = input
        print_params = params.copy()
        # Only report time_constant if in TIME_STEP mode
        if params['time_scale'] is TimeScale.TRIAL:
            del print_params[TIME_CONSTANT]
        # Suppress reporting of range (not currently used)
        del print_params[CLIP]

        super()._report_mechanism_execution(input_val=print_input, params=print_params)


    # def terminate_function(self, context=None):
    #     """Terminate the process
    #
    #     called by process.terminate() - MUST BE OVERRIDDEN BY SUBCLASS IMPLEMENTATION
    #     returns output
    #
    #     :rtype CurrentStateTuple(state, confidence, duration, controlModulatedParamValues)
    #     """
    #     # IMPLEMENTATION NOTE:  TBI when time_step is implemented for TransferMechanism
    #
    @property
    def clip(self):
        return self._clip


    @clip.setter
    def clip(self, value):
        self._clip = value

    # MODIFIED 4/17/17 NEW:
    @property
    def noise (self):
        return self._noise

    @noise.setter
    def noise(self, value):
        self._noise = value

    @property
    def time_constant(self):
        return self._time_constant

    @time_constant.setter
    def time_constant(self, value):
        self._time_constant = value
    # # MODIFIED 4/17/17 END

    @property
    def previous_value(self):
        if self.integrator_function:
            return self.integrator_function.previous_value
        return None

    @property
    def delta(self):
        if self.integrator_function:
            return self.value - self.integrator_function.previous_value
        return None<|MERGE_RESOLUTION|>--- conflicted
+++ resolved
@@ -122,12 +122,7 @@
 from psyneulink.components.mechanisms.processing.processingmechanism import ProcessingMechanism_Base
 from psyneulink.components.states.inputstate import InputState
 from psyneulink.components.states.outputstate import OutputState, PRIMARY, StandardOutputStates, standard_output_states
-<<<<<<< HEAD
-from psyneulink.globals.keywords import NAME, INDEX, FUNCTION, INITIALIZER, INITIALIZING, MEAN, MEDIAN, NOISE, \
-    RATE, RESULT, STANDARD_DEVIATION, TRANSFER_FUNCTION_TYPE, TRANSFER_MECHANISM, VARIANCE, kwPreferenceSetName
-=======
 from psyneulink.globals.keywords import NAME, INDEX, FUNCTION, INITIALIZER, INITIALIZING, MEAN, MEDIAN, NOISE, RATE, RESULT, STANDARD_DEVIATION, TRANSFER_FUNCTION_TYPE, NORMALIZING_FUNCTION_TYPE, TRANSFER_MECHANISM, VARIANCE, kwPreferenceSetName
->>>>>>> e3c46ba7
 from psyneulink.globals.preferences.componentpreferenceset import is_pref_set, kpReportOutputPref, kpRuntimeParamStickyAssignmentPref
 from psyneulink.globals.preferences.preferenceset import PreferenceEntry, PreferenceLevel
 from psyneulink.globals.utilities import append_type_to_name, iscompatible
@@ -609,16 +604,6 @@
         if self.initial_value is None:
             self.initial_value = self.instance_defaults.variable
 
-    def _instantiate_output_states(self, context=None):
-
-        #If user specified more than one item for variable, but did not specify any custom OutputStates
-        # then assign one OutputState (with the default name, indexed by the number of them) per item of variable
-        if len(self.variable)>1 and len(self.output_states)==1 and self.output_states[0]==RESULT:
-            self.output_states = []
-            for i, item in enumerate(self.variable):
-                self.output_states.append({NAME: RESULT, INDEX: i})
-        super()._instantiate_output_states(context=context)
-
     def _execute(self,
                  variable=None,
                  runtime_params=None,
