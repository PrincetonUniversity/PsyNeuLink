# Princeton University licenses this file to You under the Apache License, Version 2.0 (the "License");
# you may not use this file except in compliance with the License.  You may obtain a copy of the License at:
#     http://www.apache.org/licenses/LICENSE-2.0
# Unless required by applicable law or agreed to in writing, software distributed under the License is distributed
# on an "AS IS" BASIS, WITHOUT WARRANTIES OR CONDITIONS OF ANY KIND, either express or implied.
# See the License for the specific language governing permissions and limitations under the License.


# **************************************  ControlMechanism ************************************************

"""
Overview
--------

A ControlMechanism is an `AdaptiveMechanism <AdaptiveMechanism>` that modifies the parameter(s) of one or more
`Components <Component>`, in response to an evaluative signal received from an `ObjectiveMechanism`.  The
ObjectiveMechanism monitors a specified set of OutputStates, and from these generates the evaluative signal that is
used by the ControlMechanism's `function <ControlMechanism.function>` to calculate an `allocation_policy
<ControlMechanism.allocation_policy>`: a list of `allocation <ControlSignal.allocation>` values for each of its
`ControlSignals <ControlSignal>`.  Each ControlSignal uses its `allocation <ControlSignal.allocation>` to calculate its
`intensity`, which is then conveyed by the ControlSignal's `ControlProjection(s) <ControlProjection>` to the
`ParameterState(s) <ParameterState>` to which they project.  Each ParameterState then uses the value received by a
ControlProjection to modify the value of the parameter for which it is responsible (see `ModulatorySignal_Modulation`
for a more detailed description of how modulation operates).  A ControlMechanism can regulate only the parameters of
Components in the `System` to which it belongs. The OutputStates used to determine the ControlMechanism's
`allocation_policy <ControlMechanism.allocation_policy>`, the `ObjectiveMechanism` used to evalute these, and the
parameters controlled by the ControlMechanism can be listed using its `show <ControlMechanism.show>` method.

COMMENT:
    ALTERNATE VERSION
    and has a `ControlSignal` for each parameter of the Components in the `system <EVCControlMechanism.system>` that it
    controls.  Each ControlSignal is associated with a `ControlProjection` that regulates the value of the parameter it
    controls, with the magnitude of that regulation determined by the ControlSignal's `intensity`.  A particular
    combination of ControlSignal `intensity` values is called an `allocation_policy`. When a `System` is executed that
    uses an EVCControlMechanism as its `controller <System.controller>`, it concludes by executing the EVCControlMechanism, which
    determines its `allocation_policy` for the next `TRIAL`.  That, in turn, determines the `intensity` for each of the
    ControlSignals, and therefore the values of the parameters they control on the next `TRIAL`. The OutputStates used
    to determine an EVCControlMechanism's `allocation_policy <EVCControlMechanism.allocation_policy>` and the parameters it
    controls can be listed using its `show <EVCControlMechanism.show>` method.
COMMENT

.. _ControlMechanism_System_Controller:

ControlMechanisms and a System
~~~~~~~~~~~~~~~~~~~~~~~~~~~~~~

A ControlMechanism can be assigned to and executed within one or more Systems (listed in its `systems
<Mechanism_Base.systems>` attribute), just like any other Mechanism.  It also be assigned as the `controller
<System.controller>` of a `System`, that has a special relation to the System: it is used to control any and all
parameters that have been `specified for control <ControlMechanism_Control_Signals>` in that System.  A
ControlMechanism can be the `controller <System.controller>` for only one System, and a System can have only one
one `controller <System.controller>`.  The System's `controller <System.controller>` is executed after all
of the other Components in the System have been executed, including any other ControlMechanisms that belong to it (see
`System Execution <System_Execution>`).  A ControlMechanism can be assigned as the `controller <System.controller>`
for a System by specifying it in the **controller** argument of the System's constructor, or by specifying the System
as the **system** argument of either the ControlMechanism's constructor or its `assign_as_controller
<ControlMechanism.assign_as_controller>` method. A System's `controller  <System.controller>` and its
associated Components can be displayed using the System's `show_graph <System.show_graph>` method with its
**show_control** argument assigned as `True`.


.. _ControlMechanism_Creation:

Creating a ControlMechanism
---------------------------

A ControlMechanism can be created using the standard Python method of calling the constructor for the desired type.
A ControlMechanism is also created automatically whenever a `System is created <System_Creation>`, and the
ControlMechanism class or one of its subtypes is specified in the **controller** argument of the System's constructor
(see `System_Creation`).  If the ControlMechanism is created explicitly (using its constructor), the
`ObjectiveMechanism` it uses to monitor and evaluate `OutputStates <OutputState>` is specified in the
**objective_mechanism** argument of its constructor, and the parameters it controls are specified in the
**control_signals** argument.  If the ControlMechanism is created automatically by a System, then the specification of
OutputStates to be monitored and parameters to be controlled are made on the System and/or the Components themselves
(see `System_Control_Specification`).  In either case the Components needed to monitor the specified OutputStates (an
`ObjectiveMechanism` and `Projections <Projection>` to it) and to control the specified parameters (`ControlSignals
<ControlSignal>` and corresponding `ControlProjections <ControlProjection>`) are created automatically, as described
below.

.. _ControlMechanism_ObjectiveMechanism:

ObjectiveMechanism and Monitored OutputStates
~~~~~~~~~~~~~~~~~~~~~~~~~~~~~~~~~~~~~~~~~~~~~

When a ControlMechanism is created, it is associated with an `ObjectiveMechanism` that is used to monitor and
evaluate a set of `OutputStates <OutputState>` upon which it bases it `allocation_policy
<ControlMechanism.allocation_policy>`.  If the ControlMechanism is created explicitly, its ObjectiveMechanism
can be specified in the **objective_mechanism** argument of its constructor, using either of the following:

  * an existing `ObjectiveMechanism`, or a constructor for one;  in this case the **monitored_output_states** argument
    of the ObjectiveMechanism's constructor is used to specify the OutputStates to be `monitored and evaluated
    <ObjectiveMechanism_Monitored_Output_States>` (see `ControlMechanism_Examples`); note that, in this case, the
    default values for the attributes of the ObjectiveMechanism override any that ControlMechanism uses for its
    default `objective_mechanism <ControlMechanism.objective_mechanism>`, including those of its `function
    <ObjectiveMechanism.function>` (see `note <EVCControlMechanism_Objective_Mechanism_Function_Note>` in EVCControlMechanism for
    an example);
  ..
  * a list of `OutputState specifications <ObjectiveMechanism_Monitored_Output_States>`;  in this case, a default
    ObjectiveMechanism is created, using the list of OutputState specifications as the **monitored_output_states**
    argument of the ObjectiveMechanism's constructor.

If the **objective_mechanism** argument is not specified, a default ObjectiveMechanism is created that is not assigned
any OutputStates to monitor; this must then be done explicitly after the ControlMechanism is created.

When a ControlMechanism is created automatically as part of a `System <System_Creation>`:

  * a default ObjectiveMechanism is created for the ControlMechanism, using the list of `OutputStates <OutputState>`
    specified in the **monitor_for_control** argument of the System's contructor, and any others within the System that
    have been specified to be monitored (using the MONITOR_FOR_CONTROL keyword), as the **monitored_output_states**
    argument for the ObjectiveMechanism's constructor (see `System_Control_Specification`).

In all cases, the ObjectiveMechanism is assigned to the ControlMechanism's `objective_mechanism
<ControlMechanism.objective_mechanism>` attribute, and a `MappingProjection` is created that projects from the
ObjectiveMechanism's *OUTCOME* `OutputState <ObjectiveMechanism_Output>` to the ControlMechanism's `primary
InputState <InputState_Primary>`.

OutputStates to be monitored can be added to an existing ControlMechanism by using the `add_monitored_output_states
<ObjectiveMechanism.add_monitored_output_states>` method of the ControlMechanism's `objective_mechanism
<ControlMechanism.objective_mechanism>`.

.. _ControlMechanism_Control_Signals:

Specifying Parameters to Control
~~~~~~~~~~~~~~~~~~~~~~~~~~~~~~~~

A ControlMechanism is used to control the parameter values of other `Components <Component>`.  A `ControlSignal` is
assigned for each parameter controlled by a ControlMechanism, and a `ControlProjection` is assigned from each
ControlSignal to the `ParameterState` for the corresponding parameter to be controlled.

The parameters to be controlled by a ControlMechanism can be specified where it is created.

If it is created explicitly, the parameters to be  controlled can be specified in the **control_signals** argument of
its constructor.  The argument must be a `specification for one more ControlSignals <ControlSignal_Specification>`.

If the ControlMechanism is created as part of a `System`, the parameters to be controlled by it can be specified in
one of two ways:

  * in the **control_signals** argument of the System's constructor, using one or more `ControlSignal specifications
    <ControlSignal_Specification>`;

  * where the `parameter is specified <ParameterState_Specification>`, by including a `ControlProjection` or
    `ControlSignal` in a `tuple specification <ParameterState_Tuple_Specification>` for the parameter.

When a ControlMechanism is created as part of a System, a `ControlSignal` is created and assigned to the
ControlMechanism for every parameter of any `Component <Component>` in the System that has been specified for control
using either of the methods above.

Parameters to be controlled can be added to an existing ControlMechanism by using its `assign_params` method to
add a `ControlSignal` for each additional parameter.

All of the ControlSignals for a ControlMechanism are listed in its `control_signals
<ControlMechanism.control_signals>` attribute, and all of its ControlProjections are listed in its
`control_projections <ControlMechanism.control_projections>` attribute.

.. _ControlMechanism_Structure:

Structure
---------

.. _ControlMechanism_Input:

Input
~~~~~

A ControlMechanism has a single *ERROR_SIGNAL* `InputState`, the `value <InputState.value>` of which is used as the
input to the ControlMechanism's `function <ControlMechanism.function>`, that determines the ControlMechanism's
`allocation_policy <ControlMechanism.allocation_policy>`. The *ERROR_SIGNAL* InputState receives its input
via a `MappingProjection` from the *OUTCOME* `OutputState <ObjectiveMechanism_Output>` of an `ObjectiveMechanism`.
The Objective Mechanism is specified in the **objective_mechanism** argument of its constructor, and listed in its
`objective_mechanism <EVCControlMechanism.objective_mechanism>` attribute.  The OutputStates monitored by the
ObjectiveMechanism (listed in its `monitored_output_states <ObjectiveMechanism.monitored_output_states>`
attribute) are also listed in the `monitored_output_states <ControlMechanism.monitored_output_states>`
of the ControlMechanism (see `ControlMechanism_ObjectiveMechanism` for how the ObjectiveMechanism and the
OutputStates it monitors are specified).  The OutputStates monitored by the ControlMechanism's `objective_mechanism
<ControlMechanism.objective_mechanism>` can be displayed using its `show <ControlMechanism.show>` method.
The ObjectiveMechanism's `function <ObjectiveMechanism>` evaluates the specified OutputStates, and the result is
conveyed as the input to the ControlMechanism.


.. _ControlMechanism_Function:

Function
~~~~~~~~

A ControlMechanism's `function <ControlMechanism.function>` uses the `value <InputState.value>` of its
*ERROR_SIGNAL* `InputState` to generate an `allocation_policy <ControlMechanism.allocation_policy>`.  By
default, each item of the `allocation_policy <ControlMechanism.allocation_policy>` is assigned as the
`allocation <ControlSignal.allocation>` of the corresponding `ControlSignal` in `control_signals
<ControlMechanism.control_signals>`;  however, subtypes of ControlMechanism may assign values differently
(for example, an `LCControlMechanism` assigns a single value to all of its ControlSignals).


.. _ControlMechanism_Output:

Output
~~~~~~

A ControlMechanism has a `ControlSignal` for each parameter specified in its `control_signals
<ControlMechanism.control_signals>` attribute, that sends a `ControlProjection` to the `ParameterState` for the
corresponding parameter. ControlSignals are a type of `OutputState`, and so they are also listed in the
ControlMechanism's `output_states <ControlMechanism.output_states>` attribute. The parameters modulated by a
ControlMechanism's ControlSignals can be displayed using its `show <ControlMechanism.show>` method. By default,
each value of each `ControlSignal` is assigned the value of the corresponding item from the ControlMechanism's
`allocation_policy <ControlMechanism.allocation_policy>`;  however, subtypes of ControlMechanism may assign values
differently.  The `allocation <ControlSignal.allocation>` is used by each ControlSignal to determine
its `intensity <ControlSignal.intensity>`, which is then assigned as the `value <ControlProjection.value>` of the
ControlSignal's `ControlProjection`.   The `value <ControlProjection.value>` of the ControlProjection is used by the
`ParameterState` to which it projects to modify the value of the parameter it controls (see
`ControlSignal_Modulation` for description of how a ControlSignal modulates the value of a parameter).


.. _ControlMechanism_Execution:

Execution
---------

A ControlMechanism that is a System's `controller` is always the last `Mechanism <Mechanism>` to be executed in a
`TRIAL` for that System (see `System Control <System_Execution_Control>` and `Execution <System_Execution>`).  The
ControlMechanism's `function <ControlMechanism.function>` takes as its input the `value <InputState.value>` of
its *ERROR_SIGNAL* `input_state <Mechanism_Base.input_state>`, and uses that to determine its `allocation_policy
<ControlMechanism.allocation_policy>` which specifies the value assigned to the `allocation
<ControlSignal.allocation>` of each of its `ControlSignals <ControlSignal>`.  Each ControlSignal uses that value to
calculate its `intensity <ControlSignal.intensity>`, which is used by its `ControlProjection(s) <ControlProjection>`
to modulate the value of the ParameterState(s) for the parameter(s) it controls, which are then used in the
subsequent `TRIAL` of execution.

.. note::
   A `ParameterState` that receives a `ControlProjection` does not update its value until its owner Mechanism
   executes (see `Lazy Evaluation <LINK>` for an explanation of "lazy" updating).  This means that even if a
   ControlMechanism has executed, a parameter that it controls will not assume its new value until the Mechanism
   to which it belongs has executed.


.. _ControlMechanism_Examples:

Examples
~~~~~~~~

The following example creates a ControlMechanism by specifying its **objective_mechanism** using a constructor
that specifies the OutputStates to be monitored by its `objective_mechanism <ControlMechanism.objective_mechanism>`::

    >>> import psyneulink as pnl
    >>> my_transfer_mech_A = pnl.TransferMechanism(name="Transfer Mech A")
    >>> my_DDM = pnl.DDM(name="My DDM")
    >>> my_transfer_mech_B = pnl.TransferMechanism(function=pnl.Logistic,
    ...                                            name="Transfer Mech B")

    >>> my_control_mech = pnl.ControlMechanism(
    ...                          objective_mechanism=pnl.ObjectiveMechanism(monitored_output_states=[(my_transfer_mech_A, 2, 1),
    ...                                                                                               my_DDM.output_states[pnl.RESPONSE_TIME]],
    ...                                                                     name="Objective Mechanism"),
    ...                          function=pnl.LinearCombination(operation=pnl.PRODUCT),
    ...                          control_signals=[(pnl.THRESHOLD, my_DDM),
    ...                                           (pnl.GAIN, my_transfer_mech_B)],
    ...                          name="My Control Mech")


This creates an ObjectiveMechanism for the ControlMechanism that monitors the `primary OutputState
<OutputState_Primary>` of ``my_Transfer_mech_A`` and the *RESPONSE_TIME* OutputState of ``my_DDM``;  its function
first multiplies the former by 2 before, then takes product of their values and passes the result as the input to the
ControlMechanism.  The ControlMechanism's `function <ControlMechanism.function>` uses this value to determine
the allocation for its ControlSignals, that control the value of the `threshold <DDM.threshold>` parameter of
``my_DDM`` and the  `gain <Logistic.gain>` parameter of the `Logistic` Function for ``my_transfer_mech_B``.

The following example specifies the same set of OutputStates for the ObjectiveMechanism, by assigning them directly
to the **objective_mechanism** argument::

    >>> my_control_mech = pnl.ControlMechanism(
    ...                             objective_mechanism=[(my_transfer_mech_A, 2, 1),
    ...                                                  my_DDM.output_states[pnl.RESPONSE_TIME]],
    ...                             control_signals=[(pnl.THRESHOLD, my_DDM),
    ...                                              (pnl.GAIN, my_transfer_mech_B)])
    ...

Note that, while this form is more succinct, it precludes specifying the ObjectiveMechanism's function.  Therefore,
the values of the monitored OutputStates will be added (the default) rather than multiplied.

The ObjectiveMechanism can also be created on its own, and then referenced in the constructor for the ControlMechanism::

    >>> my_obj_mech = pnl.ObjectiveMechanism(monitored_output_states=[(my_transfer_mech_A, 2, 1),
    ...                                                               my_DDM.output_states[pnl.RESPONSE_TIME]],
    ...                                      function=pnl.LinearCombination(operation=pnl.PRODUCT))

    >>> my_control_mech = pnl.ControlMechanism(
    ...                        objective_mechanism=my_obj_mech,
    ...                        control_signals=[(pnl.THRESHOLD, my_DDM),
    ...                                         (pnl.GAIN, my_transfer_mech_B)])

Here, as in the first example, the constructor for the ObjectiveMechanism can be used to specify its function, as well
as the OutputState that it monitors.

See `System_Control_Examples` for examples of how a ControlMechanism, the OutputStates its
`objective_mechanism <ControlSignal.objective_mechanism>`, and its `control_signals <ControlMechanism.control_signals>`
can be specified for a System.


.. _ControlMechanism_Class_Reference:

Class Reference
---------------

"""

import warnings

import numpy as np
import typecheck as tc

from psyneulink.components.functions.function import LinearCombination, ModulationParam, _is_modulation_param
from psyneulink.components.mechanisms.adaptive.adaptivemechanism import AdaptiveMechanism_Base
from psyneulink.components.mechanisms.mechanism import Mechanism_Base
from psyneulink.components.shellclasses import System_Base
from psyneulink.components.states.modulatorysignals.controlsignal import ControlSignal
<<<<<<< HEAD
from psyneulink.components.states.outputstate import SEQUENTIAL
from psyneulink.globals.context import ContextFlags
=======
>>>>>>> bf3d16ba
from psyneulink.globals.defaults import defaultControlAllocation
from psyneulink.globals.keywords import AUTO_ASSIGN_MATRIX, COMMAND_LINE, CONTROL, CONTROL_PROJECTION, \
    CONTROL_PROJECTIONS, CONTROL_SIGNAL, CONTROL_SIGNALS, EXPONENT, INIT__EXECUTE__METHOD_ONLY, NAME, \
    OBJECTIVE_MECHANISM, OWNER_VALUE, PRODUCT, PROJECTIONS, PROJECTION_TYPE, SYSTEM, VARIABLE, WEIGHT
from psyneulink.globals.preferences.componentpreferenceset import is_pref_set
from psyneulink.globals.preferences.preferenceset import PreferenceLevel
from psyneulink.globals.utilities import ContentAddressableList

__all__ = [
    'ALLOCATION_POLICY', 'ControlMechanism', 'ControlMechanismError', 'ControlMechanismRegistry'
]

ALLOCATION_POLICY = 'allocation_policy'

ControlMechanismRegistry = {}

# MODIFIED 11/28/17 OLD:
# def _is_control_spec(spec):
#     from psyneulink.components.projections.modulatory.controlprojection import ControlProjection
#     if isinstance(spec, tuple):
#         return _is_control_spec(spec[1])
#     elif isinstance(spec, (ControlMechanism, ControlSignal, ControlProjection)):
#         return True
#     elif isinstance(spec, type) and issubclass(spec, ControlSignal):
#         return True
#     elif isinstance(spec, str) and spec in {CONTROL, CONTROL_PROJECTION, CONTROL_SIGNAL}:
#         return True
#     else:
#         return False

# MODIFIED 11/28/17 NEW:
def _is_control_spec(spec):
    from psyneulink.components.projections.modulatory.controlprojection import ControlProjection
    if isinstance(spec, tuple):
        return any(_is_control_spec(item) for item in spec)
    if isinstance(spec, dict) and PROJECTION_TYPE in spec:
        return _is_control_spec(spec[PROJECTION_TYPE])
    elif isinstance(spec, (ControlMechanism, ControlSignal, ControlProjection)):
        return True
    elif isinstance(spec, type) and issubclass(spec, (ControlMechanism, ControlSignal, ControlProjection)):
        return True
    elif isinstance(spec, str) and spec in {CONTROL, CONTROL_PROJECTION, CONTROL_SIGNAL}:
        return True
    else:
        return False
# MODIFIED 11/28/17 END


class ControlMechanismError(Exception):
    def __init__(self, error_value):
        self.error_value = error_value


# class ControlMechanism(Mechanism_Base):
class ControlMechanism(AdaptiveMechanism_Base):
    """
    ControlMechanism(                         \
        system=None                                \
        objective_mechanism=None,                  \
        function=Linear,                           \
        control_signals=None,                      \
        modulation=ModulationParam.MULTIPLICATIVE  \
        params=None,                               \
        name=None,                                 \
        prefs=None)

    Subclass of `AdaptiveMechanism <AdaptiveMechanism>` that modulates the parameter(s)
    of one or more `Component(s) <Component>`.


    COMMENT:
    .. note::
       ControlMechanism is an abstract class and should NEVER be instantiated by a direct call to its constructor.
       It should be instantiated using the constructor for a `subclass <ControlMechanism_Subtypes>`.

        Description:
            Protocol for instantiating unassigned ControlProjections (i.e., w/o a sender specified):
               If sender is not specified for a ControlProjection (e.g., in a parameter specification tuple)
                   it is flagged for deferred_init() in its __init__ method
               If ControlMechanism is instantiated or assigned as the controller for a System:
                   the System calls its _get_monitored_output_states() method which returns all of the OutputStates
                       within the System that have been specified to be MONITORED_FOR_CONTROL, and then assigns
                       them (along with any specified in the **monitored_for_control** arg of the System's constructor)
                       to the `objective_mechanism` argument of the ControlMechanism's constructor;
                   the System calls its _get_control_signals_for_system() method which returns all of the parameters
                       that have been specified for control within the System, assigns them a ControlSignal
                       (with a ControlProjection to the ParameterState for the parameter), and assigns the
                       ControlSignals (alogn with any specified in the **control_signals** argument of the System's
                       constructor) to the **control_signals** argument of the ControlMechanism's constructor

            OBJECTIVE_MECHANISM param determines which States will be monitored.
                specifies the OutputStates of the terminal Mechanisms in the System to be monitored by ControlMechanism
                this specification overrides any in System.params[], but can be overridden by Mechanism.params[]
                ?? if MonitoredOutputStates appears alone, it will be used to determine how States are assigned from
                    System.execution_graph by default
                if MonitoredOutputStatesOption is used, it applies to any Mechanisms specified in the list for which
                    no OutputStates are listed; it is overridden for any Mechanism for which OutputStates are
                    explicitly listed
                TBI: if it appears in a tuple with a Mechanism, or in the Mechamism's params list, it applies to
                    just that Mechanism

        Class attributes:
            + componentType (str): System Default Mechanism
            + paramClassDefaults (dict):
                + FUNCTION: Linear
                + FUNCTION_PARAMS:{SLOPE:1, INTERCEPT:0}
                + OBJECTIVE_MECHANISM: List[]
    COMMENT

    Arguments
    ---------

    system : System or bool : default None
        specifies the `System` to which the ControlMechanism should be assigned as its `controller
        <System.controller>`.

    objective_mechanism : ObjectiveMechanism or List[OutputState specification] : default None
        specifies either an `ObjectiveMechanism` to use for the ControlMechanism, or a list of the OutputStates it
        should monitor; if a list of `OutputState specifications <ObjectiveMechanism_Monitored_Output_States>` is used,
        a default ObjectiveMechanism is created and the list is passed to its **monitored_output_states** argument.

    function : TransferFunction : default Linear(slope=1, intercept=0)
        specifies function used to combine values of monitored OutputStates.

    control_signals : ControlSignal specification or List[ControlSignal specification, ...]
        specifies the parameters to be controlled by the ControlMechanism; a `ControlSignal` is created for each
        (see `ControlSignal_Specification` for details of specification).

    modulation : ModulationParam : ModulationParam.MULTIPLICATIVE
        specifies the default form of modulation used by the ControlMechanism's `ControlSignals <ControlSignal>`,
        unless they are `individually specified <ControlSignal_Specification>`.

    params : Dict[param keyword: param value] : default None
        a `parameter dictionary <ParameterState_Specification>` that can be used to specify the parameters
        for the Mechanism, parameters for its function, and/or a custom function and its parameters. Values
        specified for parameters in the dictionary override any assigned to those parameters in arguments of the
        constructor.

    name : str : default see `name <ControlMechanism.name>`
        specifies the name of the ControlMechanism.

    prefs : PreferenceSet or specification dict : default Mechanism.classPreferences
        specifies the `PreferenceSet` for the ControlMechanism; see `prefs <ControlMechanism.prefs>` for details.

    Attributes
    ----------

    system : System_Base
        The `System` for which the ControlMechanism is a `controller <System>`.  Note that this is distinct from
        a Mechanism's `systems <Mechanism_Base.systems>` attribute, which lists all of the Systems to which a
        `Mechanism` belongs -- a ControlMechanism can belong to but not be the `controller of a System
        <ControlMechanism_System_Controller>`.

    objective_mechanism : ObjectiveMechanism
        `ObjectiveMechanism` that monitors and evaluates the values specified in the ControlMechanism's
        **objective_mechanism** argument, and transmits the result to the ControlMechanism's *ERROR_SIGNAL*
        `input_state <Mechanism_Base.input_state>`.

    monitored_output_states : List[OutputState]
        each item is an `OutputState` monitored by the ObjectiveMechanism listed in the ControlMechanism's
        `objective_mechanism <ControlMechanism.objective_mechanism>` attribute;  it is the same as that
        ObjectiveMechanism's `monitored_output_states <ObjectiveMechanism.monitored_output_states>` attribute
        (see `ObjectiveMechanism_Monitored_Output_States` for specification).  The `value <OutputState.value>`
        of the OutputStates listed are used by the ObjectiveMechanism to generate the ControlMechanism's `input
        <ControlMechanism_Input>`.

    monitored_output_states_weights_and_exponents : List[Tuple(float, float)]
        each tuple in the list contains the weight and exponent associated with a corresponding item of
        `monitored_output_states <ControlMechanism.monitored_output_states>`;  these are the same as those in
        the `monitored_output_states_weights_and_exponents
        <ObjectiveMechanism.monitored_output_states_weights_and_exponents>` attribute of the `objective_mechanism
        <ControlMechanism.objective_mechanism>`, and are used by the ObjectiveMechanism's `function
        <ObjectiveMechanism.function>` to parametrize the contribution made to its output by each of the values that
        it monitors (see `ObjectiveMechanism Function <ObjectiveMechanism_Function>`).

    function : TransferFunction : default Linear(slope=1, intercept=0)
        determines how the `value <OuputState.value>` \\s of the `OutputStates <OutputState>` specified in the
        **monitor_for_control** argument of the ControlMechanism's constructor are used to generate its
        `allocation_policy <ControlMechanism.allocation_policy>`.

    allocation_policy : 2d np.array
        each item is the value assigned as the `allocation <ControlSignal.allocation>` for the corresponding
        ControlSignal listed in the `control_signals` attribute;  the allocation_policy is the same as the
        ControlMechanism's `value <Mechanism_Base.value>` attribute).

    control_signals : ContentAddressableList[ControlSignal]
        list of the `ControlSignals <ControlSignals>` for the ControlMechanism, including any inherited from a
        `system <ControlMechanism.system>` for which it is a `controller <System.controller>` (same as
        ControlMechanism's `output_states <Mechanism_Base.output_states>` attribute); each sends a `ControlProjection`
        to the `ParameterState` for the parameter it controls

    control_projections : List[ControlProjection]
        list of `ControlProjections <ControlProjection>`, one for each `ControlSignal` in `control_signals`.

    modulation : ModulationParam
        the default form of modulation used by the ControlMechanism's `ControlSignals <GatingSignal>`,
        unless they are `individually specified <ControlSignal_Specification>`.

    name : str
        the name of the ControlMechanism; if it is not specified in the **name** argument of the constructor, a
        default is assigned by MechanismRegistry (see `Naming` for conventions used for default and duplicate names).

    prefs : PreferenceSet or specification dict
        the `PreferenceSet` for the ControlMechanism; if it is not specified in the **prefs** argument of the
        constructor, a default is assigned using `classPreferences` defined in __init__.py (see :doc:`PreferenceSet
        <LINK>` for details).
    """

    componentType = "ControlMechanism"

    initMethod = INIT__EXECUTE__METHOD_ONLY

    outputStateType = ControlSignal
    stateListAttr = Mechanism_Base.stateListAttr.copy()
    stateListAttr.update({ControlSignal:CONTROL_SIGNALS})

    classPreferenceLevel = PreferenceLevel.TYPE
    # Any preferences specified below will override those specified in TypeDefaultPreferences
    # Note: only need to specify setting;  level will be assigned to TYPE automatically
    # classPreferences = {
    #     kwPreferenceSetName: 'ControlMechanismClassPreferences',
    #     kp<pref>: <setting>...}

    class _DefaultsAliases(AdaptiveMechanism_Base._DefaultsAliases):
        # alias allocation_policy to value for user convenience
        # NOTE: should not be used internally for consistency
        @property
        def allocation_policy(self):
            return self.value

        @allocation_policy.setter
        def allocation_policy(self, value):
            self.value = value

    class _DefaultsMeta(AdaptiveMechanism_Base._DefaultsMeta, _DefaultsAliases):
        pass

    class ClassDefaults(AdaptiveMechanism_Base.ClassDefaults, metaclass=_DefaultsMeta):
        # This must be a list, as there may be more than one (e.g., one per control_signal)
        variable = np.array(defaultControlAllocation)
        value = np.array(defaultControlAllocation)

    class InstanceDefaults(AdaptiveMechanism_Base.InstanceDefaults, _DefaultsAliases):
        pass

    paramClassDefaults = Mechanism_Base.paramClassDefaults.copy()
    paramClassDefaults.update({
        OBJECTIVE_MECHANISM: None,
        CONTROL_PROJECTIONS: None})

    @tc.typecheck
    def __init__(self,
                 default_variable=None,
                 size=None,
                 system:tc.optional(System_Base)=None,
                 objective_mechanism=None,
                 function=None,
                 control_signals=None,
                 modulation:tc.optional(_is_modulation_param)=ModulationParam.MULTIPLICATIVE,
                 params=None,
                 name=None,
                 prefs:is_pref_set=None):

        # Assign args to params and functionParams dicts (kwConstants must == arg names)
        params = self._assign_args_to_param_dicts(system=system,
                                                  objective_mechanism=objective_mechanism,
                                                  function=function,
                                                  control_signals=control_signals,
                                                  modulation=modulation,
                                                  params=params)

        super(ControlMechanism, self).__init__(default_variable=default_variable,
                                                    size=size,
                                                    modulation=modulation,
                                                    params=params,
                                                    name=name,
                                                    prefs=prefs,
<<<<<<< HEAD
                                                    context=ContextFlags.CONSTRUCTOR)
=======
                                                    context=self,
                                                    function=function,
                                                    )
>>>>>>> bf3d16ba

        try:
            self.monitored_output_states
        except AttributeError:
            raise ControlMechanismError("{} (subclass of {}) must implement a \'monitored_output_states\' attribute".
                                              format(self.__class__.__name__,
                                                     self.__class__.__bases__[0].__name__))

    def _validate_params(self, request_set, target_set=None, context=None):
        """Validate SYSTEM, MONITOR_FOR_CONTROL and CONTROL_SIGNALS

        If System is specified, validate it
        Check that all items in MONITOR_FOR_CONTROL are Mechanisms or OutputStates for Mechanisms in self.system
        Check that all items in CONTROL_SIGNALS are parameters or ParameterStates for Mechanisms in self.system
        """
        from psyneulink.components.system import MonitoredOutputStateTuple
        from psyneulink.components.mechanisms.processing.objectivemechanism import ObjectiveMechanism
        from psyneulink.components.states.inputstate import InputState
        from psyneulink.components.states.state import _parse_state_spec

        super(ControlMechanism, self)._validate_params(request_set=request_set,
                                                       target_set=target_set,
                                                       context=context)
        if SYSTEM in target_set:
            if not isinstance(target_set[SYSTEM], System_Base):
                raise KeyError
            else:
                self.paramClassDefaults[SYSTEM] = request_set[SYSTEM]

        if OBJECTIVE_MECHANISM in target_set and target_set[OBJECTIVE_MECHANISM] is not None:

            if isinstance(target_set[OBJECTIVE_MECHANISM], list):

                obj_mech_spec_list = target_set[OBJECTIVE_MECHANISM]

                # Check if there is any ObjectiveMechanism in the list
                #    (incorrect but possibly forgivable mis-specification
                if any(isinstance(spec, ObjectiveMechanism) for spec in obj_mech_spec_list):
                    # If an ObjectiveMechanism is the *only* item in the list, forgive the mis-spsecification and use it
                    if len(obj_mech_spec_list)==1 and isinstance(obj_mech_spec_list[0], ObjectiveMechanism):
                        if self.verbosePref:
                            warnings.warn("Specification of {} arg for {} is an {} in a list; it will be used, "
                                                        "but, for future reference, it should not be in a list".
                                                        format(OBJECTIVE_MECHANISM,
                                                               ObjectiveMechanism.__name__,
                                                               self.name))
                        target_set[OBJECTIVE_MECHANISM] = target_set[OBJECTIVE_MECHANISM][0]
                    else:
                        raise ControlMechanismError("Ambigusous specification of {} arg for {}; "
                                                    " it is in a list with other items ({})".
                                                    format(OBJECTIVE_MECHANISM, self.name, obj_mech_spec_list))
                else:
                    for spec in obj_mech_spec_list:
                        if isinstance(spec, MonitoredOutputStateTuple):
                            spec = spec.output_state
                        if isinstance(spec, dict):
                            # If it is a dict, parse to validate that it is an InputState specification dict
                            #    (for InputState of ObjectiveMechanism to be assigned to the monitored_output_state)
                            spec = _parse_state_spec(owner=self,
                                                     state_type=InputState,
                                                     state_spec=spec,
                                                     context=context)
                            # Get the OutputState, to validate that it is in the ControlMechanism's System (below);
                            #    presumes that the monitored_output_state is the first in the list of projection_specs
                            #    in the InputState state specification dictionary returned from the parse,
                            #    and that it is specified as a projection_spec (parsed into that in the call
                            #    to _parse_connection_specs by _parse_state_spec)

                            spec = spec[PROJECTIONS][0][0]

                        # If ControlMechanism has been assigned to a System, check that
                        #    all the items in the list used to specify objective_mechanism are in the same System
                        if self.system:
                            self.system._validate_monitored_states_in_system([spec], context=context)

            if not isinstance(target_set[OBJECTIVE_MECHANISM], (ObjectiveMechanism, list)):
                raise ControlMechanismError("Specification of {} arg for {} ({}) must be an {}"
                                            "or a list of Mechanisms and/or OutputStates to be monitored for control".
                                            format(OBJECTIVE_MECHANISM,
                                                   self.name, target_set[OBJECTIVE_MECHANISM],
                                                   ObjectiveMechanism.componentName))

        if CONTROL_SIGNALS in target_set and target_set[CONTROL_SIGNALS]:
            if not isinstance(target_set[CONTROL_SIGNALS], list):
                target_set[CONTROL_SIGNALS] = [target_set[CONTROL_SIGNALS]]
            for control_signal in target_set[CONTROL_SIGNALS]:
                _parse_state_spec(state_type=ControlSignal, owner=self, state_spec=control_signal)

    # IMPLEMENTATION NOTE:  THIS SHOULD BE MOVED TO COMPOSITION
    # ONCE THAT IS IMPLEMENTED
    def _instantiate_objective_mechanism(self, context=None):
        """
        Assign InputState to ControlMechanism for each OutputState to be monitored;
            uses _instantiate_monitoring_input_state and _instantiate_control_mechanism_input_state to do so.
            For each item in self.monitored_output_states:
            - if it is a OutputState, call _instantiate_monitoring_input_state()
            - if it is a Mechanism, call _instantiate_monitoring_input_state for relevant Mechanism.output_states
                (determined by whether it is a `TERMINAL` Mechanism and/or MonitoredOutputStatesOption specification)
            - each InputState is assigned a name with the following format:
                '<name of Mechanism that owns the monitoredOutputState>_<name of monitoredOutputState>_Monitor'

        Notes:
        * self.monitored_output_states is a list, each item of which is a Mechanism.output_state from which a
          Projection will be instantiated to a corresponding InputState of the ControlMechanism
        * self.input_states is the usual ordered dict of states,
            each of which receives a Projection from a corresponding OutputState in self.monitored_output_states
        """
        from psyneulink.components.system import MonitoredOutputStateTuple
        from psyneulink.components.projections.pathway.mappingprojection import MappingProjection
        from psyneulink.components.mechanisms.processing.objectivemechanism import ObjectiveMechanism, ObjectiveMechanismError
        from psyneulink.components.states.inputstate import EXPONENT_INDEX, WEIGHT_INDEX
        from psyneulink.components.functions.function import FunctionError

        monitored_output_states = None

        # GET OutputStates to Monitor (to specify as or add to ObjectiveMechanism's monitored_output_states attribute

        # If the ControlMechanism has already been assigned to a System
        #    get OutputStates in System specified as MONITOR_FOR_CONTROL
        #        do this by calling _get_monitored_output_states_for_system(),
        #        which also gets any OutputStates already being monitored by the ControlMechanism
        if self.system:
            monitored_output_states = self.system._get_monitored_output_states_for_system(self, context=context)

        # Otherwise, if objective_mechanism argument was specified as a list, get the OutputStates specified in it
        # - IF ControlMechanism HAS NOT ALREADY BEEN ASSIGNED TO A SYSTEM:
        #      IF objective_mechanism IS SPECIFIED AS A LIST:
        #          CALL _parse_monitored_output_states_list() TO GET LIST OF OutputStates
        #          CALL CONSTRUCTOR WITH monitored_output_states AND monitoring_input_states
        #      IF objective_mechanism IS ALREADY AN INSTANTIATED ObjectiveMechanism:
        #          JUST ASSIGN TO objective_mechanism ATTRIBUTE
        if isinstance(self.objective_mechanism, list):
            monitored_output_states = [None] * len(self.objective_mechanism)
            for i, item in enumerate(self.objective_mechanism):
                # If it is a 4-item tuple, convert to MonitoredOutputStateTuple for treatment below
                if isinstance(item, tuple) and len(item)==4:
                    item = MonitoredOutputStateTuple(item[0],item[1],item[2],item[3])
                # If it is a MonitoredOutputStateTuple, create InputState specification dictionary
                # Otherwise, assume it is a valid form of InputSate specification, and pass to ObjectiveMechanism
                if isinstance(item, MonitoredOutputStateTuple):
                    # If matrix is specified, let it determine the variable
                    if item.matrix is not None:
                        variable = None
                    # Otherwise, use OutputState's value as variable for InputState
                    else:
                        variable = item.output_state.value
                    # Create InputState specification dictionary:
                    monitored_output_states[i] = {NAME: item.output_state.name,
                                                  VARIABLE: variable,
                                                  WEIGHT:item.weight,
                                                  EXPONENT:item.exponent,
                                                  PROJECTIONS:[(item.output_state, item.matrix)]}
                else:
                    monitored_output_states[i] = item

        # INSTANTIATE ObjectiveMechanism

        # If *objective_mechanism* argument is an ObjectiveMechanism, add monitored_output_states to it
        if isinstance(self.objective_mechanism, ObjectiveMechanism):
            if monitored_output_states:
                self.objective_mechanism.add_monitored_output_states(
                                                              monitored_output_states_specs=monitored_output_states,
                                                              context=context)
        # Otherwise, instantiate ObjectiveMechanism with list of states in *objective_mechanism* arg
        else:
            # Create specification for ObjectiveMechanism InputStates corresponding to
            #    monitored_output_states and their exponents and weights
            try:
                self._objective_mechanism = ObjectiveMechanism(monitored_output_states=monitored_output_states,
                                                               function=LinearCombination(operation=PRODUCT),
                                                               name=self.name + '_ObjectiveMechanism')

            except (ObjectiveMechanismError, FunctionError) as e:
                raise ObjectiveMechanismError("Error creating {} for {}: {}".format(OBJECTIVE_MECHANISM, self.name, e))

        # Print monitored_output_states
        if self.prefs.verbosePref:
            print("{0} monitoring:".format(self.name))
            for state in self.monitored_output_states:
                weight = self.monitored_output_states_weights_and_exponents[
                                                         self.monitored_output_states.index(state)][WEIGHT_INDEX]
                exponent = self.monitored_output_states_weights_and_exponents[
                                                         self.monitored_output_states.index(state)][EXPONENT_INDEX]
                print("\t{0} (exp: {1}; wt: {2})".format(state.name, weight, exponent))

        # Assign ObjectiveMechanism's role as CONTROL
        self.objective_mechanism._role = CONTROL

        # If ControlMechanism is a System controller, name Projection from
        # ObjectiveMechanism based on the System
        if self.system is not None:
            name = self.system.name + ' outcome signal'
        # Otherwise, name it based on the ObjectiveMechanism
        else:
            name = self.objective_mechanism.name + ' outcome signal'

        MappingProjection(sender=self.objective_mechanism,
                          receiver=self,
                          matrix=AUTO_ASSIGN_MATRIX,
                          name=name)

    def _instantiate_input_states(self, context=None):
        super()._instantiate_input_states(context=context)

        # IMPLEMENTATION NOTE:  THIS SHOULD BE MOVED TO COMPOSITION ONCE THAT IS IMPLEMENTED
        self._instantiate_objective_mechanism(context=context)

    def _instantiate_output_states(self, context=None):
        from psyneulink.globals.registry import register_category
        from psyneulink.components.states.state import State_Base

        # Create registry for ControlSignals (to manage names)
        register_category(entry=ControlSignal,
                          base_class=State_Base,
                          registry=self._stateRegistry,
                          context=context)

    # ---------------------------------------------------
    # FIX 5/23/17: PROJECTIONS AND PARAMS SHOULD BE PASSED BY ASSIGNING TO STATE SPECIFICATION DICT
    # FIX          UPDATE parse_state_spec TO ACCOMODATE (param, ControlSignal) TUPLE
    # FIX          TRACK DOWN WHERE PARAMS ARE BEING HANDED OFF TO ControlProjection
    # FIX                   AND MAKE SURE THEY ARE NOW ADDED TO ControlSignal SPECIFICATION DICT
    # ---------------------------------------------------

        if self.control_signals:
            self._output_states = []
            self.instance_defaults.value = None

            # for i, control_signal in enumerate(self.control_signals):
            #     self._instantiate_control_signal(control_signal, index=i, context=context)
            for control_signal in self.control_signals:
                self._instantiate_control_signal(control_signal, context=context)

        super()._instantiate_output_states(context=context)

        # Reassign control_signals to capture any user_defined ControlSignals instantiated in call to super
        #    and assign to ContentAddressableList
        self._control_signals = ContentAddressableList(component_type=ControlSignal,
                                                       list=[state for state in self.output_states
                                                             if isinstance(state, ControlSignal)])

        if self.value is None:
            self.value = self.instance_defaults.value

        # If the ControlMechanism's allocation_policy has more than one item,
        #    warn if the number of items does not equal the number of its ControlSignals
        #    (note:  there must be fewer ControlSignals than items in allocation_policy,
        #            as the reverse is an error that is checked for in _instantiate_control_signal)
        if len(self.value) > 1 and len(self.control_signals) != len(self.value):
            if self.verbosePref:
                warnings.warning("The number of {}s for {} ({}) does not equal the number of items in its {} ({})".
                                 format(ControlSignal.__name__, self.name, len(self.control_signals),
                                        ALLOCATION_POLICY, len(self.value)))


    # def _instantiate_control_signal(self, control_signal, index=0, context=None):
    def _instantiate_control_signal(self, control_signal, context=None):
        from psyneulink.components.states.state import _instantiate_state
        # Parses control_signal specifications (in call to State._parse_state_spec)
        #    and any embedded Projection specifications (in call to <State>._instantiate_projections)
        # Temporarily assign variable to default allocation value to avoid chicken-and-egg problem:
        #    value, output_states and control_signals haven't been expanded yet to accomodate the new ControlSignal;
        #    reassign ControlSignal.variable to actual OWNER_VALUE below, once value has been expanded
        control_signal = _instantiate_state(state_type=ControlSignal,
                                            owner=self,
                                            variable=defaultControlAllocation,
                                            reference_value=ControlSignal.ClassDefaults.allocation,
                                            modulation=self.modulation,
                                            state_spec=control_signal,
                                            context=context)
        control_signal.owner = self

        # Update control_signal_costs to accommodate instantiated Projection
        try:
            self.control_signal_costs = np.append(self.control_signal_costs, np.empty((1,1)),axis=0)
        except AttributeError:
            self.control_signal_costs = np.empty((1,1))

        # UPDATE output_states AND control_projections -------------------------------------------------------------

        # TBI: For control mechanisms that accumulate, starting output must be equal to the initial "previous value"
        # so that modulation that occurs BEFORE the control mechanism executes is computed appropriately
        # if (isinstance(self.function_object, Integrator)):
        #     control_signal._intensity = function_object.initializer

        # Add ControlSignal to output_states list
        self._output_states.append(control_signal)

        # since output_states is exactly control_signals is exactly the shape of value, we can just construct it here
        self.instance_defaults.value = np.array([[ControlSignal.ClassDefaults.allocation]
                                                 for i in range(len(self._output_states))])
        self.value = self.instance_defaults.value

        # Assign ControlSignal's variable to index appended item of owner's value
        # if control_signal.owner_value_index is None:
        control_signal._variable = [(OWNER_VALUE, len(self.instance_defaults.value) - 1)]
        if not isinstance(control_signal.owner_value_index, int):
            raise ControlMechanismError(
                    "PROGRAM ERROR: The \'owner_value_index\' attribute for {} of {} ({})is not an int."
                        .format(control_signal.name, self.name, control_signal.owner_value_index))
        # Validate index
        try:
            self.value[control_signal.owner_value_index]
        except IndexError:
            raise ControlMechanismError(
                "Index specified for {} of {} ({}) exceeds the number of items of its {} ({})".
                    format(ControlSignal.__name__, self.name, control_signal.owner_value_index,
                           ALLOCATION_POLICY, len(self.value)
                )
            )

        return control_signal

    def _execute(
        self,
        variable=None,
        function_variable=None,
        runtime_params=None,
        context=None
    ):
        """Updates ControlSignals based on inputs

        Must be overriden by subclass
        """
        # raise ControlMechanismError("{0} must implement execute() method".format(self.__class__.__name__))
        return self.input_values or [defaultControlAllocation]

    def show(self):
        """Display the OutputStates monitored by ControlMechanism's `objective_mechanism
        <ControlMechanism.objective_mechanism>` and the parameters modulated by its `control_signals
        <ControlMechanism.control_signals>`.
        """

        print("\n---------------------------------------------------------")

        print("\n{0}".format(self.name))
        print("\n\tMonitoring the following Mechanism OutputStates:")
        for state in self.objective_mechanism.input_states:
            for projection in state.path_afferents:
                monitored_state = projection.sender
                monitored_state_mech = projection.sender.owner
                # FIX: 10/3/17 - self.monitored_output_states IS A LIST OF INPUT_STATES,
                # FIX:            BUT monitored_state IS AN INPUT_STATE
                # FIX:            * ??USE monitored_state.name,
                # FIX:              BUT THEN NEED TO UPDATE index METHOD OF
                # ContentAddressableList
                monitored_state_index = self.monitored_output_states.index(monitored_state)

                weight = self.monitored_output_states_weights_and_exponents[monitored_state_index][0]
                exponent = self.monitored_output_states_weights_and_exponents[monitored_state_index][1]

                print ("\t\t{0}: {1} (exp: {2}; wt: {3})".
                       format(monitored_state_mech.name, monitored_state.name, weight, exponent))

        print ("\n\tControlling the following Mechanism parameters:".format(self.name))
        # Sort for consistency of output:
        state_names_sorted = sorted(self.output_states.names)
        for state_name in state_names_sorted:
            for projection in self.output_states[state_name].efferents:
                print ("\t\t{0}: {1}".format(projection.receiver.owner.name, projection.receiver.name))

        print ("\n---------------------------------------------------------")

    def add_monitored_output_states(self, monitored_output_states, context=None):
        """Instantiate OutputStates to be monitored by ControlMechanism's `objective_mechanism
        <ControlMechanism.objective_mechanism>`.

        **monitored_output_states** can be any of the following:
            - `Mechanism`;
            - `OutputState`;
            - `tuple specification <InputState_Tuple_Specification>`;
            - `State specification dictionary <InputState_Specification_Dictionary>`;
            - list with any of the above.
        If any item is a Mechanism, its `primary OutputState <OutputState_Primary>` is used.
        OutputStates must belong to Mechanisms in the same `System` as the ControlMechanism.
        """
        output_states = self.objective_mechanism.add_monitored_output_states(
                                                                 monitored_output_states_specs=monitored_output_states,
                                                                 context=context)
        if self.system:
            self.system._validate_monitored_states_in_system(output_states, context=context)

    @tc.typecheck
    def assign_as_controller(self, system:System_Base, context=ContextFlags.COMMAND_LINE):
        """Assign ControlMechanism as `controller <System.controller>` for a `System`.

        **system** must be a System for which the ControlMechanism should be assigned as the `controller
        <System.controller>`.
        If the specified System already has a `controller <System.controller>`, it will be replaced by the current
        one, and the current one will inherit any ControlSignals previously specified for the old controller or the
        System itself.
        If the current one is already the `controller <System.controller>` for another System, it will be disabled
        for that System.
        COMMENT:
            [TBI:
            The ControlMechanism's `objective_mechanism <ControlMechanism.objective_mechanism>`,
            `monitored_output_states` and `control_signal <ControlMechanism.control_signals>` attributes will also be
            updated to remove any assignments that are not part of the new System, and add any that are specified for
            the new System.]
        COMMENT

        COMMENT:
            IMPLEMENTATION NOTE:  This is handled as a method on ControlMechanism (rather than System) so that:

                                  - [TBI: if necessary, it can detach itself from a System for which it is already the
                                    `controller <System.controller>`;]

                                  - any class-specific actions that must be taken to instantiate the ControlMechanism
                                    can be handled by subclasses of ControlMechanism (e.g., an EVCControlMechanism must
                                    instantiate its Prediction Mechanisms). However, the actual assignment of the
                                    ControlMechanism the System's `controller <System.controller>` attribute must
                                    be left to the System to avoid recursion, since it is a property, the setter of
                                    which calls the current method.
        COMMENT
        """

        if context & ContextFlags.COMMAND_LINE: # cxt-test
            system.controller = self
            return

        # NEED TO BUFFER OBJECTIVE_MECHANISM AND CONTROL_SIGNAL ARGUMENTS FOR USE IN REINSTANTIATION HERE
        # DETACH AS CONTROLLER FOR ANY EXISTING SYSTEM (AND SET THAT ONE'S CONTROLLER ATTRIBUTE TO None)
        # DELETE ALL EXISTING OBJECTIVE_MECHANISM AND CONTROL_SIGNAL ASSIGNMENTS
        # REINSTANTIATE ITS OWN OBJECTIVE_MECHANISM and CONTROL_SIGNAL ARGUMENT AND THOSE OF THE SYSTEM
        # SUBCLASSES SHOULD ADD OVERRIDE FOR ANY CLASS-SPECIFIC ACTIONS (E.G., INSTANTIATING PREDICTION MECHANISMS)
        # DO *NOT* ASSIGN AS CONTROLLER FOR SYSTEM... LET THE SYSTEM HANDLE THAT
        # Assign the current System to the ControlMechanism

        # Validate that all of the ControlMechanism's monitored_output_states and controlled parameters
        #    are in the new System
        system._validate_monitored_states_in_system(self.monitored_output_states)
        system._validate_control_signals(self.control_signals)

        # Get any and all OutputStates specified in:
        # - **monitored_output_states** argument of the System's constructor
        # - in a MONITOR_FOR_CONTROL specification for individual OutputStates and/or Mechanisms
        # - already being montiored by the ControlMechanism being assigned
        monitored_output_states = list(system._get_monitored_output_states_for_system(controller=self, context=context))

        # Don't add any OutputStates that are already being monitored by the ControlMechanism's ObjectiveMechanism
        for i, monitored_output_state in enumerate(monitored_output_states.copy()):
            if monitored_output_state.output_state in self.monitored_output_states:
                del monitored_output_states[i]

        # Add all other monitored_output_states to the ControlMechanism's monitored_output_states attribute
        #    and to its ObjectiveMechanisms monitored_output_states attribute
        self.add_monitored_output_states(monitored_output_states)

        # The system does NOT already have a controller,
        #    so assign it ControlSignals for any parameters in the System specified for control
        if system.controller is None:
            system_control_signals = system._get_control_signals_for_system(system.control_signals_arg, context=context)
        # The system DOES already have a controller,
        #    so assign it the old controller's ControlSignals
        else:
            system_control_signals = system.control_signals
            for control_signal in system_control_signals:
                control_signal.owner = None

        # Get rid of default ControlSignal if it has no ControlProjections
        if (len(self.control_signals)==1
                and self.control_signals[0].name=='ControlSignal-0'
                and not self.control_signals[0].efferents):
            del self._output_states[0]
            del self.control_signals[0]
            self.value = None

        # Add any ControlSignals specified for System
        for control_signal_spec in system_control_signals:
            control_signal = self._instantiate_control_signal(control_signal=control_signal_spec, context=context)
            # FIX: 1/18/18 - CHECK FOR SAME NAME IN _instantiate_control_signal
            # # Don't add any that are already on the ControlMechanism
            if control_signal.name in self.control_signals.names and (self.verbosePref or system.verbosePref):
                warnings.warn("{} specified for {} has same name (\'{}\') "
                              "as one in controller ({}) being assigned to the {}."
                              "".format(ControlSignal.__name__, system.name,
                                        control_signal.name, self.name, system.__class__.__name__))
            self.control_signals.append(control_signal)

        # If it HAS been assigned a System, make sure it is the current one
        if self.system and not self.system is system:
            raise SystemError("The controller being assigned to {} ({}) already belongs to another System ({})".
                              format(system.name, self.name, self.system.name))

        # Assign assign the current System to the ControlMechanism's system attribute
        #    (needed for it to validate and instantiate monitored_output_states and control_signals)
        self.system = system

        # Flag ObjectiveMechanism as associated with a ControlMechanism that is a controller for the System
        self._objective_mechanism.controller = True

        # if context != 'System.controller setter': # cxt-test-X
        if context != ContextFlags.PROPERTY:
            system._controller = self

    @property
    def monitored_output_states(self):
        try:
            return self._objective_mechanism.monitored_output_states
        except AttributeError:
            return None

    @monitored_output_states.setter
    def monitored_output_states(self, value):
        try:
            self._objective_mechanism._monitored_output_states = value
        except AttributeError:
            return None

    @property
    def monitored_output_states_weights_and_exponents(self):
        return self._objective_mechanism.monitored_output_states_weights_and_exponents

    @property
    def control_projections(self):
        return [projection for control_signal in self.control_signals for projection in control_signal.efferents]

    @property
    def allocation_policy(self):
        return self.value<|MERGE_RESOLUTION|>--- conflicted
+++ resolved
@@ -311,11 +311,8 @@
 from psyneulink.components.mechanisms.mechanism import Mechanism_Base
 from psyneulink.components.shellclasses import System_Base
 from psyneulink.components.states.modulatorysignals.controlsignal import ControlSignal
-<<<<<<< HEAD
 from psyneulink.components.states.outputstate import SEQUENTIAL
 from psyneulink.globals.context import ContextFlags
-=======
->>>>>>> bf3d16ba
 from psyneulink.globals.defaults import defaultControlAllocation
 from psyneulink.globals.keywords import AUTO_ASSIGN_MATRIX, COMMAND_LINE, CONTROL, CONTROL_PROJECTION, \
     CONTROL_PROJECTIONS, CONTROL_SIGNAL, CONTROL_SIGNALS, EXPONENT, INIT__EXECUTE__METHOD_ONLY, NAME, \
@@ -592,14 +589,9 @@
                                                     modulation=modulation,
                                                     params=params,
                                                     name=name,
+                                                    function=function,
                                                     prefs=prefs,
-<<<<<<< HEAD
                                                     context=ContextFlags.CONSTRUCTOR)
-=======
-                                                    context=self,
-                                                    function=function,
-                                                    )
->>>>>>> bf3d16ba
 
         try:
             self.monitored_output_states
