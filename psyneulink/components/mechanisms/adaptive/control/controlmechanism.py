--- conflicted
+++ resolved
@@ -299,29 +299,13 @@
 
 import numpy as np
 import typecheck as tc
-from collections import UserList
-
-from psyneulink.components.component import InitStatus
-from psyneulink.components.functions.function import ModulationParam, _is_modulation_param, LinearCombination
+
+from psyneulink.components.functions.function import LinearCombination, ModulationParam, _is_modulation_param
+from psyneulink.components.mechanisms.adaptive.adaptivemechanism import AdaptiveMechanism_Base
 from psyneulink.components.mechanisms.mechanism import Mechanism_Base
-<<<<<<< HEAD
-from psyneulink.components.mechanisms.adaptive.adaptivemechanism import AdaptiveMechanism_Base
-from psyneulink.components.mechanisms.processing.objectivemechanism import ObjectiveMechanism, ObjectiveMechanismError
-from psyneulink.components.projections.pathway.mappingprojection import MappingProjection
-from psyneulink.components.projections.projection import _validate_receiver
-from psyneulink.components.shellclasses import Mechanism, System
-=======
-from psyneulink.components.shellclasses import Mechanism, System_Base
-from psyneulink.components.states.inputstate import EXPONENT_INDEX, InputState, WEIGHT_INDEX
->>>>>>> 0b102bf1
-from psyneulink.components.states.state import _parse_state_spec
-from psyneulink.components.states.inputstate import InputState
-from psyneulink.components.states.parameterstate import ParameterState
+from psyneulink.components.shellclasses import System_Base
 from psyneulink.globals.defaults import defaultControlAllocation
-from psyneulink.globals.keywords import \
-    OWNER, NAME, VARIABLE, REFERENCE_VALUE, PARAMS, INIT__EXECUTE__METHOD_ONLY, SYSTEM, PRODUCT, OBJECTIVE_MECHANISM, \
-    PROJECTIONS, RECEIVER, AUTO_ASSIGN_MATRIX, STATE_TYPE, \
-    CONTROL, CONTROLLED_PARAMS, CONTROL_PROJECTIONS, CONTROL_SIGNAL, CONTROL_SIGNALS, CONTROL_SIGNAL_SPECS
+from psyneulink.globals.keywords import AUTO_ASSIGN_MATRIX, CONTROL, CONTROL_PROJECTIONS, CONTROL_SIGNALS, EXPONENT, INIT__EXECUTE__METHOD_ONLY, NAME, OBJECTIVE_MECHANISM, PRODUCT, PROJECTIONS, SYSTEM, VARIABLE, WEIGHT
 from psyneulink.globals.preferences.componentpreferenceset import is_pref_set
 from psyneulink.globals.preferences.preferenceset import PreferenceLevel
 from psyneulink.globals.utilities import ContentAddressableList
@@ -557,9 +541,10 @@
         Check that all items in MONITOR_FOR_CONTROL are Mechanisms or OutputStates for Mechanisms in self.system
         Check that all items in CONTROL_SIGNALS are parameters or ParameterStates for Mechanisms in self.system
         """
-        # from psyneulink.Components.System import MonitoredOutputStatesOption
         from psyneulink.components.system import MonitoredOutputStateTuple
         from psyneulink.components.mechanisms.processing.objectivemechanism import ObjectiveMechanism
+        from psyneulink.components.states.inputstate import InputState
+        from psyneulink.components.states.state import _parse_state_spec
 
         super(ControlMechanism, self)._validate_params(request_set=request_set,
                                                                  target_set=target_set,
@@ -674,16 +659,11 @@
         * self.input_states is the usual ordered dict of states,
             each of which receives a Projection from a corresponding OutputState in self.monitored_output_states
         """
-<<<<<<< HEAD
-        from psyneulink.components.system import \
-            WEIGHT_INDEX, EXPONENT_INDEX, MonitoredOutputStateTuple, WEIGHT, EXPONENT
-        from psyneulink.components.mechanisms.processing.objectivemechanism import MONITORED_OUTPUT_STATES
-=======
         from psyneulink.components.system import MonitoredOutputStateTuple
         from psyneulink.components.projections.pathway.mappingprojection import MappingProjection
         from psyneulink.components.mechanisms.processing.objectivemechanism import ObjectiveMechanism, ObjectiveMechanismError
-
->>>>>>> 0b102bf1
+        from psyneulink.components.states.inputstate import EXPONENT_INDEX, WEIGHT_INDEX
+
         monitored_output_states = None
 
         # GET OutputStates to Monitor (to specify as or add to ObjectiveMechanism's monitored_output_states attribute
@@ -832,9 +812,6 @@
         Returns ControlSignal (OutputState)
         """
         from psyneulink.components.states.modulatorysignals.controlsignal import ControlSignal
-        from psyneulink.components.projections.modulatory.controlprojection import ControlProjection
-        from psyneulink.components.projections.projection import _validate_receiver
-        from psyneulink.components.states.parameterstate import ParameterState
 
         # EXTEND allocation_policy TO ACCOMMODATE NEW ControlSignal -------------------------------------------------
         #        also used to determine constraint on ControlSignal value
