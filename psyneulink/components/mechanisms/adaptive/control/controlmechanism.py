--- conflicted
+++ resolved
@@ -763,55 +763,6 @@
             for control_signal in self.control_signals:
                 self._instantiate_control_signal(control_signal, context=context)
 
-<<<<<<< HEAD
-                # EXTEND allocation_policy TO ACCOMMODATE NEW ControlSignal ----
-                #        also used to determine constraint on ControlSignal value
-                if self.allocation_policy is None:
-                    self.allocation_policy = np.atleast_2d(defaultControlAllocation)
-                else:
-                    self.allocation_policy = np.append(self.allocation_policy, [defaultControlAllocation], axis=0)
-
-                # Update self.value to reflect change in allocation_policy (and the new number of  control_signals).
-                #    This is necessary, since function is not fully executed during init (in _instantiate_function);
-                #    it returns the default_allocation policy which has only a single item,
-                #    however validation of indices for OutputStates requires proper number of items be in self.value
-                self.value = self.allocation_policy
-                self._default_value = self.value
-
-                from psyneulink.components.states.state import _instantiate_state
-                # Parses control_signal specifications (in call to State._parse_state_spec)
-                #    and any embedded Projection specifications (in call to <State>._instantiate_projections)
-                control_signal = _instantiate_state(state_type=ControlSignal,
-                                                    owner=self,
-                                                    reference_value=defaultControlAllocation,
-                                                    modulation=self.modulation,
-                                                    state_spec=control_signal)
-
-                # Add ControlProjection to ControlMechanism's list of ControlProjections
-                try:
-                    self.control_projections.extend(control_signal.efferents)
-                except AttributeError:
-                    self.control_projections = control_signal.efferents.copy()
-
-                # Update control_signal_costs to accommodate instantiated Projection
-                try:
-                    self.control_signal_costs = np.append(self.control_signal_costs, np.empty((1,1)),axis=0)
-                except AttributeError:
-                    self.control_signal_costs = np.empty((1,1))
-
-                # UPDATE output_states AND control_projections -------------------------------------------------------------
-
-                # TBI: For control mechanisms that accumulate, starting output must be equal to the initial "previous value"
-                # so that modulation that occurs BEFORE the control mechanism executes is computed appropriately
-                # if (isinstance(self.function_object, Integrator)):
-                #     control_signal._intensity = function_object.initializer
-
-                # Add ControlSignal to output_states list
-                control_signal.index = i
-                self._output_states.append(control_signal)
-=======
->>>>>>> 78ef03fb
-
         super()._instantiate_output_states(context=context)
 
         # Reassign control_signals to capture any user_defined ControlSignals instantiated by in call to super
