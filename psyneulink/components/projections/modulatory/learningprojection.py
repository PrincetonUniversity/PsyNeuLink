--- conflicted
+++ resolved
@@ -427,16 +427,10 @@
                  learning_rate:tc.optional(tc.any(parameter_spec))=None,
                  weight=None,
                  exponent=None,
+                 function=None,
                  params:tc.optional(dict)=None,
                  name=None,
-<<<<<<< HEAD
                  prefs:is_pref_set=None):
-=======
-                 prefs:is_pref_set=None,
-                 context=None,
-                 function=None,
-                 ):
->>>>>>> bf3d16ba
 
         # IMPLEMENTATION NOTE:
         #     the error_function and learning_function arguments are implemented to preserve the ability to pass
