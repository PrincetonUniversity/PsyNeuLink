# Princeton University licenses this file to You under the Apache License, Version 2.0 (the "License");
# you may not use this file except in compliance with the License.  You may obtain a copy of the License at:
#     http://www.apache.org/licenses/LICENSE-2.0
# Unless required by applicable law or agreed to in writing, software distributed under the License is distributed
# on an "AS IS" BASIS, WITHOUT WARRANTIES OR CONDITIONS OF ANY KIND, either express or implied.
# See the License for the specific language governing permissions and limitations under the License.


# *********************************************  GatingProjection ******************************************************

"""
.. _GatingProjection_Overview:

Overview
--------

A GatingProjection is a type of `ModulatoryProjection <ModulatoryProjection>` that projects to the `InputState` or
`OutputState` of a `Mechanism <Mechanism>`. It takes the value of a `GatingSignal` of a `GatingMechanism`,
and uses it to modulate the `value <State_Base.value>` of the State to which it projects.

.. _GatingProjection_Creation:

Creating a GatingProjection
----------------------------

A GatingProjection can be created using any of the standard ways to `create a projection <Projection_Creation>`,
or by including it in the specification of an `InputState <InputState_Projection_Source_Specification>` or `OutputState
<OutputState_Projections>` .  If a GatingProjection is created explicitly (using its constructor), its **receiver**
argument can be specified as a particular InputState or OutputState of a designated `Mechanism <Mechanism>`, or simply
as the Mechanism.  In the latter case, the Mechanism's `primary InputState <InputState_Primary>` will be used. If the
GatingProjection is included in an InputState or OutputState specification, that State will be assigned as the
GatingProjection's `receiver <GatingProjection.receiver>`. If the **sender** and/or **receiver** arguments are not
specified, its initialization is `deferred <GatingProjection_Deferred_Initialization>`.


.. _GatingProjection_Deferred_Initialization:

Deferred Initialization
~~~~~~~~~~~~~~~~~~~~~~~

When a GatingProjection is created, its full initialization is `deferred <Component_Deferred_Init>` until its
`sender <ControlProjection.sender>` and `receiver <ControlProjection.receiver>` have been fully specified.  This allows
a GatingProjection to be created before its `sender` and/or `receiver` have been created (e.g., before them in a
script), by calling its constructor without specifying its **sender** or **receiver** arguments. However, for the
GatingProjection to be operational, initialization must be completed by calling its `deferred_init` method.  This is
not necessary if the State(s) to be gated are specified in the **gating_signals** argument of a `GatingMechanism
<GatingMechanism_Specifying_Gating>`, in which case deferred initialization is completed automatically by the
GatingMechanism when it is created.

.. _GatingProjection_Structure:

Structure
---------

The `sender <GatingProjection.sender>` of a GatingProjection is a `GatingSignal` of a `GatingMechanism`.  The `value
<GatingSignal.value>` of the `sender <GatingProjection.sender>` is used by the GatingProjection as its
`variable <GatingProjection.variable>`;  this is also assigned to its `gating_signal
<GatingProjection.gating_signal>` attribute, and serves as the input to the GatingProjection's `function
<GatingProjection.function>`.  The default `function <GatingProjection.function>` for a
GatingProjection is an identity function (`Linear` with **slope**\\ =1 and **intercept**\\ =0);  that is,
it simply conveys the value of its `gating_signal <GatingProjection.gating_signal>` to its `receiver
<GatingProjection.receiver>`, for use in modifying the `value <State_Base.value>` of the State that it gates. Its
`receiver <GatingProjection.receiver>` is the `InputState` or `OutputState` of a `Mechanism <Mechanism>`.

.. _GatingProjection_Execution:

Execution
---------

A GatingProjection cannot be executed directly.  It is executed when the `InputState` or `OutputState` to which it
projects is updated.  Note that this only occurs when the `Mechanism <Mechanism>` to which the `State <State>`
belongs is executed (see :ref:`Lazy Evaluation <LINK>` for an explanation of "lazy" updating). When a GatingProjection
is executed, its `function <GatingProjection.function>` gets the `gating_signal <GatingProjection.gating_signal>` from
its `sender <GatingProjection.sender>` and conveys that to its `receiver <GatingProjection.receiver>`.  This is used by
the `receiver <GatingProjection.receiver>` to modify the `value <State_Base.value>` of the State gated by the
GatingProjection (see `ModulatorySignal_Modulation`, `InputState Execution <InputState_Execution>` and `OutputState
Execution <OutputState_Execution>` for how modulation operates and how this applies to a InputStates and OutputStates).

.. note::
   The changes in an InputState or OutputState's `value <State_Base.value >` in response to the execution of a
   GatingProjection are not applied until the Mechanism to which the State belongs is next executed;
   see :ref:`Lazy Evaluation` for an explanation of "lazy" updating).

.. _GatingProjection_Class_Reference:

Class Reference
---------------

"""
import typecheck as tc

from psyneulink.components.component import parameter_keywords
from psyneulink.components.functions.function import FunctionOutputType, Linear
from psyneulink.components.mechanisms.adaptive.gating.gatingmechanism import GatingMechanism
from psyneulink.components.projections.modulatory.modulatoryprojection import ModulatoryProjection_Base
from psyneulink.components.projections.projection import ProjectionError, Projection_Base, projection_keywords
from psyneulink.components.shellclasses import Mechanism, Process_Base
from psyneulink.globals.context import ContextFlags
from psyneulink.globals.keywords import FUNCTION_OUTPUT_TYPE, GATING, GATING_MECHANISM, GATING_PROJECTION, GATING_SIGNAL, INPUT_STATE, OUTPUT_STATE, PROJECTION_SENDER
from psyneulink.globals.preferences.componentpreferenceset import is_pref_set
from psyneulink.globals.preferences.preferenceset import PreferenceLevel

__all__ = [
    'GATING_SIGNAL_PARAMS', 'GatingProjection', 'GatingProjectionError',
]

parameter_keywords.update({GATING_PROJECTION, GATING})
projection_keywords.update({GATING_PROJECTION, GATING})
GATING_SIGNAL_PARAMS = 'gating_signal_params'

class GatingProjectionError(Exception):
    def __init__(self, error_value):
        self.error_value = error_value

    def __str__(self):
        return repr(self.error_value)


class GatingProjection(ModulatoryProjection_Base):
    """
    GatingProjection(           \
     sender=None,               \
     receiver=None,             \
     function=Linear            \
     weight=None,               \
     exponent=None,             \
     gating_signal_params=None, \
     params=None,               \
     name=None,                 \
     prefs=None)

    Subclass of `ModulatoryProjection <ModulatoryProjection>` that modulates the value of an `InputState` or
    `OutputState`.

    COMMENT:
        Description:
            The GatingProjection class is a type in the Projection category of Component.
            It implements a projection to the InputState or OutputState of a Mechanism that modulates the value of
            that state
            It:
               - takes a scalar as its input (sometimes referred to as a "gating signal")
               - uses its `function` to compute its value
               - its value is used to modulate the value of the state to which it projects

        ** MOVE:
        ProjectionRegistry:
            All GatingProjections are registered in ProjectionRegistry, which maintains an entry for the subclass,
              a count for all instances of it, and a dictionary of those instances

        Class attributes:
            + color (value): for use in interface design
            + classPreference (PreferenceSet): GatingProjectionPreferenceSet, instantiated in __init__()
            + classPreferenceLevel (PreferenceLevel): PreferenceLevel.TYPE
            + paramClassDefaults:
                FUNCTION:Linear,
                FUNCTION_PARAMS:{SLOPE: 1, INTERCEPT: 0},  # Note: this implements identity function
                PROJECTION_SENDER: DefaultGatingMechanism, # GatingProjection (assigned to class ref in __init__ module)
    COMMENT


    Arguments
    ---------

    sender : Optional[GatingMechanism or GatingSignal]
        specifies the source of the `gating_signal <GatingProjection.gating_signal>` for the GatingProjection;
        if it is not specified and cannot be `inferred from context <GatingProjection_Creation>` , initialization is
        `deferred <GatingProjection_Deferred_Initialization>`.

    receiver : Optional[Mechanism, InputState or OutputState]
        specifies the `InputState` or `OutputState` to which the GatingProjection projects; if it is not specified,
        and cannot be `inferred from context <GatingProjection_Creation>`, initialization is `deferred
        <GatingProjection_Deferred_Initialization>`.

    function : TransferFunction : default Linear(slope=1, intercept=0)
        specifies the function used to convert the `gating_signal <GatingProjection.gating_signal>` to the
        GatingProjection's `value <GatingProjection.value>`.

    weight : number : default None
       specifies the value by which to multiply the GatingProjection's `value <GatingProjection.value>`
       before combining it with others (see `weight <GatingProjection.weight>` for additional details).

    exponent : number : default None
       specifies the value by which to exponentiate the GatingProjection's `value <GatingProjection.value>`
       before combining it with others (see `exponent <GatingProjection.exponent>` for additional details).

    gating_signal_params : Dict[param keyword: param value]
        a `parameter dictionary <ParameterState_Specification>` that can be used to specify the parameters for the
        GatingProjection's `sender <ControlProjection.sender>` (see `GatingSignal_Structure` for a description
        of GatingSignal parameters).

    params : Dict[param keyword: param value] : default None
        a `parameter dictionary <ParameterState_Specification>` that can be used to specify the parameters for
        the GatingProjection, its `function <GatingProjection.function>`, and/or a custom function and its parameters.
        Values specified for parameters in the dictionary override any assigned to those parameters in arguments of the
        constructor.

    name : str : default see ModulatoryProjection `name <ModulatoryProjection.name>`
        specifies the name of the GatingProjection.

    prefs : PreferenceSet or specification dict : default Projection.classPreferences
        specifies the `PreferenceSet` for the GatingProjection; see `prefs <GatingProjection.prefs>` for details.

    Attributes
    ----------

    componentType : GATING_PROJECTION

    sender : GatingSignal
        source of the `gating_signal <GatingProjection.gating_signal>`.

    receiver : InputState or OutputState of a Mechanism
        `InputState` or `OutputState` to which the GatingProjection projects.

    variable : 2d np.array
        same as `gating_signal <GatingProjection.gating_signal>`.

    gating_signal : 1d np.array
        the `value <GatingSignal.value>` of the GatingProjection's `sender <GatingProjection.sender>`.

    function : Function
        assigns the `gating_signal` received from the `sender <GatingProjection.sender>` to the
        GatingProjection's `value <GatingProjection.value>`; the default is an identity function.

    value : float
        the value used to modify the `value <State_Base.value>` of the `InputState` or `OutputState` gated by the
        GatingProjection (see `ModulatorySignal_Modulation`, `InputState Execution <InputState_Execution>`, and
        `OutputState Execution <OutputState_Execution>` for how modulation operates and how this applies to InputStates
        and OutputStates).

    weight : number
       multiplies the `value <GatingProjection.value>` of the GatingProjection after applying `exponent
       <GatingProjection.exponent>`, and before combining it with any others that project to the same `InputState`
       or `OutputState` to determine how that State's `variable <State.variable>` is modified (see description in
       `Projection <Projection_Weight_and_Exponent>` for details).

    exponent : number
        exponentiates the `value <GatingProjection.value>` of the GatingProjection, before applying `weight
        <ControlProjection.weight>`, and before combining it with any others that project to the same `InputState`
       or `OutputState` to determine how that State's `variable <State.variable>` is modified (see description in
       `Projection <Projection_Weight_and_Exponent>` for details).

    name : str
        name of the GatingProjection; if it is not specified in the **name** argument of its constructor,
        a default name is assigned (see ModulatoryProjection `name <ModulatoryProjection.name>`;
        also see `Naming` for conventions regarding duplicate names).

    prefs : PreferenceSet or specification dict
        the `PreferenceSet` for the GatingProjection; if it is not specified in the **prefs** argument of the
        constructor, a default is assigned using `classPreferences` defined in __init__.py (see :doc:`PreferenceSet
        <LINK>` for details).
    """

    color = 0

    componentType = GATING_PROJECTION
    className = componentType
    suffix = " " + className

    classPreferenceLevel = PreferenceLevel.TYPE

    class sockets:
        sender=[GATING_SIGNAL]
        receiver=[INPUT_STATE, OUTPUT_STATE]

    class ClassDefaults(ModulatoryProjection_Base.ClassDefaults):
        function = Linear(params={FUNCTION_OUTPUT_TYPE:FunctionOutputType.RAW_NUMBER})

    paramClassDefaults = Projection_Base.paramClassDefaults.copy()
    paramClassDefaults.update({
        PROJECTION_SENDER: GatingMechanism,
    })

    @tc.typecheck
    def __init__(self,
                 sender=None,
                 receiver=None,
                 function=Linear(params={FUNCTION_OUTPUT_TYPE:FunctionOutputType.RAW_NUMBER}),
                 weight=None,
                 exponent=None,
                 gating_signal_params:tc.optional(dict)=None,
                 params=None,
                 name=None,
                 prefs:is_pref_set=None):

        # Assign args to params and functionParams dicts (kwConstants must == arg names)
        params = self._assign_args_to_param_dicts(function=function,
                                                  gating_signal_params=gating_signal_params,
                                                  params=params)

        # If receiver has not been assigned, defer init to State.instantiate_projection_to_state()
        if sender is None or receiver is None:
            # Flag for deferred initialization
            self.context.initialization_status = ContextFlags.DEFERRED_INIT

        # Validate sender (as variable) and params, and assign to variable and paramInstanceDefaults
        # Note: pass name of mechanism (to override assignment of componentName in super.__init__)
        super().__init__(sender=sender,
                         receiver=receiver,
                         weight=weight,
                         exponent=exponent,
                         params=params,
                         name=name,
                         prefs=prefs,
<<<<<<< HEAD
                         context=ContextFlags.CONSTRUCTOR)
=======
                         context=self,
                         function=function,
                         )
>>>>>>> bf3d16ba

    def _instantiate_sender(self, sender, params=None, context=None):
        """Check that sender is not a process and that, if specified as a Mechanism, it is a GatingMechanism
        """

        # A Process can't be the sender of a GatingProjection
        if isinstance(sender, Process_Base):
            raise ProjectionError(
                "PROGRAM ERROR: attempt to add a {} from a Process {0} "
                "to a Mechanism {0} in pathway list".format(
                    GATING_PROJECTION, self.name, sender.name
                )
            )

        # If sender is specified as a Mechanism, validate that it is a GatingMechanism
        if isinstance(sender, Mechanism):
            if not isinstance(sender, GatingMechanism):
                raise GatingProjectionError(
                    "Mechanism specified as sender for {} ({}) must be a {} (but it is a {})".format(
                        GATING_MECHANISM, self.name, sender.name, sender.__class__.__name__
                    )
                )

        # Call super to instantiate sender
        super()._instantiate_sender(sender, context=context)

    def _validate_params(self, request_set, target_set=None, context=None):

        super()._validate_params(request_set=request_set, target_set=target_set, context=context)

        if self.context.initialization_status == ContextFlags.INITIALIZING:
            from psyneulink.components.states.inputstate import InputState
            from psyneulink.components.states.outputstate import OutputState
            if not isinstance(self.receiver, (InputState, OutputState, Mechanism)):
                raise GatingProjectionError("Receiver specified for {} {} is not a "
                                            "Mechanism, InputState or OutputState".
                                            format(self.receiver, self.name))

    def _instantiate_receiver(self, context=None):
        """Assign state if receiver is Mechanism, and match output to param being modulated
        """
        # If receiver specification was a Mechanism, re-assign to the mechanism's primary inputState
        if isinstance(self.receiver, Mechanism):
            # If Mechanism is specified as receiver, assign GatingProjection to primary inputState as the default
            self.receiver = self.receiver.input_states[0]

        # # Match type of GatingProjection.value to type to the parameter being modulated
        # modulated_param = self.sender.modulation
        # function = self.receiver.function_object
        # function_param = function.params[modulated_param]
        # function_param_value = function.params[function_param]
        # gating_projection_function = self.function.__self__
        # gating_projection_function.functionOutputType = type(function_param_value)
        # # ASSIGN FUNCTION TYPE TO FUNCTION HERE

        super()._instantiate_receiver(context=context)

    @property
    def gating_signal(self):
        return self.sender.value<|MERGE_RESOLUTION|>--- conflicted
+++ resolved
@@ -298,16 +298,11 @@
                          receiver=receiver,
                          weight=weight,
                          exponent=exponent,
+                         function=function,
                          params=params,
                          name=name,
                          prefs=prefs,
-<<<<<<< HEAD
                          context=ContextFlags.CONSTRUCTOR)
-=======
-                         context=self,
-                         function=function,
-                         )
->>>>>>> bf3d16ba
 
     def _instantiate_sender(self, sender, params=None, context=None):
         """Check that sender is not a process and that, if specified as a Mechanism, it is a GatingMechanism
