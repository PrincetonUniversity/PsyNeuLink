--- conflicted
+++ resolved
@@ -3427,11 +3427,7 @@
         variable : number or np.array : default ClassDefaults.variable
            a single value or array to be transformed.
 
-<<<<<<< HEAD
-        params : Optional[Dict[param keyword, param value]]
-=======
         params : Dict[param keyword: param value] : default None
->>>>>>> 20b5a070
             a `parameter dictionary <ParameterState_Specification>` that specifies the parameters for the
             function.  Values specified for parameters in the dictionary override any assigned to those parameters in
             arguments of the constructor.
