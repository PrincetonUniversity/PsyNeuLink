#
# Princeton University licenses this file to You under the Apache License, Version 2.0 (the "License");
# you may not use this file except in compliance with the License.  You may obtain a copy of the License at:
#     http://www.apache.org/licenses/LICENSE-2.0
# Unless required by applicable law or agreed to in writing, software distributed under the License is distributed
# on an "AS IS" BASIS, WITHOUT WARRANTIES OR CONDITIONS OF ANY KIND, either express or implied.
# See the License for the specific language governing permissions and limitations under the License.
#
#
# ***********************************************  Function ************************************************************

"""
Example function:
  * `ArgumentTherapy`

Combination Functions:
  * `Reduce`
  * `LinearCombination`
  * `CombineMeans`
  * `PredictionErrorDelta`

TransferMechanism Functions:
  * `Linear`
  * `Exponential`
  * `Logistic`
  * `OneHot`
  * `SoftMax`
  * `LinearMatrix`

Integrator Functions:
  * `Integrator`
  * `SimpleIntegrator`
  * `ConstantIntegrator`
  * `AdaptiveIntegrator`
  * `DriftDiffusionIntegrator`
  * `OrnsteinUhlenbeckIntegrator`
  * `AccumulatorIntegrator`
  * `FHNIntegrator`
  * `AGTUtilityIntegrator`
  * `BogaczEtAl`
  * `NavarroAndFuss`

Distribution Functions:
  * `NormalDist`
  * `UniformToNormalDist`
  * `ExponentialDist`
  * `UniformDist`
  * `GammaDist`
  * `WaldDist`

Objective Functions:
  * `Stability`
  * `Distance`

Learning Functions:
  * `Hebbian`
  * `Reinforcement`
  * `BackPropagation`
  * `TDLearning`

Custom Function:
  * `UserDefinedFunction`

.. _Function_Overview:

Overview
--------

A Function is a `Component <Component>` that "packages" a function (in its `function <Function_Base.function>` method)
for use by other Components.  Every Component in PsyNeuLink is assigned a Function; when that Component is executed, its
Function's `function <Function_Base.function>` is executed.  The `function <Function_Base.function>` can be any callable
operation, although most commonly it is a mathematical operation (and, for those, almost always uses a call to one or
more numpy functions).  There are two reasons PsyNeuLink packages functions in a Function Component:

* **Manage parameters** -- parameters are attributes of a Function that either remain stable over multiple calls to the
  function (e.g., the `gain <Logistic.gain>` or `bias <Logistic.bias>` of a `Logistic` function, or the learning rate
  of a learning function); or, if they change, they do so less frequently or under the control of different factors
  than the function's variable (i.e., its input).  As a consequence, it is useful to manage these separately from the
  function's variable, and not have to provide them every time the function is called.  To address this, every
  PsyNeuLink Function has a set of attributes corresponding to the parameters of the function, that can be specified at
  the time the Function is created (in arguments to its constructor), and can be modified independently
  of a call to its :keyword:`function`. Modifications can be directly (e.g., in a script), or by the operation of other
  PsyNeuLink Components (e.g., `AdaptiveMechanisms`) by way of `ControlProjections <ControlProjection>`.
..
* **Modularity** -- by providing a standard interface, any Function assigned to a Components in PsyNeuLink can be
  replaced with other PsyNeuLink Functions, or with user-written custom functions so long as they adhere to certain
  standards (the PsyNeuLink :ref:`Function API <LINK>`).

.. _Function_Creation:

Creating a Function
-------------------

A Function can be created directly by calling its constructor.  Functions are also created automatically whenever
any other type of PsyNeuLink Component is created (and its :keyword:`function` is not otherwise specified). The
constructor for a Function has an argument for its `variable <Function_Base.variable>` and each of the parameters of
its `function <Function_Base.function>`.  The `variable <Function_Base.variable>` argument is used both to format the
input to the `function <Function_Base.function>`, and assign its default value.  The arguments for each parameter can
be used to specify the default value for that parameter; the values can later be modified in various ways as described
below.

.. _Function_Structure:

Structure
---------

.. _Function_Core_Attributes:

Core Attributes
~~~~~~~~~~~~~~~

Every Function has the following core attributes:

* `variable <Function_Base.variable>` -- provides the input to the Function's `function <Function_Base.function>`.
..
* `function <Function_Base.function>` -- determines the computation carried out by the Function; it must be a
  callable object (that is, a python function or method of some kind). Unlike other PsyNeuLink `Components
  <Component>`, it *cannot* be (another) Function object (it can't be "turtles" all the way down!). If the Function
  has been assigned to another `Component`, then its `function <Function_Base.function>` is also assigned as the
  the `function <Component.function>` attribute of the Component to which it has been assigned (i.e., its
  `owner <Function_Base.owner>`.

A Function also has an attribute for each of the parameters of its `function <Function_Base.function>`.

Owner
~~~~~

If a Function has been assigned to another `Component`, then it also has an `owner <Function_Base.owner>` attribute
that refers to that Component.  The Function itself is assigned as the Component's
`function_object <Component.function_object>` attribute.  Each of the Function's attributes is also assigned
as an attribute of the `owner <Function_Base.owner>`, and those are each associated with with a
`parameterState <ParameterState>` of the `owner <Function_Base.owner>`.  Projections to those parameterStates can be
used by `ControlProjections <ControlProjection>` to modify the Function's parameters.


COMMENT:
.. _Function_Output_Type_Conversion:

If the `function <Function_Base.function>` returns a single numeric value, and the Function's class implements
FunctionOutputTypeConversion, then the type of value returned by its `function <Function>` can be specified using the
`functionOutputType` attribute, by assigning it one of the following `FunctionOutputType` values:
    * FunctionOutputType.RAW_NUMBER: return "exposed" number;
    * FunctionOutputType.NP_1D_ARRAY: return 1d np.array
    * FunctionOutputType.NP_2D_ARRAY: return 2d np.array.

To implement FunctionOutputTypeConversion, the Function's FUNCTION_OUTPUT_TYPE_CONVERSION parameter must set to True,
and function type conversion must be implemented by its `function <Function_Base.function>` method
(see `Linear` for an example).
COMMENT

.. _Function_Modulatory_Params:

Modulatory Parameters
~~~~~~~~~~~~~~~~~~~~~

Some classes of Functions also implement a pair of modulatory parameters: `multiplicative_param` and `additive_param`.
Each of these is assigned the name of one of the function's parameters. These are used by `ModulatorySignals
<ModulatorySignal>` to modulate the output of the function (see `figure <ModulatorySignal_Detail_Figure>`).  For
example, they are used by `GatingSignals <GatingSignal>` to modulate the `function <State_Base.function>` of an
`InputState` or `OutputState`, and thereby its `value <State_Base.value>`; and by the `ControlSignal(s) <ControlSignal>`
of an `LCControlMechanism` to modulate the `multiplicative_param` of the `function <TransferMechanism.function>` of a
`TransferMechanism`.


.. _Function_Execution:

Execution
---------

Functions are not executable objects, but their `function <Function_Base.function>` can be called.   This can be done
directly.  More commonly, however, they are called when their `owner <Function_Base.owner>` is executed.  The parameters
of the `function <Function_Base.function>` can be modified when it is executed, by assigning a
`parameter specification dictionary <ParameterState_Specification>` to the **params** argument in the
call to the `function <Function_Base.function>`.  For `Mechanisms <Mechanism>`, this can also be done by specifying
`runtime_params <Mechanism_Runtime_Parameters>` for the Mechanism when it is `executed <Mechanism_Base.execute>`.

Class Reference
---------------

"""

import numbers
import warnings

from collections import namedtuple
from enum import Enum, IntEnum
from random import randint

import numpy as np
import typecheck as tc

from psyneulink.components.component import ComponentError, DefaultsFlexibility, function_type, method_type, parameter_keywords
from psyneulink.components.shellclasses import Function
<<<<<<< HEAD
from psyneulink.globals.context import ContextFlags
from psyneulink.globals.keywords import \
    ACCUMULATOR_INTEGRATOR_FUNCTION, ADAPTIVE_INTEGRATOR_FUNCTION, ALL, ARGUMENT_THERAPY_FUNCTION, \
    AUTO_ASSIGN_MATRIX, AUTO_DEPENDENT, BACKPROPAGATION_FUNCTION, BETA, BIAS, COMBINATION_FUNCTION_TYPE, \
    COMBINE_MEANS_FUNCTION, CONSTANT_INTEGRATOR_FUNCTION, CONTEXT, CORRELATION, CROSS_ENTROPY, CUSTOM_FUNCTION, DECAY,\
    DIFFERENCE, DISTANCE_FUNCTION, DISTANCE_METRICS, DIST_FUNCTION_TYPE, DIST_MEAN, DIST_SHAPE, \
    DRIFT_DIFFUSION_INTEGRATOR_FUNCTION, DistanceMetrics, ENERGY, ENTROPY, EUCLIDEAN, EXAMPLE_FUNCTION_TYPE, \
    EXECUTING, EXPONENTIAL_DIST_FUNCTION, EXPONENTIAL_FUNCTION, EXPONENTS, FHN_INTEGRATOR_FUNCTION, \
    FULL_CONNECTIVITY_MATRIX, FUNCTION, FUNCTION_OUTPUT_TYPE, FUNCTION_OUTPUT_TYPE_CONVERSION, FUNCTION_PARAMS, \
    GAIN, GAMMA_DIST_FUNCTION, HEBBIAN_FUNCTION, HIGH, HOLLOW_MATRIX, IDENTITY_MATRIX, INCREMENT, \
    INITIALIZER, INITIALIZING, INPUT_STATES, INTEGRATOR_FUNCTION, INTEGRATOR_FUNCTION_TYPE, INTERCEPT, \
    LEARNING, LEARNING_FUNCTION_TYPE, LEARNING_RATE, \
    LINEAR_COMBINATION_FUNCTION, LINEAR_FUNCTION, LINEAR_MATRIX_FUNCTION, LOGISTIC_FUNCTION, LOW, \
    MATRIX, MATRIX_KEYWORD_NAMES, MATRIX_KEYWORD_VALUES, MAX_INDICATOR, MAX_ABS_INDICATOR, MAX_VAL, MAX_ABS_VAL, \
    NOISE, NORMALIZING_FUNCTION_TYPE, NORMAL_DIST_FUNCTION, \
    OBJECTIVE_FUNCTION_TYPE, OFFSET, ONE_HOT_FUNCTION, OPERATION, \
    ORNSTEIN_UHLENBECK_INTEGRATOR_FUNCTION, OUTPUT_STATES, OUTPUT_TYPE, PARAMS, PARAMETER_STATE_PARAMS, PEARSON, \
    PREDICTION_ERROR_DELTA_FUNCTION, PROB, PROB_INDICATOR, PRODUCT, \
    RANDOM_CONNECTIVITY_MATRIX, RATE, RECEIVER, REDUCE_FUNCTION, \
    RL_FUNCTION, SCALE, SIMPLE_INTEGRATOR_FUNCTION, SLOPE, SOFTMAX_FUNCTION, STABILITY_FUNCTION, \
    STANDARD_DEVIATION, SUM, TDLEARNING_FUNCTION, TIME_STEP_SIZE, TRANSFER_FUNCTION_TYPE, UNIFORM_DIST_FUNCTION, \
    USER_DEFINED_FUNCTION, USER_DEFINED_FUNCTION_TYPE, UTILITY_INTEGRATOR_FUNCTION, VARIABLE, \
    WALD_DIST_FUNCTION, WEIGHTS, kwComponentCategory, kwPreferenceSetName
=======
from psyneulink.globals.keywords import ACCUMULATOR_INTEGRATOR_FUNCTION, ADAPTIVE_INTEGRATOR_FUNCTION, ALL, ARGUMENT_THERAPY_FUNCTION, AUTO_ASSIGN_MATRIX, AUTO_DEPENDENT, BACKPROPAGATION_FUNCTION, BETA, BIAS, COMBINATION_FUNCTION_TYPE, COMBINE_MEANS_FUNCTION, CONSTANT_INTEGRATOR_FUNCTION, CONTEXT, CORRELATION, CROSS_ENTROPY, CUSTOM_FUNCTION, DECAY, DIFFERENCE, DISTANCE_FUNCTION, DISTANCE_METRICS, DIST_FUNCTION_TYPE, DIST_MEAN, DIST_SHAPE, DRIFT_DIFFUSION_INTEGRATOR_FUNCTION, DistanceMetrics, ENERGY, ENTROPY, EUCLIDEAN, EXAMPLE_FUNCTION_TYPE, EXECUTING, EXPONENTIAL_DIST_FUNCTION, EXPONENTIAL_FUNCTION, EXPONENTS, FHN_INTEGRATOR_FUNCTION, FULL_CONNECTIVITY_MATRIX, FUNCTION, FUNCTION_OUTPUT_TYPE, FUNCTION_OUTPUT_TYPE_CONVERSION, FUNCTION_PARAMS, GAIN, GAMMA_DIST_FUNCTION, HEBBIAN_FUNCTION, HIGH, HOLLOW_MATRIX, IDENTITY_MATRIX, INCREMENT, INITIALIZER, INITIALIZING, INPUT_STATES, INTEGRATOR_FUNCTION, INTEGRATOR_FUNCTION_TYPE, INTERCEPT, LEARNING, LEARNING_FUNCTION_TYPE, LEARNING_RATE, LINEAR_COMBINATION_FUNCTION, LINEAR_FUNCTION, LINEAR_MATRIX_FUNCTION, LOGISTIC_FUNCTION, LOW, MATRIX, MATRIX_KEYWORD_NAMES, MATRIX_KEYWORD_VALUES, MAX_ABS_INDICATOR, MAX_ABS_VAL, MAX_INDICATOR, MAX_VAL, NOISE, NORMALIZING_FUNCTION_TYPE, NORMAL_DIST_FUNCTION, OBJECTIVE_FUNCTION_TYPE, OFFSET, ONE_HOT_FUNCTION, OPERATION, ORNSTEIN_UHLENBECK_INTEGRATOR_FUNCTION, OUTPUT_STATES, OUTPUT_TYPE, PARAMETER_STATE_PARAMS, PARAMS, PEARSON, PREDICTION_ERROR_DELTA_FUNCTION, PROB, PROB_INDICATOR, PRODUCT, RANDOM_CONNECTIVITY_MATRIX, RATE, RECEIVER, REDUCE_FUNCTION, RL_FUNCTION, SCALE, SIMPLE_INTEGRATOR_FUNCTION, SLOPE, SOFTMAX_FUNCTION, STABILITY_FUNCTION, STANDARD_DEVIATION, SUM, TDLEARNING_FUNCTION, TIME_STEP_SIZE, TRANSFER_FUNCTION_TYPE, UNIFORM_DIST_FUNCTION, USER_DEFINED_FUNCTION, USER_DEFINED_FUNCTION_TYPE, UTILITY_INTEGRATOR_FUNCTION, VARIABLE, WALD_DIST_FUNCTION, WEIGHTS, kwComponentCategory, kwPreferenceSetName
>>>>>>> bf3d16ba
from psyneulink.globals.preferences.componentpreferenceset import is_pref_set, kpReportOutputPref, kpRuntimeParamStickyAssignmentPref
from psyneulink.globals.preferences.preferenceset import PreferenceEntry, PreferenceLevel
from psyneulink.globals.registry import register_category
from psyneulink.globals.utilities import is_distance_metric, is_iterable, is_matrix, is_numeric, iscompatible, np_array_less_than_2d, parameter_spec

__all__ = [
    'AccumulatorIntegrator', 'AdaptiveIntegrator', 'ADDITIVE', 'ADDITIVE_PARAM',
    'AdditiveParam', 'AGTUtilityIntegrator', 'ArgumentTherapy',
    'AUTOASSOCIATIVE', 'BackPropagation', 'BogaczEtAl', 'BOUNDS',
    'CombinationFunction', 'CombineMeans', 'ConstantIntegrator', 'DISABLE',
    'DISABLE_PARAM', 'Distance', 'DistributionFunction', 'DRIFT_RATE',
    'DRIFT_RATE_VARIABILITY', 'DriftDiffusionIntegrator', 'EPSILON',
    'ERROR_MATRIX', 'Exponential', 'ExponentialDist', 'FHNIntegrator',
    'Function_Base', 'function_keywords', 'FunctionError', 'FunctionOutputType',
    'FunctionRegistry', 'GammaDist', 'get_matrix', 'get_param_value_for_function',
    'get_param_value_for_keyword', 'Hebbian', 'Integrator',
    'IntegratorFunction', 'is_Function', 'is_function_type', 'kwBogaczEtAl',
    'kwNavarrosAndFuss', 'LCAIntegrator', 'LEARNING_ACTIVATION_FUNCTION',
    'LEARNING_ACTIVATION_INPUT', 'LEARNING_ACTIVATION_OUTPUT',
    'LEARNING_ERROR_OUTPUT', 'LearningFunction', 'Linear', 'LinearCombination',
    'LinearMatrix', 'Logistic', 'max_vs_avg', 'max_vs_next', 'MODE', 'ModulatedParam',
    'ModulationParam', 'MULTIPLICATIVE', 'MULTIPLICATIVE_PARAM',
    'MultiplicativeParam', 'NavarroAndFuss', 'NF_Results', 'NON_DECISION_TIME',
    'NormalDist', 'ObjectiveFunction', 'OrnsteinUhlenbeckIntegrator',
    'OneHot', 'OVERRIDE', 'OVERRIDE_PARAM', 'PERTINACITY', 'PredictionErrorDeltaFunction',
    'PROPENSITY', 'Reduce', 'Reinforcement', 'ReturnVal', 'SimpleIntegrator',
    'SoftMax', 'Stability', 'STARTING_POINT', 'STARTING_POINT_VARIABILITY',
    'TDLearning', 'THRESHOLD', 'TransferFunction', 'THRESHOLD_VARIABILITY',
    'UniformDist', 'UniformToNormalDist', 'UserDefinedFunction', 'WaldDist', 'WT_MATRIX_RECEIVERS_DIM',
    'WT_MATRIX_SENDERS_DIM'
]

EPSILON = np.finfo(float).eps

FunctionRegistry = {}

function_keywords = {FUNCTION_OUTPUT_TYPE, FUNCTION_OUTPUT_TYPE_CONVERSION}


class FunctionError(Exception):
    def __init__(self, error_value):
        self.error_value = error_value

    def __str__(self):
        return repr(self.error_value)


class FunctionOutputType(IntEnum):
    RAW_NUMBER = 0
    NP_1D_ARRAY = 1
    NP_2D_ARRAY = 2


# Typechecking *********************************************************************************************************

# TYPE_CHECK for Function Instance or Class
def is_Function(x):
    if not x:
        return False
    elif isinstance(x, Function):
        return True
    elif issubclass(x, Function):
        return True
    else:
        return False


def is_function_type(x):
    if not x:
        return False
    elif isinstance(x, (Function, function_type, method_type)):
        return True
    elif issubclass(x, Function):
        return True
    else:
        return False


# Modulatory Parameters ************************************************************************************************

ADDITIVE_PARAM = 'additive_param'
MULTIPLICATIVE_PARAM = 'multiplicative_param'
OVERRIDE_PARAM = 'OVERRIDE'
DISABLE_PARAM = 'DISABLE'


class MultiplicativeParam():
    attrib_name = MULTIPLICATIVE_PARAM
    name = 'MULTIPLICATIVE'
    init_val = 1
    reduce = lambda x : np.product(np.array(x), axis=0)


class AdditiveParam():
    attrib_name = ADDITIVE_PARAM
    name = 'ADDITIVE_PARAM'
    init_val = 0
    reduce = lambda x : np.sum(np.array(x), axis=0)

# IMPLEMENTATION NOTE:  USING A namedtuple DOESN'T WORK, AS CAN'T COPY PARAM IN Component._validate_param
# ModulationType = namedtuple('ModulationType', 'attrib_name, name, init_val, reduce')


class ModulationParam():
    """Specify parameter of a `Function <Function>` for `modulation <ModulatorySignal_Modulation>` by a ModulatorySignal

    COMMENT:
        Each term specifies a different type of modulation used by a `ModulatorySignal <ModulatorySignal>`.  The first
        two refer to classes that define the following terms:
            * attrib_name (*ADDITIVE_PARAM* or *MULTIPLICATIVE_PARAM*):  specifies which meta-parameter of the function
              to use for modulation;
            * name (str): name of the meta-parameter
            * init_val (int or float): value with which to initialize the parameter being modulated if it is not otherwise
              specified
            * reduce (function): the manner by which to aggregate multiple ModulatorySignals of that type, if the
              `ParameterState` receives more than one `ModulatoryProjection <ModulatoryProjection>` of that type.
    COMMENT

    Attributes
    ----------

    MULTIPLICATIVE
        assign the `value <ModulatorySignal.value>` of the ModulatorySignal to the *MULTIPLICATIVE_PARAM*
        of the State's `function <State_Base.function>`

    ADDITIVE
        assign the `value <ModulatorySignal.value>` of the ModulatorySignal to the *ADDITIVE_PARAM*
        of the State's `function <State_Base.function>`

    OVERRIDE
        assign the `value <ModulatorySignal.value>` of the ModulatorySignal directly to the State's
        `value <State_Base.value>` (ignoring its `variable <State_Base.variable>` and `function <State_Base.function>`)

    DISABLE
        ignore the ModulatorySignal when calculating the State's `value <State_Base.value>`
    """
    MULTIPLICATIVE = MultiplicativeParam
    # MULTIPLICATIVE = ModulationType(MULTIPLICATIVE_PARAM,
    #                                 'MULTIPLICATIVE',
    #                                 1,
    #                                 lambda x : np.product(np.array(x), axis=0))
    ADDITIVE = AdditiveParam
    # ADDITIVE = ModulationType(ADDITIVE_PARAM,
    #                           'ADDITIVE_PARAM',
    #                           0,
    #                           lambda x : np.sum(np.array(x), axis=0))
    OVERRIDE = OVERRIDE_PARAM
    DISABLE = DISABLE_PARAM

MULTIPLICATIVE = ModulationParam.MULTIPLICATIVE
ADDITIVE = ModulationParam.ADDITIVE
OVERRIDE = ModulationParam.OVERRIDE
DISABLE = ModulationParam.DISABLE


def _is_modulation_param(val):
    if val in ModulationParam.__dict__.values():
        return True
    else:
        return False

ModulatedParam = namedtuple('ModulatedParam', 'meta_param, function_param, function_param_val')


def _get_modulated_param(owner, mod_proj):
    """Return ModulationParam object, function param name and value of param modulated by ModulatoryProjection
    """

    from psyneulink.components.projections.modulatory.modulatoryprojection import ModulatoryProjection_Base

    if not isinstance(mod_proj, ModulatoryProjection_Base):
        raise FunctionError('mod_proj ({0}) is not a ModulatoryProjection_Base'.format(mod_proj))

    # Get function "meta-parameter" object specified in the Projection sender's modulation attribute
    function_mod_meta_param_obj = mod_proj.sender.modulation

    # Get the actual parameter of owner.function_object to be modulated
    function_param_name = owner.function_object.params[function_mod_meta_param_obj.attrib_name]

    # Get the function parameter's value
    function_param_value = owner.function_object.params[function_param_name]
    # MODIFIED 6/9/17 OLD:
    # if function_param_value is None:
    #     function_param_value = function_mod_meta_param_obj.init_val
    # MODIFIED 6/9/17 END

    # Return the meta_parameter object, function_param name, and function_param_value
    return ModulatedParam(function_mod_meta_param_obj, function_param_name, function_param_value)


# *******************************   get_param_value_for_keyword ********************************************************

def get_param_value_for_keyword(owner, keyword):
    """Return the value for a keyword used by a subclass of Function

    Parameters
    ----------
    owner : Component
    keyword : str

    Returns
    -------
    value

    """
    try:
        function_val = owner.params[FUNCTION]
        if function_val is None:
            # paramsCurrent will go directly to an attribute value first before
            # returning what's actually in its dictionary, so fall back
            try:
                keyval = owner.params.data[FUNCTION].keyword(owner, keyword)
            except KeyError:
                keyval = None
        else:
            keyval = function_val.keyword(owner, keyword)
        return keyval
    except FunctionError as e:
        # assert(False)
        # prefs is not always created when this is called, so check
        try:
            owner.prefs
            has_prefs = True
        except AttributeError:
            has_prefs = False

        if has_prefs and owner.prefs.verbosePref:
            print("{} of {}".format(e, owner.name))
        # return None
        else:
            raise FunctionError(e)
    except AttributeError:
        # prefs is not always created when this is called, so check
        try:
            owner.prefs
            has_prefs = True
        except AttributeError:
            has_prefs = False

        if has_prefs and owner.prefs.verbosePref:
            print("Keyword ({}) not recognized for {}".format(keyword, owner.name))
        return None


def get_param_value_for_function(owner, function):
    try:
        return owner.paramsCurrent[FUNCTION].param_function(owner, function)
    except FunctionError as e:
        if owner.prefs.verbosePref:
            print("{} of {}".format(e, owner.name))
        return None
    except AttributeError:
        if owner.prefs.verbosePref:
            print("Function ({}) can't be evaluated for {}".format(function, owner.name))
        return None


class Function_Base(Function):
    """
    Function_Base(           \
         default_variable,   \
         params=None,        \
         owner=None,         \
         name=None,          \
         prefs=None          \
    )

    Implement abstract class for Function category of Component class

    COMMENT:
        Description:
            Functions are used to "wrap" functions used used by other components;
            They are defined here (on top of standard libraries) to provide a uniform interface for managing parameters
             (including defaults)
            NOTE:   the Function category definition serves primarily as a shell, and as an interface to the Function
                       class, to maintain consistency of structure with the other function categories;
                    it also insures implementation of .function for all Function Components
                    (as distinct from other Function subclasses, which can use a FUNCTION param
                        to implement .function instead of doing so directly)
                    Function Components are the end of the recursive line; as such:
                        they don't implement functionParams
                        in general, don't bother implementing function, rather...
                        they rely on Function_Base.function which passes on the return value of .function

        Variable and Parameters:
        IMPLEMENTATION NOTE:  ** DESCRIBE VARIABLE HERE AND HOW/WHY IT DIFFERS FROM PARAMETER
            - Parameters can be assigned and/or changed individually or in sets, by:
              - including them in the initialization call
              - calling the _instantiate_defaults method (which changes their default values)
              - including them in a call the function method (which changes their values for just for that call)
            - Parameters must be specified in a params dictionary:
              - the key for each entry should be the name of the parameter (used also to name associated Projections)
              - the value for each entry is the value of the parameter

        Return values:
            The functionOutputType can be used to specify type conversion for single-item return values:
            - it can only be used for numbers or a single-number list; other values will generate an exception
            - if self.functionOutputType is set to:
                FunctionOutputType.RAW_NUMBER, return value is "exposed" as a number
                FunctionOutputType.NP_1D_ARRAY, return value is 1d np.array
                FunctionOutputType.NP_2D_ARRAY, return value is 2d np.array
            - it must be enabled for a subclass by setting params[FUNCTION_OUTPUT_TYPE_CONVERSION] = True
            - it must be implemented in the execute method of the subclass
            - see Linear for an example

        MechanismRegistry:
            All Function functions are registered in FunctionRegistry, which maintains a dict for each subclass,
              a count for all instances of that type, and a dictionary of those instances

        Naming:
            Function functions are named by their componentName attribute (usually = componentType)

        Class attributes:
            + componentCategory: kwComponentCategory
            + className (str): kwMechanismFunctionCategory
            + suffix (str): " <className>"
            + registry (dict): FunctionRegistry
            + classPreference (PreferenceSet): ComponentPreferenceSet, instantiated in __init__()
            + classPreferenceLevel (PreferenceLevel): PreferenceLevel.CATEGORY
            + paramClassDefaults (dict): {FUNCTION_OUTPUT_TYPE_CONVERSION: :keyword:`False`}

        Class methods:
            none

        Instance attributes:
            + componentType (str):  assigned by subclasses
            + componentName (str):   assigned by subclasses
            + variable (value) - used as input to function's execute method
            + paramInstanceDefaults (dict) - defaults for instance (created and validated in Components init)
            + paramsCurrent (dict) - set currently in effect
            + value (value) - output of execute method
            + name (str) - if not specified as an arg, a default based on the class is assigned in register_category
            + prefs (PreferenceSet) - if not specified as an arg, default is created by copying ComponentPreferenceSet

        Instance methods:
            The following method MUST be overridden by an implementation in the subclass:
            - execute(variable, params)
            The following can be implemented, to customize validation of the function variable and/or params:
            - [_validate_variable(variable)]
            - [_validate_params(request_set, target_set, context)]
    COMMENT

    Arguments
    ---------

    variable : value : default ClassDefaults.variable
        specifies the format and a default value for the input to `function <Function>`.

    params : Dict[param keyword: param value] : default None
        a `parameter dictionary <ParameterState_Specification>` that specifies the parameters for the
        function.  Values specified for parameters in the dictionary override any assigned to those parameters in
        arguments of the constructor.

    owner : Component
        `component <Component>` to which to assign the Function.

    name : str : default see `name <Function.name>`
        specifies the name of the Function.

    prefs : PreferenceSet or specification dict : default Function.classPreferences
        specifies the `PreferenceSet` for the Function (see `prefs <Function_Base.prefs>` for details).


    Attributes
    ----------

    variable: value
        format and default value can be specified by the :keyword:`variable` argument of the constructor;  otherwise,
        they are specified by the Function's :keyword:`ClassDefaults.variable`.

    function : function
        called by the Function's `owner <Function_Base.owner>` when it is executed.

    COMMENT:
    functionOutputTypeConversion : Bool : False
        specifies whether `function output type conversion <Function_Output_Type_Conversion>` is enabled.

    functionOutputType : FunctionOutputType : None
        used to specify the return type for the `function <Function_Base.function>`;  `functionOuputTypeConversion`
        must be enabled and implemented for the class (see `FunctionOutputType <Function_Output_Type_Conversion>`
        for details).
    COMMENT

    owner : Component
        `component <Component>` to which the Function has been assigned.

    name : str
        the name of the Function; if it is not specified in the **name** argument of the constructor, a
        default is assigned by FunctionRegistry (see `Naming` for conventions used for default and duplicate names).

    prefs : PreferenceSet or specification dict : Function.classPreferences
        the `PreferenceSet` for function; if it is not specified in the **prefs** argument of the Function's
        constructor, a default is assigned using `classPreferences` defined in __init__.py (see :doc:`PreferenceSet
        <LINK>` for details).

    """

    componentCategory = kwComponentCategory
    className = componentCategory
    suffix = " " + className

    registry = FunctionRegistry

    classPreferenceLevel = PreferenceLevel.CATEGORY

    variableClassDefault_locked = False

    class ClassDefaults(Function.ClassDefaults):
        variable = np.array([0])

    # Note: the following enforce encoding as 1D np.ndarrays (one array per variable)
    variableEncodingDim = 1

    paramClassDefaults = Function.paramClassDefaults.copy()
    paramClassDefaults.update({
        FUNCTION_OUTPUT_TYPE_CONVERSION: False,  # Enable/disable output type conversion
        FUNCTION_OUTPUT_TYPE:None                # Default is to not convert
    })

    def __init__(self,
                 default_variable,
                 params,
                 owner=None,
                 name=None,
                 prefs=None,
<<<<<<< HEAD
                 context=None):
=======
                 context='Function_Base Init',
                 function=None,
                 ):
>>>>>>> bf3d16ba
        """Assign category-level preferences, register category, and call super.__init__

        Initialization arguments:
        - default_variable (anything): establishes type for the variable, used for validation
        - params_default (dict): assigned as paramInstanceDefaults
        Note: if parameter_validation is off, validation is suppressed (for efficiency) (Function class default = on)

        :param default_variable: (anything but a dict) - value to assign as self.instance_defaults.variable
        :param params: (dict) - params to be assigned to paramInstanceDefaults
        :param log: (ComponentLog enum) - log entry types set in self.componentLog
        :param name: (string) - optional, overrides assignment of default (componentName of subclass)
        :return:
        """

        if context != ContextFlags.CONSTRUCTOR:
            raise FunctionError("Direct call to abstract class Function() is not allowed; use a Function subclass")

        self._functionOutputType = None
        # self.name = self.componentName

        register_category(entry=self,
                          base_class=Function_Base,
                          registry=FunctionRegistry,
                          name=name,
                          context=context)
        self.owner = owner

        super().__init__(default_variable=default_variable,
                         param_defaults=params,
                         name=name,
<<<<<<< HEAD
                         prefs=prefs)
=======
                         prefs=prefs,
                         context=context,
                         function=function,
                         )
>>>>>>> bf3d16ba

    def _parse_arg_generic(self, arg_val):
        if isinstance(arg_val, list):
            return np.asarray(arg_val)
        else:
            return arg_val

    def _validate_parameter_spec(self, param, param_name, numeric_only=True):
        """Validates function param
        Replace direct call to parameter_spec in tc, which seems to not get called by Function __init__()'s"""
        if not parameter_spec(param, numeric_only):
            owner_name = 'of ' + self.owner_name if self.owner else ""
            raise FunctionError("{} is not a valid specification for the {} argument of {}{}".
                                format(param, param_name, self.__class__.__name__, owner_name))

    def get_current_function_param(self, param_name):
        try:
            return self.owner._parameter_states[param_name].value
        except (AttributeError, TypeError):
            try:
                return self._parameter_states[param_name].value
            except (AttributeError, TypeError):

                return getattr(self, param_name)

    @property
    def functionOutputType(self):
        if hasattr(self, FUNCTION_OUTPUT_TYPE_CONVERSION):
            return self._functionOutputType
        return None

    @functionOutputType.setter
    def functionOutputType(self, value):

        # Initialize backing field if it has not yet been set
        #    ??or if FunctionOutputTypeConversion is False?? <- FIX: WHY?? [IS THAT A SIDE EFFECT OR PREVIOUSLY USING
        #                                                       FIX: self.paramsCurrent[FUNCTION_OUTPUT_TYPE_CONVERSION]
        #                                                       FIX: TO DECIDE IF ATTRIBUTE EXISTS?
        if value is None and (not hasattr(self, FUNCTION_OUTPUT_TYPE_CONVERSION)
                              or not self.FunctionOutputTypeConversion):
            self._functionOutputType = value
            return

        # Attempt to set outputType but conversion not enabled
        if value and not self.paramsCurrent[FUNCTION_OUTPUT_TYPE_CONVERSION]:
            raise FunctionError("output conversion is not enabled for {0}".format(self.__class__.__name__))

        # Bad outputType specification
        if value and not isinstance(value, FunctionOutputType):
            raise FunctionError("value ({0}) of functionOutputType attribute must be FunctionOutputType for {1}".
                                format(self.functionOutputType, self.__class__.__name__))

        # Can't convert from arrays of length > 1 to number
        if (len(self.instance_defaults.variable) > 1 and (self.functionOutputType is FunctionOutputType.RAW_NUMBER)):
            raise FunctionError(
                "{0} can't be set to return a single number since its variable has more than one number".
                format(self.__class__.__name__))
        self._functionOutputType = value

    def show_params(self):
        print("\nParams for {} ({}):".format(self.name, self.componentName))
        for param_name, param_value in sorted(self.user_params.items()):
            print("\t{}: {}".format(param_name, param_value))
        print('')

    @property
    def owner_name(self):
        try:
            return self.owner.name
        except AttributeError:
            return '<no owner>'

# *****************************************   EXAMPLE FUNCTION   *******************************************************

PROPENSITY = "PROPENSITY"
PERTINACITY = "PERTINACITY"


class ArgumentTherapy(Function_Base):
    """
    ArgumentTherapy(                   \
         variable,                     \
         propensity=Manner.CONTRARIAN, \
         pertinacity=10.0              \
         params=None,                  \
         owner=None,                   \
         name=None,                    \
         prefs=None                    \
         )

    .. _ArgumentTherapist:

    Return `True` or :keyword:`False` according to the manner of the therapist.

    Arguments
    ---------

    variable : boolean or statement that resolves to one : default ClassDefaults.variable
        assertion for which a therapeutic response will be offered.

    propensity : Manner value : default Manner.CONTRARIAN
        specifies preferred therapeutic manner

    pertinacity : float : default 10.0
        specifies therapeutic consistency

    params : Dict[param keyword: param value] : default None
        a `parameter dictionary <ParameterState_Specification>` that specifies the parameters for the
        function.  Values specified for parameters in the dictionary override any assigned to those parameters in
        arguments of the constructor.

    owner : Component
        `component <Component>` to which to assign the Function.

    name : str : default see `name <Function.name>`
        specifies the name of the Function.

    prefs : PreferenceSet or specification dict : default Function.classPreferences
        specifies the `PreferenceSet` for the Function (see `prefs <Function_Base.prefs>` for details).


    Attributes
    ----------

    variable : boolean
        assertion to which a therapeutic response is made.

    propensity : Manner value : default Manner.CONTRARIAN
        determines therapeutic manner:  tendency to agree or disagree.

    pertinacity : float : default 10.0
        determines consistency with which the manner complies with the propensity.

    owner : Component
        `component <Component>` to which the Function has been assigned.

    name : str
        the name of the Function; if it is not specified in the **name** argument of the constructor, a
        default is assigned by FunctionRegistry (see `Naming` for conventions used for default and duplicate names).

    prefs : PreferenceSet or specification dict : Function.classPreferences
        the `PreferenceSet` for function; if it is not specified in the **prefs** argument of the Function's
        constructor, a default is assigned using `classPreferences` defined in __init__.py (see :doc:`PreferenceSet
        <LINK>` for details).


    """

    # Function componentName and type (defined at top of module)
    componentName = ARGUMENT_THERAPY_FUNCTION
    componentType = EXAMPLE_FUNCTION_TYPE

    classPreferences = {
        kwPreferenceSetName: 'ExampleClassPreferences',
        kpReportOutputPref: PreferenceEntry(False, PreferenceLevel.INSTANCE),
        kpRuntimeParamStickyAssignmentPref: PreferenceEntry(False, PreferenceLevel.INSTANCE)
    }

    # Variable class default
    # This is used both to type-cast the variable, and to initialize instance_defaults.variable
    variableClassDefault_locked = False

    # Mode indicators
    class Manner(Enum):
        OBSEQUIOUS = 0
        CONTRARIAN = 1

    # Param class defaults
    # These are used both to type-cast the params, and as defaults if none are assigned
    #  in the initialization call or later (using either _instantiate_defaults or during a function call)

    paramClassDefaults = Function_Base.paramClassDefaults.copy()
    paramClassDefaults.update({FUNCTION_OUTPUT_TYPE_CONVERSION: True,
                               PARAMETER_STATE_PARAMS: None
                               # PROPENSITY: Manner.CONTRARIAN,
                               # PERTINACITY:  10
                               })

    def __init__(self,
                 default_variable=None,
                 propensity=10.0,
                 pertincacity=Manner.CONTRARIAN,
                 params=None,
                 owner=None,
                 prefs: is_pref_set = None):

        # Assign args to params and functionParams dicts (kwConstants must == arg names)
        params = self._assign_args_to_param_dicts(propensity=propensity,
                                                  pertinacity=pertincacity,
                                                  params=params)

        # This validates variable and/or params_list if assigned (using _validate_params method below),
        #    and assigns them to paramsCurrent and paramInstanceDefaults;
        #    otherwise, assigns paramClassDefaults to paramsCurrent and paramInstanceDefaults
        # NOTES:
        #    * paramsCurrent can be changed by including params in call to function
        #    * paramInstanceDefaults can be changed by calling assign_default
        super().__init__(default_variable=default_variable,
                         params=params,
                         owner=owner,
                         prefs=prefs,
                         context=ContextFlags.CONSTRUCTOR)

        self.functionOutputType = None

    def _validate_variable(self, variable, context=None):
        """Validates variable and returns validated value

        This overrides the class method, to perform more detailed type checking
        See explanation in class method.
        Note: this method (or the class version) is called only if the parameter_validation attribute is `True`

        :param variable: (anything but a dict) - variable to be validated:
        :param context: (str)
        :return variable: - validated
        """

        if type(variable) == type(self.ClassDefaults.variable) or \
                (isinstance(variable, numbers.Number) and isinstance(self.ClassDefaults.variable, numbers.Number)):
            return variable
        else:
            raise FunctionError("Variable must be {0}".format(type(self.ClassDefaults.variable)))

    def _validate_params(self, request_set, target_set=None, context=None):
        """Validates variable and /or params and assigns to targets

        This overrides the class method, to perform more detailed type checking
        See explanation in class method.
        Note: this method (or the class version) is called only if the parameter_validation attribute is `True`

        :param request_set: (dict) - params to be validated
        :param target_set: (dict) - destination of validated params
        :return none:
        """

        message = ""

        # Check params
        for param_name, param_value in request_set.items():

            # Check that specified parameter is legal
            if param_name not in request_set.keys():
                message += "{0} is not a valid parameter for {1}".format(param_name, self.name)

            if param_name == PROPENSITY:
                if isinstance(param_value, ArgumentTherapy.Manner):
                    # target_set[self.PROPENSITY] = param_value
                    pass  # This leaves param in request_set, clear to be assigned to target_set in call to super below
                else:
                    message = "Propensity must be of type Example.Mode"
                continue

            # Validate param
            if param_name == PERTINACITY:
                if isinstance(param_value, numbers.Number) and 0 <= param_value <= 10:
                    # target_set[PERTINACITY] = param_value
                    pass  # This leaves param in request_set, clear to be assigned to target_set in call to super below
                else:
                    message += "Pertinacity must be a number between 0 and 10"
                continue

        if message:
            raise FunctionError(message)

        super()._validate_params(request_set, target_set, context)

    def function(self,
                 variable=None,
                 params=None,
                 context=None):
        """
        Returns a boolean that is (or tends to be) the same as or opposite the one passed in.

        Arguments
        ---------

        variable : boolean : default ClassDefaults.variable
           an assertion to which a therapeutic response is made.

        params : Dict[param keyword: param value] : default None
            a `parameter dictionary <ParameterState_Specification>` that specifies the parameters for the
            function.  Values specified for parameters in the dictionary override any assigned to those parameters in
            arguments of the constructor.


        Returns
        -------

        therapeutic response : boolean

        """
        variable = self._update_variable(self._check_args(variable, params, context))

        # Compute the function
        statement = variable
        propensity = self.get_current_function_param(PROPENSITY)
        pertinacity = self.get_current_function_param(PERTINACITY)
        whim = randint(-10, 10)

        if propensity == self.Manner.OBSEQUIOUS:
            return whim < pertinacity

        elif propensity == self.Manner.CONTRARIAN:
            return whim > pertinacity

        else:
            raise FunctionError("This should not happen if parameter_validation == True;  check its value")


# region ****************************************   FUNCTIONS   ********************************************************
# endregion

# region **********************************  USER-DEFINED FUNCTION  ****************************************************
# endregion

class UserDefinedFunction(Function_Base):
    """
    UserDefinedFunction(        \
         custom_function=None,  \
         default_variable=None, \
         params=None,           \
         owner=None,            \
         name=None,             \
         prefs=None             \
    )

    .. _UDF_Description:

    A UserDefinedFunction (UDF) is used to "wrap" a Python function or method, including a lamdba function,
    as a PsyNeuLink `Function`, so that it can be used as the `function <Component.function>` of a `Component
    <Component>`.  This is done automatically if a Python function or method is assigned as the `function
    <Component.function>` attribute of a Component.  A Python function or method can also be wrapped on its own,
    by calling the UserDefinedFunction constructor, and assigning the Python function or method as its
    **custom_function** argument.  The Python function or method must obey the following conventions to be treated
    correctly as a UserDefinedFunction (UDF):

    .. _UDF_Variable:

    * It must have **at least one argument** (that can be a positional or a keyword argument);  this will be treated
      as the `variable <UserDefinedFunction.variable>` attribute of the UDF's `function <UserDefinedFunction.function>`.
      When the UDF calls the function or method that it wraps, an initial attempt is made to do so with **variable**
      as the name of the first argument; if that fails, it is called positionally.  The argument is always passed as a
      2d np.array, that may contain one or more items (elements in axis 0), depending upon the Component to which the
      UDF is assigned.  It is the user's responsibility to insure that the number of items expected in the first
      argument of the function or method is compatible with the circumstances in which it will be called.
    ..
    .. _UDF_Additional_Arguments:

    * It may have have **any number of additional arguments** (positional and/or keyword);  these are treated as
      parameters of the UDF, and can be modulated by `ModulatorySignals <ModulatorySignal>` like the parameters of
      ordinary PsyNeuLink `Functions <Function>`.  If the UDF is assigned to (or automatically created for) a
      `Mechanism` or `Projection <Projection>`, these parameters are each automatically assigned a `ParameterState`
      so that they can be modulated by `ControlSignals <ControlSignal>` or `LearningSignals <LearningSignal>`,
      respectively.  If the UDF is assigned to (or automatically created for) an `InputState` or `OutputState`,
      and any of the parameters are specified as `Function_Modulatory_Params` (see `below <UDF_Modulatory_Params>`),
      then they can be modulated by `GatingSignals <GatingSignal>`. The function or method wrapped by the UDF is called
      with these parameters by their name and with their current values (i.e., as determined by any
      `ModulatorySignals <ModulatorySignal>` assigned to them).
    ..
    .. _UDF_Params_Context:

    * It may include **context** and **params** arguments;  these are not required, but can be included to receive
      information about the current conditions of execution.  When the function or method is called, an initial attempt
      is made to do so with these arguments; if that fails, it is called again without them.
    ..
    .. _UDF_Modulatory_Params:

    * The parameters of a UDF can be specified as `Function_Modulatory_Params` in a `parameter specification dictionary
      <ParameterState_Specification>` assigned to the **params** argument of the constructor for either the Python
      function or method, or of an explicitly defined UDF (see `examples below <UDF_Modulatory_Params_Examples>`).
      It can include either or both of the following two entries:
         *MULTIPLICATIVE_PARAM*: <parameter name>\n
         *ADDITIVE_PARAM*: <parameter name>
      These are used only when the UDF is assigned as the `function <State_Base.function>` of an InputState or
      OutputState that receives one more more `GatingProjections <GatingProjection>`.

      COMMENT:
      # IMPLEMENT INTERFACE FOR OTHER ModulationParam TYPES (i.e., for ability to add new custom ones)
      COMMENT

    .. tip::
       The format of the `variable <UserDefinedFunction.variable>` passed to the `custom_function
       <UserDefinedFunction.custom_function>` function can be verified by adding a ``print(variable)`` or
       ``print(type(variable))`` statement to the function.

    Examples
    --------

    **Assigning a custom function to a Mechanism**

    .. _UDF_Lambda_Function_Examples:

    The following example assigns a simple lambda function that returns the sum of the elements of a 1d array) to a
    `TransferMechanism`::

        >>> import psyneulink as pnl
        >>> my_mech = pnl.ProcessingMechanism(default_variable=[[0,0,0]],
        ...                                   function=lambda x:sum(x[0]))
        >>> my_mech.execute(input = [1, 2, 3])
        array([[6]])

    Note that the function treats its argument, x, as a 2d array, and accesses its first item for the calculation.
    This is because  the `variable <Mechanism_Base.variable>` of ``my_mech`` is defined in the **size** argument of
    its constructor as having a single item (a 1d array of length 3;  (see `size <Component.size>`).  In the
    following example, a function is defined for a Mechanism in which the variable has two items, that are summed by
    the function::

        >>> my_mech = pnl.ProcessingMechanism(default_variable=[[0],[0]],
        ...                                   function=lambda x: x[0] + x[1])
        >>> my_mech.execute(input = [[1],[2]])
        array([[3]])

    .. _UDF_Defined_Function_Examples:

    The **function** argument can also be assigned a function defined in Python::

        >>> def my_fct(variable):
        ...     return variable[0] + variable[1]
        >>> my_mech = pnl.ProcessingMechanism(default_variable=[[0],[0]],
        ...                                   function=my_fct)

    This will produce the same result as the last example.  This can be useful for assigning the function to more than
    one Component.

    More complicated functions, including ones with more than one parameter can also be used;  for example::

        >>> def my_sinusoidal_fct(input=[[0],[0]],
        ...                       phase=0,
        ...                       amplitude=1):
        ...    frequency = input[0]
        ...    t = input[1]
        ...    return amplitude * np.sin(2 * np.pi * frequency * t + phase)
        >>> my_wave_mech = pnl.ProcessingMechanism(default_variable=[[0],[0]],
        ...                                        function=my_sinusoidal_fct)

    Note that in this example, ``input`` is used as the name of the first argument, instead of ``variable``
    as in the examples above. The name of the first argument of a function to be "wrapped" as a UDF does not matter;
    in general it is good practice to use ``variable``, as the `variable <Component.variable>` of the Component
    to which the UDF is assigned is what is passed to the function as its first argument.  However, if it is helpful to
    name it something else, that is fine.

    Notice also that ``my_sinusoidal_fct`` takes two values in its ``input`` argument, that it assigns to the
    ``frequency`` and ``t`` variables of the function.  While  it could have been specified more compactly as a 1d array
    with two elements (i.e. [0,0]), it is specified in the example as a 2d array with two items to make it clear that
    it matches the format of the **default_variable** for the ProcessingMechanism to which it will be assigned,
    which requires it be formatted this way (since the `variable <Component.variable>` of all Components are converted
    to a 2d array).

    ``my_sinusoidal_fct`` also has two other arguments, ``phase`` and ``amplitude``.   When it is assigned to
    ``my_wave_mech``, those parameters are assigned to `ParameterStates <ParameterState>` of ``my_wave_mech``, which
    that be used to modify their values by `ControlSignals <ControlSignal>` (see `example below <_
    UDF_Control_Signal_Example>`).

    .. _UDF_Explicit_Creation_Examples:

    In all of the examples above, a UDF was automatically created for the functions assigned to the Mechanism.  A UDF
    can also be created explicitly, as follows:

        >>> my_sinusoidal_UDF = pnl.UserDefinedFunction(custom_function=my_sinusoidal_fct)
        >>> my_wave_mech = pnl.ProcessingMechanism(default_variable=[[0],[0]],
        ...                                        function=my_sinusoidal_UDF)

    When the UDF is created explicitly, parameters of the function can be included as arguments to its constructor,
    to assign them default values that differ from the those in the definition of the function, or for parameters
    that don't define default values.  For example::

        >>> my_sinusoidal_UDF = pnl.UserDefinedFunction(custom_function=my_sinusoidal_fct,
        ...                                  phase=10,
        ...                                  amplitude=3)
        >>> my_wave_mech = pnl.ProcessingMechanism(default_variable=[[0],[0]],
        ...                                        function=my_sinusoidal_UDF)

    assigns ``my_sinusoidal_fct`` as the `function <Mechanism_Base.function>` for ``my_mech``, but with the default
    values of its ``phase`` and ``amplitude`` parameters assigned new values.  This can be useful for assigning the
    same function to different Mechanisms with different default values.

    .. _UDF_Control_Signal_Example:

    Explicitly defining the UDF can also be used to `specify control <ControlSignal_Specification>` for parameters of
    the function, as in the following example::

        >>> my_mech = pnl.ProcessingMechanism(default_variable=[[0],[0]],
        ...                                   function=UserDefinedFunction(custom_function=my_sinusoidal_fct,
        ...                                                                amplitude=(1.0, pnl.CONTROL)))

    This specifies that the default value of the ``amplitude`` parameter of ``my_sinusoidal_fct`` be ``1.0``, but
    its value should be modulated by a `ControlSignal`.

    COMMENT:
    Note:  if a function explicitly defined in a UDF does not assign a default value to its first argument (i.e.,
    it is a positional argument), then the UDF that must define the variable, as in:

    Note:  if the function does not assign a default value to its first argument i.e., it is a positional arg),
    then if it is explicitly wrapped in a UDF that must define the variable, as in:
        xxx my_mech = pnl.ProcessingMechanism(default_variable=[[0],[0]],
        ...                                   function=UserDefinedFunction(default_variable=[[0],[0]],
        ...                                                                custom_function=my_sinusoidal_fct,
        ...                                                                amplitude=(1.0, pnl.CONTROL)))

    This is required so that the format of the variable can be checked for compatibilty with other Components
    with which it interacts.

    .. note::
       Built-in Python functions and methods (including numpy functions) cannot be assigned to a UDF

    COMMENT

    Custom functions can be as elaborate as desired, and can even include other PsyNeuLink `Functions <Function>`
    indirectly, such as::

        >>> import psyneulink as pnl
        >>> L = pnl.Logistic(gain = 2)
        >>> def my_fct(variable):
        ...     return L.function(variable) + 2
        >>> my_mech = pnl.ProcessingMechanism(size = 3, function = my_fct)
        >>> my_mech.execute(input = [1, 2, 3])  #doctest: +SKIP
        array([[2.88079708, 2.98201379, 2.99752738]])


    .. _UDF_Assign_to_State_Examples:

    **Assigning of a custom function to a State**

    A custom function can also be assigned as the `function <State_Base.function>` of an `InputState` or `OutputState`.
    For example, the following assigns ``my_sinusoidal_fct`` to the `function <OutputState.function>` of an OutputState
    of ``my_mech``, rather the Mechanism's `function <Mechanism_Base.function>`::

        >>> my_wave_mech = pnl.ProcessingMechanism(size=1,
        ...                                        function=pnl.Linear,
        ...                                        output_states=[{pnl.NAME: 'SINUSOIDAL OUTPUT',
        ...                                                       pnl.VARIABLE: [(pnl.OWNER_VALUE, 0),pnl.EXECUTION_COUNT],
        ...                                                       pnl.FUNCTION: my_sinusoidal_fct}])

    For details on how to specify a function of an OutputState, see `OutputState Customization <OutputState_Customization>`.
    Below is an example plot of the output of the 'SINUSOIDAL OUTPUT' `OutputState` from my_wave_mech above, as the
    execution count increments, when the input to the mechanism is 0.005 for 1000 runs::

.. figure:: _static/sinusoid_005.png
   :alt: Sinusoid function
   :scale: 50 %

.. _UDF_Modulatory_Params_Examples:

    The parameters of a custom function assigned to an InputState or OutputState can also be used for `gating
    <GatingMechanism_Specifying_Gating>`.  However, this requires that its `Function_Modulatory_Params` be specified
    (see `above <UDF_Modulatory_Params>`). This can be done by including a **params** argument in the definition of
    the function itself::

        >>> def my_sinusoidal_fct(input=[[0],[0]],
        ...                      phase=0,
        ...                      amplitude=1,
        ...                      params={pnl.ADDITIVE_PARAM:'phase',
        ...                              pnl.MULTIPLICATIVE_PARAM:'amplitude'}):
        ...    frequency = input[0]
        ...    t = input[1]
        ...    return amplitude * np.sin(2 * np.pi * frequency * t + phase)

    or in the explicit creation of a UDF::

        >>> my_sinusoidal_UDF = pnl.UserDefinedFunction(custom_function=my_sinusoidal_fct,
        ...                                             phase=0,
        ...                                             amplitude=1,
        ...                                             params={pnl.ADDITIVE_PARAM:'phase',
        ...                                                     pnl.MULTIPLICATIVE_PARAM:'amplitude'})


    The ``phase`` and ``amplitude`` parameters of ``my_sinusoidal_fct`` can now be used as the
    `Function_Modulatory_Params` for gating any InputState or OutputState to which the function is assigned (see
    `GatingMechanism_Specifying_Gating` and `GatingSignal_Examples`).

    **Class Definition:**


    Arguments
    ---------

    COMMENT:
        CW 1/26/18: Again, commented here is the old version, because I'm afraid I may have missed some functionality.
        custom_function : function
        specifies function to "wrap." It can be any function, take any arguments (including standard ones,
        such as :keyword:`params` and :keyword:`context`) and return any value(s), so long as these are consistent
        with the context in which the UserDefinedFunction will be used.
    COMMENT
    custom_function : function
        specifies the function to "wrap." It can be any function or method, including a lambda function;
        see `above <UDF_Description>` for additional details.

    params : Dict[param keyword: param value] : default None
        a `parameter dictionary <ParameterState_Specification>` that specifies the parameters for the function.
        This can be used to define an `additive_param <UserDefinedFunction.additive_param>` and/or
        `multiplicative_param <UserDefinedFunction.multiplicative_param>` for the UDF, by including one or both
        of the following entries:\n
          *ADDITIVE_PARAM*: <param_name>\n
          *MULTIPLICATIVE_PARAM*: <param_name>\n
        Values specified for parameters in the dictionary override any assigned to those parameters in arguments of
        the constructor.

    owner : Component
        `component <Component>` to which to assign the Function.

    name : str : default see `name <Function.name>`
        specifies the name of the Function.

    prefs : PreferenceSet or specification dict : default Function.classPreferences
        specifies the `PreferenceSet` for the Function (see `prefs <Function_Base.prefs>` for details).

    Attributes
    ----------

    variable: value
        format and default value of the function "wrapped" by the UDF.

    custom_function : function
        the user-specified function: called by the Function's `owner <Function_Base.owner>` when it is executed.

    additive_param : str
        this contains the name of the additive_param, if one has been specified for the UDF
        (see `above <UDF_Modulatory_Params>` for details).

    multiplicative_param : str
        this contains the name of the multiplicative_param, if one has been specified for the UDF
        (see `above <UDF_Modulatory_Params>` for details).

    COMMENT:
    functionOutputTypeConversion : Bool : False
        specifies whether `function output type conversion <Function_Output_Type_Conversion>` is enabled.

    functionOutputType : FunctionOutputType : None
        used to specify the return type for the `function <Function_Base.function>`;  `functionOuputTypeConversion`
        must be enabled and implemented for the class (see `FunctionOutputType <Function_Output_Type_Conversion>`
        for details).
    COMMENT

    owner : Component
        `component <Component>` to which the Function has been assigned.

    name : str
        the name of the Function; if it is not specified in the **name** argument of the constructor, a
        default is assigned by FunctionRegistry (see `Naming` for conventions used for default and duplicate names).

    prefs : PreferenceSet or specification dict
        the `PreferenceSet` for the Function; if it is not specified in the **prefs** argument of the
        constructor, a default is assigned using `classPreferences` defined in __init__.py (see :doc:`PreferenceSet
        <LINK>` for details).

    """
    componentName = USER_DEFINED_FUNCTION
    componentType = USER_DEFINED_FUNCTION_TYPE

    paramClassDefaults = Function_Base.paramClassDefaults.copy()
    paramClassDefaults.update({
        FUNCTION_OUTPUT_TYPE_CONVERSION: False,
        PARAMETER_STATE_PARAMS: None,
        CUSTOM_FUNCTION: None,
        MULTIPLICATIVE_PARAM:None,
        ADDITIVE_PARAM:None
    })

    @tc.typecheck
    def __init__(self,
                 custom_function=None,
                 default_variable=None,
                 params=None,
                 owner=None,
                 prefs: is_pref_set = None,
                 **kwargs):

        def get_cust_fct_args(custom_function):
            """Get args of custom_function
            Return:
                - value of first arg (to be used as default_variable for UDF)
                - dict with all others (to be assigned as params of UDF)
                - dict with default values (from function definition, else set to None)
            """
            from inspect import signature, _empty
            try:
                arg_names = custom_function.__code__.co_varnames
            except AttributeError:
                raise FunctionError("Can't get __code__ for custom_function")
            args = {}
            defaults = {}
            for arg_name, arg in signature(custom_function).parameters.items():
                # Use definition from the function as default;
                #    this allows UDF to assign a value for this instance (including a MODULATORY spec)
                #    while assigning an actual value to paramClassDefaults (in _assign_args_to_params_dicts);
                if arg.default is _empty:
                    defaults[arg_name] = None
                else:
                    defaults[arg_name] = arg.default
                # If arg is specified in the constructor for the UDF, assign that as its value
                if arg_name in kwargs:
                    args[arg_name] = kwargs[arg_name]
                # Otherwise, use the default value from the definition of the function
                else:
                    args[arg_name] = defaults[arg_name]

            # Assign default value of first arg as variable and remove from dict
            variable = args[arg_names[0]]
            if variable is _empty:
                variable = None
            del args[arg_names[0]]

            return variable, args, defaults

        # Get variable and names of other any other args for custom_function and assign to cust_fct_params
        if params is not None and CUSTOM_FUNCTION in params:
            custom_function = params[CUSTOM_FUNCTION]
        try:
            cust_fct_variable, self.cust_fct_params, defaults = get_cust_fct_args(custom_function)
        except FunctionError:
            raise FunctionError("Assignment of a built-in function or method ({}) to a {} is not supported".
                                format(custom_function, self.__class__.__name__))

        if PARAMS in self.cust_fct_params:
            if self.cust_fct_params[PARAMS]:
                if params:
                    params.update(self.cust_fct_params)
                else:
                    params = self.cust_fct_params[PARAMS]
            del self.cust_fct_params[PARAMS]

        if CONTEXT in self.cust_fct_params:
            if self.cust_fct_params[CONTEXT]:
                context = self.cust_fct_params[CONTEXT]
            del self.cust_fct_params[CONTEXT]

        # Assign variable to default_variable if default_variable was not specified
        if default_variable is None:
            default_variable = cust_fct_variable
        elif cust_fct_variable and not iscompatible(default_variable, cust_fct_variable):
            raise FunctionError("Value passed as \'default_variable\' for {} ({}) of {} ({}) "
                                "conflicts with specification of first argument in constructor for {} itself ({})".
                                format(self.__class__.__name__, custom_function.__name__,
                                       owner.name, default_variable, custom_function.__name__, cust_fct_variable))


        # Assign args to params and functionParams dicts (kwConstants must == arg names)
        params = self._assign_args_to_param_dicts(custom_function=custom_function,
                                                  params=params,
                                                  defaults=defaults,
                                                  **self.cust_fct_params
                                                  )

        super().__init__(default_variable=default_variable,
                         params=params,
                         owner=owner,
                         prefs=prefs,
<<<<<<< HEAD
                         context=ContextFlags.CONSTRUCTOR)
=======
                         context=context,
                         function=custom_function,
                         )
>>>>>>> bf3d16ba

        self.functionOutputType = None

    def function(self, **kwargs):

        # Update value of parms in cust_fct_params
        for param in self.cust_fct_params:
            # First check for value passed in params as runtime param:
            if PARAMS in kwargs and kwargs[PARAMS] is not None and param in kwargs[PARAMS]:
                self.cust_fct_params[param] = kwargs[PARAMS][param]
            else:
            # Otherwise, get current value from ParameterState (in case it is being modulated by ControlSignal(s)
                self.cust_fct_params[param] = self.get_current_function_param(param)
        kwargs.update(self.cust_fct_params)

        try:
            # Try calling with full list of args (including context and params)
            return self.custom_function(**kwargs)
        except TypeError:
            # Try calling with just variable and cust_fct_params
            return self.custom_function(kwargs[VARIABLE], **self.cust_fct_params)


# region **********************************  COMBINATION FUNCTIONS  ****************************************************
# endregion


class CombinationFunction(Function_Base):
    """Function that combines multiple items, yielding a result with the same shape as its operands

    All CombinationFunctions must have two attributes - multiplicative_param and additive_param -
        each of which is assigned the name of one of the function's parameters;
        this is for use by ModulatoryProjections (and, in particular, GatingProjections,
        when the CombinationFunction is used as the function of an InputState or OutputState).

    """
    componentType = COMBINATION_FUNCTION_TYPE

    class ClassDefaults(Function_Base.ClassDefaults):
        variable = np.array([0, 0])

    # IMPLEMENTATION NOTE: THESE SHOULD SHOULD BE REPLACED WITH ABC WHEN IMPLEMENTED
    def __init__(self, default_variable,
                 params,
                 owner,
                 prefs,
                 context):

        if not hasattr(self, MULTIPLICATIVE_PARAM):
            raise FunctionError("PROGRAM ERROR: {} must implement a {} attribute".
                                format(self.__class__.__name__, MULTIPLICATIVE_PARAM))

        if not hasattr(self, ADDITIVE_PARAM):
            raise FunctionError("PROGRAM ERROR: {} must implement an {} attribute".
                                format(self.__class__.__name__, ADDITIVE_PARAM))

        super().__init__(default_variable=default_variable,
                         params=params,
                         owner=owner,
                         prefs=prefs,
                         context=context)

    @property
    def multiplicative(self):
        return getattr(self, self.multiplicative_param)

    @multiplicative.setter
    def multiplicative(self, val):
        setattr(self, self.multiplicative_param, val)

    @property
    def additive(self):
        return getattr(self, self.additive_param)

    @additive.setter
    def additive(self, val):
        setattr(self, self.additive_param, val)


class Reduce(CombinationFunction):  # ------------------------------------------------------------------------
    # FIX: CONFIRM THAT 1D KWEIGHTS USES EACH ELEMENT TO SCALE CORRESPONDING VECTOR IN VARIABLE
    # FIX  CONFIRM THAT LINEAR TRANSFORMATION (OFFSET, SCALE) APPLY TO THE RESULTING ARRAY
    # FIX: CONFIRM RETURNS LIST IF GIVEN LIST, AND SIMLARLY FOR NP.ARRAY
    """
    Reduce(                                       \
         default_variable=ClassDefaults.variable, \
         weights=None,                            \
         exponents=None,                          \
         operation=SUM,                           \
         scale=1.0,                               \
         offset=0.0,                              \
         params=None,                             \
         owner=None,                              \
         prefs=None,                              \
    )

    .. _Reduce:

    Combine values in each of one or more arrays into a single value for each array, with optional weighting and/or
    exponentiation of each item within an array prior to combining, and scaling and/or offset of result.

    Returns a scalar value for each array of the input.

    COMMENT:
        IMPLEMENTATION NOTE: EXTEND TO MULTIDIMENSIONAL ARRAY ALONG ARBITRARY AXIS
    COMMENT

    Arguments
    ---------

    default_variable : list or np.array : default ClassDefaults.variable
        specifies a template for the value to be transformed and its default value;  all entries must be numeric.

    weights : 1d or 2d np.array : default None
        specifies values used to multiply the elements of each array in `variable  <LinearCombination.variable>`.
        If it is 1d, its length must equal the number of items in `variable <LinearCombination.variable>`;
        if it is 2d, the length of each item must be the same as those in `variable <LinearCombination.variable>`,
        and there must be the same number of items as there are in `variable <LinearCombination.variable>`
        (see `weights <LinearCombination.weights>` for details)

    exponents : 1d or 2d np.array : default None
        specifies values used to exponentiate the elements of each array in `variable  <LinearCombination.variable>`.
        If it is 1d, its length must equal the number of items in `variable <LinearCombination.variable>`;
        if it is 2d, the length of each item must be the same as those in `variable <LinearCombination.variable>`,
        and there must be the same number of items as there are in `variable <LinearCombination.variable>`
        (see `exponents <LinearCombination.exponents>` for details)

    operation : SUM or PRODUCT : default SUM
        specifies whether to sum or multiply the elements in `variable <Reduce.function.variable>` of
        `function <Reduce.function>`.

    scale : float
        specifies a value by which to multiply each element of the output of `function <Reduce.function>`
        (see `scale <Reduce.scale>` for details)

    offset : float
        specifies a value to add to each element of the output of `function <Reduce.function>`
        (see `offset <Reduce.offset>` for details)

    params : Dict[param keyword: param value] : default None
        a `parameter dictionary <ParameterState_Specification>` that specifies the parameters for the
        function.  Values specified for parameters in the dictionary override any assigned to those parameters in
        arguments of the constructor.

    owner : Component
        `component <Component>` to which to assign the Function.

    name : str : default see `name <Function.name>`
        specifies the name of the Function.

    prefs : PreferenceSet or specification dict : default Function.classPreferences
        specifies the `PreferenceSet` for the Function (see `prefs <Function_Base.prefs>` for details).

    Attributes
    ----------

    default_variable : list or np.array
        contains array(s) to be reduced.

    operation : SUM or PRODUCT
        determines whether elements of each array in `variable <Reduce.function.variable>` of
        `function <Reduce.function>` are summmed or multiplied.

    scale : float
        value is applied multiplicatively to each element of the array after applying the `operation <Reduce.operation>`
        (see `scale <Reduce.scale>` for details);  this done before applying the `offset <Reduce.offset>`
        (if it is specified).

    offset : float
        value is added to each element of the array after applying the `operation <Reduce.operation>`
        and `scale <Reduce.scale>` (if it is specified).

    owner : Component
        `component <Component>` to which the Function has been assigned.

    name : str
        the name of the Function; if it is not specified in the **name** argument of the constructor, a
        default is assigned by FunctionRegistry (see `Naming` for conventions used for default and duplicate names).

    prefs : PreferenceSet or specification dict : Function.classPreferences
        the `PreferenceSet` for function; if it is not specified in the **prefs** argument of the Function's
        constructor, a default is assigned using `classPreferences` defined in __init__.py (see :doc:`PreferenceSet
        <LINK>` for details).
    """
    componentName = REDUCE_FUNCTION

    multiplicative_param = SCALE
    additive_param = OFFSET

    paramClassDefaults = Function_Base.paramClassDefaults.copy()

    @tc.typecheck
    def __init__(self,
                 # weights: tc.optional(parameter_spec)=None,
                 # exponents: tc.optional(parameter_spec)=None,
                 weights=None,
                 exponents=None,
                 default_variable=None,
                 operation: tc.enum(SUM, PRODUCT) = SUM,
                 scale: parameter_spec = 1.0,
                 offset: parameter_spec = 0.0,
                 params=None,
                 owner=None,
                 prefs: is_pref_set = None):

        # Assign args to params and functionParams dicts (kwConstants must == arg names)
        params = self._assign_args_to_param_dicts(weights=weights,
                                                  exponents=exponents,
                                                  operation=operation,
                                                  scale=scale,
                                                  offset=offset,
                                                  params=params)

        super().__init__(default_variable=default_variable,
                         params=params,
                         owner=owner,
                         prefs=prefs,
                         context=ContextFlags.CONSTRUCTOR)

    def _validate_variable(self, variable, context=None):
        """Insure that list or array is 1d and that all elements are numeric

        Args:
            variable:
            context:
        """
        variable = self._update_variable(super()._validate_variable(variable=variable, context=context))
        if not is_numeric(variable):
            raise FunctionError("All elements of {} must be scalar values".
                                format(self.__class__.__name__))
        return variable

    def _validate_params(self, request_set, target_set=None, context=None):
        """Validate weghts, exponents, scale and offset parameters

        Check that WEIGHTS and EXPONENTS are lists or np.arrays of numbers with length equal to variable.
        Check that SCALE and OFFSET are scalars.

        Note: the checks of compatibility with variable are only performed for validation calls during execution
              (i.e., from check_args(), since during initialization or COMMAND_LINE assignment,
              a parameter may be re-assigned before variable assigned during is known
        """

        super()._validate_params(request_set=request_set,
                                 target_set=target_set,
                                 context=context)

        if WEIGHTS in target_set and target_set[WEIGHTS] is not None:
            self._validate_parameter_spec(target_set[WEIGHTS], WEIGHTS, numeric_only=True)
            target_set[WEIGHTS] = np.atleast_1d(target_set[WEIGHTS])
            # if any(c in context for c in {EXECUTING, LEARNING}): # cxt-test
            if self.context.execution_phase & (ContextFlags.EXECUTING | ContextFlags.LEARNING):
                if len(target_set[WEIGHTS]) != len(self.instance_defaults.variable):
                    raise FunctionError("Number of weights ({0}) is not equal to number of elements in variable ({1})".
                                        format(len(target_set[WEIGHTS]), len(self.instance_defaults.variable)))

        if EXPONENTS in target_set and target_set[EXPONENTS] is not None:
            self._validate_parameter_spec(target_set[EXPONENTS], EXPONENTS, numeric_only=True)
            target_set[EXPONENTS] = np.atleast_1d(target_set[EXPONENTS])
            # if any(c in context for c in {EXECUTING, LEARNING}): # cxt-test
            if self.context.execution_phase & (ContextFlags.EXECUTING | ContextFlags.LEARNING):
                if len(target_set[EXPONENTS]) != len(self.instance_defaults.variable):
                    raise FunctionError("Number of exponents ({0}) does not equal number of elements in variable ({1})".
                                        format(len(target_set[EXPONENTS]), len(self.instance_defaults.variable)))

        if SCALE in target_set and target_set[SCALE] is not None:
            scale = target_set[SCALE]
            if not isinstance(scale, numbers.Number):
                raise FunctionError("{} param of {} ({}) must be a scalar".format(SCALE, self.name, scale))

        if OFFSET in target_set and target_set[OFFSET] is not None:
            offset = target_set[OFFSET]
            if not isinstance(offset, numbers.Number):
                raise FunctionError("{} param of {} ({}) must be a scalar".format(OFFSET, self.name, offset))

    def function(self,
                 variable=None,
                 params=None,
                 context=None):
        """
        Calculate sum or product of the elements for each array in `variable <Reduce.variable>`,
        apply `scale <Reduce.scale>` and/or `offset <Reduce.offset>`, and return array of resulting values.

        Arguments
        ---------

        variable : list or np.array : default ClassDefaults.variable
           a list or np.array of numeric values.

        params : Dict[param keyword: param value] : default None
            a `parameter dictionary <ParameterState_Specification>` that specifies the parameters for the
            function.  Values specified for parameters in the dictionary override any assigned to those parameters in
            arguments of the constructor.


        Returns
        -------

        Sum or product of arrays in variable : np.array
            in an array that is one dimension less than `variable <Reduce.variable>`.


        """

        # Validate variable and assign to variable, and validate params
        variable = self._update_variable(self._check_args(variable=variable,
                                                                     params=params,
                                                                     context=context))

        weights = self.get_current_function_param(WEIGHTS)
        exponents = self.get_current_function_param(EXPONENTS)
        operation = self.get_current_function_param(OPERATION)
        scale = self.get_current_function_param(SCALE)
        offset = self.get_current_function_param(OFFSET)


        # FIX FOR EFFICIENCY: CHANGE THIS AND WEIGHTS TO TRY/EXCEPT // OR IS IT EVEN NECESSARY, GIVEN VALIDATION ABOVE??
        # Apply exponents if they were specified
        if exponents is not None:
            # Avoid divide by zero warning:
            #    make sure there are no zeros for an element that is assigned a negative exponent
            # Allow during initialization because 0s are common in default_variable argument
            # if context is not None and INITIALIZING in context:  # cxt-test
            if self.context.initialization_status == ContextFlags.INITIALIZING:
                with np.errstate(divide='raise'):
                    try:
                        variable = self._update_variable(variable ** exponents)
                    except FloatingPointError:
                        variable = self._update_variable(np.ones_like(variable))
            else:
                # if this fails with FloatingPointError it should not be caught outside of initialization
                variable = self._update_variable(variable ** exponents)

        # Apply weights if they were specified
        if weights is not None:
            variable = self._update_variable(variable * weights)

        # Calculate using relevant aggregation operation and return
        if operation is SUM:
            # result = np.sum(np.atleast_2d(variable), axis=0) * scale + offset
            result = np.sum(np.atleast_2d(variable), axis=1) * scale + offset
        elif operation is PRODUCT:
            result = np.product(np.atleast_2d(variable), axis=1) * scale + offset
        else:
            raise FunctionError("Unrecognized operator ({0}) for Reduce function".
                                format(self.get_current_function_param(OPERATION)))
        return result


class LinearCombination(CombinationFunction):  # ------------------------------------------------------------------------
    # FIX: CONFIRM THAT 1D KWEIGHTS USES EACH ELEMENT TO SCALE CORRESPONDING VECTOR IN VARIABLE
    # FIX  CONFIRM THAT LINEAR TRANSFORMATION (OFFSET, SCALE) APPLY TO THE RESULTING ARRAY
    # FIX: CONFIRM RETURNS LIST IF GIVEN LIST, AND SIMILARLY FOR NP.ARRAY
    """
    LinearCombination(     \
         default_variable, \
         weights=None,     \
         exponents=None,   \
         operation=SUM,    \
         scale=None,       \
         offset=None,      \
         params=None,      \
         owner=None,       \
         name=None,        \
         prefs=None        \
         )

    .. _LinearCombination:

    Linearly combine arrays of values, with optional weighting and/or exponentiation of each array prior to combining,
    and scaling and/or offset of result.

    Combines the arrays in the items of the `variable <LinearCombination.variable>` argument.  Each array can be
    individually weighted and/or exponentiated; they can combined additively or multiplicatively; and the resulting
    array can be multiplicatively transformed and/or additively offset.

    COMMENT:
        Description:
            Combine corresponding elements of arrays in variable arg, using arithmetic operation determined by OPERATION
            Use optional SCALE and OFFSET parameters to linearly transform the resulting array
            Returns a list or 1D array of the same length as the individual ones in the variable

            Notes:
            * If variable contains only a single array, it is simply linearly transformed using SCALE and OFFSET
            * If there is more than one array in variable, they must all be of the same length
            * WEIGHTS and EXPONENTS can be:
                - 1D: each array in variable is scaled by the corresponding element of WEIGHTS or EXPONENTS
                - 2D: each array in variable is scaled by (Hadamard-wise) corresponding array of WEIGHTS or EXPONENTS
        Initialization arguments:
         - variable (value, np.ndarray or list): values to be combined;
             can be a list of lists, or a 1D or 2D np.array;  a 1D np.array is always returned
             if it is a list, it must be a list of numbers, lists, or np.arrays
             all items in the list or 2D np.array must be of equal length
             + WEIGHTS (list of numbers or 1D np.array): multiplies each item of variable before combining them
                  (default: [1,1])
             + EXPONENTS (list of numbers or 1D np.array): exponentiates each item of variable before combining them
                  (default: [1,1])
         - params (dict) can include:
             + WEIGHTS (list of numbers or 1D np.array): multiplies each variable before combining them (default: [1,1])
             + OFFSET (value): added to the result (after the arithmetic operation is applied; default is 0)
             + SCALE (value): multiples the result (after combining elements; default: 1)
             + OPERATION (Operation Enum) - method used to combine terms (default: SUM)
                  SUM: element-wise sum of the arrays in variable
                  PRODUCT: Hadamard Product of the arrays in variable

        LinearCombination.function returns combined values:
        - single number if variable was a single number
        - list of numbers if variable was list of numbers
        - 1D np.array if variable was a single np.variable or np.ndarray
    COMMENT

    Arguments
    ---------

    variable : 1d or 2d np.array : default ClassDefaults.variable
        specifies a template for the arrays to be combined.  If it is 2d, all items must have the same length.

    weights : 1d or 2d np.array : default None
        specifies values used to multiply the elements of each array in `variable  <LinearCombination.variable>`.
        If it is 1d, its length must equal the number of items in `variable <LinearCombination.variable>`;
        if it is 2d, the length of each item must be the same as those in `variable <LinearCombination.variable>`,
        and there must be the same number of items as there are in `variable <LinearCombination.variable>`
        (see `weights <LinearCombination.weights>` for details)

    exponents : 1d or 2d np.array : default None
        specifies values used to exponentiate the elements of each array in `variable  <LinearCombination.variable>`.
        If it is 1d, its length must equal the number of items in `variable <LinearCombination.variable>`;
        if it is 2d, the length of each item must be the same as those in `variable <LinearCombination.variable>`,
        and there must be the same number of items as there are in `variable <LinearCombination.variable>`
        (see `exponents <LinearCombination.exponents>` for details)

    operation : SUM or PRODUCT : default SUM
        specifies whether the `function <LinearCombination.function>` takes the elementwise (Hadamarad)
        sum or product of the arrays in `variable  <LinearCombination.variable>`.

    scale : float or np.ndarray : default None
        specifies a value by which to multiply each element of the result of `function <LinearCombination.function>`
        (see `scale <LinearCombination.scale>` for details)

    offset : float or np.ndarray : default None
        specifies a value to add to each element of the result of `function <LinearCombination.function>`
        (see `offset <LinearCombination.offset>` for details)

    params : Dict[param keyword: param value] : default None
        a `parameter dictionary <ParameterState_Specification>` that specifies the parameters for the
        function.  Values specified for parameters in the dictionary override any assigned to those parameters in
        arguments of the constructor.

    owner : Component
        `component <Component>` to which to assign the Function.

    name : str : default see `name <Function.name>`
        specifies the name of the Function.

    prefs : PreferenceSet or specification dict : default Function.classPreferences
        specifies the `PreferenceSet` for the Function (see `prefs <Function_Base.prefs>` for details).

    Attributes
    ----------

    variable : 1d or 2d np.array
        contains the arrays to be combined by `function <LinearCombination>`.  If it is 1d, the array is simply
        linearly transformed by and `scale <LinearCombination.scale>` and `offset <LinearCombination.scale>`.
        If it is 2d, the arrays (all of which must be of equal length) are weighted and/or exponentiated as
        specified by `weights <LinearCombination.weights>` and/or `exponents <LinearCombination.exponents>`
        and then combined as specified by `operation <LinearCombination.operation>`.

    weights : 1d or 2d np.array
        if it is 1d, each element is used to multiply all elements in the corresponding array of
        `variable <LinearCombination.variable>`;    if it is 2d, then each array is multiplied elementwise
        (i.e., the Hadamard Product is taken) with the corresponding array of `variable <LinearCombinations.variable>`.
        All :keyword:`weights` are applied before any exponentiation (if it is specified).

    exponents : 1d or 2d np.array
        if it is 1d, each element is used to exponentiate the elements of the corresponding array of
        `variable <LinearCombinations.variable>`;  if it is 2d, the element of each array is used to exponentiate
        the correspnding element of the corresponding array of `variable <LinearCombination.variable>`.
        In either case, exponentiating is applied after application of the `weights <LinearCombination.weights>`
        (if any are specified).

    operation : SUM or PRODUCT
        determines whether the `function <LinearCombination.function>` takes the elementwise (Hadamard) sum or
        product of the arrays in `variable  <LinearCombination.variable>`.

    scale : float or np.ndarray
        value is applied multiplicatively to each element of the array after applying the
        `operation <LinearCombination.operation>` (see `scale <LinearCombination.scale>` for details);
        this done before applying the `offset <LinearCombination.offset>` (if it is specified).

    offset : float or np.ndarray
        value is added to each element of the array after applying the `operation <LinearCombination.operation>`
        and `scale <LinearCombination.scale>` (if it is specified).

    COMMENT:
    function : function
        applies the `weights <LinearCombination.weights>` and/or `exponents <LinearCombinations.weights>` to the
        arrays in `variable <LinearCombination.variable>`, then takes their sum or product (as specified by
        `operation <LinearCombination.operation>`), and finally applies `scale <LinearCombination.scale>` and/or
        `offset <LinearCombination.offset>`.

    functionOutputTypeConversion : Bool : False
        specifies whether `function output type conversion <Function_Output_Type_Conversion>` is enabled.

    functionOutputType : FunctionOutputType : None
        used to specify the return type for the `function <Function_Base.function>`;  `functionOuputTypeConversion`
        must be enabled and implemented for the class (see `FunctionOutputType <Function_Output_Type_Conversion>`
        for details).
    COMMENT

    owner : Component
        `component <Component>` to which the Function has been assigned.

    name : str
        the name of the Function; if it is not specified in the **name** argument of the constructor, a
        default is assigned by FunctionRegistry (see `Naming` for conventions used for default and duplicate names).

    prefs : PreferenceSet or specification dict : Function.classPreferences
        the `PreferenceSet` for function; if it is not specified in the **prefs** argument of the Function's
        constructor, a default is assigned using `classPreferences` defined in __init__.py (see :doc:`PreferenceSet
        <LINK>` for details).
    """

    componentName = LINEAR_COMBINATION_FUNCTION

    classPreferences = {
        kwPreferenceSetName: 'LinearCombinationCustomClassPreferences',
        kpReportOutputPref: PreferenceEntry(False, PreferenceLevel.INSTANCE),
        kpRuntimeParamStickyAssignmentPref: PreferenceEntry(False, PreferenceLevel.INSTANCE)
    }

    multiplicative_param = SCALE
    additive_param = OFFSET

    paramClassDefaults = Function_Base.paramClassDefaults.copy()

    @tc.typecheck
    def __init__(self,
                 default_variable=None,
                 # weights: tc.optional(parameter_spec)=None,
                 # exponents: tc.optional(parameter_spec)=None,
                 weights=None,
                 exponents=None,
                 operation: tc.enum(SUM, PRODUCT)=SUM,
                 scale=None,
                 offset=None,
                 params=None,
                 owner=None,
                 prefs: is_pref_set = None):

        # Assign args to params and functionParams dicts (kwConstants must == arg names)
        params = self._assign_args_to_param_dicts(weights=weights,
                                                  exponents=exponents,
                                                  operation=operation,
                                                  scale=scale,
                                                  offset=offset,
                                                  params=params)

        super().__init__(default_variable=default_variable,
                         params=params,
                         owner=owner,
                         prefs=prefs,
                         context=ContextFlags.CONSTRUCTOR)

        if self.weights is not None:
            self.weights = np.atleast_2d(self.weights).reshape(-1, 1)
        if self.exponents is not None:
            self.exponents = np.atleast_2d(self.exponents).reshape(-1, 1)

    def _validate_variable(self, variable, context=None):
        """Insure that all items of list or np.ndarray in variable are of the same length

        Args:
            variable:
            context:
        """
        variable = self._update_variable(super()._validate_variable(variable=variable, context=context))
        # FIX: CONVERT TO AT LEAST 1D NP ARRAY IN INIT AND EXECUTE, SO ALWAYS NP ARRAY
        # FIX: THEN TEST THAT SHAPES OF EVERY ELEMENT ALONG AXIS 0 ARE THE SAME
        # FIX; PUT THIS IN DOCUMENTATION
        if isinstance(variable, (list, np.ndarray)):
            if isinstance(variable, np.ndarray) and not variable.ndim:
                return variable
            length = 0
            for i in range(len(variable)):
                if i == 0:
                    continue
                if isinstance(variable[i - 1], numbers.Number):
                    old_length = 1
                else:
                    old_length = len(variable[i - 1])
                if isinstance(variable[i], numbers.Number):
                    new_length = 1
                else:
                    new_length = len(variable[i])
                if old_length != new_length:
                    raise FunctionError("Length of all arrays in variable {0} "
                                        "for {1} must be the same".format(variable,
                                                                          self.__class__.__name__))
        return variable

    def _validate_params(self, request_set, target_set=None, context=None):
        """Validate weghts, exponents, scale and offset parameters

        Check that WEIGHTS and EXPONENTS are lists or np.arrays of numbers with length equal to variable
        Check that SCALE and OFFSET are either scalars or np.arrays of numbers with length and shape equal to variable

        Note: the checks of compatibility with variable are only performed for validation calls during execution
              (i.e., from check_args(), since during initialization or COMMAND_LINE assignment,
              a parameter may be re-assigned before variable assigned during is known
        """

        # FIX: MAKE SURE THAT IF OPERATION IS SUBTRACT OR DIVIDE, THERE ARE ONLY TWO VECTORS

        super()._validate_params(request_set=request_set,
                                 target_set=target_set,
                                 context=context)

        if WEIGHTS in target_set and target_set[WEIGHTS] is not None:
            self._validate_parameter_spec(target_set[WEIGHTS], WEIGHTS, numeric_only=True)
            target_set[WEIGHTS] = np.atleast_2d(target_set[WEIGHTS]).reshape(-1, 1)
            # if any(c in context for c in {EXECUTING, LEARNING}): # cxt-test-X
            if self.context.execution_phase & (ContextFlags.EXECUTING | ContextFlags.LEARNING):
                if len(target_set[WEIGHTS]) != len(self.instance_defaults.variable):
                    raise FunctionError("Number of weights ({0}) is not equal to number of items in variable ({1})".
                                        format(len(target_set[WEIGHTS]), len(self.instance_defaults.variable)))

        if EXPONENTS in target_set and target_set[EXPONENTS] is not None:
            self._validate_parameter_spec(target_set[EXPONENTS], EXPONENTS, numeric_only=True)
            target_set[EXPONENTS] = np.atleast_2d(target_set[EXPONENTS]).reshape(-1, 1)
            # if any(c in context for c in {EXECUTING, LEARNING}): # cxt-test
            if self.context.execution_phase & (ContextFlags.EXECUTING | ContextFlags.LEARNING):
                if len(target_set[EXPONENTS]) != len(self.instance_defaults.variable):
                    raise FunctionError("Number of exponents ({0}) does not equal number of items in variable ({1})".
                                        format(len(target_set[EXPONENTS]), len(self.instance_defaults.variable)))

        if SCALE in target_set and target_set[SCALE] is not None:
            scale = target_set[SCALE]
            if isinstance(scale, numbers.Number):
                pass
            elif isinstance(scale, np.ndarray):
                target_set[SCALE] = np.array(scale)
            else:
                raise FunctionError("{} param of {} ({}) must be a scalar or an np.ndarray".
                                    format(SCALE, self.name, scale))
            scale_is_a_scalar = isinstance(scale, numbers.Number) or (len(scale) == 1) and isinstance(scale[0], numbers.Number)
            if (c in context for c in {EXECUTING, LEARNING}): # cxt-test
                if not scale_is_a_scalar:
                    err_msg = "Scale is using Hadamard modulation but its shape and/or size (scale shape: {}, size:{})" \
                              " do not match the variable being modulated (variable shape: {}, size: {})".\
                        format(scale.shape, scale.size, self.instance_defaults.variable.shape,
                               self.instance_defaults.variable.size)
                    if len(self.instance_defaults.variable.shape) == 0:
                        raise FunctionError(err_msg)
                    if (scale.shape != self.instance_defaults.variable.shape) and \
                        (scale.shape != self.instance_defaults.variable.shape[1:]):
                        raise FunctionError(err_msg)

        if OFFSET in target_set and target_set[OFFSET] is not None:
            offset = target_set[OFFSET]
            if isinstance(offset, numbers.Number):
                pass
            elif isinstance(offset, np.ndarray):
                target_set[OFFSET] = np.array(offset)
            else:
                raise FunctionError("{} param of {} ({}) must be a scalar or an np.ndarray".
                                    format(OFFSET, self.name, offset))
            offset_is_a_scalar = isinstance(offset, numbers.Number) or (len(offset) == 1) and isinstance(offset[0], numbers.Number)
            if (c in context for c in {EXECUTING, LEARNING}): # cxt-test
                if not offset_is_a_scalar:
                    err_msg = "Offset is using Hadamard modulation but its shape and/or size (offset shape: {}, size:{})" \
                              " do not match the variable being modulated (variable shape: {}, size: {})".\
                        format(offset.shape, offset.size, self.instance_defaults.variable.shape,
                               self.instance_defaults.variable.size)
                    if len(self.instance_defaults.variable.shape) == 0:
                        raise FunctionError(err_msg)
                    if (offset.shape != self.instance_defaults.variable.shape) and \
                        (offset.shape != self.instance_defaults.variable.shape[1:]):
                        raise FunctionError(err_msg)

            # if not operation:
            #     raise FunctionError("Operation param missing")
            # if not operation == self.Operation.SUM and not operation == self.Operation.PRODUCT:
            #     raise FunctionError("Operation param ({0}) must be Operation.SUM or Operation.PRODUCT".
            #     format(operation))

    def function(self,
                 variable=None,
                 params=None,
                 context=None):
        """
        Apply `weights <LinearCombination.weights>` and/or `exponents <LinearCombinations.weights>` to the
        arrays in `variable <LinearCombination.variable>`, then take their sum or product (as specified by
        `operation <LinearCombination.operation>`), apply `scale <LinearCombination.scale>` and/or `offset
        <LinearCombination.offset>`, and return the resulting array.

        COMMENT: [SHORTER VERSION]
            Linearly combine multiple arrays, optionally weighted and/or exponentiated, and return optionally scaled
            and/or offset array (see :ref:`above <LinearCombination>` for details of param specifications`).
        COMMENT

        Arguments
        ---------

        variable : 1d or 2d np.array : default ClassDefaults.variable
           a single numeric array, or multiple arrays to be combined; if it is 2d, all arrays must have the same length.

        params : Dict[param keyword: param value] : default None
            a `parameter dictionary <ParameterState_Specification>` that specifies the parameters for the
            function.  Values specified for parameters in the dictionary override any assigned to those parameters in
            arguments of the constructor.


        Returns
        -------

        combined array : 1d np.array
            the result of linearly combining the arrays in `variable <LinearCombination.variable>`.

        """

        # Validate variable and assign to variable, and validate params
        variable = self._update_variable(self._check_args(variable=variable, params=params, context=context))

        weights = self.get_current_function_param(WEIGHTS)
        exponents = self.get_current_function_param(EXPONENTS)
        operation = self.get_current_function_param(OPERATION)
        scale = self.get_current_function_param(SCALE)
        offset = self.get_current_function_param(OFFSET)

        # QUESTION:  WHICH IS LESS EFFICIENT:
        #                A) UNECESSARY ARITHMETIC OPERATIONS IF SCALE AND/OR OFFSET ARE 1.0 AND 0, RESPECTIVELY?
        #                   (DOES THE COMPILER KNOW NOT TO BOTHER WITH MULT BY 1 AND/OR ADD 0?)
        #                B) EVALUATION OF IF STATEMENTS TO DETERMINE THE ABOVE?
        # IMPLEMENTATION NOTE:  FOR NOW, ASSUME B) ABOVE, AND ASSIGN DEFAULT "NULL" VALUES TO offset AND scale
        if offset is None:
            offset = 0.0

        if scale is None:
            scale = 1.0

        # IMPLEMENTATION NOTE: CONFIRM: SHOULD NEVER OCCUR, AS _validate_variable NOW ENFORCES 2D np.ndarray
        # If variable is 0D or 1D:
        if np_array_less_than_2d(variable):
            return (variable * scale) + offset

        # FIX FOR EFFICIENCY: CHANGE THIS AND WEIGHTS TO TRY/EXCEPT // OR IS IT EVEN NECESSARY, GIVEN VALIDATION ABOVE??
        # Apply exponents if they were specified
        if exponents is not None:
            # Avoid divide by zero warning:
            #    make sure there are no zeros for an element that is assigned a negative exponent
            # Allow during initialization because 0s are common in default_variable argument
            # if context is not None and INITIALIZING in context:  # cxt-test
            if self.context.initialization_status == ContextFlags.INITIALIZING:
                with np.errstate(divide='raise'):
                    try:
                        variable = self._update_variable(variable ** exponents)
                    except FloatingPointError:
                        variable = self._update_variable(np.ones_like(variable))
            else:
                # if this fails with FloatingPointError it should not be caught outside of initialization
                variable = self._update_variable(variable ** exponents)

        # Apply weights if they were specified
        if weights is not None:
            variable = self._update_variable(variable * weights)

        # CW 3/19/18: a total hack, e.g. to make scale=[4.] turn into scale=4. Used b/c the `scale` ParameterState
        # changes scale's format: e.g. if you write c = pnl.LinearCombination(scale = 4), print(c.scale) returns [4.]
        if isinstance(scale, (list, np.ndarray)):
            if len(scale) == 1 and isinstance(scale[0], numbers.Number):
                scale = scale[0]
        if isinstance(offset, (list, np.ndarray)):
            if len(offset) == 1 and isinstance(offset[0], numbers.Number):
                offset = offset[0]

        # CALCULATE RESULT USING RELEVANT COMBINATION OPERATION AND MODULATION
        if operation is SUM:
            combination = np.sum(variable, axis=0)
        elif operation is PRODUCT:
            combination = np.product(variable, axis=0)
        else:
            raise FunctionError("Unrecognized operator ({0}) for LinearCombination function".
                                format(operation.self.Operation.SUM))
        if isinstance(scale, numbers.Number):
            product = combination * scale
            # Scalar scale and offset
            if isinstance(offset, numbers.Number):
                result = product + offset
            # Scalar scale and Hadamard offset
            else:
                result = np.sum([product, offset], axis=0)
        else:
            hadamard_product = np.product([combination, scale], axis=0)
            # Hadamard scale, scalar offset
            if isinstance(offset, numbers.Number):
                result = hadamard_product + offset
            # Hadamard scale and offset
            else:
                result = np.sum([hadamard_product, offset], axis=0)

        return result

    @property
    def offset(self):
        if not hasattr(self, '_offset'):
            return None
        else:
            return self._offset

    @offset.setter
    def offset(self, val):
        self._offset = val

    @property
    def scale(self):
        if not hasattr(self, '_scale'):
            return None
        else:
            return self._scale

    @scale.setter
    def scale(self, val):
        self._scale = val


class CombineMeans(CombinationFunction):  # ------------------------------------------------------------------------
    # FIX: CONFIRM THAT 1D KWEIGHTS USES EACH ELEMENT TO SCALE CORRESPONDING VECTOR IN VARIABLE
    # FIX  CONFIRM THAT LINEAR TRANSFORMATION (OFFSET, SCALE) APPLY TO THE RESULTING ARRAY
    # FIX: CONFIRM RETURNS LIST IF GIVEN LIST, AND SIMLARLY FOR NP.ARRAY
    """
    CombineMeans(            \
         default_variable, \
         weights=None,     \
         exponents=None,   \
         operation=SUM,    \
         scale=None,       \
         offset=None,      \
         params=None,      \
         owner=None,       \
         name=None,        \
         prefs=None        \
         )

    .. _CombineMeans:

    Linearly combines the means of one or more arrays of values with optional scaling and/or offset applied to result.

    Takes the mean of the array in each item of its `variable <CombineMeans.variable>` argument, and combines them
    as specified by the `operation <CombineMeans.operation>` parameter, taking either their sum (the default) or their
    product.  The mean of each array can be individually weighted and/or exponentiated prior to being combined,
    and the resulting scalar can be multiplicatively transformed and/or additively offset.

    COMMENT:
        Description:
            Take means of elements of each array in variable arg,
                and combine using arithmetic operation determined by OPERATION
            Use optional SCALE and OFFSET parameters to linearly transform the resulting array
            Returns a scalar

            Notes:
            * WEIGHTS and EXPONENTS can be:
                - 1D: each array in variable is scaled by the corresponding element of WEIGHTS or EXPONENTS
                - 2D: each array in variable is scaled by (Hadamard-wise) corresponding array of WEIGHTS or EXPONENTS
        Initialization arguments:
         - variable (value, np.ndarray or list): values to be combined;
             can be a list of lists, or a 1D or 2D np.array;  a scalar is always returned
             if it is a list, it must be a list of numbers, lists, or np.arrays
             if WEIGHTS or EXPONENTS are specified, their length along the outermost dimension (axis 0)
                 must equal the number of items in the variable
         - params (dict) can include:
             + WEIGHTS (list of numbers or 1D np.array): multiplies each item of variable before combining them
                  (default: [1,1])
             + EXPONENTS (list of numbers or 1D np.array): exponentiates each item of variable before combining them
                  (default: [1,1])
             + OFFSET (value): added to the result (after the arithmetic operation is applied; default is 0)
             + SCALE (value): multiples the result (after combining elements; default: 1)
             + OPERATION (Operation Enum) - method used to combine the means of the arrays in variable (default: SUM)
                  SUM: sum of the means of the arrays in variable
                  PRODUCT: product of the means of the arrays in variable

        CombineMeans.function returns a scalar value
    COMMENT

    Arguments
    ---------

    variable : 1d or 2d np.array : default ClassDefaults.variable
        specifies a template for the arrays to be combined.  If it is 2d, all items must have the same length.

    weights : 1d or 2d np.array : default None
        specifies values used to multiply the elements of each array in `variable  <CombineMeans.variable>`.
        If it is 1d, its length must equal the number of items in `variable <CombineMeans.variable>`;
        if it is 2d, the length of each item must be the same as those in `variable <CombineMeans.variable>`,
        and there must be the same number of items as there are in `variable <CombineMeans.variable>`
        (see `weights <CombineMeans.weights>` for details)

    exponents : 1d or 2d np.array : default None
        specifies values used to exponentiate the elements of each array in `variable  <CombineMeans.variable>`.
        If it is 1d, its length must equal the number of items in `variable <CombineMeans.variable>`;
        if it is 2d, the length of each item must be the same as those in `variable <CombineMeans.variable>`,
        and there must be the same number of items as there are in `variable <CombineMeans.variable>`
        (see `exponents <CombineMeans.exponents>` for details)

    operation : SUM or PRODUCT : default SUM
        specifies whether the `function <CombineMeans.function>` takes the sum or product of the means of the arrays in
        `variable  <CombineMeans.variable>`.

    scale : float or np.ndarray : default None
        specifies a value by which to multiply the result of `function <CombineMeans.function>`
        (see `scale <CombineMeans.scale>` for details)

    offset : float or np.ndarray : default None
        specifies a value to add to the result of `function <CombineMeans.function>`
        (see `offset <CombineMeans.offset>` for details)

    params : Dict[param keyword: param value] : default None
        a `parameter dictionary <ParameterState_Specification>` that specifies the parameters for the
        function.  Values specified for parameters in the dictionary override any assigned to those parameters in
        arguments of the constructor.

    owner : Component
        `component <Component>` to which to assign the Function.

    name : str : default see `name <Function.name>`
        specifies the name of the Function.

    prefs : PreferenceSet or specification dict : default Function.classPreferences
        specifies the `PreferenceSet` for the Function (see `prefs <Function_Base.prefs>` for details).

    Attributes
    ----------

    variable : 1d or 2d np.array
        contains the arrays to be combined by `function <CombineMeans>`.  If it is 1d, the array is simply
        linearly transformed by and `scale <CombineMeans.scale>` and `offset <CombineMeans.scale>`.
        If it is 2d, the arrays (all of which must be of equal length) are weighted and/or exponentiated as
        specified by `weights <CombineMeans.weights>` and/or `exponents <CombineMeans.exponents>`
        and then combined as specified by `operation <CombineMeans.operation>`.

    weights : 1d or 2d np.array : default NOne
        if it is 1d, each element is used to multiply all elements in the corresponding array of
        `variable <CombineMeans.variable>`;    if it is 2d, then each array is multiplied elementwise
        (i.e., the Hadamard Product is taken) with the corresponding array of `variable <CombineMeanss.variable>`.
        All :keyword:`weights` are applied before any exponentiation (if it is specified).

    exponents : 1d or 2d np.array : default None
        if it is 1d, each element is used to exponentiate the elements of the corresponding array of
        `variable <CombineMeans.variable>`;  if it is 2d, the element of each array is used to exponentiate
        the corresponding element of the corresponding array of `variable <CombineMeans.variable>`.
        In either case, exponentiating is applied after application of the `weights <CombineMeans.weights>`
        (if any are specified).

    operation : SUM or PRODUCT : default SUM
        determines whether the `function <CombineMeans.function>` takes the elementwise (Hadamard) sum or
        product of the arrays in `variable  <CombineMeans.variable>`.

    scale : float or np.ndarray : default None
        value is applied multiplicatively to each element of the array after applying the
        `operation <CombineMeans.operation>` (see `scale <CombineMeans.scale>` for details);
        this done before applying the `offset <CombineMeans.offset>` (if it is specified).

    offset : float or np.ndarray : default None
        value is added to each element of the array after applying the `operation <CombineMeans.operation>`
        and `scale <CombineMeans.scale>` (if it is specified).

    COMMENT:
    function : function
        applies the `weights <CombineMeans.weights>` and/or `exponents <CombineMeanss.weights>` to the
        arrays in `variable <CombineMeans.variable>`, then takes their sum or product (as specified by
        `operation <CombineMeans.operation>`), and finally applies `scale <CombineMeans.scale>` and/or
        `offset <CombineMeans.offset>`.

    functionOutputTypeConversion : Bool : False
        specifies whether `function output type conversion <Function_Output_Type_Conversion>` is enabled.

    functionOutputType : FunctionOutputType : None
        used to specify the return type for the `function <Function_Base.function>`;  `functionOuputTypeConversion`
        must be enabled and implemented for the class (see `FunctionOutputType <Function_Output_Type_Conversion>`
        for details).
    COMMENT

    owner : Component
        `component <Component>` to which the Function has been assigned.

    name : str
        the name of the Function; if it is not specified in the **name** argument of the constructor, a
        default is assigned by FunctionRegistry (see `Naming` for conventions used for default and duplicate names).

    prefs : PreferenceSet or specification dict : Function.classPreferences
        the `PreferenceSet` for function; if it is not specified in the **prefs** argument of the Function's
        constructor, a default is assigned using `classPreferences` defined in __init__.py (see :doc:`PreferenceSet
        <LINK>` for details).
    """

    componentName = COMBINE_MEANS_FUNCTION

    classPreferences = {
        kwPreferenceSetName: 'CombineMeansCustomClassPreferences',
        kpReportOutputPref: PreferenceEntry(False, PreferenceLevel.INSTANCE),
        kpRuntimeParamStickyAssignmentPref: PreferenceEntry(False, PreferenceLevel.INSTANCE)
    }

    multiplicative_param = SCALE
    additive_param = OFFSET

    paramClassDefaults = Function_Base.paramClassDefaults.copy()

    @tc.typecheck
    def __init__(self,
                 default_variable=None,
                 # weights:tc.optional(parameter_spec)=None,
                 # exponents:tc.optional(parameter_spec)=None,
                 weights=None,
                 exponents=None,
                 operation: tc.enum(SUM, PRODUCT)=SUM,
                 scale=None,
                 offset=None,
                 params=None,
                 owner=None,
                 prefs: is_pref_set = None):

        # Assign args to params and functionParams dicts (kwConstants must == arg names)
        params = self._assign_args_to_param_dicts(weights=weights,
                                                  exponents=exponents,
                                                  operation=operation,
                                                  scale=scale,
                                                  offset=offset,
                                                  params=params)

        super().__init__(default_variable=default_variable,
                         params=params,
                         owner=owner,
                         prefs=prefs,
                         context=ContextFlags.CONSTRUCTOR)

        if self.weights is not None:
            self.weights = np.atleast_2d(self.weights).reshape(-1, 1)
        if self.exponents is not None:
            self.exponents = np.atleast_2d(self.exponents).reshape(-1, 1)

    def _validate_variable(self, variable, context=None):
        """Insure that all items of variable are numeric
        """
        variable = self._update_variable(super()._validate_variable(variable=variable, context=context))
        # if any(not is_numeric(item) for item in variable):
        #     raise FunctionError("All items of the variable for {} must be numeric".format(self.componentName))
        return variable

    def _validate_params(self, request_set, target_set=None, context=None):
        """Validate weights, exponents, scale and offset parameters

        Check that WEIGHTS and EXPONENTS are lists or np.arrays of numbers with length equal to variable
        Check that SCALE and OFFSET are either scalars or np.arrays of numbers with length and shape equal to variable

        Note: the checks of compatibility with variable are only performed for validation calls during execution
              (i.e., from check_args(), since during initialization or COMMAND_LINE assignment,
              a parameter may be re-assigned before variable assigned during is known
        """

        # FIX: MAKE SURE THAT IF OPERATION IS SUBTRACT OR DIVIDE, THERE ARE ONLY TWO VECTORS

        super()._validate_params(request_set=request_set,
                                 target_set=target_set,
                                 context=context)

        if WEIGHTS in target_set and target_set[WEIGHTS] is not None:
            target_set[WEIGHTS] = np.atleast_2d(target_set[WEIGHTS]).reshape(-1, 1)
            if (c in context for c in {EXECUTING, LEARNING}): # cxt-test
                if len(target_set[WEIGHTS]) != len(self.instance_defaults.variable):
                    raise FunctionError("Number of weights ({0}) is not equal to number of items in variable ({1})".
                                        format(len(target_set[WEIGHTS]), len(self.instance_defaults.variable.shape)))

        if EXPONENTS in target_set and target_set[EXPONENTS] is not None:
            target_set[EXPONENTS] = np.atleast_2d(target_set[EXPONENTS]).reshape(-1, 1)
            if (c in context for c in {EXECUTING, LEARNING}): # cxt-test
                if len(target_set[EXPONENTS]) != len(self.instance_defaults.variable):
                    raise FunctionError("Number of exponents ({0}) does not equal number of items in variable ({1})".
                                        format(len(target_set[EXPONENTS]), len(self.instance_defaults.variable.shape)))

        if SCALE in target_set and target_set[SCALE] is not None:
            scale = target_set[SCALE]
            if isinstance(scale, numbers.Number):
                pass
            elif isinstance(scale, np.ndarray):
                target_set[SCALE] = np.array(scale)
            else:
                raise FunctionError("{} param of {} ({}) must be a scalar or an np.ndarray".
                                    format(SCALE, self.name, scale))
            if (c in context for c in {EXECUTING, LEARNING}): # cxt-test
                if (isinstance(scale, np.ndarray) and
                        (scale.size != self.instance_defaults.variable.size or
                         scale.shape != self.instance_defaults.variable.shape)):
                    raise FunctionError("Scale is using Hadamard modulation "
                                        "but its shape and/or size (shape: {}, size:{}) "
                                        "do not match the variable being modulated (shape: {}, size: {})".
                                        format(scale.shape, scale.size, self.instance_defaults.variable.shape, self.instance_defaults.variable.size))

        if OFFSET in target_set and target_set[OFFSET] is not None:
            offset = target_set[OFFSET]
            if isinstance(offset, numbers.Number):
                pass
            elif isinstance(offset, np.ndarray):
                target_set[OFFSET] = np.array(offset)
            else:
                raise FunctionError("{} param of {} ({}) must be a scalar or an np.ndarray".
                                    format(OFFSET, self.name, offset))
            if (c in context for c in {EXECUTING, LEARNING}): # cxt-test
                if (isinstance(offset, np.ndarray) and
                        (offset.size != self.instance_defaults.variable.size or
                         offset.shape != self.instance_defaults.variable.shape)):
                    raise FunctionError("Offset is using Hadamard modulation "
                                        "but its shape and/or size (shape: {}, size:{}) "
                                        "do not match the variable being modulated (shape: {}, size: {})".
                                        format(offset.shape, offset.size, self.instance_defaults.variable.shape, self.instance_defaults.variable.size))

            # if not operation:
            #     raise FunctionError("Operation param missing")
            # if not operation == self.Operation.SUM and not operation == self.Operation.PRODUCT:
            #     raise FunctionError("Operation param ({0}) must be Operation.SUM or Operation.PRODUCT".
            #     format(operation))


    def function(self,
                 variable=None,
                 params=None,
                 context=None):
        """Calculate and combine means of items in `variable <CombineMean.variable>`.

        Take mean of each item of `variable <CombineMean.variable>`;
        Apply `weights <CombineMeans.weights>` and/or `exponents <CombineMeanss.weights>` (if specified) to the means;
        Take their sum or product, as specified by `operation <CombineMeans.operation>`;
        Apply `scale <CombineMeans.scale>` (if specified) multiplicatively to the result;
        Apply `offset <CombineMeans.offset>` (if specified) to the result;
        Return scalar

        Arguments
        ---------

        variable : 1d or 2d np.array : default ClassDefaults.variable
           a single numeric array, or multiple arrays to be combined; if it is 2d, all arrays must have the same length.

        params : Dict[param keyword: param value] : default None
            a `parameter dictionary <ParameterState_Specification>` that specifies the parameters for the
            function.  Values specified for parameters in the dictionary override any assigned to those parameters in
            arguments of the constructor.


        Returns
        -------

        combined array : 1d np.array
            the result of linearly combining the arrays in `variable <CombineMeans.variable>`.

        """

        # Validate variable and assign to variable, and validate params
        variable = self._update_variable(self._check_args(variable=variable, params=params, context=context))

        exponents = self.get_current_function_param(EXPONENTS)
        weights = self.get_current_function_param(WEIGHTS)
        operation = self.get_current_function_param(OPERATION)
        offset = self.get_current_function_param(OFFSET)
        scale = self.get_current_function_param(SCALE)

        # QUESTION:  WHICH IS LESS EFFICIENT:
        #                A) UNECESSARY ARITHMETIC OPERATIONS IF SCALE AND/OR OFFSET ARE 1.0 AND 0, RESPECTIVELY?
        #                   (DOES THE COMPILER KNOW NOT TO BOTHER WITH MULT BY 1 AND/OR ADD 0?)
        #                B) EVALUATION OF IF STATEMENTS TO DETERMINE THE ABOVE?
        # IMPLEMENTATION NOTE:  FOR NOW, ASSUME B) ABOVE, AND ASSIGN DEFAULT "NULL" VALUES TO offset AND scale
        if offset is None:
            offset = 0.0

        if scale is None:
            scale = 1.0

        # IMPLEMENTATION NOTE: CONFIRM: SHOULD NEVER OCCUR, AS _validate_variable NOW ENFORCES 2D np.ndarray
        # If variable is 0D or 1D:
        # if np_array_less_than_2d(variable):
        #     return (variable * scale) + offset

        means = np.array([[None]]*len(variable))
        for i, item in enumerate(variable):
            means[i] = np.mean(item)

        # FIX FOR EFFICIENCY: CHANGE THIS AND WEIGHTS TO TRY/EXCEPT // OR IS IT EVEN NECESSARY, GIVEN VALIDATION ABOVE??
        # Apply exponents if they were specified
        if exponents is not None:
            # Avoid divide by zero warning:
            #    make sure there are no zeros for an element that is assigned a negative exponent
            # if INITIALIZING in context and any(not any(i) and j < 0 for i, j in zip(variable, exponents)):# cxt-test-X
            if (self.context.initialization_status == ContextFlags.INITIALIZING and
                    any(not any(i) and j < 0 for i, j in zip(variable, exponents))):
                means = np.ones_like(means)
            else:
                means = means ** exponents

        # Apply weights if they were specified
        if weights is not None:
            means = means * weights

        # CALCULATE RESULT USING RELEVANT COMBINATION OPERATION AND MODULATION

        if operation is SUM:
            result = np.sum(means, axis=0) * scale + offset

        elif operation is PRODUCT:
            result = np.product(means, axis=0) * scale + offset

        else:
            raise FunctionError("Unrecognized operator ({0}) for CombineMeans function".
                                format(self.get_current_function_param(OPERATION)))
        return result

    @property
    def offset(self):
        if not hasattr(self, '_offset'):
            return None
        else:
            return self._offset

    @offset.setter
    def offset(self, val):
        self._offset = val

    @property
    def scale(self):
        if not hasattr(self, '_scale'):
            return None
        else:
            return self._scale

    @scale.setter
    def scale(self, val):
        self._scale = val


GAMMA = 'gamma'
class PredictionErrorDeltaFunction(CombinationFunction):
    """
    Function that calculates the temporal difference prediction error
    """
    componentName = PREDICTION_ERROR_DELTA_FUNCTION

    classPreferences = {
        kwPreferenceSetName: 'PredictionErrorDeltaCustomClassPreferences',
        kpReportOutputPref: PreferenceEntry(False, PreferenceLevel.INSTANCE),
        kpRuntimeParamStickyAssignmentPref: PreferenceEntry(False,
                                                            PreferenceLevel.INSTANCE)
    }

    class ClassDefaults(CombinationFunction.ClassDefaults):
        variable = np.array([[1], [1]])

    paramClassDefaults = Function_Base.paramClassDefaults.copy()
    multiplicative_param = None
    additive_param = None

    @tc.typecheck
    def __init__(self,
                 default_variable=None,
                 gamma: tc.optional(float) = 1.0,
                 params=None,
                 owner=None,
                 prefs: is_pref_set = None):
        # Assign args to params and functionParams dicts
        # (kwConstants must == arg names)
        params = self._assign_args_to_param_dicts(gamma=gamma,
                                                  params=params)

        super().__init__(default_variable=default_variable,
                         params=params,
                         owner=owner,
                         prefs=prefs,
                         context=ContextFlags.CONSTRUCTOR)

        self.gamma = gamma

    def _validate_variable(self, variable, context=None):
        """
        Insure that all items of variable are numeric

        Parameters
        ----------
        variable
        context

        Returns
        -------
        variable if all items are numeric
        """
        variable = self._update_variable(super()._validate_variable(variable=variable, context=context))

        if isinstance(variable, (list, np.ndarray)):
            if isinstance(variable, np.ndarray) and not variable.ndim:
                return variable
            length = 0
            for i in range(1, len(variable)):
                if i == 0:
                    continue
                if isinstance(variable[i - 1], numbers.Number):
                    old_length = 1
                else:
                    old_length = len(variable[i - 1])
                if isinstance(variable[i], numbers.Number):
                    new_length = 1
                else:
                    new_length = len(variable[i])
                if old_length != new_length:
                    raise FunctionError("Length of all arrays in variable {} "
                                        "for {} must be the same".format(variable,
                                                                         self.__class__.__name__))
        return variable

    def _validate_params(self, request_set, target_set=None, context=None):
        """
        Checks that WEIGHTS is a list or np.array of numbers with length equal
        to variable.

        Note: the checks of compatibility with variable are only performed for
        validation calls during execution (i.e. from `check_args()`), since
        during initialization or COMMAND_LINE assignment, a parameter may be
        re-assigned before variable assigned during is known

        Parameters
        ----------
        request_set
        target_set
        context

        Returns
        -------
        None
        """
        super()._validate_params(request_set,
                                 target_set=target_set,
                                 context=context)

        if GAMMA in target_set and target_set[GAMMA] is not None:
            self._validate_parameter_spec(target_set[GAMMA] ,GAMMA, numeric_only=True)

        if WEIGHTS in target_set and target_set[WEIGHTS] is not None:
            self._validate_parameter_spec(target_set[WEIGHTS] ,WEIGHTS, numeric_only=True)
            target_set[WEIGHTS] = np.atleast_2d(target_set[WEIGHTS]).reshape(-1,1)
            if EXECUTING in context: # cxt-test
                if len(target_set[WEIGHTS]) != len(
                        self.instance_defaults.variable):
                    raise FunctionError("Number of weights {} is not equal to "
                                        "number of items in variable {}".format(
                        len(target_set[WEIGHTS]),
                        len(self.instance_defaults.variable.shape)))

    def function(self,
                 variable=None,
                 params=None,
                 context=None):
        """
        Calculates the prediction error using the arrays in `variable
        <PredictionErrorDeltaFunction.variable>` and returns the resulting
        array.

        Parameters
        ----------
        variable : 2d np.array : default ClassDefaults.variable
            a 2d array representing the sample and target values to be used to
            calculate the temporal difference delta values. Both arrays must
            have the same length

        params : Dict[param keyword, param value] : default None
            a `parameter dictionary <ParameterState_Specification>` that
            specifies the parameters for the function. Values specified for
            parameters in the dictionary override any assigned to those
            parameters in arguments of the constructor.


        Returns
        -------
        delta values : 1d np.array
            the result of
                :math: `\\delta(t) = r(t) + \\gamma sample(t) - sample(t - 1)`

        """
        variable = self._update_variable(self._check_args(variable=variable,
                                                          params=params,
                                                          context=context))
        gamma = self.get_current_function_param(GAMMA)
        sample = variable[0]
        reward = variable[1]
        delta = np.zeros(sample.shape)

        for t in range(1, len(sample)):
            delta[t] = reward[t] + gamma * sample[t] - sample[t - 1]
        return delta


# region ***********************************  TRANSFER FUNCTIONS  ***********************************************
# endregion

BOUNDS = 'bounds'

class TransferFunction(Function_Base):
    """Function that transforms variable but maintains its shape

    All TransferFunctions must have the following attributes:

    `bounds` -- specifies the lower and upper limits of the result;  if there are none, the attribute is set to
    `None`;  if it has at least one bound, the attribute is set to a tuple specifying the lower and upper bounds,
    respectively, with `None` as the entry for no bound.

    `multiplicative_param` and `additive_param` -- each of these is assigned the name of one of the function's
    parameters and used by `ModulatoryProjections <ModulatoryProjection>` to modulate the output of the
    TransferFunction's function (see `Function_Modulatory_Params`).

    """
    componentType = TRANSFER_FUNCTION_TYPE

    # IMPLEMENTATION NOTE: THESE SHOULD SHOULD BE REPLACED WITH ABC WHEN IMPLEMENTED
    def __init__(self, default_variable,
                 params,
                 owner,
                 prefs,
                 context):

        if not hasattr(self, BOUNDS):
            raise FunctionError("PROGRAM ERROR: {} must implement a {} attribute".
                                format(self.__class__.__name__, BOUNDS))

        if not hasattr(self, MULTIPLICATIVE_PARAM):
            raise FunctionError("PROGRAM ERROR: {} must implement a {} attribute".
                                format(self.__class__.__name__, MULTIPLICATIVE_PARAM))

        if not hasattr(self, ADDITIVE_PARAM):
            raise FunctionError("PROGRAM ERROR: {} must implement an {} attribute".
                                format(self.__class__.__name__, ADDITIVE_PARAM))

        super().__init__(default_variable=default_variable,
                         params=params,
                         owner=owner,
                         prefs=prefs,
                         context=context)

    @property
    def multiplicative(self):
        return getattr(self, self.multiplicative_param)

    @multiplicative.setter
    def multiplicative(self, val):
        setattr(self, self.multiplicative_param, val)

    @property
    def additive(self):
        return getattr(self, self.additive_param)

    @additive.setter
    def additive(self, val):
        setattr(self, self.additive_param, val)


class Linear(TransferFunction):  # -------------------------------------------------------------------------------------
    """
    Linear(                \
         default_variable, \
         slope=1.0,        \
         intercept=0.0,    \
         params=None,      \
         owner=None,       \
         name=None,        \
         prefs=None        \
         )

    .. _Linear:

    Linearly transform variable.

    Note: default values for `slope` and `intercept` implement the IDENTITY_FUNCTION

    Arguments
    ---------

    variable : number or np.array : default ClassDefaults.variable
        specifies a template for the value to be transformed.

    slope : float : default 1.0
        specifies a value by which to multiply `variable <Linear.variable>`.

    intercept : float : default 0.0
        specifies a value to add to each element of `variable <Linear.variable>` after applying `slope <Linear.slope>`.

    params : Dict[param keyword: param value] : default None
        a `parameter dictionary <ParameterState_Specification>` that specifies the parameters for the
        function.  Values specified for parameters in the dictionary override any assigned to those parameters in
        arguments of the constructor.

    owner : Component
        `component <Component>` to which to assign the Function.

    name : str : default see `name <Function.name>`
        specifies the name of the Function.

    prefs : PreferenceSet or specification dict : default Function.classPreferences
        specifies the `PreferenceSet` for the Function (see `prefs <Function_Base.prefs>` for details).

    Attributes
    ----------

    variable : number or np.array
        contains value to be transformed.

    slope : float
        value by which each element of `variable <Linear.variable>` is multiplied before applying the
        `intercept <Linear.intercept>` (if it is specified).

    intercept : float
        value added to each element of `variable <Linear.variable>` after applying the `slope <Linear.slope>`
        (if it is specified).

    bounds : None

    owner : Component
        `component <Component>` to which the Function has been assigned.

    name : str
        the name of the Function; if it is not specified in the **name** argument of the constructor, a
        default is assigned by FunctionRegistry (see `Naming` for conventions used for default and duplicate names).

    prefs : PreferenceSet or specification dict : Function.classPreferences
        the `PreferenceSet` for function; if it is not specified in the **prefs** argument of the Function's
        constructor, a default is assigned using `classPreferences` defined in __init__.py (see :doc:`PreferenceSet
        <LINK>` for details).
    """

    componentName = LINEAR_FUNCTION

    bounds = None
    multiplicative_param = SLOPE
    additive_param = INTERCEPT

    classPreferences = {
        kwPreferenceSetName: 'LinearClassPreferences',
        kpReportOutputPref: PreferenceEntry(False, PreferenceLevel.INSTANCE),
        kpRuntimeParamStickyAssignmentPref: PreferenceEntry(False, PreferenceLevel.INSTANCE)
    }

    paramClassDefaults = Function_Base.paramClassDefaults.copy()
    paramClassDefaults.update({
        FUNCTION_OUTPUT_TYPE_CONVERSION: True,
        PARAMETER_STATE_PARAMS: None
    })

    @tc.typecheck
    def __init__(self,
                 default_variable=None,
                 slope: parameter_spec = 1.0,
                 intercept: parameter_spec = 0.0,
                 params=None,
                 owner=None,
                 prefs: is_pref_set = None):

        # Assign args to params and functionParams dicts (kwConstants must == arg names)
        params = self._assign_args_to_param_dicts(slope=slope,
                                                  intercept=intercept,
                                                  params=params)

        super().__init__(default_variable=default_variable,
                         params=params,
                         owner=owner,
                         prefs=prefs,
                         context=ContextFlags.CONSTRUCTOR)

        # self.functionOutputType = None

    def function(self,
                 variable=None,
                 params=None,
                 context=None):
        """
        Return: `slope <Linear.slope>` * `variable <Linear.variable>` + `intercept <Linear.intercept>`.

        Arguments
        ---------

        variable : number or np.array : default ClassDefaults.variable
           a single value or array to be transformed.

        params : Dict[param keyword: param value] : default None
            a `parameter dictionary <ParameterState_Specification>` that specifies the parameters for the
            function.  Values specified for parameters in the dictionary override any assigned to those parameters in
            arguments of the constructor.


        Returns
        -------

        linear transformation of variable : number or np.array

        """

        variable = self._update_variable(self._check_args(variable=variable, params=params, context=context))
        slope = self.get_current_function_param(SLOPE)
        intercept = self.get_current_function_param(INTERCEPT)
        outputType = self.functionOutputType

        # MODIFIED 11/9/17 NEW:
        try:
        # By default, result should be returned as np.ndarray with same dimensionality as input
            result = variable * slope + intercept
        except TypeError:
            # If variable is an array with mixed sizes or types, try item-by-item operation
            if variable.dtype == object:
                result = np.zeros_like(variable)
                for i, item in enumerate(variable):
                    result[i] = variable[i] * slope + intercept
            else:
                raise FunctionError("Unrecognized type for {} of {} ({})".format(VARIABLE, self.name, variable))
        # MODIFIED 11/9/17 END


        # region Type conversion (specified by outputType):
        # Convert to 2D array, irrespective of variable type:
        if outputType is FunctionOutputType.NP_2D_ARRAY:
            result = np.atleast_2d(result)

        # Convert to 1D array, irrespective of variable type:
        # Note: if 2D array (or higher) has more than two items in the outer dimension, generate exception
        elif outputType is FunctionOutputType.NP_1D_ARRAY:
            # If variable is 2D
            if variable.ndim == 2:
                # If there is only one item:
                if len(variable) == 1:
                    result = result[0]
                else:
                    raise FunctionError("Can't convert result ({0}: 2D np.ndarray object with more than one array)"
                                        " to 1D array".format(result))
            elif len(variable) == 1:
                result = result
            elif len(variable) == 0:
                result = np.atleast_1d(result)
            else:
                raise FunctionError("Can't convert result ({0} to 1D array".format(result))

        # Convert to raw number, irrespective of variable type:
        # Note: if 2D or 1D array has more than two items, generate exception
        elif outputType is FunctionOutputType.RAW_NUMBER:
            # If variable is 2D
            if variable.ndim == 2:
                # If there is only one item:
                if len(variable) == 1 and len(variable[0]) == 1:
                    result = result[0][0]
                else:
                    raise FunctionError("Can't convert result ({0}) with more than a single number to a raw number".
                                        format(result))
            elif len(variable) == 1:
                if len(variable) == 1:
                    result = result[0]
                else:
                    raise FunctionError("Can't convert result ({0}) with more than a single number to a raw number".
                                        format(result))
            else:
                return result
        # endregion

        return result

    def derivative(self, input=None, output=None):
        """
        derivative()

        Derivative of `function <Linear.function>`.

        Returns
        -------

        derivative :  number
            current value of `slope <Linear.slope>`.

        """

        return self.get_current_function_param(SLOPE)


class Exponential(TransferFunction):  # --------------------------------------------------------------------------------
    """
    Exponential(           \
         default_variable, \
         scale=1.0,        \
         rate=1.0,         \
         params=None,      \
         owner=None,       \
         name=None,        \
         prefs=None        \
         )

    .. _Exponential:

    Exponentially transform variable.

    Arguments
    ---------

    variable : number or np.array : default ClassDefaults.variable
        specifies a template for the value to be transformed.

    rate : float : default 1.0
        specifies a value by which to multiply `variable <Exponential.variable>` before exponentiation.

    scale : float : default 1.0
        specifies a value by which to multiply the exponentiated value of `variable <Exponential.variable>`.

    params : Dict[param keyword: param value] : default None
        a `parameter dictionary <ParameterState_Specification>` that specifies the parameters for the
        function.  Values specified for parameters in the dictionary override any assigned to those parameters in
        arguments of the constructor.

    owner : Component
        `component <Component>` to which to assign the Function.

    name : str : default see `name <Function.name>`
        specifies the name of the Function.

    prefs : PreferenceSet or specification dict : default Function.classPreferences
        specifies the `PreferenceSet` for the Function (see `prefs <Function_Base.prefs>` for details).

    Attributes
    ----------

    variable : number or np.array
        contains value to be transformed.

    rate : float
        value by which `variable <Exponential.variable>` is multiplied before exponentiation.

    scale : float
        value by which the exponentiated value is multiplied.

    bounds : (0, None)

    owner : Component
        `component <Component>` to which the Function has been assigned.

    name : str
        the name of the Function; if it is not specified in the **name** argument of the constructor, a
        default is assigned by FunctionRegistry (see `Naming` for conventions used for default and duplicate names).

    prefs : PreferenceSet or specification dict : Function.classPreferences
        the `PreferenceSet` for function; if it is not specified in the **prefs** argument of the Function's
        constructor, a default is assigned using `classPreferences` defined in __init__.py (see :doc:`PreferenceSet
        <LINK>` for details).
    """

    componentName = EXPONENTIAL_FUNCTION

    bounds = (0, None)
    multiplicative_param = RATE
    additive_param = SCALE

    paramClassDefaults = Function_Base.paramClassDefaults.copy()

    @tc.typecheck
    def __init__(self,
                 default_variable=None,
                 rate: parameter_spec = 1.0,
                 scale: parameter_spec = 1.0,
                 params=None,
                 owner=None,
                 prefs: is_pref_set = None):
        # Assign args to params and functionParams dicts (kwConstants must == arg names)
        params = self._assign_args_to_param_dicts(rate=rate,
                                                  scale=scale,
                                                  params=params)

        super().__init__(default_variable=default_variable,
                         params=params,
                         owner=owner,
                         prefs=prefs,
                         context=ContextFlags.CONSTRUCTOR)

    def function(self,
                 variable=None,
                 params=None,
                 context=None):
        """
        Return: `scale <Exponential.scale>`
        :math:`*` e**(`rate <Exponential.rate>` :math:`*` `variable <Linear.variable>`).

        Arguments
        ---------

        variable : number or np.array : default ClassDefaults.variable
           a single value or array to be exponentiated.

        params : Dict[param keyword: param value] : default None
            a `parameter dictionary <ParameterState_Specification>` that specifies the parameters for the
            function.  Values specified for parameters in the dictionary override any assigned to those parameters in
            arguments of the constructor.


        Returns
        -------

        exponential transformation of variable : number or np.array

        """

        variable = self._update_variable(self._check_args(variable=variable, params=params, context=context))
        rate = self.get_current_function_param(RATE)
        scale = self.get_current_function_param(SCALE)

        return scale * np.exp(rate * variable)

    def derivative(self, input, output=None):
        """
        derivative(input)

        Derivative of `function <Exponential.function>`.

        Returns
        -------

        derivative :  number
            `rate <Exponential.rate>` * input.

        """
        return self.get_current_function_param(RATE) * input


class Logistic(TransferFunction):  # ------------------------------------------------------------------------------------
    """
    Logistic(              \
         default_variable, \
         gain=1.0,         \
         bias=0.0,         \
         offset=0.0,       \
         params=None,      \
         owner=None,       \
         name=None,        \
         prefs=None        \
         )

    .. _Logistic:

    Logistically transform variable.

    Arguments
    ---------

    variable : number or np.array : default ClassDefaults.variable
        specifies a template for the value to be transformed.

    gain : float : default 1.0
        specifies a value by which to multiply `variable <Logistic.variable>` before logistic transformation

    bias : float : default 0.0
        specifies a value to add to each element of `variable <Logistic.variable>` before applying `gain <Logistic.gain>`
        and before logistic transformation.

    offset : float : default 0.0
        specifies a value to add to each element of `variable <Logistic.variable>` after applying `gain <Logistic.gain>`
        but before logistic transformation.

    params : Dict[param keyword: param value] : default None
        a `parameter dictionary <ParameterState_Specification>` that specifies the parameters for the
        function.  Values specified for parameters in the dictionary override any assigned to those parameters in
        arguments of the constructor.

    owner : Component
        `component <Component>` to which to assign the Function.

    name : str : default see `name <Function.name>`
        specifies the name of the Function.

    prefs : PreferenceSet or specification dict : default Function.classPreferences
        specifies the `PreferenceSet` for the Function (see `prefs <Function_Base.prefs>` for details).

    Attributes
    ----------

    variable : number or np.array
        contains value to be transformed.

    gain : float : default 1.0
        value by which each element of `variable <Logistic.variable>` is multiplied before applying the
        `bias <Logistic.bias>` (if it is specified).

    bias : float : default 0.0
        value added to each element of `variable <Logistic.variable>` after applying the `gain <Logistic.gain>`
        (if it is specified).

    bounds : (0,1)

    owner : Component
        `component <Component>` to which the Function has been assigned.

    name : str
        the name of the Function; if it is not specified in the **name** argument of the constructor, a
        default is assigned by FunctionRegistry (see `Naming` for conventions used for default and duplicate names).

    prefs : PreferenceSet or specification dict : Function.classPreferences
        the `PreferenceSet` for function; if it is not specified in the **prefs** argument of the Function's
        constructor, a default is assigned using `classPreferences` defined in __init__.py (see :doc:`PreferenceSet
        <LINK>` for details).
    """

    componentName = LOGISTIC_FUNCTION
    parameter_keywords.update({GAIN, BIAS})

    bounds = (0,1)
    multiplicative_param = GAIN
    additive_param = BIAS

    paramClassDefaults = Function_Base.paramClassDefaults.copy()

    @tc.typecheck
    def __init__(self,
                 default_variable=None,
                 gain: parameter_spec = 1.0,
                 bias: parameter_spec = 0.0,
                 offset: parameter_spec = 0.0,
                 params=None,
                 owner=None,
                 prefs: is_pref_set = None):
        # Assign args to params and functionParams dicts (kwConstants must == arg names)
        params = self._assign_args_to_param_dicts(gain=gain,
                                                  bias=bias,
                                                  offset=offset,
                                                  params=params)

        super().__init__(default_variable=default_variable,
                         params=params,
                         owner=owner,
                         prefs=prefs,
                         context=ContextFlags.CONSTRUCTOR)

    def function(self,
                 variable=None,
                 params=None,
                 context=None):
        """
        Return:

        .. math::

            \\frac{1}{1 + e^{ - gain ( variable - bias ) + offset}}

        Arguments
        ---------

        variable : number or np.array : default ClassDefaults.variable
           a single value or array to be transformed.

        params : Dict[param keyword: param value] : default None
            a `parameter dictionary <ParameterState_Specification>` that specifies the parameters for the
            function.  Values specified for parameters in the dictionary override any assigned to those parameters in
            arguments of the constructor.


        Returns
        -------

        logistic transformation of variable : number or np.array

        """

        variable = self._update_variable(self._check_args(variable=variable, params=params, context=context))
        gain = self.get_current_function_param(GAIN)
        bias = self.get_current_function_param(BIAS)
        offset = self.get_current_function_param(OFFSET)

        return 1 / (1 + np.exp(-gain*(variable-bias) + offset))

    def derivative(self, output, input=None):
        """
        derivative(output)

        Derivative of `function <Logistic.function>`.

        Returns
        -------

        derivative :  number
            output * (1 - output).

        """
        return output * (1 - output)


MODE = 'mode'
class OneHot(TransferFunction):  # -------------------------------------------------------------------------------------
    """
    OneHot(                \
         default_variable, \
         mode=MAX_VAL,     \
         params=None,      \
         owner=None,       \
         name=None,        \
         prefs=None        \
         )

    .. _OneHot:

    Return an array with one non-zero value.

    The `mode <OneHot.mode>` parameter determines the nature of the non-zero value:

    Arguments
    ---------

    variable : 2d np.array : default ClassDefaults.variable
        First (possibly only) item specifies a template for the array to be transformed;  if `mode <OneHot.mode>` is
        *PROB* then a 2nd item must be included that is a probability distribution with same length as 1st item.

    mode : MAX_VAL, MAX_ABS_VAL, MAX_INDICATOR, or PROB : default MAX_VAL
        specifies the nature of the single non-zero value in the array returned by `function <OneHot.function>`
        (see `mode <OneHot.mode>` for details).

    params : Dict[param keyword: param value] : default None
        a `parameter dictionary <ParameterState_Specification>` that specifies the parameters for the
        function.  Values specified for parameters in the dictionary override any assigned to those parameters in
        arguments of the constructor.

    bounds : None

    owner : Component
        `component <Component>` to which to assign the Function.

    name : str : default see `name <Function.name>`
        specifies the name of the Function.

    prefs : PreferenceSet or specification dict : default Function.classPreferences
        specifies the `PreferenceSet` for the Function (see `prefs <Function_Base.prefs>` for details).

    Attributes
    ----------

    variable : number or np.array
        1st item contains value to be transformed;  if `mode <OneHot.mode>` is *PROB*, 2nd item is a probability
        distribution, each element of which specifies the probability for selecting the corresponding element of the
        1st item.

    mode : MAX_VAL, MAX_ABS_VAL, MAX_INDICATOR, or PROB : default MAX_VAL
        determines the nature of the single non-zero value in the array returned by `function <OneHot.function>`:
            * **MAX_VAL**: element with the maximum signed value in the original array;
            * *MAX_ABS_VAL**: element with the maximum absolute value;
            * **MAX_INDICATOR**: 1 in place of the element with the maximum signed value;
            * **MAX_ABS_INDICATOR**: 1 in place of the element with the maximum absolute value;
            * **PROB**: probabilistically chosen element based on probabilities passed in second item of
            * **PROB_INDICATOR**: same as *PROB* but chosen item is assigned a value of 1.

    owner : Component
        `component <Component>` to which the Function has been assigned.

    name : str
        the name of the Function; if it is not specified in the **name** argument of the constructor, a
        default is assigned by FunctionRegistry (see `Naming` for conventions used for default and duplicate names).

    prefs : PreferenceSet or specification dict : Function.classPreferences
        the `PreferenceSet` for function; if it is not specified in the **prefs** argument of the Function's
        constructor, a default is assigned using `classPreferences` defined in __init__.py (see :doc:`PreferenceSet
        <LINK>` for details).
    """

    componentName = ONE_HOT_FUNCTION

    bounds = None
    multiplicative_param = None
    additive_param = None

    classPreferences = {
        kwPreferenceSetName: 'OneHotClassPreferences',
        kpReportOutputPref: PreferenceEntry(False, PreferenceLevel.INSTANCE),
        kpRuntimeParamStickyAssignmentPref: PreferenceEntry(False, PreferenceLevel.INSTANCE)
    }

    paramClassDefaults = Function_Base.paramClassDefaults.copy()
    paramClassDefaults.update({
        FUNCTION_OUTPUT_TYPE_CONVERSION: False,
        PARAMETER_STATE_PARAMS: None
    })

    @tc.typecheck
    def __init__(self,
                 default_variable=None,
                 mode: tc.enum(MAX_VAL, MAX_ABS_VAL, MAX_INDICATOR, MAX_ABS_INDICATOR, PROB, PROB_INDICATOR)=MAX_VAL,
                 params=None,
                 owner=None,
                 prefs: is_pref_set = None):

        # Assign args to params and functionParams dicts (kwConstants must == arg names)
        params = self._assign_args_to_param_dicts(mode=mode,
                                                  params=params)

        if mode in {PROB, PROB_INDICATOR} and default_variable is None:
            default_variable = [[0],[0]]

        super().__init__(default_variable=default_variable,
                         params=params,
                         owner=owner,
                         prefs=prefs,
                         context=ContextFlags.CONSTRUCTOR)

        # self.functionOutputType = None

    def _validate_params(self, request_set, target_set=None, context=None):

        if request_set[MODE] in {PROB, PROB_INDICATOR}:
            if not self.variable.ndim == 2:
                raise FunctionError("If {} for {} {} is set to {}, variable must be 2d array".
                                    format(MODE, self.__class__.__name__, Function.__name__, PROB))
            values = self.variable[0]
            prob_dist = self.variable[1]
            if len(values)!=len(prob_dist):
                raise FunctionError("If {} for {} {} is set to {}, the two items of its variable must be of equal "
                                    "length (len item 1 = {}; len item 2 = {}".
                                    format(MODE, self.__class__.__name__, Function.__name__, PROB,
                                           len(values), len(prob_dist)))
            if not all((elem>=0 and elem<=1) for elem in prob_dist)==1:
                raise FunctionError("If {} for {} {} is set to {}, the 2nd item of its variable ({}) must be an "
                                    "array of elements each of which is in the (0,1) interval".
                                    format(MODE, self.__class__.__name__, Function.__name__, PROB, prob_dist))
            if self.context.initialization_status == ContextFlags.INITIALIZING: # cxt-test
                return
            if not np.sum(prob_dist)==1:
                raise FunctionError("If {} for {} {} is set to {}, the 2nd item of its variable ({}) must be an "
                                    "array of probabilities that sum to 1".
                                    format(MODE, self.__class__.__name__, Function.__name__, PROB, prob_dist))

    def function(self,
                 variable=None,
                 params=None,
                 context=None):
        """
        Return array of len(`variable <Linear.variable>`) with single non-zero value specified by `mode <OneHot.mode>`.

        Arguments
        ---------

        variable : 2d np.array : default ClassDefaults.variable
           1st item is an array to be transformed;  if `mode <OneHot.mode>` is *PROB*, 2nd item must be an array of
           probabilities (i.e., elements between 0 and 1) of equal length to the 1st item.

        params : Dict[param keyword: param value] : default None
            a `parameter dictionary <ParameterState_Specification>` that specifies the parameters for the
            function.  Values specified for parameters in the dictionary override any assigned to those parameters in
            arguments of the constructor.


        Returns
        -------

        array with single non-zero value : np.array

        """

        variable = self._update_variable(self._check_args(variable=variable, params=params, context=context))

        if self.mode is MAX_VAL:
            max_value = np.max(variable)
            return np.where(variable == max_value, max_value, 0)

        if self.mode is MAX_ABS_VAL:
            max_value = np.max(np.absolute(variable))
            return np.where(variable == max_value, max_value, 0)

        elif self.mode is MAX_INDICATOR:
            max_value = np.max(variable)
            return np.where(variable == max_value, 1, 0)

        elif self.mode is MAX_ABS_INDICATOR:
            max_value = np.max(np.absolute(variable))
            return np.where(variable == max_value, 1, 0)

        elif self.mode in {PROB, PROB_INDICATOR}:
            # 1st item of variable should be data, and 2nd a probability distribution for choosing
            v = variable[0]
            prob_dist = variable[1]
            # if not prob_dist.any() and INITIALIZING in context:
            if not prob_dist.any():
                return v
            cum_sum = np.cumsum(prob_dist)
            random_value = np.random.uniform()
            chosen_item = next(element for element in cum_sum if element > random_value)
            chosen_in_cum_sum = np.where(cum_sum == chosen_item, 1, 0)
            if self.mode is PROB:
                result = v * chosen_in_cum_sum
            else:
                result = np.ones_like(v) * chosen_in_cum_sum
            return result
            # chosen_item = np.random.choice(v, 1, p=prob_dist)
            # one_hot_indicator = np.where(v == chosen_item, 1, 0)
            # return v * one_hot_indicator


class NormalizingFunction(Function_Base):
    """Function that adjusts a set of values
    """
    componentType = NORMALIZING_FUNCTION_TYPE

    # IMPLEMENTATION NOTE: THESE SHOULD SHOULD BE REPLACED WITH ABC WHEN IMPLEMENTED
    def __init__(self, default_variable,
                 params,
                 owner,
                 prefs,
                 context):

        if not hasattr(self, MULTIPLICATIVE_PARAM):
            raise FunctionError("PROGRAM ERROR: {} must implement a {} attribute".
                                format(self.__class__.__name__, MULTIPLICATIVE_PARAM))

        if not hasattr(self, ADDITIVE_PARAM):
            raise FunctionError("PROGRAM ERROR: {} must implement an {} attribute".
                                format(self.__class__.__name__, ADDITIVE_PARAM))

        super().__init__(default_variable=default_variable,
                         params=params,
                         owner=owner,
                         prefs=prefs,
                         context=context)

    @property
    def multiplicative(self):
        return getattr(self, self.multiplicative_param)

    @multiplicative.setter
    def multiplicative(self, val):
        setattr(self, self.multiplicative_param, val)

    @property
    def additive(self):
        return getattr(self, self.additive_param)

    @additive.setter
    def additive(self, val):
        setattr(self, self.additive_param, val)


class SoftMax(NormalizingFunction):
    """
    SoftMax(               \
         default_variable, \
         gain=1.0,         \
         output=ALL,       \
         params=None,      \
         owner=None,       \
         name=None,        \
         prefs=None        \
         )

    .. _SoftMax:

    SoftMax transform of variable (see `The Softmax function and its derivative
    <http://eli.thegreenplace.net/2016/the-softmax-function-and-its-derivative/>`_ for a nice discussion).

    Arguments
    ---------

    default_variable : 1d np.array : default ClassDefaults.variable
        specifies a template for the value to be transformed.

    gain : float : default 1.0
        specifies a value by which to multiply `variable <Linear.variable>` before SoftMax transformation.

    output : ALL, MAX_VAL, MAX_INDICATOR, or PROB : default ALL
        specifies the format of array returned by `function <SoftMax.function>`
        (see `output <SoftMax.output>` for details).

    params : Dict[param keyword: param value] : default None
        a `parameter dictionary <ParameterState_Specification>` that specifies the parameters for the
        function.  Values specified for parameters in the dictionary override any assigned to those parameters in
        arguments of the constructor.

    owner : Component
        `component <Component>` to which to assign the Function.

    name : str : default see `name <Function.name>`
        specifies the name of the Function.

    prefs : PreferenceSet or specification dict : default Function.classPreferences
        specifies the `PreferenceSet` for the Function (see `prefs <Function_Base.prefs>` for details).

    Attributes
    ----------

    variable : 1d np.array
        contains value to be transformed.

    gain : float
        value by which `variable <Logistic.variable>` is multiplied before the SoftMax transformation;  determines
        the "sharpness" of the distribution.

    output : ALL, MAX_VAL, MAX_INDICATOR, or PROB
        determines how the SoftMax-transformed values of the elements in `variable <SoftMax.variable>` are reported
        in the array returned by `function <SoftMax.function>`:
            * **ALL**: array of all SoftMax-transformed values (the default);
            * **MAX_VAL**: SoftMax-transformed value for the element with the maximum such value, 0 for all others;
            * **MAX_INDICATOR**: 1 for the element with the maximum SoftMax-transformed value, 0 for all others;
            * **PROB**: probabilistically chosen element based on SoftMax-transformed values after normalizing the
              sum of values to 1 (i.e., their `Luce Ratio <https://en.wikipedia.org/wiki/Luce%27s_choice_axiom>`_),
              0 for all others.

    bounds : None if `output <SoftMax.output>` == MAX_VAL, else (0,1) : default (0,1)

    owner : Component
        `component <Component>` to which the Function has been assigned.

    name : str
        the name of the Function; if it is not specified in the **name** argument of the constructor, a
        default is assigned by FunctionRegistry (see `Naming` for conventions used for default and duplicate names).

    prefs : PreferenceSet or specification dict : Function.classPreferences
        the `PreferenceSet` for function; if it is not specified in the **prefs** argument of the Function's
        constructor, a default is assigned using `classPreferences` defined in __init__.py (see :doc:`PreferenceSet
        <LINK>` for details).
    """

    componentName = SOFTMAX_FUNCTION

    bounds = (0,1)
    multiplicative_param = GAIN
    additive_param = None

    class ClassDefaults(NormalizingFunction.ClassDefaults):
        variable = 0

    paramClassDefaults = Function_Base.paramClassDefaults.copy()

    @tc.typecheck
    def __init__(self,
                 default_variable=None,
                 gain: parameter_spec = 1.0,
                 output: tc.enum(ALL, MAX_VAL, MAX_INDICATOR, PROB) = ALL,
                 params: tc.optional(dict) = None,
                 owner=None,
                 prefs: is_pref_set = None):

        # Assign args to params and functionParams dicts (kwConstants must == arg names)
        params = self._assign_args_to_param_dicts(gain=gain,
                                                  output=output,
                                                  params=params)

        super().__init__(default_variable=default_variable,
                         params=params,
                         owner=owner,
                         prefs=prefs,
                         context=ContextFlags.CONSTRUCTOR)

    def _instantiate_function(self, function, function_params=None, context=None):

        self.one_hot_function = None
        output_type = self.get_current_function_param(OUTPUT_TYPE)
        bounds = None

        if not output_type is ALL:
            self.one_hot_function = OneHot(mode=output_type).function

        super()._instantiate_function(function, function_params=function_params, context=context)

    def function(self,
                 variable=None,
                 params=None,
                 context=None):
        """
        Return: e**(`gain <SoftMax.gain>` * `variable <SoftMax.variable>`) /
        sum(e**(`gain <SoftMax.gain>` * `variable <SoftMax.variable>`)),
        filtered by `ouptput <SoftMax.output>` specification.

        Arguments
        ---------

        variable : 1d np.array : default ClassDefaults.variable
           an array to be transformed.

        params : Dict[param keyword: param value] : default None
            a `parameter dictionary <ParameterState_Specification>` that specifies the parameters for the
            function.  Values specified for parameters in the dictionary override any assigned to those parameters in
            arguments of the constructor.

        Returns
        -------

        SoftMax transformation of variable : number or np.array

        """

        variable = self._update_variable(self._check_args(variable=variable, params=params, context=context))

        # Assign the params and return the result
        output_type = self.get_current_function_param(OUTPUT_TYPE)
        gain = self.get_current_function_param(GAIN)

        # Compute softmax and assign to sm

        # Modulate variable by gain
        v = gain * variable
        # Shift by max to avoid extreme values:
        v = v - np.max(v)
        # Exponentiate
        v = np.exp(v)
        # Normalize (to sum to 1)
        sm = v / np.sum(v, axis=0)

        # Generate one-hot encoding based on selected output_type

        if output_type in {MAX_VAL, MAX_INDICATOR}:
            return self.one_hot_function(sm)
        elif output_type in {PROB, PROB_INDICATOR}:
            return self.one_hot_function([variable, sm])
        else:
            return sm

    def derivative(self, output, input=None):
        """
        derivative(output)

        Calculate the derivative of `function <SoftMax.function>`.  If OUTPUT_TYPE for the SoftMax Function is ALL,
        return Jacobian matrix (derivative for each element of the output array with respect to each of the others):
            COMMENT:
                D[j]/S[i] = S[i](d[i,j] - S[j]) where d[i,j]=1 if i==j; d[i,j]=0 if i!=j.
            COMMENT
            D\\ :sub:`j`\\ S\\ :sub:`i` = S\\ :sub:`i`\\ (𝜹\\ :sub:`i,j` - S\\ :sub:`j`),
            where 𝜹\\ :sub:`i,j`\\ =1 if i=j and 𝜹\\ :sub:`i,j`\\ =0 if i≠j.
        If OUTPUT_TYPE is MAX_VAL or MAX_INDICATOR, return 1d array of the derivatives of the maximum
        value with respect to the others (calculated as above). If OUTPUT_TYPE is PROB, raise an exception
        (since it is ambiguous as to which element would have been chosen by the SoftMax function)

        Returns
        -------

        derivative :  1d or 2d np.array (depending on OUTPUT_TYPE of SoftMax)
            derivative of values returns by SoftMax.

        """

        output_type = self.params[OUTPUT_TYPE]
        size = len(output)
        sm = self.function(output, params={OUTPUT_TYPE: ALL})

        if output_type is ALL:
            # Return full Jacobian matrix of derivatives
            derivative = np.empty([size, size])
            for j in range(size):
                for i, val in zip(range(size), output):
                    if i==j:
                        d = 1
                    else:
                        d = 0
                    derivative[j,i] = sm[i] * (d - sm[j])

        elif output_type in {MAX_VAL, MAX_INDICATOR}:
            # Return 1d array of derivatives for max element (i.e., the one chosen by SoftMax)
            derivative = np.empty(size)
            # Get the element of output returned as non-zero when output_type is not ALL
            index_of_max = int(np.where(output==np.max(output))[0])
            max_val = sm[index_of_max]
            for i in range(size):
                if i==index_of_max:
                    d = 1
                else:
                    d = 0
                derivative[i] = sm[i] * (d - max_val)

        else:
            raise FunctionError("Can't assign derivative for SoftMax function{} since OUTPUT_TYPE is PROB "
                                "(and therefore the relevant element is ambiguous)".format(self.owner_name))

        return derivative


class LinearMatrix(TransferFunction):  # -------------------------------------------------------------------------------
    """
    LinearMatrix(          \
         default_variable, \
         matrix=None,      \
         params=None,      \
         owner=None,       \
         name=None,        \
         prefs=None        \
         )

    .. _LinearMatrix:

    Matrix transform of variable:

        `function <LinearMatrix.function>` returns dot product of `variable <LinearMatrix.variable>` and
        `matrix <LinearMatrix.matrix>`.

    COMMENT:  [CONVERT TO FIGURE]
        ----------------------------------------------------------------------------------------------------------
        MATRIX FORMAT <shape: (3,5)>
                                         INDICES:
                                     Output elements:
                              0       1       2       3       4
                         0  [0,0]   [0,1]   [0,2]   [0,3]   [0,4]
        Input elements:  1  [1,0]   [1,1]   [1,2]   [1,3]   [1,4]
                         2  [2,0]   [2,1]   [2,2]   [2,3]   [2,4]

        matrix.shape => (input/rows, output/cols)

        ----------------------------------------------------------------------------------------------------------
        ARRAY FORMAT
                                                                            INDICES
                                          [ [      Input 0 (row0)       ], [       Input 1 (row1)      ]... ]
                                          [ [ out0,  out1,  out2,  out3 ], [ out0,  out1,  out2,  out3 ]... ]
        matrix[input/rows, output/cols]:  [ [ row0,  row0,  row0,  row0 ], [ row1,  row1,  row1,  row1 ]... ]
                                          [ [ col0,  col1,  col2,  col3 ], [ col0,  col1,  col2,  col3 ]... ]
                                          [ [[0,0], [0,1], [0,2], [0,3] ], [[1,0], [1,1], [1,2], [1,3] ]... ]

        ----------------------------------------------------------------------------------------------------------
    COMMENT


    Arguments
    ---------

    variable : list or 1d np.array : default ClassDefaults.variable
        specifies a template for the value to be transformed; length must equal the number of rows of `matrix
        <LinearMatrix.matrix>`.

    matrix : number, list, 1d or 2d np.ndarray, np.matrix, function, or matrix keyword : default IDENTITY_MATRIX
        specifies matrix used to transform `variable <LinearMatrix.variable>`
        (see `matrix <LinearMatrix.matrix>` for specification details).

        When LinearMatrix is the `function <Projection.function>` of a projection:

            - the matrix specification must be compatible with the variables of the `sender <Projection.sender>` and
              `receiver <Projection.receiver>`

            - a matrix keyword specification generates a matrix based on the sender and receiver shapes

        When LinearMatrix is instantiated on its own, or as the function of `Mechanism` or `State`:

            - the matrix specification must be compatible with the function's own `variable <LinearMatrix.variable>`

            - if matrix is not specified, a square identity matrix is generated based on the number of columns in
              `variable <LinearMatrix.variable>`

            - matrix keywords are not valid matrix specifications

    bounds : None

    params : Dict[param keyword: param value] : default None
        a `parameter dictionary <ParameterState_Specification>` that specifies the parameters for the
        function.  Values specified for parameters in the dictionary override any assigned to those parameters in
        arguments of the constructor.

    owner : Component
        `component <Component>` to which to assign the Function.

    name : str : default see `name <Function.name>`
        specifies the name of the Function.

    prefs : PreferenceSet or specification dict : default Function.classPreferences
        specifies the `PreferenceSet` for the Function (see `prefs <Function_Base.prefs>` for details).

    Attributes
    ----------

    variable : 1d np.array
        contains value to be transformed.

    matrix : 2d np.array
        matrix used to transform `variable <LinearMatrix.variable>`.
        Can be specified as any of the following:
            * number - used as the filler value for all elements of the :keyword:`matrix` (call to np.fill);
            * list of arrays, 2d np.array or np.matrix - assigned as the value of :keyword:`matrix`;
            * matrix keyword - see `MatrixKeywords` for list of options.
        Rows correspond to elements of the input array (outer index), and
        columns correspond to elements of the output array (inner index).

    owner : Component
        `component <Component>` to which the Function has been assigned.

    name : str
        the name of the Function; if it is not specified in the **name** argument of the constructor, a
        default is assigned by FunctionRegistry (see `Naming` for conventions used for default and duplicate names).

    prefs : PreferenceSet or specification dict : Function.classPreferences
        the `PreferenceSet` for function; if it is not specified in the **prefs** argument of the Function's
        constructor, a default is assigned using `classPreferences` defined in __init__.py (see :doc:`PreferenceSet
        <LINK>` for details).
    """

    componentName = LINEAR_MATRIX_FUNCTION

    bounds = None
    multiplicative_param = None
    additive_param = None

    DEFAULT_FILLER_VALUE = 0

    paramClassDefaults = Function_Base.paramClassDefaults.copy()

    # def is_matrix_spec(m):
    #     if m is None:
    #         return True
    #     if m in MATRIX_KEYWORD_VALUES:
    #         return True
    #     if isinstance(m, (list, np.ndarray, np.matrix, function_type)):
    #         return True
    #     return False

    @tc.typecheck
    def __init__(self,
                 default_variable=None,
                 matrix:tc.optional(is_matrix) = None,
                 params=None,
                 owner=None,
                 prefs: is_pref_set = None):

        # Assign args to params and functionParams dicts (kwConstants must == arg names)
        params = self._assign_args_to_param_dicts(matrix=matrix,
                                                  params=params)

        # Note: this calls _validate_variable and _validate_params which are overridden below;
        #       the latter implements the matrix if required
        # super(LinearMatrix, self).__init__(default_variable=default_variable,
        super().__init__(default_variable=default_variable,
                         params=params,
                         owner=owner,
                         prefs=prefs,
                         context=ContextFlags.CONSTRUCTOR)

        self._matrix = self.instantiate_matrix(self.paramsCurrent[MATRIX])

    # def _validate_variable(self, variable, context=None):
    #     """Insure that variable passed to LinearMatrix is a max 2D np.array
    #
    #     :param variable: (max 2D np.array)
    #     :param context:
    #     :return:
    #     """
    #     variable = self._update_variable(super()._validate_variable(variable, context))
    #
    #     # Check that variable <= 2D
    #     try:
    #         if not variable.ndim <= 2:
    #             raise FunctionError("variable ({0}) for {1} must be a numpy.ndarray of dimension at most 2".format(variable, self.__class__.__name__))
    #     except AttributeError:
    #         raise FunctionError("PROGRAM ERROR: variable ({0}) for {1} should be a numpy.ndarray".
    #                                 format(variable, self.__class__.__name__))
    #
    #     return variable


    def _validate_params(self, request_set, target_set=None, context=None):
        """Validate params and assign to targets

        This overrides the class method, to perform more detailed type checking (see explanation in class method).
        Note: this method (or the class version) is called only if the parameter_validation attribute is `True`

        :param request_set: (dict) - params to be validated
        :param target_set: (dict) - destination of validated params
        :param context: (str)
        :return none:
        """

        super()._validate_params(request_set, target_set, context)

        param_set = target_set
        # proxy for checking whether the owner is a projection
        if hasattr(self.owner, "receiver"):
            sender = self.instance_defaults.variable
            # Note: this assumes variable is a 1D np.array, as enforced by _validate_variable
            sender_len = sender.size

            # FIX: RELABEL sender -> input AND receiver -> output
            # FIX: THIS NEEDS TO BE CLEANED UP:
            #      - AT LEAST CHANGE THE NAME FROM kwReceiver TO output_template OR SOMETHING LIKE THAT
            #      - MAKE ARG?  OR ADD OTHER PARAMS:  E.G., FILLER?
            #      - OR REFACTOR TO INCLUDE AS MATRIX SPEC:
            #          IF MATRIX IS 1D, USE AS OUTPUT TEMPLATE
            #          IF ALL ITS VALUES ARE 1'S => FULL CONNECTIVITY MATRIX
            #          IF ALL ITS VALUES ARE 0'S => RANDOM CONNECTIVITY MATRIX
            #          NOTE:  NO NEED FOR IDENTITY MATRIX, AS THAT WOULD BE SQUARE SO NO NEED FOR OUTPUT TEMPLATE
            #      - DOCUMENT WHEN DONE
            # MODIFIED 3/26/17 OLD:
            # Check for and validate kwReceiver first, since it may be needed to validate and/or construct the matrix
            # First try to get receiver from specification in params
            if RECEIVER in param_set:
                self.receiver = param_set[RECEIVER]
                # Check that specification is a list of numbers or an np.array
                if ((isinstance(self.receiver, list) and all(
                        isinstance(elem, numbers.Number) for elem in self.receiver)) or
                        isinstance(self.receiver, np.ndarray)):
                    self.receiver = np.atleast_1d(self.receiver)
                else:
                    raise FunctionError("receiver param ({0}) for {1} must be a list of numbers or an np.array".
                                        format(self.receiver, self.name))
            # No receiver, so use sender as template (assuming square -- e.g., identity -- matrix)
            else:
                if (self.owner and self.owner.prefs.verbosePref) or self.prefs.verbosePref:
                    print("Identity matrix requested but kwReceiver not specified; sender length ({0}) will be used".
                          format(sender_len))
                self.receiver = param_set[RECEIVER] = sender

            receiver_len = len(self.receiver)

            # Check rest of params
            message = ""
            for param_name, param_value in param_set.items():

                # Receiver param already checked above
                if param_name is RECEIVER:
                    continue

                # Not currently used here
                if param_name in function_keywords:
                    continue

                if param_name is AUTO_DEPENDENT:
                    continue

                # Matrix specification param
                elif param_name == MATRIX:

                    # A number (to be used as a filler), so OK
                    if isinstance(param_value, numbers.Number):
                        continue

                    # np.matrix or np.ndarray provided, so validate that it is numeric and check dimensions
                    elif isinstance(param_value, (list, np.ndarray, np.matrix)):
                        # get dimensions specified by:
                        #   variable (sender): width/cols/outer index
                        #   kwReceiver param: height/rows/inner index

                        weight_matrix = np.matrix(param_value)
                        if 'U' in repr(weight_matrix.dtype):
                            raise FunctionError("Non-numeric entry in MATRIX "
                                                "specification ({}) for the {} "
                                                "function of {}".format(param_value,
                                                                        self.name,
                                                                        self.owner_name))

                        if weight_matrix.ndim != 2:
                            raise FunctionError("The matrix provided for the {} function of {} must be 2d (it is {}d".
                                                format(weight_matrix.ndim, self.name, self.owner_name))

                        matrix_rows = weight_matrix.shape[0]
                        matrix_cols = weight_matrix.shape[1]

                        # Check that number of rows equals length of sender vector (variable)
                        if matrix_rows != sender_len:
                            raise FunctionError("The number of rows ({}) of the "
                                                "matrix provided for {} function "
                                                "of {} does not equal the length "
                                                "({}) of the sender vector "
                                                "(variable)".format(matrix_rows,
                                                                    self.name,
                                                                    self.owner_name,
                                                                    sender_len))

                    # Auto, full or random connectivity matrix requested (using keyword):
                    # Note:  assume that these will be properly processed by caller
                    #        (e.g., MappingProjection._instantiate_receiver)
                    elif param_value in MATRIX_KEYWORD_VALUES:
                        continue

                    # Identity matrix requested (using keyword), so check send_len == receiver_len
                    elif param_value in {IDENTITY_MATRIX, HOLLOW_MATRIX}:
                        # Receiver length doesn't equal sender length
                        if not (self.receiver.shape == sender.shape and self.receiver.size == sender.size):
                            # if self.owner.prefs.verbosePref:
                            #     print ("Identity matrix requested, but length of receiver ({0})"
                            #            " does not match length of sender ({1});  sender length will be used".
                            #            format(receiver_len, sender_len))
                            # # Set receiver to sender
                            # param_set[kwReceiver] = sender
                            raise FunctionError("{} requested for the {} function of {}, "
                                                "but length of receiver ({}) does not match length of sender ({})".
                                                format(param_value, self.name, self.owner_name, receiver_len,
                                                       sender_len))
                        continue

                    # list used to describe matrix, so convert to 2D np.array and pass to validation of matrix below
                    elif isinstance(param_value, list):
                        try:
                            param_value = np.atleast_2d(param_value)
                        except (ValueError, TypeError) as error_msg:
                            raise FunctionError(
                                "Error in list specification ({}) of matrix for the {} function of {}: {})".
                                # format(param_value, self.__class__.__name__, error_msg))
                                format(param_value, self.name, self.owner_name, error_msg))

                    # string used to describe matrix, so convert to np.matrix and pass to validation of matrix below
                    elif isinstance(param_value, str):
                        try:
                            param_value = np.matrix(param_value)
                        except (ValueError, TypeError) as error_msg:
                            raise FunctionError("Error in string specification ({}) of the matrix "
                                                "for the {} function of {}: {})".
                                                # format(param_value, self.__class__.__name__, error_msg))
                                                format(param_value, self.name, self.owner_name, error_msg))

                    # function so:
                    # - assume it uses random.rand()
                    # - call with two args as place markers for cols and rows
                    # -  validate that it returns an np.array or np.matrix
                    elif isinstance(param_value, function_type):
                        test = param_value(1, 1)
                        if not isinstance(test, (np.ndarray, np.matrix)):
                            raise FunctionError("A function is specified for the matrix of the {} function of {}: {}) "
                                                "that returns a value ({}) that is neither a matrix nor an array".
                                                # format(param_value, self.__class__.__name__, test))
                                                format(self.name, self.owner_name, param_value, test))

                    elif param_value is None:
                        raise FunctionError("TEMP ERROR: param value is None.")

                    else:
                        raise FunctionError("Value of {} param ({}) for the {} function of {} "
                                            "must be a matrix, a number (for filler), or a matrix keyword ({})".
                                            format(param_name,
                                                   param_value,
                                                   self.name,
                                                   self.owner_name,
                                                   MATRIX_KEYWORD_NAMES))
                else:
                    message += "Unrecognized param ({}) specified for the {} function of {}\n".\
                        format(param_name, self.componentName, self.owner_name)
                    continue
            if message:
                raise FunctionError(message)

        # owner is a mechanism, state
        # OR function was defined on its own (no owner)
        else:
            if MATRIX in param_set:
                param_value = param_set[MATRIX]

                # numeric value specified; verify that it is compatible with variable
                if isinstance(param_value, (float, list, np.ndarray, np.matrix)):
                    if np.size(np.atleast_2d(param_value),0)!=np.size(np.atleast_2d(self.instance_defaults.variable),1):
                        raise FunctionError("Specification of matrix and/or default_variable for {} is not valid. The "
                                            "shapes of variable {} and matrix {} are not compatible for multiplication".
                                            format(self.name, np.shape(np.atleast_2d(self.instance_defaults.variable)),
                                                   np.shape(np.atleast_2d(param_value))))

                # keyword matrix specified - not valid outside of a projection
                elif param_value in MATRIX_KEYWORD_VALUES:
                    raise FunctionError("{} is not a valid specification for the matrix parameter of {}. Keywords "
                                        "may only be used to specify the matrix parameter of a Projection's "
                                        "LinearMatrix function. When the LinearMatrix function is implemented in a "
                                        "mechanism, such as {}, the correct matrix cannot be determined from a "
                                        "keyword. Instead, the matrix must be fully specified as a float, list, "
                                        "np.ndarray, or np.matrix".
                                        format(param_value, self.name, self.owner.name))

                # The only remaining valid option is matrix = None (sorted out in instantiate_attribs_before_fn)
                elif param_value is not None:
                    raise FunctionError("Value of the matrix param ({}) for the {} function of {} "
                                        "must be a matrix, a number (for filler), or a matrix keyword ({})".
                                        format(param_value,
                                               self.name,
                                               self.owner_name,
                                               MATRIX_KEYWORD_NAMES))

    def _instantiate_attributes_before_function(self, function=None, context=None):
        if self.matrix is None and not hasattr(self.owner, "receiver"):
            variable_length = np.size(np.atleast_2d(self.instance_defaults.variable), 1)
            self.matrix = np.identity(variable_length)
        self.matrix = self.instantiate_matrix(self.matrix)

    def instantiate_matrix(self, specification, context=None):
        """Implements matrix indicated by specification

         Specification is derived from MATRIX param (passed to self.__init__ or self.function)

         Specification (validated in _validate_params):
            + single number (used to fill self.matrix)
            + matrix keyword (see get_matrix)
            + 2D list or np.ndarray of numbers

        :return matrix: (2D list)
        """
        from psyneulink.components.projections.projection import Projection
        if isinstance(self.owner, Projection):
            # Matrix provided (and validated in _validate_params); convert to np.array
            if isinstance(specification, np.matrix):
                return np.array(specification)

            sender = self.instance_defaults.variable
            sender_len = sender.shape[0]
            try:
                receiver = self.receiver
            except:
                raise FunctionError("Can't instantiate matrix specification ({}) for the {} function of {} "
                                    "since its receiver has not been specified".
                                    format(specification, self.name, self.owner_name))
                # receiver = sender
            receiver_len = receiver.shape[0]

            matrix = get_matrix(specification, rows=sender_len, cols=receiver_len, context=context)

            # This should never happen (should have been picked up in validate_param or above)
            if matrix is None:
                raise FunctionError("MATRIX param ({}) for the {} function of {} must be a matrix, a function "
                                    "that returns one, a matrix specification keyword ({}), or a number (filler)".
                                    format(specification, self.name, self.owner_name, MATRIX_KEYWORD_NAMES))
            else:
                return matrix
        else:
            return np.array(specification)

    def function(self,
                 variable=None,
                 params=None,
                 context=None):
        """
        Return: `variable <LinearMatrix.variable>` • `matrix <LinearMatrix.matrix>`

        Arguments
        ---------
        variable : list or 1d np.array
            array to be transformed;  length must equal the number of rows of 'matrix <LinearMatrix.matrix>`.

        params : Dict[param keyword: param value] : default None
            a `parameter dictionary <ParameterState_Specification>` that specifies the parameters for the
            function.  Values specified for parameters in the dictionary override any assigned to those parameters in
            arguments of the constructor.


        Returns
        ---------

        dot product of variable and matrix : 1d np.array
            length of the array returned equals the number of columns of `matrix <LinearMatrix.matrix>`.

        """

        # Note: this calls _validate_variable and _validate_params which are overridden above;
        variable = self._update_variable(self._check_args(variable=variable, params=params, context=context))
        matrix = self.get_current_function_param(MATRIX)
        return np.dot(variable, matrix)

    @staticmethod
    def keyword(obj, keyword):

        from psyneulink.components.projections.pathway.mappingprojection import MappingProjection
        rows = None
        cols = None
        # use of variable attribute here should be ok because it's using it as a format/type
        if isinstance(obj, MappingProjection):
            if isinstance(obj.sender.value, numbers.Number):
                rows = 1
            else:
                rows = len(obj.sender.value)
            if isinstance(obj.receiver.instance_defaults.variable, numbers.Number):
                cols = 1
            else:
                cols = len(obj.receiver.instance_defaults.variable)
        matrix = get_matrix(keyword, rows, cols)

        if matrix is None:
            raise FunctionError("Unrecognized keyword ({}) specified for the {} function of {}".
                                format(keyword, obj.name, obj.owner_name))
        else:
            return matrix

    def param_function(owner, function):
        sender_len = len(owner.sender.value)
        receiver_len = len(owner.receiver.instance_defaults.variable)
        return function(sender_len, receiver_len)


# def is_matrix_spec(m):
#     if m is None:
#         return True
#     if isinstance(m, (list, np.ndarray, np.matrix, function_type)):
#         return True
#     if m in MATRIX_KEYWORD_VALUES:
#         return True
#     return False

def get_matrix(specification, rows=1, cols=1, context=None):
    """Returns matrix conforming to specification with dimensions = rows x cols or None

     Specification can be a matrix keyword, filler value or np.ndarray

     Specification (validated in _validate_params):
        + single number (used to fill self.matrix)
        + matrix keyword:
            + AUTO_ASSIGN_MATRIX: IDENTITY_MATRIX if it is square, othwerwise FULL_CONNECTIVITY_MATRIX
            + IDENTITY_MATRIX: 1's on diagonal, 0's elsewhere (must be square matrix), otherwise generates error
            + HOLLOW_MATRIX: 0's on diagonal, 1's elsewhere (must be square matrix), otherwise generates error
            + FULL_CONNECTIVITY_MATRIX: all 1's
            + RANDOM_CONNECTIVITY_MATRIX (random floats uniformly distributed between 0 and 1)
        + 2D list or np.ndarray of numbers

     Returns 2D np.array with length=rows in dim 0 and length=cols in dim 1, or none if specification is not recognized
    """

    # Matrix provided (and validated in _validate_params); convert to np.array
    if isinstance(specification, (list, np.matrix)):
        specification = np.array(specification)

    if isinstance(specification, np.ndarray):
        if specification.ndim == 2:
            return specification
        # FIX: MAKE THIS AN np.array WITH THE SAME DIMENSIONS??
        elif specification.ndim < 2:
            return np.atleast_2d(specification)
        else:
            raise FunctionError("Specification of np.array for matrix ({}) is more than 2d".
                                format(specification))

    if specification == AUTO_ASSIGN_MATRIX:
        if rows == cols:
            specification = IDENTITY_MATRIX
        else:
            specification = FULL_CONNECTIVITY_MATRIX

    if specification == FULL_CONNECTIVITY_MATRIX:
        return np.full((rows, cols), 1.0)

    if specification == IDENTITY_MATRIX:
        if rows != cols:
            raise FunctionError("Sender length ({}) must equal receiver length ({}) to use {}".
                                format(rows, cols, specification))
        return np.identity(rows)

    if specification == HOLLOW_MATRIX:
        if rows != cols:
            raise FunctionError("Sender length ({}) must equal receiver length ({}) to use {}".
                                format(rows, cols, specification))
        return 1-np.identity(rows)

    if specification == RANDOM_CONNECTIVITY_MATRIX:
        return np.random.rand(rows, cols)

    # Function is specified, so assume it uses random.rand() and call with sender_len and receiver_len
    if isinstance(specification, function_type):
        return specification(rows, cols)

    # (7/12/17 CW) this is a PATCH (like the one in MappingProjection) to allow users to
    # specify 'matrix' as a string (e.g. r = RecurrentTransferMechanism(matrix='1 2; 3 4'))
    if type(specification) == str:
        try:
            return np.array(np.matrix(specification))
        except (ValueError, NameError, TypeError):
            # np.matrix(specification) will give ValueError if specification is a bad value (e.g. 'abc', '1; 1 2')
            #                          [JDC] actually gives NameError if specification is a string (e.g., 'abc')
            pass

    # Specification not recognized
    return None


# region ***********************************  INTEGRATOR FUNCTIONS *****************************************************

#  Integrator
#  DDM_BogaczEtAl
#  DDM_NavarroAndFuss

class IntegratorFunction(Function_Base):
    componentType = INTEGRATOR_FUNCTION_TYPE

# • why does integrator return a 2d array?
# • are rate and noise converted to 1d np.array?  If not, correct docstring
# • can noise and initializer be an array?  If so, validated in validate_param?

class Integrator(IntegratorFunction):  # -------------------------------------------------------------------------------
    """
    Integrator(                 \
        default_variable=None,  \
        rate=1.0,               \

        noise=0.0,              \
        time_step_size=1.0,     \
        initializer,     \
        params=None,            \
        owner=None,             \
        prefs=None,             \
        )

    .. _Integrator:

    Integrate current value of `variable <Integrator.variable>` with its prior value.

    Arguments
    ---------

    default_variable : number, list or np.array : default ClassDefaults.variable
        specifies a template for the value to be integrated;  if it is a list or array, each element is independently
        integrated.

    rate : float, list or 1d np.array : default 1.0
        specifies the rate of integration.  If it is a list or array, it must be the same length as
        `variable <Integrator.default_variable>` (see `rate <Integrator.rate>` for details).

    noise : float, PsyNeuLink Function, list or 1d np.array : default 0.0
        specifies random value to be added in each call to `function <Integrator.function>`. (see
        `noise <Integrator.noise>` for details).

    time_step_size : float : default 0.0
        determines the timing precision of the integration process

    initializer float, list or 1d np.array : default 0.0
        specifies starting value for integration.  If it is a list or array, it must be the same length as
        `default_variable <Integrator.default_variable>` (see `initializer <Integrator.initializer>` for details).

    params : Dict[param keyword: param value] : default None
        a `parameter dictionary <ParameterState_Specification>` that specifies the parameters for the
        function.  Values specified for parameters in the dictionary override any assigned to those parameters in
        arguments of the constructor.

    owner : Component
        `component <Component>` to which to assign the Function.

    name : str : default see `name <Function.name>`
        specifies the name of the Function.

    prefs : PreferenceSet or specification dict : default Function.classPreferences
        specifies the `PreferenceSet` for the Function (see `prefs <Function_Base.prefs>` for details).

    Attributes
    ----------

    variable : number or np.array
        current input value some portion of which (determined by `rate <Integrator.rate>`) that will be
        added to the prior value;  if it is an array, each element is independently integrated.

    rate : float or 1d np.array
        determines the rate of integration based on current and prior values.  If integration_type is set to ADAPTIVE,
        all elements must be between 0 and 1 (0 = no change; 1 = instantaneous change). If it has a single element, it
        applies to all elements of `variable <Integrator.variable>`;  if it has more than one element, each element
        applies to the corresponding element of `variable <Integrator.variable>`.

    noise : float, function, list, or 1d np.array
        specifies random value to be added in each call to `function <Integrator.function>`.

        If noise is a list or array, it must be the same length as `variable <Integrator.default_variable>`. If noise is
        specified as a single float or function, while `variable <Integrator.variable>` is a list or array,
        noise will be applied to each variable element. In the case of a noise function, this means that the function
        will be executed separately for each variable element.

        Note that in the case of DIFFUSION, noise must be specified as a float (or list or array of floats) because this
        value will be used to construct the standard DDM probability distribution. For all other types of integration,
        in order to generate random noise, we recommend that you instead select a probability distribution function
        (see `Distribution Functions <DistributionFunction>` for details), which will generate a new noise value from
        its distribution on each execution. If noise is specified as a float or as a function with a fixed output (or a
        list or array of these), then the noise will simply be an offset that remains the same across all executions.

    initializer : 1d np.array or list
        determines the starting value for integration (i.e., the value to which
        `previous_value <Integrator.previous_value>` is set.

        If initializer is a list or array, it must be the same length as `variable <Integrator.default_variable>`. If
        initializer is specified as a single float or function, while `variable <Integrator.variable>` is a list or
        array, initializer will be applied to each variable element. In the case of an initializer function, this means
        that the function will be executed separately for each variable element.

    previous_value : 1d np.array : default ClassDefaults.variable
        stores previous value with which `variable <Integrator.variable>` is integrated.

    owner : Component
        `component <Component>` to which the Function has been assigned.

    name : str
        the name of the Function; if it is not specified in the **name** argument of the constructor, a
        default is assigned by FunctionRegistry (see `Naming` for conventions used for default and duplicate names).

    prefs : PreferenceSet or specification dict : Function.classPreferences
        the `PreferenceSet` for function; if it is not specified in the **prefs** argument of the Function's
        constructor, a default is assigned using `classPreferences` defined in __init__.py (see :doc:`PreferenceSet
        <LINK>` for details).
    """

    componentName = INTEGRATOR_FUNCTION

    paramClassDefaults = Function_Base.paramClassDefaults.copy()
    # paramClassDefaults.update({INITIALIZER: ClassDefaults.variable})
    paramClassDefaults.update({
        NOISE: None,
        RATE: None
    })

    @tc.typecheck
    def __init__(self,
                 default_variable=None,
                 rate: parameter_spec = 1.0,
                 noise=0.0,
                 initializer=None,
                 params: tc.optional(dict) = None,
                 owner=None,
                 prefs: is_pref_set = None,
                 context=None):

        if initializer is None:
            if params is not None and INITIALIZER in params and params[INITIALIZER] is not None:
                # This is only needed as long as a new copy of a function is created
                # whenever assigning the function to a mechanism.
                # The old values are compiled and passed in through params argument.
                initializer = params[INITIALIZER]
            else:
                initializer = self.ClassDefaults.variable

        # Assign args to params and functionParams dicts (kwConstants must == arg names)
        params = self._assign_args_to_param_dicts(rate=rate,
                                                  initializer=initializer,
                                                  noise=noise,
                                                  params=params)


        # Assign here as default, for use in initialization of function
        self.previous_value = initializer
        # does not actually get set in _assign_args_to_param_dicts but we need it as an instance_default
        params[INITIALIZER] = initializer

        super().__init__(default_variable=default_variable,
                         params=params,
                         owner=owner,
                         prefs=prefs,
                         context=context)

        self.initializer = initializer

        # Reassign to kWInitializer in case default value was overridden
        self.previous_value = self.initializer

        self.auto_dependent = True

    def _validate(self):
        self._validate_rate(self.instance_defaults.rate)
        super()._validate()

    def _validate_params(self, request_set, target_set=None, context=None):

        # Handle list or array for rate specification
        if RATE in request_set:
            rate = request_set[RATE]

            if isinstance(rate, (list, np.ndarray)) and not iscompatible(rate, self.instance_defaults.variable):
                if len(rate) != 1 and len(rate) != np.array(self.instance_defaults.variable).size:
                    # If the variable was not specified, then reformat it to match rate specification
                    #    and assign ClassDefaults.variable accordingly
                    # Note: this situation can arise when the rate is parametrized (e.g., as an array) in the
                    #       Integrator's constructor, where that is used as a specification for a function parameter
                    #       (e.g., for an IntegratorMechanism), whereas the input is specified as part of the
                    #       object to which the function parameter belongs (e.g., the IntegratorMechanism); in that
                    #       case, the Integrator gets instantiated using its ClassDefaults.variable ([[0]]) before
                    #       the object itself, thus does not see the array specification for the input.
                    if self._default_variable_flexibility is DefaultsFlexibility.FLEXIBLE:
                        self._instantiate_defaults(variable=np.zeros_like(np.array(rate)), context=context)
                        if self.verbosePref:
                            warnings.warn(
                                "The length ({}) of the array specified for the rate parameter ({}) of {} "
                                "must match the length ({}) of the default input ({});  "
                                "the default input has been updated to match".format(
                                    len(rate),
                                    rate,
                                    self.name,
                                    np.array(self.instance_defaults.variable).size
                                ),
                                self.instance_defaults.variable,
                            )
                    else:
                        raise FunctionError(
                            "The length of the array specified for the rate parameter of {} ({})"
                            "must match the length of the default input ({}).".format(
                                len(rate),
                                # rate,
                                self.name,
                                np.array(self.instance_defaults.variable).size,
                                # self.instance_defaults.variable,
                            )
                        )
                # OLD:
                # self.paramClassDefaults[RATE] = np.zeros_like(np.array(rate))

                # KAM changed 5/15 b/c paramClassDefaults were being updated and *requiring* future integrator functions
                # to have a rate parameter of type ndarray/list

        super()._validate_params(request_set=request_set,
                                 target_set=target_set,
                                 context=context)

        # if INITIALIZER in target_set:
        #     print(target_set)
        #     self._validate_initializer(target_set[INITIALIZER])

        if NOISE in target_set:
            self._validate_noise(target_set[NOISE])

    def _validate_rate(self, rate):
        # kmantel: this duplicates much code in _validate_params above, but that calls _instantiate_defaults
        # which I don't think is the right thing to do here, but if you don't call it in _validate_params
        # then a lot of things don't get instantiated properly
        if rate is not None:
            if isinstance(rate, list):
                rate = np.asarray(rate)

            rate_type_msg = 'The rate parameter of {0} must be a number or an array/list of at most 1d (you gave: {1})'
            if isinstance(rate, np.ndarray):
                # kmantel: current test_gating test depends on 2d rate
                #   this should be looked at but for now this restriction is removed
                # if rate.ndim > 1:
                #     raise FunctionError(rate_type_msg.format(self.name, rate))
                pass
            elif not isinstance(rate, numbers.Number):
                raise FunctionError(rate_type_msg.format(self.name, rate))

            if isinstance(rate, np.ndarray) and not iscompatible(rate, self.instance_defaults.variable):
                if len(rate) != 1 and len(rate) != np.array(self.instance_defaults.variable).size:
                    if self._default_variable_flexibility is DefaultsFlexibility.FLEXIBLE:
                        self.instance_defaults.variable = np.zeros_like(np.array(rate))
                        if self.verbosePref:
                            warnings.warn(
                                "The length ({}) of the array specified for the rate parameter ({}) of {} "
                                "must match the length ({}) of the default input ({});  "
                                "the default input has been updated to match".format(
                                    len(rate),
                                    rate,
                                    self.name,
                                    np.array(self.instance_defaults.variable).size
                                ),
                                self.instance_defaults.variable,
                            )
                        self._instantiate_value()
                        self._default_variable_flexibility = DefaultsFlexibility.INCREASE_DIMENSION
                    else:
                        raise FunctionError(
                            "The length of the array specified for the rate parameter of {} ({})"
                            "must match the length of the default input ({}).".format(
                                len(rate),
                                # rate,
                                self.name,
                                np.array(self.instance_defaults.variable).size,
                                # self.instance_defaults.variable,
                            )
                        )

    # Ensure that the noise parameter makes sense with the input type and shape; flag any noise functions that will
    # need to be executed

    def _validate_noise(self, noise):
        # Noise is a list or array
        if isinstance(noise, (np.ndarray, list)):
            if len(noise) == 1:
                pass
            # Variable is a list/array
            elif (not iscompatible(np.atleast_2d(noise), self.instance_defaults.variable)
                  and not iscompatible(np.atleast_1d(noise), self.instance_defaults.variable) and len(noise) > 1):
                raise FunctionError(
                        "Noise parameter ({}) does not match default variable ({}). Noise parameter of {} "
                        "must be specified as a float, a function, or an array of the appropriate shape ({})."
                            .format(noise, self.instance_defaults.variable, self.name, np.shape(np.array(self.instance_defaults.variable))))
            else:
                for noise_item in noise:
                    if not isinstance(noise_item, (float, int)) and not callable(noise_item):
                        raise FunctionError(
                            "The elements of a noise list or array must be floats or functions. "
                            "{} is not a valid noise element for {}".format(noise_item, self.name))

        # Otherwise, must be a float, int or function
        elif not isinstance(noise, (float, int)) and not callable(noise):
            raise FunctionError(
                "Noise parameter ({}) for {} must be a float, function, or array/list of these."
                    .format(noise, self.name))


    def _try_execute_param(self, param, var):

        # param is a list; if any element is callable, execute it
        if isinstance(param, (np.ndarray, list)):
            # NOTE: np.atleast_2d will cause problems if the param has "rows" of different lengths
            param = np.atleast_2d(param)
            for i in range(len(param)):
                for j in range(len(param[i])):
                    if callable(param[i][j]):
                        param[i][j] = param[i][j]()
        # param is one function
        elif callable(param):
            # NOTE: np.atleast_2d will cause problems if the param has "rows" of different lengths
            new_param = []
            for row in np.atleast_2d(var):
                new_row = []
                for item in row:
                    new_row.append(param())
                new_param.append(new_row)
            param = new_param

        return param

    def _euler(self, previous_value, previous_time, slope, time_step_size):

        if callable(slope):
            slope = slope(previous_time, previous_value)

        return previous_value + slope*time_step_size

    def _runge_kutta_4(self, previous_value, previous_time, slope, time_step_size):

        if callable(slope):
            slope_approx_1 = slope(previous_time,
                                        previous_value)

            slope_approx_2 = slope(previous_time + time_step_size/2,
                                        previous_value + (0.5 * time_step_size * slope_approx_1))

            slope_approx_3 = slope(previous_time + time_step_size/2,
                                        previous_value + (0.5 * time_step_size * slope_approx_2))

            slope_approx_4 = slope(previous_time + time_step_size,
                                        previous_value + (time_step_size * slope_approx_3))

            value = previous_value \
                    + (time_step_size/6)*(slope_approx_1 + 2*(slope_approx_2 + slope_approx_3) + slope_approx_4)

        else:
            value = previous_value + time_step_size*slope

        return value

    def reinitialize(self, new_previous_value=None, **kwargs):
        """
            Effectively begins accumulation over again at the specified value.

            Sets

            - `previous_value <Integrator.previous_value>`
            - `initializer <Integrator.initial_value>`
            - `value <Integrator.value>`

            to the quantity specified.

            For specific types of Integrator functions, additional values, such as initial time, must be specified, and
            additional attributes are reset.

            If no arguments are specified, then the instance default for `initializer <Integrator.initializer>` is used.
        """
        if new_previous_value is None:
            new_previous_value = self.instance_defaults.initializer
        self._initializer = new_previous_value
        self.value = new_previous_value
        self.previous_value = new_previous_value
        return self.value

    def function(self, *args, **kwargs):
        raise FunctionError("Integrator is not meant to be called explicitly")

class SimpleIntegrator(
    Integrator):  # --------------------------------------------------------------------------------
    """
    SimpleIntegrator(                 \
        default_variable=None,  \
        rate=1.0,               \
        noise=0.0,              \
        initializer,            \
        params=None,            \
        owner=None,             \
        prefs=None,             \
        )

    .. _SimpleIntegrator:

    Integrate current value of `variable <SimpleIntegrator.variable>` with its prior value:

    `previous_value <SimpleIntegrator.previous_value>` + \
    `rate <SimpleIntegrator.rate>` *`variable <variable.SimpleIntegrator.variable>` + \
    `noise <SimpleIntegrator.noise>`;

    Arguments
    ---------

    default_variable : number, list or np.array : default ClassDefaults.variable
        specifies a template for the value to be integrated;  if it is a list or array, each element is independently
        integrated.

    rate : float, list or 1d np.array : default 1.0
        specifies the rate of integration.  If it is a list or array, it must be the same length as
        `variable <SimpleIntegrator.default_variable>` (see `rate <SimpleIntegrator.rate>` for details).

    noise : float, PsyNeuLink Function, list or 1d np.array : default 0.0
        specifies random value to be added in each call to `function <SimpleIntegrator.function>`. (see
        `noise <SimpleIntegrator.noise>` for details).

    initializer float, list or 1d np.array : default 0.0
        specifies starting value for integration.  If it is a list or array, it must be the same length as
        `default_variable <SimpleIntegrator.default_variable>` (see `initializer <SimpleIntegrator.initializer>`
        for details).

    params : Dict[param keyword: param value] : default None
        a `parameter dictionary <ParameterState_Specification>` that specifies the parameters for the
        function.  Values specified for parameters in the dictionary override any assigned to those parameters in
        arguments of the constructor.

    owner : Component
        `component <Component>` to which to assign the Function.

    name : str : default see `name <Function.name>`
        specifies the name of the Function.

    prefs : PreferenceSet or specification dict : default Function.classPreferences
        specifies the `PreferenceSet` for the Function (see `prefs <Function_Base.prefs>` for details).

    Attributes
    ----------

    variable : number or np.array
        current input value some portion of which (determined by `rate <SimpleIntegrator.rate>`) will be
        added to the prior value;  if it is an array, each element is independently integrated.

    rate : float or 1d np.array
        determines the rate of integration based on current and prior values. If it has a single element, it applies
        to all elements of `variable <SimpleIntegrator.variable>`;  if it has more than one element, each element
        applies to the corresponding element of `variable <SimpleIntegrator.variable>`.

    noise : float, function, list, or 1d np.array
        specifies random value to be added in each call to `function <SimpleIntegrator.function>`.

        If noise is a list or array, it must be the same length as `variable <SimpleIntegrator.default_variable>`.

        If noise is specified as a single float or function, while `variable <SimpleIntegrator.variable>` is a list or
        array, noise will be applied to each variable element. In the case of a noise function, this means that the
        function will be executed separately for each variable element.


        .. note::
            In order to generate random noise, we recommend selecting a probability distribution function (see
            `Distribution Functions <DistributionFunction>` for details), which will generate a new noise value from
            its distribution on each execution. If noise is specified as a float or as a function with a fixed output,
            then the noise will simply be an offset that remains the same across all executions.

    initializer : float, 1d np.array or list
        determines the starting value for integration (i.e., the value to which
        `previous_value <SimpleIntegrator.previous_value>` is set.

        If initializer is a list or array, it must be the same length as `variable <SimpleIntegrator.default_variable>`.

    previous_value : 1d np.array : default ClassDefaults.variable
        stores previous value with which `variable <SimpleIntegrator.variable>` is integrated.

    owner : Component
        `component <Component>` to which the Function has been assigned.

    name : str
        the name of the Function; if it is not specified in the **name** argument of the constructor, a
        default is assigned by FunctionRegistry (see `Naming` for conventions used for default and duplicate names).

    prefs : PreferenceSet or specification dict : Function.classPreferences
        the `PreferenceSet` for function; if it is not specified in the **prefs** argument of the Function's
        constructor, a default is assigned using `classPreferences` defined in __init__.py (see :doc:`PreferenceSet
        <LINK>` for details).
    """

    componentName = SIMPLE_INTEGRATOR_FUNCTION

    paramClassDefaults = Function_Base.paramClassDefaults.copy()
    # paramClassDefaults.update({INITIALIZER: ClassDefaults.variable})
    paramClassDefaults.update({
        NOISE: None,
        RATE: None
    })

    multiplicative_param = RATE
    additive_param = OFFSET

    @tc.typecheck
    def __init__(self,
                 default_variable=None,
                 rate: parameter_spec=1.0,
                 noise=0.0,
                 offset=None,
                 initializer=None,
                 params: tc.optional(dict)=None,
                 owner=None,
                 prefs: is_pref_set = None):

        # Assign args to params and functionParams dicts (kwConstants must == arg names)
        params = self._assign_args_to_param_dicts(rate=rate,
                                                  initializer=initializer,
                                                  noise=noise,
                                                  offset=offset,
                                                  params=params)

        super().__init__(
            default_variable=default_variable,
            initializer=initializer,
            params=params,
            owner=owner,
            prefs=prefs,
            context=ContextFlags.CONSTRUCTOR)

        self.auto_dependent = True

    def function(self,
                 variable=None,
                 params=None,
                 context=None):
        """
        Return: `variable <Linear.slope>` combined with `previous_value <SimpleIntegrator.previous_value>`
        according to `previous_value <SimpleIntegrator.previous_value>` + `rate <SimpleIntegrator.rate>` *`variable
        <variable.SimpleIntegrator.variable>` + `noise <SimpleIntegrator.noise>`;

        Arguments
        ---------

        variable : number, list or np.array : default ClassDefaults.variable
           a single value or array of values to be integrated.

        params : Dict[param keyword: param value] : default None
            a `parameter dictionary <ParameterState_Specification>` that specifies the parameters for the
            function.  Values specified for parameters in the dictionary override any assigned to those parameters in
            arguments of the constructor.

        Returns
        -------

        updated value of integral : 2d np.array

        """

        variable = self._update_variable(self._check_args(variable=variable, params=params, context=context))

        rate = np.array(self.get_current_function_param(RATE)).astype(float)

        offset = self.get_current_function_param(OFFSET)
        if offset is None:
            offset = 0.0

        # execute noise if it is a function
        noise = self._try_execute_param(self.get_current_function_param(NOISE), variable)
        previous_value = self.previous_value
        new_value = variable

        value = previous_value + (new_value * rate) + noise

        adjusted_value = value + offset

        # If this NOT an initialization run, update the old value
        # If it IS an initialization run, leave as is
        #    (don't want to count it as an execution step)
        # if not context or not INITIALIZING in context: # cxt-test
        if self.context.initialization_status != ContextFlags.INITIALIZING:
            self.previous_value = adjusted_value

        return adjusted_value

class LCAIntegrator(
    Integrator):  # --------------------------------------------------------------------------------
    """
    LCAIntegrator(                  \
        default_variable=None,      \
        noise=0.0,                  \
        initializer=0.0,            \
        rate=1.0,                   \
        offset=None,                \
        time_step_size=0.1,         \
        params=None,                \
        owner=None,                 \
        prefs=None,                 \
        )

    .. _LCAIntegrator:

    Integrate current value of `variable <LCAIntegrator.variable>` with its prior value:

    .. math::

        rate \\cdot previous\\_value + variable + noise \\sqrt{time\\_step\\_size}

    COMMENT:
    `rate <LCAIntegrator.rate>` * `previous_value <LCAIntegrator.previous_value>` + \
    `variable <variable.LCAIntegrator.variable>` + \
    `noise <LCAIntegrator.noise>`;
    COMMENT

    Arguments
    ---------

    default_variable : number, list or np.array : default ClassDefaults.variable
        specifies a template for the value to be integrated;  if it is a list or array, each element is independently
        integrated.

    rate : float, list or 1d np.array : default 1.0
        scales the contribution of `previous_value <LCAIntegrator.previous_value>` to the accumulation of the
        `value <LCAIntegrator.value>` on each time step

    noise : float, PsyNeuLink Function, list or 1d np.array : default 0.0
        specifies random value to be added in each call to `function <LCAIntegrator.function>`. (see
        `noise <LCAIntegrator.noise>` for details).

    initializer : float, list or 1d np.array : default 0.0
        specifies starting value for integration.  If it is a list or array, it must be the same length as
        `default_variable <LCAIntegrator.default_variable>` (see `initializer <LCAIntegrator.initializer>` for details).

    params : Dict[param keyword: param value] : default None
        a `parameter dictionary <ParameterState_Specification>` that specifies the parameters for the
        function.  Values specified for parameters in the dictionary override any assigned to those parameters in
        arguments of the constructor.

    owner : Component
        `component <Component>` to which to assign the Function.

    name : str : default see `name <Function.name>`
        specifies the name of the Function.

    prefs : PreferenceSet or specification dict : default Function.classPreferences
        specifies the `PreferenceSet` for the Function (see `prefs <Function_Base.prefs>` for details).

    Attributes
    ----------

    variable : number or np.array
        current input value some portion of which (determined by `rate <LCAIntegrator.rate>`) will be
        added to the prior value;  if it is an array, each element is independently integrated.

    rate : float or 1d np.array
        scales the contribution of `previous_value <LCAIntegrator.previous_value>` to the
        accumulation of the `value <LCAIntegrator.value>` on each time step. If rate has a single element, it
        applies to all elements of `variable <LCAIntegrator.variable>`;  if rate has more than one element, each element
        applies to the corresponding element of `variable <LCAIntegrator.variable>`.

    noise : float, function, list, or 1d np.array
        specifies a value to be added in each call to `function <LCAIntegrator.function>`.

        If noise is a list or array, it must be the same length as `variable <LCAIntegrator.default_variable>`.

        If noise is specified as a single float or function, while `variable <LCAIntegrator.variable>` is a list or
        array, noise will be applied to each variable element. In the case of a noise function, this means that the
        function will be executed separately for each variable element.

        .. note::
            In order to generate random noise, we recommend selecting a probability distribution function (see
            `Distribution Functions <DistributionFunction>` for details), which will generate a new noise value from
            its distribution on each execution. If noise is specified as a float or as a function with a fixed output,
            then the noise will simply be an offset that remains the same across all executions.

    initializer : float, 1d np.array or list
        determines the starting value for integration (i.e., the value to which
        `previous_value <LCAIntegrator.previous_value>` is set.

        If initializer is a list or array, it must be the same length as `variable <LCAIntegrator.default_variable>`.

    previous_value : 1d np.array : default ClassDefaults.variable
        stores previous value with which `variable <LCAIntegrator.variable>` is integrated.

    owner : Component
        `component <Component>` to which the Function has been assigned.

    name : str
        the name of the Function; if it is not specified in the **name** argument of the constructor, a
        default is assigned by FunctionRegistry (see `Naming` for conventions used for default and duplicate names).

    prefs : PreferenceSet or specification dict : Function.classPreferences
        the `PreferenceSet` for function; if it is not specified in the **prefs** argument of the Function's
        constructor, a default is assigned using `classPreferences` defined in __init__.py (see :doc:`PreferenceSet
        <LINK>` for details).
    """

    componentName = SIMPLE_INTEGRATOR_FUNCTION

    paramClassDefaults = Function_Base.paramClassDefaults.copy()
    # paramClassDefaults.update({INITIALIZER: ClassDefaults.variable})
    paramClassDefaults.update({
        NOISE: None,
        RATE: None
    })

    multiplicative_param = RATE
    additive_param = OFFSET

    @tc.typecheck
    def __init__(self,
                 default_variable=None,
                 rate: parameter_spec=1.0,
                 noise=0.0,
                 offset=None,
                 initializer=None,
                 time_step_size=0.1,
                 params: tc.optional(dict)=None,
                 owner=None,
                 prefs: is_pref_set = None):

        # Assign args to params and functionParams dicts (kwConstants must == arg names)
        params = self._assign_args_to_param_dicts(rate=rate,
                                                  initializer=initializer,
                                                  noise=noise,
                                                  time_step_size=time_step_size,
                                                  offset=offset,
                                                  params=params)

        super().__init__(
            default_variable=default_variable,
            initializer=initializer,
            params=params,
            owner=owner,
            prefs=prefs,
            context=ContextFlags.CONSTRUCTOR)

        self.auto_dependent = True

    def function(self,
                 variable=None,
                 params=None,
                 context=None):
        """
        Return:

        .. math::

            rate \\cdot previous\\_value + variable + noise \\sqrt{time\\_step\\_size}

        Arguments
        ---------

        variable : number, list or np.array : default ClassDefaults.variable
           a single value or array of values to be integrated.

        params : Dict[param keyword: param value] : default None
            a `parameter dictionary <ParameterState_Specification>` that specifies the parameters for the
            function.  Values specified for parameters in the dictionary override any assigned to those parameters in
            arguments of the constructor.

        Returns
        -------

        updated value of integral : 2d np.array

        """

        variable = self._update_variable(self._check_args(variable=variable, params=params, context=context))

        rate = np.atleast_1d(self.get_current_function_param(RATE))
        initializer = self.get_current_function_param(INITIALIZER)  # unnecessary?
        time_step_size = self.get_current_function_param(TIME_STEP_SIZE)
        offset = self.get_current_function_param(OFFSET)

        if offset is None:
            offset = 0.0

        # execute noise if it is a function
        noise = self._try_execute_param(self.get_current_function_param(NOISE), variable)
        previous_value = self.previous_value
        new_value = variable

        # Gilzenrat: previous_value + (-previous_value + variable)*self.time_step_size + noise --> rate = -1
        value = previous_value + (rate*previous_value + new_value)*time_step_size + noise*(time_step_size**0.5)

        adjusted_value = value + offset

        # If this NOT an initialization run, update the old value
        # If it IS an initialization run, leave as is
        #    (don't want to count it as an execution step)
        # if not context or not INITIALIZING in context: # cxt-test-X
        if self.context.initialization_status != ContextFlags.INITIALIZING:
            self.previous_value = adjusted_value

        return adjusted_value

class ConstantIntegrator(Integrator):  # -------------------------------------------------------------------------------
    """
    ConstantIntegrator(                 \
        default_variable=None,          \
        rate=1.0,                       \
        noise=0.0,                      \
        scale: parameter_spec = 1.0,    \
        offset: parameter_spec = 0.0,   \
        initializer,                    \
        params=None,                    \
        owner=None,                     \
        prefs=None,                     \
        )

    .. _ConstantIntegrator:

    Integrates prior value by adding `rate <Integrator.rate>` and `noise <Integrator.noise>`. (Ignores
    `variable <Integrator.variable>`).

    `previous_value <ConstantIntegrator.previous_value>` + `rate <ConstantIntegrator.rate>` +
    `noise <ConstantIntegrator.noise>`

    Arguments
    ---------

    default_variable : number, list or np.array : default ClassDefaults.variable
        specifies a template for the value to be integrated;  if it is a list or array, each element is independently
        integrated.

    rate : float, list or 1d np.array : default 1.0
        specifies the rate of integration.  If it is a list or array, it must be the same length as
        `variable <ConstantIntegrator.default_variable>` (see `rate <ConstantIntegrator.rate>` for details).

    noise : float, PsyNeuLink Function, list or 1d np.array : default 0.0
        specifies random value to be added in each call to `function <ConstantIntegrator.function>`. (see
        `noise <ConstantIntegrator.noise>` for details).

    initializer float, list or 1d np.array : default 0.0
        specifies starting value for integration.  If it is a list or array, it must be the same length as
        `default_variable <ConstantIntegrator.default_variable>` (see `initializer <ConstantIntegrator.initializer>`
        for details).

    params : Dict[param keyword: param value] : default None
        a `parameter dictionary <ParameterState_Specification>` that specifies the parameters for the
        function.  Values specified for parameters in the dictionary override any assigned to those parameters in
        arguments of the constructor.

    owner : Component
        `component <Component>` to which to assign the Function.

    name : str : default see `name <Function.name>`
        specifies the name of the Function.

    prefs : PreferenceSet or specification dict : default Function.classPreferences
        specifies the `PreferenceSet` for the Function (see `prefs <Function_Base.prefs>` for details).

    Attributes
    ----------

    variable : number or np.array
        **Ignored** by the ConstantIntegrator function. Refer to LCAIntegrator or AdaptiveIntegrator for integrator
         functions that depend on both a prior value and a new value (variable).

    rate : float or 1d np.array
        determines the rate of integration.

        If it has a single element, that element is added to each element of
        `previous_value <ConstantIntegrator.previous_value>`.

        If it has more than one element, each element is added to the corresponding element of
        `previous_value <ConstantIntegrator.previous_value>`.

    noise : float, function, list, or 1d np.array
        specifies random value to be added in each call to `function <ConstantIntegrator.function>`.

        If noise is a list or array, it must be the same length as `variable <ConstantIntegrator.default_variable>`.

        If noise is specified as a single float or function, while `variable <ConstantIntegrator.variable>` is a list
        or array, noise will be applied to each variable element. In the case of a noise function, this means that
        the function will be executed separately for each variable element.

        .. note::
            In order to generate random noise, we recommend selecting a probability distribution function (see
            `Distribution Functions <DistributionFunction>` for details), which will generate a new noise value from
            its distribution on each execution. If noise is specified as a float or as a function with a fixed output,
            then the noise will simply be an offset that remains the same across all executions.

    initializer : float, 1d np.array or list
        determines the starting value for integration (i.e., the value to which
        `previous_value <ConstantIntegrator.previous_value>` is set.

        If initializer is a list or array, it must be the same length as
        `variable <ConstantIntegrator.default_variable>`.

    previous_value : 1d np.array : default ClassDefaults.variable
        stores previous value to which `rate <ConstantIntegrator.rate>` and `noise <ConstantIntegrator.noise>` will be
        added.

    owner : Component
        `component <Component>` to which the Function has been assigned.

    name : str
        the name of the Function; if it is not specified in the **name** argument of the constructor, a
        default is assigned by FunctionRegistry (see `Naming` for conventions used for default and duplicate names).

    prefs : PreferenceSet or specification dict : Function.classPreferences
        the `PreferenceSet` for function; if it is not specified in the **prefs** argument of the Function's
        constructor, a default is assigned using `classPreferences` defined in __init__.py (see :doc:`PreferenceSet
        <LINK>` for details).
    """

    componentName = CONSTANT_INTEGRATOR_FUNCTION

    paramClassDefaults = Function_Base.paramClassDefaults.copy()
    # paramClassDefaults.update({INITIALIZER: ClassDefaults.variable})
    paramClassDefaults.update({
        NOISE: None,
        RATE: None,
        OFFSET: None,
        SCALE: None,
    })

    multiplicative_param = SCALE
    additive_param = RATE

    @tc.typecheck
    def __init__(self,
                 default_variable=None,
                 # rate: parameter_spec = 1.0,
                 rate=0.0,
                 noise=0.0,
                 offset=0.0,
                 scale = 1.0,
                 initializer=None,
                 params: tc.optional(dict) = None,
                 owner=None,
                 prefs: is_pref_set = None):

        # Assign args to params and functionParams dicts (kwConstants must == arg names)
        params = self._assign_args_to_param_dicts(rate=rate,
                                                  initializer=initializer,
                                                  noise=noise,
                                                  scale = scale,
                                                  offset=offset,
                                                  params=params)

        # Assign here as default, for use in initialization of function
        self.previous_value = initializer

        super().__init__(
            default_variable=default_variable,
            initializer=initializer,
            params=params,
            owner=owner,
            prefs=prefs,
            context=ContextFlags.CONSTRUCTOR)

        # Reassign to initializer in case default value was overridden

        self.auto_dependent = True

    def _validate_rate(self, rate):
        # unlike other Integrators, variable does not need to match rate

        if isinstance(rate, list):
            rate = np.asarray(rate)

        rate_type_msg = 'The rate parameter of {0} must be a number or an array/list of at most 1d (you gave: {1})'
        if isinstance(rate, np.ndarray):
            # kmantel: current test_gating test depends on 2d rate
            #   this should be looked at but for now this restriction is removed
            # if rate.ndim > 1:
            #     raise FunctionError(rate_type_msg.format(self.name, rate))
            pass
        elif not isinstance(rate, numbers.Number):
            raise FunctionError(rate_type_msg.format(self.name, rate))

        if self._default_variable_flexibility is DefaultsFlexibility.FLEXIBLE:
            self.instance_defaults.variable = np.zeros_like(np.array(rate))
            self._instantiate_value()
            self._default_variable_flexibility = DefaultsFlexibility.INCREASE_DIMENSION

    def function(self,
                 variable=None,
                 params=None,
                 context=None):
        """
        Return: the sum of `previous_value <ConstantIntegrator.previous_value>`, `rate <ConstantIntegrator.rate>`, and
        `noise <ConstantIntegrator.noise>`.

        Arguments
        ---------

        params : Dict[param keyword: param value] : default None
            a `parameter dictionary <ParameterState_Specification>` that specifies the parameters for the
            function.  Values specified for parameters in the dictionary override any assigned to those parameters in
            arguments of the constructor.


        Returns
        -------

        updated value of integral : 2d np.array

        """
        variable = self._update_variable(self._check_args(variable=variable, params=params, context=context))

        rate = np.array(self.rate).astype(float)
        offset = self.get_current_function_param(OFFSET)
        scale = self.get_current_function_param(SCALE)
        noise = self._try_execute_param(self.noise, variable)

        previous_value = np.atleast_2d(self.previous_value)

        value = previous_value + rate + noise

        adjusted_value = value*scale + offset

        # If this NOT an initialization run, update the old value
        # If it IS an initialization run, leave as is
        #    (don't want to count it as an execution step)
        # if not context or not INITIALIZING in context: # cxt-test-X
        if self.context.initialization_status != ContextFlags.INITIALIZING:
            self.previous_value = adjusted_value

        return adjusted_value

class AdaptiveIntegrator(Integrator):  # -------------------------------------------------------------------------------
    """
    AdaptiveIntegrator(                 \
        default_variable=None,          \
        rate=1.0,                       \
        noise=0.0,                      \
        scale: parameter_spec = 1.0,    \
        offset: parameter_spec = 0.0,   \
        initializer,                    \
        params=None,                    \
        owner=None,                     \
        prefs=None,                     \
        )

    .. _AdaptiveIntegrator:

    Computes an exponentially weighted moving average.

    (1 - `rate <AdaptiveIntegrator.rate>`) * `previous_value <AdaptiveIntegrator.previous_value>` + `rate
    <AdaptiveIntegrator.rate>` * `variable <AdaptiveIntegrator.variable>` + `noise <AdaptiveIntegrator.noise>`


    Arguments
    ---------

    default_variable : number, list or np.array : default ClassDefaults.variable
        specifies a template for the value to be integrated;  if it is a list or array, each element is independently
        integrated.

    rate : float, list or 1d np.array : default 1.0
        specifies the smoothing factor of the EWMA.  If it is a list or array, it must be the same length as
        `variable <AdaptiveIntegrator.default_variable>` (see `rate <AdaptiveIntegrator.rate>` for details).

    noise : float, PsyNeuLink Function, list or 1d np.array : default 0.0
        specifies random value to be added in each call to `function <AdaptiveIntegrator.function>`. (see
        `noise <AdaptiveIntegrator.noise>` for details).

    initializer float, list or 1d np.array : default 0.0
        specifies starting value for integration.  If it is a list or array, it must be the same length as
        `default_variable <AdaptiveIntegrator.default_variable>` (see `initializer <AdaptiveIntegrator.initializer>`
        for details).

    params : Dict[param keyword: param value] : default None
        a `parameter dictionary <ParameterState_Specification>` that specifies the parameters for the
        function.  Values specified for parameters in the dictionary override any assigned to those parameters in
        arguments of the constructor.

    owner : Component
        `component <Component>` to which to assign the Function.

    name : str : default see `name <Function.name>`
        specifies the name of the Function.

    prefs : PreferenceSet or specification dict : default Function.classPreferences
        specifies the `PreferenceSet` for the Function (see `prefs <Function_Base.prefs>` for details).

    Attributes
    ----------

    variable : number or np.array
        current input value some portion of which (determined by `rate <AdaptiveIntegrator.rate>`) will be
        added to the prior value;  if it is an array, each element is independently integrated.

    rate : float or 1d np.array
        determines the smoothing factor of the EWMA. All rate elements must be between 0 and 1 (rate = 0 --> no change,
        `variable <AdaptiveAdaptiveIntegrator.variable>` is ignored; rate = 1 -->
        `previous_value <AdaptiveIntegrator.previous_value>` is ignored).

        If rate is a float, it is applied to all elements of `variable <AdaptiveAdaptiveIntegrator.variable>` (and
        `previous_value <AdaptiveIntegrator.previous_value>`); if it has more than one element, each element is applied
        to the corresponding element of `variable <AdaptiveAdaptiveIntegrator.variable>` (and
        `previous_value <AdaptiveIntegrator.previous_value>`).

    noise : float, function, list, or 1d np.array
        specifies random value to be added in each call to `function <AdaptiveIntegrator.function>`.

        If noise is a list or array, it must be the same length as `variable <AdaptiveIntegrator.default_variable>`.

        If noise is specified as a single float or function, while `variable <AdaptiveIntegrator.variable>` is a list
        or array, noise will be applied to each variable element. In the case of a noise function, this means that
        the function will be executed separately for each variable element.

        .. note::
            In order to generate random noise, we recommend selecting a probability distribution function
            (see `Distribution Functions <DistributionFunction>` for details), which will generate a new noise value from
            its distribution on each execution. If noise is specified as a float or as a function with a fixed output, then
            the noise will simply be an offset that remains the same across all executions.

    initializer : float, 1d np.array or list
        determines the starting value for time-averaging (i.e., the value to which
        `previous_value <AdaptiveIntegrator.previous_value>` is originally set).

        If initializer is a list or array, it must be the same length as
        `variable <AdaptiveIntegrator.default_variable>`.

    previous_value : 1d np.array : default ClassDefaults.variable
        stores previous value with which `variable <AdaptiveIntegrator.variable>` is integrated.

    owner : Component
        `component <Component>` to which the Function has been assigned.

    name : str
        the name of the Function; if it is not specified in the **name** argument of the constructor, a
        default is assigned by FunctionRegistry (see `Naming` for conventions used for default and duplicate names).

    prefs : PreferenceSet or specification dict : Function.classPreferences
        the `PreferenceSet` for function; if it is not specified in the **prefs** argument of the Function's
        constructor, a default is assigned using `classPreferences` defined in __init__.py (see :doc:`PreferenceSet
        <LINK>` for details).
    """

    componentName = ADAPTIVE_INTEGRATOR_FUNCTION

    multiplicative_param = RATE
    additive_param = OFFSET

    paramClassDefaults = Function_Base.paramClassDefaults.copy()
    # paramClassDefaults.update({INITIALIZER: ClassDefaults.variable})
    paramClassDefaults.update({
        NOISE: None,
        RATE: None
    })

    @tc.typecheck
    def __init__(self,
                 default_variable=None,
                 rate: parameter_spec = 1.0,
                 noise=0.0,
                 offset= 0.0,
                 time_step_size=0.02,
                 initializer=None,
                 params: tc.optional(dict) = None,
                 owner=None,
                 prefs: is_pref_set = None):

        # Assign args to params and functionParams dicts
        params = self._assign_args_to_param_dicts(rate=rate,
                                                  initializer=initializer,
                                                  noise=noise,
                                                  offset=offset,
                                                  time_step_size=time_step_size,
                                                  params=params)

        super().__init__(
            default_variable=default_variable,
            initializer=initializer,
            params=params,
            owner=owner,
            prefs=prefs,
            context=ContextFlags.CONSTRUCTOR)

        self.auto_dependent = True

    def _validate_params(self, request_set, target_set=None, context=None):

        # Handle list or array for rate specification
        if RATE in request_set:
            rate = request_set[RATE]
            if isinstance(rate, (list, np.ndarray)):
                if len(rate) != 1 and len(rate) != np.array(self.instance_defaults.variable).size:
                    # If the variable was not specified, then reformat it to match rate specification
                    #    and assign ClassDefaults.variable accordingly
                    # Note: this situation can arise when the rate is parametrized (e.g., as an array) in the
                    #       AdaptiveIntegrator's constructor, where that is used as a specification for a function
                    #       parameter (e.g., for an IntegratorMechanism), whereas the input is specified as part of the
                    #       object to which the function parameter belongs (e.g., the IntegratorMechanism);
                    #       in that case, the Integrator gets instantiated using its ClassDefaults.variable ([[0]])
                    #       before the object itself, thus does not see the array specification for the input.
                    if self._default_variable_flexibility is DefaultsFlexibility.FLEXIBLE:
                        self._instantiate_defaults(variable=np.zeros_like(np.array(rate)), context=context)
                        if self.verbosePref:
                            warnings.warn(
                                "The length ({}) of the array specified for the rate parameter ({}) of {} "
                                "must match the length ({}) of the default input ({});  "
                                "the default input has been updated to match".format(
                                    len(rate),
                                    rate,
                                    self.name,
                                    np.array(self.instance_defaults.variable).size
                                ),
                                self.instance_defaults.variable
                            )
                    else:
                        raise FunctionError(
                            "The length ({}) of the array specified for the rate parameter ({}) of {} "
                            "must match the length ({}) of the default input ({})".format(
                                len(rate),
                                rate,
                                self.name,
                                np.array(self.instance_defaults.variable).size,
                                self.instance_defaults.variable,
                            )
                        )
                        # OLD:
                        # self.paramClassDefaults[RATE] = np.zeros_like(np.array(rate))

                        # KAM changed 5/15 b/c paramClassDefaults were being updated and *requiring* future integrator
                        # function to have a rate parameter of type ndarray/list

        super()._validate_params(request_set=request_set,
                                 target_set=target_set,
                                 context=context)

        if RATE in target_set:
            # cannot use _validate_rate here because it assumes it's being run after instantiation of the object
            rate_value_msg = "The rate parameter ({}) (or all of its elements) of {} must be between 0.0 and 1.0 because it is an AdaptiveIntegrator"
            if isinstance(rate, np.ndarray) and rate.ndim > 0:
                for r in rate:
                    if r < 0.0 or r > 1.0:
                        raise FunctionError(rate_value_msg.format(rate, self.name))
            else:
                if rate < 0.0 or rate > 1.0:
                    raise FunctionError(rate_value_msg.format(rate, self.name))

        if NOISE in target_set:
            self._validate_noise(target_set[NOISE])
        # if INITIALIZER in target_set:
        #     self._validate_initializer(target_set[INITIALIZER])

    def _validate_rate(self, rate):
        super()._validate_rate(rate)

        if isinstance(rate, list):
            rate = np.asarray(rate)

        rate_value_msg = "The rate parameter ({}) (or all of its elements) of {} must be between 0.0 and 1.0 because it is an AdaptiveIntegrator"
        if isinstance(rate, np.ndarray) and rate.ndim > 0:
            for r in rate:
                if r < 0.0 or r > 1.0:
                    raise FunctionError(rate_value_msg.format(rate, self.name))
        else:
            if rate < 0.0 or rate > 1.0:
                raise FunctionError(rate_value_msg.format(rate, self.name))

    def function(self,
                 variable=None,
                 params=None,
                 context=None):
        """
        Return: some fraction of `variable <AdaptiveIntegrator.variable>` combined with some fraction of `previous_value
        <AdaptiveIntegrator.previous_value>`.

        Arguments
        ---------

        variable : number, list or np.array : default ClassDefaults.variable
           a single value or array of values to be integrated.

        params : Dict[param keyword: param value] : default None
            a `parameter dictionary <ParameterState_Specification>` that specifies the parameters for the
            function.  Values specified for parameters in the dictionary override any assigned to those parameters in
            arguments of the constructor.


        Returns
        -------

        updated value of integral : 2d np.array

        """
        variable = self._update_variable(self._check_args(variable=variable, params=params, context=context))

        rate = np.array(self.get_current_function_param(RATE)).astype(float)
        offset = self.get_current_function_param(OFFSET)
        # execute noise if it is a function
        noise = self._try_execute_param(self.get_current_function_param(NOISE), variable)

        previous_value = np.atleast_2d(self.previous_value)

        value = (1-rate)*previous_value + rate*variable + noise
        adjusted_value = value + offset

        # If this NOT an initialization run, update the old value
        # If it IS an initialization run, leave as is
        #    (don't want to count it as an execution step)
        if self.context.initialization_status != ContextFlags.INITIALIZING: # cxt-test
            self.previous_value = adjusted_value
        return adjusted_value

class DriftDiffusionIntegrator(
    Integrator):  # --------------------------------------------------------------------------------
    """
    DriftDiffusionIntegrator(           \
        default_variable=None,          \
        rate=1.0,                       \
        noise=0.0,                      \
        scale= 1.0,                     \
        offset= 0.0,                    \
        time_step_size=1.0,             \
        t0=0.0,                         \
        decay=0.0,                      \
        threshold=1.0                   \
        initializer,                    \
        params=None,                    \
        owner=None,                     \
        prefs=None,                     \
        )

    .. _DriftDiffusionIntegrator:

    Accumulates evidence over time based on a stimulus, rate, previous position, and noise. Stops accumulating at a
    threshold.

    Arguments
    ---------

    default_variable : number, list or np.array : default ClassDefaults.variable
        specifies the stimulus component of drift rate -- the drift rate is the product of variable and rate

    rate : float, list or 1d np.array : default 1.0
        specifies the attentional component of drift rate -- the drift rate is the product of variable and rate

    noise : float, PsyNeuLink Function, list or 1d np.array : default 0.0
        scales the random value to be added in each call to `function <DriftDiffusionIntegrator.function>`. (see
        `noise <DriftDiffusionIntegrator.noise>` for details).

    time_step_size : float : default 0.0
        determines the timing precision of the integration process (see `time_step_size
        <DriftDiffusionIntegrator.time_step_size>` for details.

    t0 : float
        determines the start time of the integration process and is used to compute the RESPONSE_TIME output state of
        the DDM Mechanism.

    initializer : float, list or 1d np.array : default 0.0
        specifies starting value for integration.  If it is a list or array, it must be the same length as
        `default_variable <DriftDiffusionIntegrator.default_variable>` (see `initializer
        <DriftDiffusionIntegrator.initializer>` for details).

    threshold : float : default 0.0
        specifies the threshold (boundaries) of the drift diffusion process (i.e., at which the
        integration process is assumed to terminate).

        Once the magnitude of the decision variable has exceeded the threshold, the function will simply return the
        threshold magnitude (with the appropriate sign) for that execution and any future executions.

        If the function is in a `DDM mechanism <DDM>`, crossing the threshold will also switch the `is_finished`
        attribute from False to True. This attribute may be important for the `Scheduler <Scheduler>` when using
         `Conditions <Condition>` such as `WhenFinished <WhenFinished>`.

    params : Dict[param keyword: param value] : default None
        a `parameter dictionary <ParameterState_Specification>` that specifies the parameters for the
        function.  Values specified for parameters in the dictionary override any assigned to those parameters in
        arguments of the constructor.

    owner : Component
        `component <Component>` to which to assign the Function.

    name : str : default see `name <Function.name>`
        specifies the name of the Function.

    prefs : PreferenceSet or specification dict : default Function.classPreferences
        specifies the `PreferenceSet` for the Function (see `prefs <Function_Base.prefs>` for details).

    Attributes
    ----------

    variable : number or np.array
        current input value, which represents the stimulus component of drift.

    rate : float or 1d np.array
        specifies the attentional component of drift rate -- the drift rate is the product of variable and rate

    noise : float, function, list, or 1d np.array
        scales the random value to be added in each call to `function <DriftDiffusionIntegrator.function> according to
        the standard DDM probability distribution.

        On each call to `function <DriftDiffusionIntegrator.function>, :math:`\\sqrt{time\\_step\\_size \\cdot noise}
        \\cdot Sample\\,From\\,Normal\\,distribution` is added to the accumulated evidence.

        Noise must be specified as a float (or list or array of floats).

    time_step_size : float
        determines the timing precision of the integration process and is used to scale the `noise
        <DriftDiffusionIntegrator.noise>` parameter according to the standard DDM probability distribution.

    t0 : float
        determines the start time of the integration process and is used to compute the RESPONSE_TIME output state of
        the DDM Mechanism.

    initializer : float, 1d np.array or list
        determines the starting value for integration (i.e., the value to which
        `previous_value <DriftDiffusionIntegrator.previous_value>` is set.

        If initializer is a list or array, it must be the same length as
        `variable <DriftDiffusionIntegrator.default_variable>`.

    previous_time : float
        stores previous time at which the function was executed and accumulates with each execution according to
        `time_step_size <DriftDiffusionIntegrator.default_time_step_size>`.

    previous_value : 1d np.array : default ClassDefaults.variable
        stores previous value with which `variable <DriftDiffusionIntegrator.variable>` is integrated.

    threshold : float : default 0.0
        when used properly determines the threshold (boundaries) of the drift diffusion process (i.e., at which the
        integration process is assumed to terminate).

        If the system is assembled as follows, then the DriftDiffusionIntegrator function stops accumulating when its
        value reaches +threshold or -threshold

            (1) the function is used in the `DDM mechanism <DDM>`

            (2) the mechanism is part of a `System <System>` with a `Scheduler <Scheduler>` which applies the
            `WhenFinished <WhenFinished>` `Condition <Condition>` to the mechanism

        Otherwise, `threshold <DriftDiffusionIntegrator.threshold>` does not influence the function at all.

    owner : Component
        `component <Component>` to which the Function has been assigned.

    name : str
        the name of the Function; if it is not specified in the **name** argument of the constructor, a
        default is assigned by FunctionRegistry (see `Naming` for conventions used for default and duplicate names).

    prefs : PreferenceSet or specification dict : Function.classPreferences
        the `PreferenceSet` for function; if it is not specified in the **prefs** argument of the Function's
        constructor, a default is assigned using `classPreferences` defined in __init__.py (see :doc:`PreferenceSet
        <LINK>` for details).
    """

    componentName = DRIFT_DIFFUSION_INTEGRATOR_FUNCTION

    multiplicative_param = RATE
    additive_param = OFFSET

    paramClassDefaults = Function_Base.paramClassDefaults.copy()
    # paramClassDefaults.update({INITIALIZER: ClassDefaults.variable})
    paramClassDefaults.update({
        NOISE: None,
        RATE: None
    })

    @tc.typecheck
    def __init__(self,
                 default_variable=None,
                 rate: parameter_spec = 1.0,
                 noise=0.0,
                 offset: parameter_spec = 0.0,
                 time_step_size=1.0,
                 t0=0.0,
                 initializer=None,
                 threshold=100.0,
                 params: tc.optional(dict) = None,
                 owner=None,
                 prefs: is_pref_set = None):

        # Assign args to params and functionParams dicts (kwConstants must == arg names)
        params = self._assign_args_to_param_dicts(rate=rate,
                                                  time_step_size=time_step_size,
                                                  t0=t0,
                                                  initializer=initializer,
                                                  threshold=threshold,
                                                  noise=noise,
                                                  offset=offset,
                                                  params=params)

        # Assign here as default, for use in initialization of function
        self.previous_value = initializer
        super().__init__(
            default_variable=default_variable,
            initializer=initializer,
            params=params,
            owner=owner,
            prefs=prefs,
            context=ContextFlags.CONSTRUCTOR)

        self.previous_time = self.t0
        self.auto_dependent = True

    def _validate_noise(self, noise):
        if not isinstance(noise, float):
            raise FunctionError(
                "Invalid noise parameter for {}. DriftDiffusionIntegrator requires noise parameter to be a float. Noise"
                " parameter is used to construct the standard DDM noise distribution".format(self.name))

    def function(self,
                 variable=None,
                 params=None,
                 context=None):
        """
        Return: One time step of evidence accumulation according to the Drift Diffusion Model

        ..  math::

            previous\\_value + rate \\cdot variable \\cdot time\\_step\\_size + \\sqrt{time\\_step\\_size \\cdot noise}
            \\cdot Sample\\,from\\,Normal\\,Distribution

        Arguments
        ---------

        variable : number, list or np.array : default ClassDefaults.variable
            specifies the stimulus component of drift rate -- the drift rate is the product of variable and rate

        params : Dict[param keyword: param value] : default None
            a `parameter dictionary <ParameterState_Specification>` that specifies the parameters for the
            function.  Values specified for parameters in the dictionary override any assigned to those parameters in
            arguments of the constructor.

        Returns
        -------

        updated value of integral : 2d np.array

        """
        variable = self._update_variable(self._check_args(variable=variable, params=params, context=context))

        rate = np.array(self.get_current_function_param(RATE)).astype(float)
        offset = self.get_current_function_param(OFFSET)
        noise = self.get_current_function_param(NOISE)
        threshold = self.get_current_function_param(THRESHOLD)
        time_step_size = self.get_current_function_param(TIME_STEP_SIZE)

        previous_value = np.atleast_2d(self.previous_value)

        value = previous_value + rate * variable * time_step_size  \
                + np.sqrt(time_step_size * noise) * np.random.normal()

        if np.all(abs(value) < threshold):
            adjusted_value = value + offset
        elif np.all(value >= threshold):
            adjusted_value = np.atleast_2d(threshold)
        elif np.all(value <= -threshold):
            adjusted_value = np.atleast_2d(-threshold)

        # If this NOT an initialization run, update the old value and time
        # If it IS an initialization run, leave as is
        #    (don't want to count it as an execution step)
        # if not context or not INITIALIZING in context: # cxt-test-X
        if self.context.initialization_status != ContextFlags.INITIALIZING:
            self.previous_value = adjusted_value
            self.previous_time += time_step_size

        # FIX?
        # Current output format is [[[decision_variable]], time]
        return adjusted_value

    def reinitialize(self, new_previous_value=None, new_previous_time=None):
        """
        In effect, begins accumulation over again at the original starting point and time, or new ones.

        Sets

        - `previous_value <DriftDiffusionIntegrator.previous_value>`
        - `initializer <DriftDiffusionIntegrator.initializer>`
        - `value <DriftDiffusionIntegrator.value>`

        to the value specified in the first argument.

        Sets `previous_time <DriftDiffusionIntegrator.previous_time>` to the value specified in the second argument.

        If no arguments are specified, then the instance defaults for `initializer
        <DriftDiffusionIntegrator.initializer>` and `t0 <DriftDiffusionIntegrator.t0>` are used.
        """
        if new_previous_value is None:
            new_previous_value = self.instance_defaults.initializer
        if new_previous_time is None:
            new_previous_time = self.instance_defaults.t0
        self._initializer = new_previous_value
        self.value = new_previous_value
        self.previous_value = new_previous_value
        self.previous_time = new_previous_time
        return np.atleast_1d(new_previous_value), np.atleast_1d(new_previous_time)

class OrnsteinUhlenbeckIntegrator(
    Integrator):  # --------------------------------------------------------------------------------
    """
    OrnsteinUhlenbeckIntegrator(        \
        default_variable=None,          \
        rate=1.0,                       \
        noise=0.0,                      \
        offset= 0.0,                    \
        time_step_size=1.0,             \
        t0=0.0,                         \
        decay=1.0,                      \
        initializer=0.0,                \
        params=None,                    \
        owner=None,                     \
        prefs=None,                     \
        )

    .. _OrnsteinUhlenbeckIntegrator:

    Accumulate evidence overtime based on a stimulus, noise, decay, and previous position.

    Arguments
    ---------

    default_variable : number, list or np.array : default ClassDefaults.variable
        specifies a template for  the stimulus component of drift rate -- the drift rate is the product of variable and
        rate

    rate : float, list or 1d np.array : default 1.0
        specifies  the attentional component of drift rate -- the drift rate is the product of variable and rate

    noise : float, PsyNeuLink Function, list or 1d np.array : default 0.0
        scales random value to be added in each call to `function <OrnsteinUhlenbeckIntegrator.function>`. (see
        `noise <OrnsteinUhlenbeckIntegrator.noise>` for details).

    time_step_size : float : default 0.0
        determines the timing precision of the integration process (see `time_step_size
        <OrnsteinUhlenbeckIntegrator.time_step_size>` for details.

    t0 : float : default 0.0
        represents the starting time of the model and is used to compute
        `previous_time <OrnsteinUhlenbeckIntegrator.previous_time>`

    initializer float, list or 1d np.array : default 0.0
        specifies starting value for integration.  If it is a list or array, it must be the same length as
        `default_variable <OrnsteinUhlenbeckIntegrator.default_variable>` (see `initializer
        <OrnsteinUhlenbeckIntegrator.initializer>` for details).

    params : Dict[param keyword: param value] : default None
        a `parameter dictionary <ParameterState_Specification>` that specifies the parameters for the
        function.  Values specified for parameters in the dictionary override any assigned to those parameters in
        arguments of the constructor.

    owner : Component
        `component <Component>` to which to assign the Function.

    name : str : default see `name <Function.name>`
        specifies the name of the Function.

    prefs : PreferenceSet or specification dict : default Function.classPreferences
        specifies the `PreferenceSet` for the Function (see `prefs <Function_Base.prefs>` for details).

    Attributes
    ----------

    variable : number or np.array
        represents the stimulus component of drift. The product of
        `variable <OrnsteinUhlenbeckIntegrator.variable>` and `rate <OrnsteinUhlenbeckIntegrator.rate>` is multiplied
        by `time_step_size <OrnsteinUhlenbeckIntegrator.time_step_size>` to model the accumulation of evidence during
        one step.

    rate : float or 1d np.array
        represents the attentional component of drift. The product of `rate <OrnsteinUhlenbeckIntegrator.rate>` and
        `variable <OrnsteinUhlenbeckIntegrator.variable>` is multiplied by
        `time_step_size <OrnsteinUhlenbeckIntegrator.time_step_size>` to model the accumulation of evidence during
        one step.

    noise : float, function, list, or 1d np.array
        scales the random value to be added in each call to `function <OrnsteinUhlenbeckIntegrator.function>`

        Noise must be specified as a float (or list or array of floats) because this
        value will be used to construct the standard DDM probability distribution.

    time_step_size : float
        determines the timing precision of the integration process and is used to scale the `noise
        <OrnsteinUhlenbeckIntegrator.noise>` parameter appropriately.

    initializer : float, 1d np.array or list
        determines the starting value for integration (i.e., the value to which
        `previous_value <OrnsteinUhlenbeckIntegrator.previous_value>` is originally set.)

        If initializer is a list or array, it must be the same length as `variable
        <OrnsteinUhlenbeckIntegrator.default_variable>`.

    previous_value : 1d np.array : default ClassDefaults.variable
        stores previous value with which `variable <OrnsteinUhlenbeckIntegrator.variable>` is integrated.

    previous_time : float
        stores previous time at which the function was executed and accumulates with each execution according to
        `time_step_size <OrnsteinUhlenbeckIntegrator.default_time_step_size>`.

    owner : Component
        `component <Component>` to which the Function has been assigned.

    name : str
        the name of the Function; if it is not specified in the **name** argument of the constructor, a
        default is assigned by FunctionRegistry (see `Naming` for conventions used for default and duplicate names).

    prefs : PreferenceSet or specification dict : Function.classPreferences
        the `PreferenceSet` for function; if it is not specified in the **prefs** argument of the Function's
        constructor, a default is assigned using `classPreferences` defined in __init__.py (see :doc:`PreferenceSet
        <LINK>` for details).
    """

    componentName = ORNSTEIN_UHLENBECK_INTEGRATOR_FUNCTION

    multiplicative_param = RATE
    additive_param = OFFSET

    paramClassDefaults = Function_Base.paramClassDefaults.copy()
    # paramClassDefaults.update({INITIALIZER: ClassDefaults.variable})
    paramClassDefaults.update({
        NOISE: None,
        RATE: None
    })

    @tc.typecheck
    def __init__(self,
                 default_variable=None,
                 rate: parameter_spec = 1.0,
                 noise=0.0,
                 offset: parameter_spec = 0.0,
                 time_step_size=1.0,
                 t0=0.0,
                 decay=1.0,
                 initializer=None,
                 params: tc.optional(dict) = None,
                 owner=None,
                 prefs: is_pref_set = None):

        # Assign args to params and functionParams dicts (kwConstants must == arg names)
        params = self._assign_args_to_param_dicts(rate=rate,
                                                  time_step_size=time_step_size,
                                                  decay = decay,
                                                  initializer=initializer,
                                                  t0=t0,
                                                  noise=noise,
                                                  offset=offset,
                                                  params=params)

        # Assign here as default, for use in initialization of function
        self.previous_value = initializer

        super().__init__(
            default_variable=default_variable,
            initializer=initializer,
            params=params,
            owner=owner,
            prefs=prefs,
            context=ContextFlags.CONSTRUCTOR)

        self.previous_time = self.t0
        self.auto_dependent = True

    def _validate_noise(self, noise):
        if not isinstance(noise, float):
            raise FunctionError(
                "Invalid noise parameter for {}. OrnsteinUhlenbeckIntegrator requires noise parameter to be a float. "
                "Noise parameter is used to construct the standard DDM noise distribution".format(self.name))

    def function(self,
                 variable=None,
                 params=None,
                 context=None):
        """
        Return: One time step of evidence accumulation according to the Ornstein Uhlenbeck Model

        previous_value + decay * (previous_value -  rate * variable) + :math:`\\sqrt{time_step_size * noise}` * random
        sample from Normal distribution


        Arguments
        ---------

        variable : number, list or np.array : default ClassDefaults.variable
           the stimulus component of drift rate in the Drift Diffusion Model.


        params : Dict[param keyword: param value] : default None
            a `parameter dictionary <ParameterState_Specification>` that specifies the parameters for the
            function.  Values specified for parameters in the dictionary override any assigned to those parameters in
            arguments of the constructor.


        Returns
        -------

        updated value of integral : 2d np.array

        """

        variable = self._update_variable(self._check_args(variable=variable, params=params, context=context))
        rate = np.array(self.get_current_function_param(RATE)).astype(float)
        offset = self.get_current_function_param(OFFSET)
        time_step_size = self.get_current_function_param(TIME_STEP_SIZE)
        decay = self.get_current_function_param(DECAY)
        noise = self.get_current_function_param(NOISE)

        previous_value = np.atleast_2d(self.previous_value)

        # dx = (lambda*x + A)dt + c*dW
        value = previous_value + (decay * previous_value - rate * variable) * time_step_size + np.sqrt(
            time_step_size * noise) * np.random.normal()

        # If this NOT an initialization run, update the old value and time
        # If it IS an initialization run, leave as is
        #    (don't want to count it as an execution step)
        adjusted_value = value + offset

        # if not context or not INITIALIZING in context: # cxt-test-X
        if self.context.initialization_status != ContextFlags.INITIALIZING:
            self.previous_value = adjusted_value
            self.previous_time += time_step_size

        return adjusted_value

    def reinitialize(self, new_previous_value=None, new_previous_time=None):
        """
        In effect, begins accumulation over again at the original starting point and time, or new ones.

        Sets

        - `previous_value <OrnsteinUhlenbeckIntegrator.previous_value>`
        - `initializer <OrnsteinUhlenbeckIntegrator.initializer>`
        - `value <OrnsteinUhlenbeckIntegrator.value>`

        to the value specified in the first argument.

        Sets `previous_time <OrnsteinUhlenbeckIntegrator.previous_time>` to the value specified in the second argument.

        If no arguments are specified, then the instance defaults for `initializer
        <OrnsteinUhlenbeckIntegrator.initializer>` and `t0 <OrnsteinUhlenbeckIntegrator.t0>` are used.
        """
        if new_previous_value is None:
            new_previous_value = self.instance_defaults.initializer
        if new_previous_time is None:
            new_previous_time = self.instance_defaults.t0
        self._initializer = new_previous_value
        self.value = new_previous_value
        self.previous_value = new_previous_value
        self.previous_time = new_previous_time
        return self.value

class FHNIntegrator(Integrator):  # --------------------------------------------------------------------------------
    """
    FHNIntegrator(                      \
        default_variable=1.0,           \
        scale: parameter_spec = 1.0,    \
        offset: parameter_spec = 0.0,   \
        initial_w=0.0,                  \
        initial_v=0.0,                  \
        time_step_size=0.05,          \
        t_0=0.0,                        \
        a_v=-1/3,                       \
        b_v=0.0,                        \
        c_v=1.0,                        \
        d_v=0.0,                        \
        e_v=-1.0,                       \
        f_v=1.0,                        \
        threshold=-1.0                  \
        time_constant_v=1.0,            \
        a_w=1.0,                        \
        b_w=-0.8,                       \
        c_w=0.7,                        \
        mode=1.0,                       \
        uncorrelated_activity=0.0       \
        time_constant_w = 12.5,         \
        integration_method="RK4"        \
        params=None,                    \
        owner=None,                     \
        prefs=None,                     \
        )

    .. _FHNIntegrator:

    The FHN Integrator function in PsyNeuLink implements the Fitzhugh-Nagumo model using a choice of Euler or 4th Order
    Runge-Kutta numerical integration.

    In order to support several common representations of the model, the FHNIntegrator includes many parameters, some of
    which would not be sensible to use in combination. The equations of the Fitzhugh-Nagumo model are expressed below in
    terms of all of the parameters exposed in PsyNeuLink:

    **Fast, Excitatory Variable:**


    .. math::

        \\frac{dv}{dt} = \\frac{a_v v^{3} + b_v v^{2} (1+threshold) - c_v v\\, threshold + d_v + e_v\\, previous_w + f_v\\, variable)}{time\\, constant_v}


    **Slow, Inactivating Variable:**


    .. math::

        \\frac{dw}{dt} = \\frac{a_w\\, mode\\, previous_v + b_w w + c_w +
                    uncorrelated\\,activity\\,(1-mode)}{time\\, constant_w}

    *The three formulations that the FHNIntegrator was designed to allow are:*

    (1) **Fitzhugh-Nagumo Model**

        **Fast, Excitatory Variable:**

        .. math::

            \\frac{dv}{dt} = v - \\frac{v^3}{3} - w + I_{ext}

        **Slow, Inactivating Variable:**

        .. math::

            \\frac{dw}{dt} = \\frac{v + a - bw}{T}

        :math:`\\frac{dw}{dt}` often has the following parameter values:

        .. math::

            \\frac{dw}{dt} = 0.08\\,(v + 0.7 - 0.8 w)

        *How to implement this model in PsyNeuLink:*

            In PsyNeuLink, the default parameter values of the FHNIntegrator function implement the above equations.


    (2) **Modified FHN Model**

        **Fast, Excitatory Variable:**

        .. math::

            \\frac{dv}{dt} = v(a-v)(v-1) - w + I_{ext}

        **Slow, Inactivating Variable:**

        .. math::

            \\frac{dw}{dt} = bv - cw

        `Mahbub Khan (2013) <http://pcwww.liv.ac.uk/~bnvasiev/Past%20students/Mahbub_549.pdf>`_ provides a nice summary
        of why this formulation is useful.

        *How to implement this model in PsyNeuLink:*

            In order to implement the modified FHN model, the following PsyNeuLink parameter values must be set in the
            equation for :math:`\\frac{dv}{dt}`:

            +-----------------+-----+-----+-----+-----+-----+-----+---------------+
            |**PNL Parameter**| a_v | b_v | c_v | d_v | e_v | f_v |time_constant_v|
            +-----------------+-----+-----+-----+-----+-----+-----+---------------+
            |**Value**        |-1.0 |1.0  |1.0  |0.0  |-1.0 |1.0  |1.0            |
            +-----------------+-----+-----+-----+-----+-----+-----+---------------+

            When the parameters above are set to the listed values, the PsyNeuLink equation for :math:`\\frac{dv}{dt}`
            reduces to the Modified FHN formulation, and the remaining parameters in the :math:`\\frac{dv}{dt}` equation
            correspond as follows:

            +--------------------------+---------------------------------------+---------------------------------------+
            |**PNL Parameter**         |`threshold <FHNIntegrator.threshold>`  |`variable <FHNIntegrator.variable>`    |
            +--------------------------+---------------------------------------+---------------------------------------+
            |**Modified FHN Parameter**|a                                      |:math:`I_{ext}`                        |
            +--------------------------+---------------------------------------+---------------------------------------+

            In order to implement the modified FHN model, the following PsyNeuLink parameter values must be set in the
            equation for :math:`\\frac{dw}{dt}`:

            +-----------------+-----+------+---------------+----------------------+
            |**PNL Parameter**|c_w  | mode |time_constant_w|uncorrelated_activity |
            +-----------------+-----+------+---------------+----------------------+
            |**Value**        | 0.0 | 1.0  |1.0            | 0.0                  |
            +-----------------+-----+------+---------------+----------------------+

            When the parameters above are set to the listed values, the PsyNeuLink equation for :math:`\\frac{dw}{dt}`
            reduces to the Modified FHN formulation, and the remaining parameters in the :math:`\\frac{dw}{dt}` equation
            correspond as follows:

            +--------------------------+---------------------------------------+---------------------------------------+
            |**PNL Parameter**         |`a_w <FHNIntegrator.a_w>`              |*NEGATIVE* `b_w <FHNIntegrator.b_w>`   |
            +--------------------------+---------------------------------------+---------------------------------------+
            |**Modified FHN Parameter**|b                                      |c                                      |
            +--------------------------+---------------------------------------+---------------------------------------+

    (3) **Modified FHN Model as implemented in** `Gilzenrat (2002) <http://www.sciencedirect.com/science/article/pii/S0893608002000552?via%3Dihub>`_

        **Fast, Excitatory Variable:**

        [Eq. (6) in `Gilzenrat (2002) <http://www.sciencedirect.com/science/article/pii/S0893608002000552?via%3Dihub>`_ ]

        .. math::

            \\tau_v \\frac{dv}{dt} = v(a-v)(v-1) - u + w_{vX_1}\\, f(X_1)

        **Slow, Inactivating Variable:**

        [Eq. (7) & Eq. (8) in `Gilzenrat (2002) <http://www.sciencedirect.com/science/article/pii/S0893608002000552?via%3Dihub>`_ ]

        .. math::

            \\tau_u \\frac{du}{dt} = Cv + (1-C)\\, d - u

        *How to implement this model in PsyNeuLink:*

            In order to implement the Gilzenrat 2002 model, the following PsyNeuLink parameter values must be set in the
            equation for :math:`\\frac{dv}{dt}`:

            +-----------------+-----+-----+-----+-----+-----+
            |**PNL Parameter**| a_v | b_v | c_v | d_v | e_v |
            +-----------------+-----+-----+-----+-----+-----+
            |**Value**        |-1.0 |1.0  |1.0  |0.0  |-1.0 |
            +-----------------+-----+-----+-----+-----+-----+

            When the parameters above are set to the listed values, the PsyNeuLink equation for :math:`\\frac{dv}{dt}`
            reduces to the Gilzenrat formulation, and the remaining parameters in the :math:`\\frac{dv}{dt}` equation
            correspond as follows:

            +-----------------------+-------------------------------------+-----------------------------------+-------------------------+----------------------------------------------------+
            |**PNL Parameter**      |`threshold <FHNIntegrator.threshold>`|`variable <FHNIntegrator.variable>`|`f_v <FHNIntegrator.f_v>`|`time_constant_v <FHNIntegrator.time_constant_v>`   |
            +-----------------------+-------------------------------------+-----------------------------------+-------------------------+----------------------------------------------------+
            |**Gilzenrat Parameter**|a                                    |:math:`f(X_1)`                     |:math:`w_{vX_1}`         |:math:`T_{v}`                                       |
            +-----------------------+-------------------------------------+-----------------------------------+-------------------------+----------------------------------------------------+

            In order to implement the Gilzenrat 2002 model, the following PsyNeuLink parameter values must be set in the
            equation for :math:`\\frac{dw}{dt}`:

            +-----------------+-----+-----+-----+
            |**PNL Parameter**| a_w | b_w | c_w |
            +-----------------+-----+-----+-----+
            |**Value**        | 1.0 |-1.0 |0.0  |
            +-----------------+-----+-----+-----+

            When the parameters above are set to the listed values, the PsyNeuLink equation for :math:`\\frac{dw}{dt}`
            reduces to the Gilzenrat formulation, and the remaining parameters in the :math:`\\frac{dw}{dt}` equation
            correspond as follows:

            +--------------------------+---------------------------------------+-------------------------------------------------------------+----------------------------------------------------+
            |**PNL Parameter**         |`mode <FHNIntegrator.mode>`            |`uncorrelated_activity <FHNIntegrator.uncorrelated_activity>`|`time_constant_v <FHNIntegrator.time_constant_w>`   |
            +--------------------------+---------------------------------------+-------------------------------------------------------------+----------------------------------------------------+
            |**Gilzenrat Parameter**   |C                                      |d                                                            |:math:`T_{u}`                                       |
            +--------------------------+---------------------------------------+-------------------------------------------------------------+----------------------------------------------------+

    Arguments
    ---------

    default_variable : number, list or np.array : default ClassDefaults.variable
        specifies a template for the external stimulus

    initial_w : float, list or 1d np.array : default 0.0
        specifies starting value for integration of dw/dt.  If it is a list or array, it must be the same length as
        `default_variable <FHNIntegrator.default_variable>`

    initial_v : float, list or 1d np.array : default 0.0
        specifies starting value for integration of dv/dt.  If it is a list or array, it must be the same length as
        `default_variable <FHNIntegrator.default_variable>`

    time_step_size : float : default 0.1
        specifies the time step size of numerical integration

    t_0 : float : default 0.0
        specifies starting value for time

    a_v : float : default -1/3
        coefficient on the v^3 term of the dv/dt equation

    b_v : float : default 0.0
        coefficient on the v^2 term of the dv/dt equation

    c_v : float : default 1.0
        coefficient on the v term of the dv/dt equation

    d_v : float : default 0.0
        constant term in the dv/dt equation

    e_v : float : default -1.0
        coefficient on the w term in the dv/dt equation

    f_v : float : default  1.0
        coefficient on the external stimulus (`variable <FHNIntegrator.variable>`) term in the dv/dt equation

    time_constant_v : float : default 1.0
        scaling factor on the dv/dt equation

    a_w : float : default 1.0,
        coefficient on the v term of the dw/dt equation

    b_w : float : default -0.8,
        coefficient on the w term of the dv/dt equation

    c_w : float : default 0.7,
        constant term in the dw/dt equation

    threshold : float : default -1.0
        specifies a value of the input below which the LC will tend not to respond and above which it will

    mode : float : default 1.0
        coefficient which simulates electrotonic coupling by scaling the values of dw/dt such that the v term
        (representing the input from the LC) increases when the uncorrelated_activity term (representing baseline
        activity) decreases

    uncorrelated_activity : float : default 0.0
        constant term in the dw/dt equation

    time_constant_w : float : default 12.5
        scaling factor on the dv/dt equation

    integration_method: str : default "RK4"
        selects the numerical integration method. Currently, the choices are: "RK4" (4th Order Runge-Kutta) or "EULER"
        (Forward Euler)

    params : Dict[param keyword: param value] : default None
        a `parameter dictionary <ParameterState_Specification>` that specifies the parameters for the
        function.  Values specified for parameters in the dictionary override any assigned to those parameters in
        arguments of the constructor.

    owner : Component
        `component <Component>` to which to assign the Function.

    name : str : default see `name <Function.name>`
        specifies the name of the Function.

    prefs : PreferenceSet or specification dict : default Function.classPreferences
        specifies the `PreferenceSet` for the Function (see `prefs <Function_Base.prefs>` for details).

    Attributes
    ----------

    variable : number or np.array
        External stimulus

    previous_v : 1d np.array : default ClassDefaults.variable
        stores accumulated value of v during integration

    previous_w : 1d np.array : default ClassDefaults.variable
        stores accumulated value of w during integration

    previous_t : float
        stores accumulated value of time, which is incremented by time_step_size on each execution of the function

    owner : Component
        `component <Component>` to which the Function has been assigned.

    initial_w : float, list or 1d np.array : default 0.0
        specifies starting value for integration of dw/dt.  If it is a list or array, it must be the same length as
        `default_variable <FHNIntegrator.default_variable>`

    initial_v : float, list or 1d np.array : default 0.0
        specifies starting value for integration of dv/dt.  If it is a list or array, it must be the same length as
        `default_variable <FHNIntegrator.default_variable>`

    time_step_size : float : default 0.1
        specifies the time step size of numerical integration

    t_0 : float : default 0.0
        specifies starting value for time

    a_v : float : default -1/3
        coefficient on the v^3 term of the dv/dt equation

    b_v : float : default 0.0
        coefficient on the v^2 term of the dv/dt equation

    c_v : float : default 1.0
        coefficient on the v term of the dv/dt equation

    d_v : float : default 0.0
        constant term in the dv/dt equation

    e_v : float : default -1.0
        coefficient on the w term in the dv/dt equation

    f_v : float : default  1.0
        coefficient on the external stimulus (`variable <FHNIntegrator.variable>`) term in the dv/dt equation

    time_constant_v : float : default 1.0
        scaling factor on the dv/dt equation

    a_w : float : default 1.0
        coefficient on the v term of the dw/dt equation

    b_w : float : default -0.8
        coefficient on the w term of the dv/dt equation

    c_w : float : default 0.7
        constant term in the dw/dt equation

    threshold : float : default -1.0
        coefficient that scales both the v^2 [ (1+threshold)*v^2 ] and v [ (-threshold)*v ] terms in the dv/dt equation
        under a specific formulation of the FHN equations, the threshold parameter behaves as a "threshold of
        excitation", and has the following relationship with variable (the external stimulus):

            - when the external stimulus is below the threshold of excitation, the system is either in a stable state,
              or will emit a single excitation spike, then reach a stable state. The behavior varies depending on the
              magnitude of the difference between the threshold and the stimulus.

            - when the external stimulus is equal to or above the threshold of excitation, the system is
              unstable, and will emit many excitation spikes

            - when the external stimulus is too far above the threshold of excitation, the system will emit some
              excitation spikes before reaching a stable state.

    mode : float : default 1.0
        coefficient which simulates electrotonic coupling by scaling the values of dw/dt such that the v term
        (representing the input from the LC) increases when the uncorrelated_activity term (representing baseline
        activity) decreases

    uncorrelated_activity : float : default 0.0
        constant term in the dw/dt equation

    time_constant_w : float : default 12.5
        scaling factor on the dv/dt equation

    prefs : PreferenceSet or specification dict : default Function.classPreferences
        the `PreferenceSet` for the Function (see `prefs <Function_Base.prefs>` for details).
    """

    MODE = 'mode'

    componentName = FHN_INTEGRATOR_FUNCTION

    class ClassDefaults(Integrator.ClassDefaults):
        variable = np.array([1.0])
        initializer = np.array([1.0])

    paramClassDefaults = Function_Base.paramClassDefaults.copy()
    paramClassDefaults.update({INITIALIZER: ClassDefaults.variable})
    paramClassDefaults.update({
        NOISE: None,
        RATE: None,
        INCREMENT: None,
    })


    multiplicative_param = SCALE
    additive_param = OFFSET

    @tc.typecheck
    def __init__(self,
                 default_variable=None,
                 offset=0.0,
                 scale=1.0,
                 initial_w=0.0,
                 initial_v=0.0,
                 time_step_size=0.05,
                 t_0=0.0,
                 a_v=-1/3,
                 b_v=0.0,
                 c_v=1.0,
                 d_v=0.0,
                 e_v=-1.0,
                 f_v=1.0,
                 time_constant_v=1.0,
                 a_w=1.0,
                 b_w=-0.8,
                 c_w=0.7,
                 threshold=-1.0,
                 time_constant_w=12.5,
                 mode=1.0,
                 uncorrelated_activity=0.0,
                 integration_method="RK4",
                 params: tc.optional(dict)=None,
                 owner=None,
                 prefs: is_pref_set = None):

        # Assign args to params and functionParams dicts (kwConstants must == arg names)
        params = self._assign_args_to_param_dicts(default_variable=default_variable,
                                                  offset=offset,
                                                  scale=scale,
                                                  initial_v=initial_v,
                                                  initial_w=initial_w,
                                                  time_step_size=time_step_size,
                                                  t_0=t_0,
                                                  a_v=a_v,
                                                  b_v=b_v,
                                                  c_v=c_v,
                                                  d_v=d_v,
                                                  e_v=e_v,
                                                  f_v=f_v,
                                                  time_constant_v=time_constant_v,
                                                  a_w=a_w,
                                                  b_w=b_w,
                                                  c_w=c_w,
                                                  threshold=threshold,
                                                  mode=mode,
                                                  uncorrelated_activity=uncorrelated_activity,
                                                  integration_method=integration_method,
                                                  time_constant_w=time_constant_w,
                                                  params=params,
                                                  )

        self.previous_v = self.initial_v
        self.previous_w = self.initial_w
        self.previous_time = self.t_0

        super().__init__(
            default_variable=default_variable,
            params=params,
            owner=owner,
            prefs=prefs,
            context=ContextFlags.CONSTRUCTOR)

        self.auto_dependent = True

    def _validate_params(self, request_set, target_set=None, context=None):
        super()._validate_params(request_set=request_set,
                                 target_set=target_set,
                                 context=context)
        if self.integration_method not in {"RK4", "EULER"}:
            raise FunctionError("Invalid integration method ({}) selected for {}. Choose 'RK4' or 'EULER'".
                                format(self.integration_method, self.name))

    def _euler_FHN(self, variable, previous_value_v, previous_value_w, previous_time, slope_v, slope_w, time_step_size, a_v,
                   threshold, b_v, c_v, d_v, e_v, f_v, time_constant_v, mode, a_w, b_w, c_w, uncorrelated_activity,
                   time_constant_w):

        slope_v_approx = slope_v(variable,
                                 previous_time,
                                 previous_value_v,
                                 previous_value_w,
                                 a_v,
                                 threshold,
                                 b_v,
                                 c_v,
                                 d_v,
                                 e_v,
                                 f_v,
                                 time_constant_v)

        slope_w_approx = slope_w(variable,
                                 previous_time,
                                 previous_value_w,
                                 previous_value_v,
                                 mode,
                                 a_w,
                                 b_w,
                                 c_w,
                                 uncorrelated_activity,
                                 time_constant_w)

        new_v = previous_value_v + time_step_size*slope_v_approx
        new_w = previous_value_w + time_step_size*slope_w_approx

        return new_v, new_w

    def _runge_kutta_4_FHN(self, variable, previous_value_v, previous_value_w, previous_time, slope_v, slope_w, time_step_size,
                           a_v, threshold, b_v, c_v, d_v, e_v, f_v, time_constant_v, mode, a_w, b_w, c_w,
                           uncorrelated_activity, time_constant_w):

        # First approximation
        # v is approximately previous_value_v
        # w is approximately previous_value_w

        slope_v_approx_1 = slope_v(variable,
                                   previous_time,
                                   previous_value_v,
                                   previous_value_w,
                                   a_v,
                                   threshold,
                                   b_v,
                                   c_v,
                                   d_v,
                                   e_v,
                                   f_v,
                                   time_constant_v)

        slope_w_approx_1 = slope_w(variable,
                                   previous_time,
                                   previous_value_w,
                                   previous_value_v,
                                   mode,
                                   a_w,
                                   b_w,
                                   c_w,
                                   uncorrelated_activity,
                                   time_constant_w)
        # Second approximation
        # v is approximately previous_value_v + 0.5 * time_step_size * slope_w_approx_1
        # w is approximately previous_value_w + 0.5 * time_step_size * slope_w_approx_1

        slope_v_approx_2 = slope_v(variable,
                                   previous_time + time_step_size/2,
                                   previous_value_v + (0.5 * time_step_size * slope_v_approx_1),
                                   previous_value_w + (0.5 * time_step_size * slope_w_approx_1),
                                   a_v,
                                   threshold,
                                   b_v,
                                   c_v,
                                   d_v,
                                   e_v,
                                   f_v,
                                   time_constant_v)

        slope_w_approx_2 = slope_w(variable,
                                   previous_time + time_step_size/2,
                                   previous_value_w + (0.5 * time_step_size * slope_w_approx_1),
                                   previous_value_v + (0.5 * time_step_size * slope_v_approx_1),
                                   mode,
                                   a_w,
                                   b_w,
                                   c_w,
                                   uncorrelated_activity,
                                   time_constant_w)

        # Third approximation
        # v is approximately previous_value_v + 0.5 * time_step_size * slope_v_approx_2
        # w is approximately previous_value_w + 0.5 * time_step_size * slope_w_approx_2

        slope_v_approx_3 = slope_v(variable,
                                   previous_time + time_step_size/2,
                                   previous_value_v + (0.5 * time_step_size * slope_v_approx_2),
                                   previous_value_w + (0.5 * time_step_size * slope_w_approx_2),
                                   a_v,
                                   threshold,
                                   b_v,
                                   c_v,
                                   d_v,
                                   e_v,
                                   f_v,
                                   time_constant_v)

        slope_w_approx_3 = slope_w(variable,
                                   previous_time + time_step_size/2,
                                   previous_value_w + (0.5 * time_step_size * slope_w_approx_2),
                                   previous_value_v + (0.5 * time_step_size * slope_v_approx_2),
                                   mode,
                                   a_w,
                                   b_w,
                                   c_w,
                                   uncorrelated_activity,
                                   time_constant_w)

        # Fourth approximation
        # v is approximately previous_value_v + time_step_size * slope_v_approx_3
        # w is approximately previous_value_w + time_step_size * slope_w_approx_3

        slope_v_approx_4 = slope_v(variable,
                                   previous_time + time_step_size,
                                   previous_value_v + (time_step_size * slope_v_approx_3),
                                   previous_value_w + (time_step_size * slope_v_approx_3),
                                   a_v,
                                   threshold,
                                   b_v,
                                   c_v,
                                   d_v,
                                   e_v,
                                   f_v,
                                   time_constant_v)

        slope_w_approx_4 = slope_w(variable,
                                   previous_time + time_step_size,
                                   previous_value_w + (time_step_size * slope_v_approx_3),
                                   previous_value_v + (time_step_size * slope_v_approx_3),
                                   mode,
                                   a_w,
                                   b_w,
                                   c_w,
                                   uncorrelated_activity,
                                   time_constant_w)

        new_v = previous_value_v \
                + (time_step_size/6)*(slope_v_approx_1 + 2*(slope_v_approx_2 + slope_v_approx_3) + slope_v_approx_4)
        new_w = previous_value_w \
                + (time_step_size/6)*(slope_w_approx_1 + 2*(slope_w_approx_2 + slope_w_approx_3) + slope_w_approx_4)

        return new_v, new_w

    def dv_dt(self, variable, time, v, w, a_v, threshold, b_v, c_v, d_v, e_v, f_v, time_constant_v):

        val= (a_v*(v**3) + (1+threshold)*b_v*(v**2) + (-threshold)*c_v*v + d_v
                + e_v*self.previous_w + f_v*variable)/time_constant_v

        # Standard coefficients - hardcoded for testing
        # val = v - (v**3)/3 - w + variable

        # Gilzenrat paper - hardcoded for testing
        # val = (v*(v-0.5)*(1-v) - w + variable)/0.01

        return val

    def dw_dt(self, variable, time, w, v, mode, a_w, b_w, c_w, uncorrelated_activity, time_constant_w):
        val = (mode*a_w*self.previous_v + b_w*w + c_w +
                (1-mode)*uncorrelated_activity)/time_constant_w

        # Standard coefficients - hardcoded for testing
        # val = (v + 0.7 - 0.8*w)/12.5

        #Gilzenrat paper - hardcoded for testing

        # val = (v - 0.5*w)

        return val

    def function(self,
                 variable=None,
                 params=None,
                 context=None):
        """
        Return: current v, current w

        The model is defined by the following system of differential equations:

            *time_constant_v* :math:`* \\frac{dv}{dt} =`

                *a_v* :math:`* v^3 + (1 + threshold) *` *b_v* :math:`* v^2 + (- threshold) *` *c_v*
                :math:`* v^2 +` *d_v* :math:`+` *e_v* :math:`* w +` *f_v* :math:`* I_{ext}`

            *time_constant_w* :math:`* dw/dt =`

                :math:`mode *` *a_w* :math:`* v +` *b_w* :math:`* w +` *c_w*
                :math:`+ (1 - self.mode) *` *self.uncorrelated_activity*


        Arguments
        ---------

        params : Dict[param keyword: param value] : default None
            a `parameter dictionary <ParameterState_Specification>` that specifies the parameters for the
            function.  Values specified for parameters in the dictionary override any assigned to those parameters in
            arguments of the constructor.

        Returns
        -------

        current value of v , current value of w : float, list, or np.array

        """

        a_v = self.get_current_function_param("a_v")
        b_v = self.get_current_function_param("b_v")
        c_v = self.get_current_function_param("c_v")
        d_v = self.get_current_function_param("d_v")
        e_v = self.get_current_function_param("e_v")
        f_v = self.get_current_function_param("f_v")
        time_constant_v = self.get_current_function_param("time_constant_v")
        threshold = self.get_current_function_param("threshold")
        a_w = self.get_current_function_param("a_w")
        b_w = self.get_current_function_param("b_w")
        c_w = self.get_current_function_param("c_w")
        uncorrelated_activity = self.get_current_function_param("uncorrelated_activity")
        time_constant_w = self.get_current_function_param("time_constant_w")
        mode = self.get_current_function_param("mode")
        integration_method = self.get_current_function_param("integration_method")
        time_step_size = self.get_current_function_param(TIME_STEP_SIZE)

        if integration_method == "RK4":
            approximate_values = self._runge_kutta_4_FHN(variable,
                                                         self.previous_v,
                                                         self.previous_w,
                                                         self.previous_time,
                                                         self.dv_dt,
                                                         self.dw_dt,
                                                         time_step_size,
                                                         a_v,
                                                         threshold,
                                                         b_v,
                                                         c_v,
                                                         d_v,
                                                         e_v,
                                                         f_v,
                                                         time_constant_v,
                                                         mode,
                                                         a_w,
                                                         b_w,
                                                         c_w,
                                                         uncorrelated_activity,
                                                         time_constant_w)


        elif integration_method == "EULER":
            approximate_values = self._euler_FHN(variable,
                                                 self.previous_v,
                                                 self.previous_w,
                                                 self.previous_time,
                                                 self.dv_dt,
                                                 self.dw_dt,
                                                 time_step_size,
                                                 a_v,
                                                 threshold,
                                                 b_v,
                                                 c_v,
                                                 d_v,
                                                 e_v,
                                                 f_v,
                                                 time_constant_v,
                                                 mode,
                                                 a_w,
                                                 b_w,
                                                 c_w,
                                                 uncorrelated_activity,
                                                 time_constant_w)
        else:
            raise FunctionError("Invalid integration method ({}) selected for {}".
                                format(integration_method, self.name))

        if self.context.initialization_status != ContextFlags.INITIALIZING:
            self.previous_v = approximate_values[0]
            self.previous_w = approximate_values[1]
            self.previous_time += time_step_size

        return self.previous_v, self.previous_w, self.previous_time

    def reinitialize(self, new_previous_v=None, new_previous_w=None, new_previous_time=None):
        """
        Effectively begins accumulation over again at the specified v, w, and time.

        Sets

        - `previous_v <DriftDiffusionIntegrator.previous_v>`
        - `initial_v <DriftDiffusionIntegrator.initial_v>`

        to the quantity specified in the first argument.

        Sets

        - `previous_w <DriftDiffusionIntegrator.previous_w>`
        - `initial_w <DriftDiffusionIntegrator.initial_w>`

        to the quantity specified in the second argument.

        Sets `previous_time <DriftDiffusionIntegrator.previous_time>` to the quantity specified in the third argument.

        If no arguments are specified, then the instance defaults for `initial_v <FHNIntegrator.initial_v>`, `initial_w
        <FHNIntegrator.initial_w>` and `t_0 <FHNIntegrator.t_0>` are used.
        """
        if new_previous_v is None:
            new_previous_v = self.instance_defaults.initial_v
        if new_previous_w is None:
            new_previous_w = self.instance_defaults.initial_w
        if new_previous_time is None:
            new_previous_time = self.instance_defaults.t_0
        self._initial_v = new_previous_v
        self.previous_v = new_previous_v
        self._initial_w = new_previous_w
        self.previous_w = new_previous_w
        self.previous_time = new_previous_time
        self.value = new_previous_v, new_previous_w, new_previous_time
        return [new_previous_v], [new_previous_w], [new_previous_time]

class AccumulatorIntegrator(Integrator):  # --------------------------------------------------------------------------------
    """
    AccumulatorIntegrator(              \
        default_variable=None,          \
        rate=1.0,                       \
        noise=0.0,                      \
        scale: parameter_spec = 1.0,    \
        offset: parameter_spec = 0.0,   \
        initializer,                    \
        params=None,                    \
        owner=None,                     \
        prefs=None,                     \
        )

    .. _AccumulatorIntegrator:

    Integrates prior value by multiplying `previous_value <AccumulatorIntegrator.previous_value>` by `rate
    <Integrator.rate>` and adding `increment <AccumulatorIntegrator.increment>` and  `noise
    <AccumulatorIntegrator.noise>`. Ignores `variable <Integrator.variable>`).

    Arguments
    ---------

    default_variable : number, list or np.array : default ClassDefaults.variable
        specifies a template for the value to be integrated;  if it is a list or array, each element is independently
        integrated.

    rate : float, list or 1d np.array : default 1.0
        specifies the multiplicative decrement of `previous_value <AccumulatorIntegrator.previous_value>` (i.e.,
        the rate of exponential decay).  If it is a list or array, it must be the same length as
        `variable <AccumulatorIntegrator.default_variable>`.

    increment : float, list or 1d np.array : default 0.0
        specifies an amount to be added to `previous_value <AccumulatorIntegrator.previous_value>` in each call to
        `function <AccumulatorIntegrator.function>` (see `increment <AccumulatorIntegrator.increment>` for details).
        If it is a list or array, it must be the same length as `variable <AccumulatorIntegrator.default_variable>`
        (see `increment <AccumulatorIntegrator.increment>` for details).

    noise : float, PsyNeuLink Function, list or 1d np.array : default 0.0
        specifies random value to be added to `prevous_value <AccumulatorIntegrator.previous_value>` in each call to
        `function <AccumulatorIntegrator.function>`. If it is a list or array, it must be the same length as
        `variable <AccumulatorIntegrator.default_variable>` (see `noise <AccumulatorIntegrator.noise>` for details).

    initializer float, list or 1d np.array : default 0.0
        specifies starting value for integration.  If it is a list or array, it must be the same length as
        `default_variable <AccumulatorIntegrator.default_variable>` (see `initializer
        <AccumulatorIntegrator.initializer>` for details).

    params : Dict[param keyword: param value] : default None
        a `parameter dictionary <ParameterState_Specification>` that specifies the parameters for the
        function.  Values specified for parameters in the dictionary override any assigned to those parameters in
        arguments of the constructor.

    owner : Component
        `component <Component>` to which to assign the Function.

    name : str : default see `name <Function.name>`
        specifies the name of the Function.

    prefs : PreferenceSet or specification dict : default Function.classPreferences
        specifies the `PreferenceSet` for the Function (see `prefs <Function_Base.prefs>` for details).

    Attributes
    ----------

    variable : number or np.array
        **Ignored** by the AccumulatorIntegrator function. Refer to LCAIntegrator or AdaptiveIntegrator for
        integrator functions that depend on both a prior value and a new value (variable).

    rate : float or 1d np.array
        determines the multiplicative decrement of `previous_value <AccumulatorIntegrator.previous_value>` (i.e., the
        rate of exponential decay) in each call to `function <AccumulatorIntegrator.function>`.  If it is a list or
        array, it must be the same length as `variable <AccumulatorIntegrator.default_variable>` and each element is
        used to multiply the corresponding element of `previous_value <AccumulatorIntegrator.previous_value>` (i.e.,
        it is used for Hadamard multiplication).  If it is a scalar or has a single element, its value is used to
        multiply all the elements of `previous_value <AccumulatorIntegrator.previous_value>`.

    increment : float, function, list, or 1d np.array
        determines the amount added to `previous_value <AccumulatorIntegrator.previous_value>` in each call to
        `function <AccumulatorIntegrator.function>`.  If it is a list or array, it must be the same length as
        `variable <AccumulatorIntegrator.default_variable>` and each element is added to the corresponding element of
        `previous_value <AccumulatorIntegrator.previous_value>` (i.e., it is used for Hadamard addition).  If it is a
        scalar or has a single element, its value is added to all the elements of `previous_value
        <AccumulatorIntegrator.previous_value>`.

    noise : float, function, list, or 1d np.array
        determines a random value to be added in each call to `function <AccumulatorIntegrator.function>`.
        If it is a list or array, it must be the same length as `variable <AccumulatorIntegrator.default_variable>` and
        each element is added to the corresponding element of `previous_value <AccumulatorIntegrator.previous_value>`
        (i.e., it is used for Hadamard addition).  If it is a scalar or has a single element, its value is added to all
        the elements of `previous_value <AccumulatorIntegrator.previous_value>`.  If it is a function, it will be
        executed separately and added to each element.

        .. note::

            In order to generate random noise, a probability distribution function should be selected (see
            `Distribution Functions <DistributionFunction>` for details), which will generate a new noise value from
            its distribution on each execution. If noise is specified as a float or as a function with a fixed output,
            then the noise will simply be an offset that remains the same across all executions.

    initializer : float, 1d np.array or list
        determines the starting value for integration (i.e., the value to which `previous_value
        <AccumulatorIntegrator.previous_value>` is set. If initializer is a list or array, it must be the same length
        as `variable <AccumulatorIntegrator.default_variable>`.

    previous_value : 1d np.array : default ClassDefaults.variable
        stores previous value to which `rate <AccumulatorIntegrator.rate>` and `noise <AccumulatorIntegrator.noise>`
        will be added.

    owner : Component
        `component <Component>` to which the Function has been assigned.

    name : str
        the name of the Function; if it is not specified in the **name** argument of the constructor, a
        default is assigned by FunctionRegistry (see `Naming` for conventions used for default and duplicate names).

    prefs : PreferenceSet or specification dict : Function.classPreferences
        the `PreferenceSet` for function; if it is not specified in the **prefs** argument of the Function's
        constructor, a default is assigned using `classPreferences` defined in __init__.py (see :doc:`PreferenceSet
        <LINK>` for details).
    """

    componentName = ACCUMULATOR_INTEGRATOR_FUNCTION

    paramClassDefaults = Function_Base.paramClassDefaults.copy()
    # paramClassDefaults.update({INITIALIZER: ClassDefaults.variable})
    paramClassDefaults.update({
        NOISE: None,
        RATE: None,
        INCREMENT: None,
    })

    # multiplicative param does not make sense in this case
    multiplicative_param = RATE
    additive_param = INCREMENT

    @tc.typecheck
    def __init__(self,
                 default_variable=None,
                 # rate: parameter_spec = 1.0,
                 rate=None,
                 noise=0.0,
                 increment=None,
                 initializer=None,
                 params: tc.optional(dict) = None,
                 owner=None,
                 prefs: is_pref_set = None):

        # Assign args to params and functionParams dicts (kwConstants must == arg names)
        params = self._assign_args_to_param_dicts(rate=rate,
                                                  initializer=initializer,
                                                  noise=noise,
                                                  increment=increment,
                                                  params=params)

        super().__init__(
            default_variable=default_variable,
            initializer=initializer,
            params=params,
            owner=owner,
            prefs=prefs,
            context=ContextFlags.CONSTRUCTOR)


        self.auto_dependent = True

    def _accumulator_check_args(self, variable=None, params=None, target_set=None, context=None):
        """validate params and assign any runtime params.

        Called by AccumulatorIntegrator to validate params
        Validation can be suppressed by turning parameter_validation attribute off
        target_set is a params dictionary to which params should be assigned;
           otherwise, they are assigned to paramsCurrent;

        Does the following:
        - assign runtime params to paramsCurrent
        - validate params if PARAM_VALIDATION is set

        :param params: (dict) - params to validate
        :target_set: (dict) - set to which params should be assigned (default: self.paramsCurrent)
        :return:
        """

        # PARAMS ------------------------------------------------------------

        # If target_set is not specified, use paramsCurrent
        if target_set is None:
            target_set = self.paramsCurrent

        # # MODIFIED 11/27/16 OLD:
        # # If parameter_validation is set, the function was called with params,
        # #   and they have changed, then validate requested values and assign to target_set
        # if self.prefs.paramValidationPref and params and not params is None and not params is target_set:
        #     # self._validate_params(params, target_set, context=FUNCTION_CHECK_ARGS)
        #     self._validate_params(request_set=params, target_set=target_set, context=context)

        # If params have been passed, treat as runtime params and assign to paramsCurrent
        #   (relabel params as runtime_params for clarity)
        runtime_params = params
        if runtime_params and runtime_params is not None:
            for param_name in self.user_params:
                # Ignore input_states and output_states -- they should not be modified during run
                # IMPLEMENTATION NOTE:
                #    FUNCTION_RUNTIME_PARAM_NOT_SUPPORTED:
                #        At present, assignment of ``function`` as runtime param is not supported
                #        (this is because paramInstanceDefaults[FUNCTION] could be a class rather than an bound method;
                #        i.e., not yet instantiated;  could be rectified by assignment in _instantiate_function)
                if param_name in {FUNCTION, INPUT_STATES, OUTPUT_STATES}:
                    continue
                # If param is specified in runtime_params, then assign it
                if param_name in runtime_params:
                    self.paramsCurrent[param_name] = runtime_params[param_name]
                # Otherwise, (re-)assign to paramInstanceDefaults
                #    this insures that any params that were assigned as runtime on last execution are reset here
                #    (unless they have been assigned another runtime value)
                elif not self.runtimeParamStickyAssignmentPref:
                    if param_name is FUNCTION_PARAMS:
                        for function_param in self.function_object.user_params:
                            self.function_object.paramsCurrent[function_param] = \
                                self.function_object.paramInstanceDefaults[function_param]
                        continue
                    self.paramsCurrent[param_name] = self.paramInstanceDefaults[param_name]
            self.runtime_params_in_use = True

        # Otherwise, reset paramsCurrent to paramInstanceDefaults
        elif self.runtime_params_in_use and not self.runtimeParamStickyAssignmentPref:
            # Can't do the following since function could still be a class ref rather than abound method (see below)
            # self.paramsCurrent = self.paramInstanceDefaults
            for param_name in self.user_params:
                # IMPLEMENTATION NOTE: FUNCTION_RUNTIME_PARAM_NOT_SUPPORTED
                #    At present, assignment of ``function`` as runtime param is not supported
                #        (this is because paramInstanceDefaults[FUNCTION] could be a class rather than an bound method;
                #        i.e., not yet instantiated;  could be rectified by assignment in _instantiate_function)
                if param_name is FUNCTION:
                    continue
                if param_name is FUNCTION_PARAMS:
                    for function_param in self.function_object.user_params:
                        self.function_object.paramsCurrent[function_param] = \
                            self.function_object.paramInstanceDefaults[function_param]
                    continue
                self.paramsCurrent[param_name] = self.paramInstanceDefaults[param_name]

            self.runtime_params_in_use = False

        # If parameter_validation is set and they have changed, then validate requested values and assign to target_set
        if self.prefs.paramValidationPref and params and not params is target_set:
            try:
                self._validate_params(variable=variable, request_set=params, target_set=target_set, context=context)
            except TypeError:
                self._validate_params(request_set=params, target_set=target_set, context=context)

    def function(self,
                 variable=None,
                 params=None,
                 context=None):
        """
        Return: `previous_value <ConstantIntegrator.previous_value>` combined with `rate <ConstantIntegrator.rate>` and
        `noise <ConstantIntegrator.noise>`.

        Arguments
        ---------

        params : Dict[param keyword: param value] : default None
            a `parameter dictionary <ParameterState_Specification>` that specifies the parameters for the
            function.  Values specified for parameters in the dictionary override any assigned to those parameters in
            arguments of the constructor.


        Returns
        -------

        updated value of integral : 2d np.array

        """
        self._accumulator_check_args(variable, params=params, context=context)

        rate = self.get_current_function_param(RATE)
        increment = self.get_current_function_param(INCREMENT)
        noise = self._try_execute_param(self.get_current_function_param(NOISE), variable)

        if rate is None:
            rate = 1.0

        if increment is None:
            increment = 0.0

        previous_value = np.atleast_2d(self.previous_value)

        value = previous_value * rate + noise + increment

        # If this NOT an initialization run, update the old value
        # If it IS an initialization run, leave as is
        #    (don't want to count it as an execution step)
        # if not context or not INITIALIZING in context: # cxt-test
        if self.context.initialization_status != ContextFlags.INITIALIZING:
            self.previous_value = value
        return value


class AGTUtilityIntegrator(Integrator):  # --------------------------------------------------------------------------------
    """
    AGTUtilityIntegrator(                    \
        default_variable=None,            \
        rate=1.0,                         \
        noise=0.0,                        \
        scale: parameter_spec = 1.0,      \
        offset: parameter_spec = 0.0,     \
        initializer,                      \
        initial_short_term_utility = 0.0, \
        initial_long_term_utility = 0.0,  \
        short_term_gain = 1.0,            \
        long_term_gain =1.0,              \
        short_term_bias = 0.0,            \
        long_term_bias=0.0,               \
        short_term_rate=1.0,              \
        long_term_rate=1.0,               \
        params=None,                      \
        owner=None,                       \
        prefs=None,                       \
        )

    .. _AGTUtilityIntegrator:

    Computes an exponentially weighted moving average on the variable using two sets of parameters:

    short_term_utility =

       (1 - `short_term_rate <AGTUtilityIntegrator.short_term_rate>`) :math:`*` `previous_short_term_utility
       <AGTUtilityIntegrator.previous_short_term_utility>` + `short_term_rate <AGTUtilityIntegrator.short_term_rate>`
       :math:`*` `variable <AGTUtilityIntegrator.variable>`

    long_term_utility =

       (1 - `long_term_rate <AGTUtilityIntegrator.long_term_rate>`) :math:`*` `previous_long_term_utility
       <AGTUtilityIntegrator.previous_long_term_utility>` + `long_term_rate <AGTUtilityIntegrator.long_term_rate>`
       :math:`*` `variable <AGTUtilityIntegrator.variable>`

    then takes the logistic of each utility value, using the corresponding (short term and long term) gain and bias.

    Finally, computes a single value which combines the two values according to:

    value = [1-short_term_utility_logistic]*long_term_utility_logistic

    Arguments
    ---------

    rate : float, list or 1d np.array : default 1.0
        specifies the overall smoothing factor of the EWMA used to combine the long term and short term utility values

    noise : float, PsyNeuLink Function, list or 1d np.array : default 0.0
        TBI?

    initial_short_term_utility : float : default 0.0
        specifies starting value for integration of short_term_utility

    initial_long_term_utility : float : default 0.0
        specifies starting value for integration of long_term_utility

    short_term_gain : float : default 1.0
        specifies gain for logistic function applied to short_term_utility

    long_term_gain : float : default 1.0
        specifies gain for logistic function applied to long_term_utility

    short_term_bias : float : default 0.0
        specifies bias for logistic function applied to short_term_utility

    long_term_bias : float : default 0.0
        specifies bias for logistic function applied to long_term_utility

    short_term_rate : float : default 1.0
        specifies smoothing factor of EWMA filter applied to short_term_utility

    long_term_rate : float : default 1.0
        specifies smoothing factor of EWMA filter applied to long_term_utility

    params : Dict[param keyword: param value] : default None
        a `parameter dictionary <ParameterState_Specification>` that specifies the parameters for the
        function.  Values specified for parameters in the dictionary override any assigned to those parameters in
        arguments of the constructor.

    owner : Component
        `component <Component>` to which to assign the Function.

    name : str : default see `name <Function.name>`
        specifies the name of the Function.

    prefs : PreferenceSet or specification dict : default Function.classPreferences
        specifies the `PreferenceSet` for the Function (see `prefs <Function_Base.prefs>` for details).

    Attributes
    ----------

    variable : number or np.array
        current input value used in both the short term and long term EWMA computations

    noise : float, PsyNeuLink Function, list or 1d np.array : default 0.0
        TBI?

    initial_short_term_utility : float : default 0.0
        specifies starting value for integration of short_term_utility

    initial_long_term_utility : float : default 0.0
        specifies starting value for integration of long_term_utility

    short_term_gain : float : default 1.0
        specifies gain for logistic function applied to short_term_utility

    long_term_gain : float : default 1.0
        specifies gain for logistic function applied to long_term_utility

    short_term_bias : float : default 0.0
        specifies bias for logistic function applied to short_term_utility

    long_term_bias : float : default 0.0
        specifies bias for logistic function applied to long_term_utility

    short_term_rate : float : default 1.0
        specifies smoothing factor of EWMA filter applied to short_term_utility

    long_term_rate : float : default 1.0
        specifies smoothing factor of EWMA filter applied to long_term_utility

    previous_short_term_utility : 1d np.array
        stores previous value with which `variable <AGTUtilityIntegrator.variable>` is integrated using the EWMA filter and
        short term parameters

    previous_long_term_utility : 1d np.array
        stores previous value with which `variable <AGTUtilityIntegrator.variable>` is integrated using the EWMA filter and
        long term parameters

    owner : Component
        `component <Component>` to which the Function has been assigned.

    name : str
        the name of the Function; if it is not specified in the **name** argument of the constructor, a
        default is assigned by FunctionRegistry (see `Naming` for conventions used for default and duplicate names).

    prefs : PreferenceSet or specification dict : Function.classPreferences
        the `PreferenceSet` for function; if it is not specified in the **prefs** argument of the Function's
        constructor, a default is assigned using `classPreferences` defined in __init__.py (see :doc:`PreferenceSet
        <LINK>` for details).
    """

    componentName = UTILITY_INTEGRATOR_FUNCTION

    multiplicative_param = RATE
    additive_param = OFFSET

    paramClassDefaults = Function_Base.paramClassDefaults.copy()
    # paramClassDefaults.update({INITIALIZER: ClassDefaults.variable})
    paramClassDefaults.update({
        NOISE: None,
        RATE: None
    })

    @tc.typecheck
    def __init__(self,
                 default_variable=None,
                 rate: parameter_spec = 1.0,
                 noise=0.0,
                 offset=0.0,
                 initializer=None,
                 initial_short_term_utility=0.0,
                 initial_long_term_utility=0.0,
                 short_term_gain=1.0,
                 long_term_gain=1.0,
                 short_term_bias=0.0,
                 long_term_bias=0.0,
                 short_term_rate=0.9,
                 long_term_rate=0.1,
                 operation="s*l",
                 params: tc.optional(dict) = None,
                 owner=None,
                 prefs: is_pref_set = None):

        # Assign args to params and functionParams dicts
        params = self._assign_args_to_param_dicts(rate=rate,
                                                  initializer=initializer,
                                                  noise=noise,
                                                  offset=offset,
                                                  initial_short_term_utility=initial_short_term_utility,
                                                  initial_long_term_utility=initial_long_term_utility,
                                                  short_term_gain=short_term_gain,
                                                  long_term_gain=long_term_gain,
                                                  short_term_bias=short_term_bias,
                                                  long_term_bias=long_term_bias,
                                                  short_term_rate=short_term_rate,
                                                  long_term_rate=long_term_rate,
                                                  operation=operation,
                                                  params=params)

        self.previous_long_term_utility = self.initial_long_term_utility
        self.previous_short_term_utility = self.initial_short_term_utility

        super().__init__(
            default_variable=default_variable,
            initializer=initializer,
            params=params,
            owner=owner,
            prefs=prefs,
            context=ContextFlags.CONSTRUCTOR)

        self.auto_dependent = True

    def _validate_params(self, request_set, target_set=None, context=None):

        # Handle list or array for rate specification
        if RATE in request_set:
            rate = request_set[RATE]
            if isinstance(rate, (list, np.ndarray)):
                if len(rate) != 1 and len(rate) != np.array(self.instance_defaults.variable).size:
                    # If the variable was not specified, then reformat it to match rate specification
                    #    and assign ClassDefaults.variable accordingly
                    # Note: this situation can arise when the rate is parametrized (e.g., as an array) in the
                    #       AGTUtilityIntegrator's constructor, where that is used as a specification for a function parameter
                    #       (e.g., for an IntegratorMechanism), whereas the input is specified as part of the
                    #       object to which the function parameter belongs (e.g., the IntegratorMechanism);
                    #       in that case, the Integrator gets instantiated using its ClassDefaults.variable ([[0]]) before
                    #       the object itself, thus does not see the array specification for the input.
                    if self._default_variable_flexibility is DefaultsFlexibility.FLEXIBLE:
                        self._instantiate_defaults(variable=np.zeros_like(np.array(rate)), context=context)
                        if self.verbosePref:
                            warnings.warn(
                                "The length ({}) of the array specified for the rate parameter ({}) of {} "
                                "must match the length ({}) of the default input ({});  "
                                "the default input has been updated to match".format(
                                    len(rate),
                                    rate,
                                    self.name,
                                    np.array(self.instance_defaults.variable).size
                                ),
                                self.instance_defaults.variable
                            )
                    else:
                        raise FunctionError(
                            "The length ({}) of the array specified for the rate parameter ({}) of {} "
                            "must match the length ({}) of the default input ({})".format(
                                len(rate),
                                rate,
                                self.name,
                                np.array(self.instance_defaults.variable).size,
                                self.instance_defaults.variable,
                            )
                        )
                        # OLD:
                        # self.paramClassDefaults[RATE] = np.zeros_like(np.array(rate))

                        # KAM changed 5/15 b/c paramClassDefaults were being updated and *requiring* future integrator functions
                        # to have a rate parameter of type ndarray/list

        super()._validate_params(request_set=request_set,
                                 target_set=target_set,
                                 context=context)

        if RATE in target_set:
            if isinstance(target_set[RATE], (list, np.ndarray)):
                for r in target_set[RATE]:
                    if r < 0.0 or r > 1.0:
                        raise FunctionError("The rate parameter ({}) (or all of its elements) of {} must be "
                                            "between 0.0 and 1.0 when integration_type is set to ADAPTIVE.".
                                            format(target_set[RATE], self.name))
            else:
                if target_set[RATE] < 0.0 or target_set[RATE] > 1.0:
                    raise FunctionError(
                        "The rate parameter ({}) (or all of its elements) of {} must be between 0.0 and "
                        "1.0 when integration_type is set to ADAPTIVE.".format(target_set[RATE], self.name))

        if NOISE in target_set:
            self._validate_noise(target_set[NOISE])
            # if INITIALIZER in target_set:
            #     self._validate_initializer(target_set[INITIALIZER])

        if OPERATION in target_set:
            if not target_set[OPERATION] in {'s*l', 's+l', 's-l', 'l-s'}:
                raise FunctionError("\'{}\' arg for {} must be one of the following: {}".
                                    format(OPERATION, self.name, {'s*l', 's+l', 's-l', 'l-s'}))

    def _EWMA_filter(self, a, rate, b):

        return (1 - rate) * a + rate * b

    def _logistic(self, variable, gain, bias):

        return 1 / (1 + np.exp(-(gain * variable) + bias))

    def function(self,
                 variable=None,
                 params=None,
                 context=None):
        """
        Return: some fraction of `variable <AGTUtilityIntegrator.variable>` combined with some fraction of `previous_value
        <AGTUtilityIntegrator.previous_value>`.

        Arguments
        ---------

        variable : number, list or np.array : default ClassDefaults.variable
           a single value or array of values to be integrated.

        params : Dict[param keyword: param value] : default None
            a `parameter dictionary <ParameterState_Specification>` that specifies the parameters for the
            function.  Values specified for parameters in the dictionary override any assigned to those parameters in
            arguments of the constructor.

        Returns
        -------

        updated value of integral : 2d np.array

        """
        variable = self._update_variable(self._check_args(variable=variable, params=params, context=context))
        rate = np.array(self.get_current_function_param(RATE)).astype(float)
        # execute noise if it is a function
        noise = self._try_execute_param(self.get_current_function_param(NOISE), variable)
        short_term_rate = self.get_current_function_param("short_term_rate")
        long_term_rate = self.get_current_function_param("long_term_rate")

        # Integrate Short Term Utility:
        short_term_utility = self._EWMA_filter(self.previous_short_term_utility,
                                               short_term_rate,
                                               variable)
        # Integrate Long Term Utility:
        long_term_utility = self._EWMA_filter(self.previous_long_term_utility,
                                              long_term_rate,
                                              variable)

        value = self.combine_utilities(short_term_utility, long_term_utility)

        # if not context or not INITIALIZING in context: # cxt-test-X
        if self.context.initialization_status != ContextFlags.INITIALIZING:
            self.previous_short_term_utility = short_term_utility
            self.previous_long_term_utility = long_term_utility

        return value

    def combine_utilities(self, short_term_utility, long_term_utility):
        short_term_gain = self.get_current_function_param("short_term_gain")
        short_term_bias = self.get_current_function_param("short_term_bias")
        long_term_gain = self.get_current_function_param("long_term_gain")
        long_term_bias = self.get_current_function_param("long_term_bias")
        operation = self.get_current_function_param(OPERATION)
        offset = self.get_current_function_param(OFFSET)

        short_term_utility_logistic = self._logistic(variable=short_term_utility,
                                                     gain=short_term_gain,
                                                     bias=short_term_bias)
        self.short_term_utility_logistic = short_term_utility_logistic

        long_term_utility_logistic = self._logistic(variable=long_term_utility,
                                                    gain=long_term_gain,
                                                    bias=long_term_bias)
        self.long_term_utility_logistic = long_term_utility_logistic

        if operation == "s*l":
            # Engagement in current task = [1—logistic(short term utility)]*[logistic{long - term utility}]
            value = (1-short_term_utility_logistic)*long_term_utility_logistic
        elif operation =="s-l":
            # Engagement in current task = [1—logistic(short term utility)] - [logistic{long - term utility}]
            value = (1-short_term_utility_logistic) - long_term_utility_logistic
        elif operation =="s+l":
            # Engagement in current task = [1—logistic(short term utility)] + [logistic{long - term utility}]
            value = (1 - short_term_utility_logistic) + long_term_utility_logistic
        elif operation =="l-s":
            # Engagement in current task = [logistic{long - term utility}] - [1—logistic(short term utility)]
            value = long_term_utility_logistic - (1-short_term_utility_logistic)

        return value + offset

    def reinitialize(self, short=None, long=None):

        """
        Effectively begins accumulation over again at the specified utilities.

        Sets

        - `previous_short_term_utility <AGTUtilityIntegrator.previous_short_term_utility>`
        - `initial_short_term_utility <AGTUtilityIntegrator.initial_short_term_utility>`

        to the quantity specified in the first argument.

        Sets

        - `previous_long_term_utility <AGTUtilityIntegrator.previous_long_term_utility>`
        - `initial_long_term_utility <AGTUtilityIntegrator.initial_long_term_utility>`

        to the quantity specified in the second argument.

        sets `value <AGTUtilityIntegrator.value>` by computing it based on the newly updated values for
        `previous_short_term_utility <AGTUtilityIntegrator.previous_short_term_utility>` and
        `previous_long_term_utility <AGTUtilityIntegrator.previous_long_term_utility>`.

        If no arguments are specified, then the instance defaults for `initial_short_term_utility
        <AGTUtilityIntegrator.initial_short_term_utility>` and `initial_long_term_utility
        <AGTUtilityIntegrator.initial_long_term_utility>` are used.
        """

        if short is None:
            short = self.instance_defaults.initial_short_term_utility
        if long is None:
            long = self.instance_defaults.initial_long_term_utility
        self._initial_short_term_utility = short
        self.previous_short_term_utility = short
        self._initial_long_term_utility = long
        self.previous_long_term_utility = long
        self.value = self.combine_utilities(short, long)
        return self.value
#
# Note:  For any of these that correspond to args, value must match the name of the corresponding arg in __init__()
DRIFT_RATE = 'drift_rate'
DRIFT_RATE_VARIABILITY = 'DDM_DriftRateVariability'
THRESHOLD = 'threshold'
THRESHOLD_VARIABILITY = 'DDM_ThresholdRateVariability'
STARTING_POINT = 'starting_point'
STARTING_POINT_VARIABILITY = "DDM_StartingPointVariability"
# NOISE = 'noise' -- Defined in Keywords
NON_DECISION_TIME = 't0'

# DDM solution options:
kwBogaczEtAl = "BogaczEtAl"
kwNavarrosAndFuss = "NavarroAndFuss"


# QUESTION: IF VARIABLE IS AN ARRAY, DOES IT RETURN AN ARRAY FOR EACH RETURN VALUE (RT, ER, ETC.)
class BogaczEtAl(
    IntegratorFunction):  # --------------------------------------------------------------------------------
    """
    BogaczEtAl(                 \
        default_variable=None,  \
        drift_rate=1.0,         \
        threshold=1.0,          \
        starting_point=0.0,     \
        t0=0.2                  \
        noise=0.5,              \
        params=None,            \
        owner=None,             \
        prefs=None              \
        )

    .. _BogaczEtAl:

    Return terminal value of decision variable, mean accuracy, and mean response time computed analytically for the
    drift diffusion process as described in `Bogacz et al (2006) <https://www.ncbi.nlm.nih.gov/pubmed/17014301>`_.

    Arguments
    ---------

    default_variable : number, list or np.array : default ClassDefaults.variable
        specifies a template for decision variable(s);  if it is list or array, a separate solution is computed
        independently for each element.

    drift_rate : float, list or 1d np.array : default 1.0
        specifies the drift_rate of the drift diffusion process.  If it is a list or array,
        it must be the same length as `default_variable <BogaczEtAl.default_variable>`.

    threshold : float, list or 1d np.array : default 1.0
        specifies the threshold (boundary) of the drift diffusion process.  If it is a list or array,
        it must be the same length as `default_variable <BogaczEtAl.default_variable>`.

    starting_point : float, list or 1d np.array : default 1.0
        specifies the initial value of the decision variable for the drift diffusion process.  If it is a list or
        array, it must be the same length as `default_variable <BogaczEtAl.default_variable>`.

    noise : float, list or 1d np.array : default 0.0
        specifies the noise term (corresponding to the diffusion component) of the drift diffusion process.
        If it is a float, it must be a number from 0 to 1.  If it is a list or array, it must be the same length as
        `default_variable <BogaczEtAl.default_variable>` and all elements must be floats from 0 to 1.

    t0 : float, list or 1d np.array : default 0.2
        specifies the non-decision time for solution. If it is a float, it must be a number from 0 to 1.  If it is a
        list or array, it must be the same length as  `default_variable <BogaczEtAl.default_variable>` and all
        elements must be floats from 0 to 1.

    params : Dict[param keyword: param value] : default None
        a `parameter dictionary <ParameterState_Specification>` that specifies the parameters for the
        function.  Values specified for parameters in the dictionary override any assigned to those parameters in
        arguments of the constructor.

    owner : Component
        `component <Component>` to which to assign the Function.

    name : str : default see `name <Function.name>`
        specifies the name of the Function.

    prefs : PreferenceSet or specification dict : default Function.classPreferences
        specifies the `PreferenceSet` for the Function (see `prefs <Function_Base.prefs>` for details).

    Attributes
    ----------

    variable : number or 1d np.array
        holds initial value assigned to :keyword:`default_variable` argument;
        ignored by `function <BogaczEtal.function>`.

    drift_rate : float or 1d np.array
        determines the drift component of the drift diffusion process.

    threshold : float or 1d np.array
        determines the threshold (boundary) of the drift diffusion process (i.e., at which the integration
        process is assumed to terminate).

    starting_point : float or 1d np.array
        determines the initial value of the decision variable for the drift diffusion process.

    noise : float or 1d np.array
        determines the diffusion component of the drift diffusion process (used to specify the variance of a
        Gaussian random process).

    t0 : float or 1d np.array
        determines the assumed non-decision time to determine the response time returned by the solution.

    bias : float or 1d np.array
        normalized starting point:
        (`starting_point <BogaczEtAl.starting_point>` + `threshold <BogaczEtAl.threshold>`) /
        (2 * `threshold <BogaczEtAl.threshold>`)

    owner : Component
        `component <Component>` to which the Function has been assigned.

    name : str
        the name of the Function; if it is not specified in the **name** argument of the constructor, a
        default is assigned by FunctionRegistry (see `Naming` for conventions used for default and duplicate names).

    prefs : PreferenceSet or specification dict : Function.classPreferences
        the `PreferenceSet` for function; if it is not specified in the **prefs** argument of the Function's
        constructor, a default is assigned using `classPreferences` defined in __init__.py (see :doc:`PreferenceSet
        <LINK>` for details).
    """

    componentName = kwBogaczEtAl

    paramClassDefaults = Function_Base.paramClassDefaults.copy()

    @tc.typecheck
    def __init__(self,
                 default_variable=None,
                 drift_rate:parameter_spec = 1.0,
                 starting_point: parameter_spec = 0.0,
                 threshold: parameter_spec = 1.0,
                 noise: parameter_spec = 0.5,
                 t0: parameter_spec = .200,
                 params=None,
                 owner=None,
                 prefs: is_pref_set = None):

        # Assign args to params and functionParams dicts (kwConstants must == arg names)
        params = self._assign_args_to_param_dicts(drift_rate=drift_rate,
                                                  starting_point=starting_point,
                                                  threshold=threshold,
                                                  noise=noise,
                                                  t0=t0,
                                                  params=params)

        super().__init__(default_variable=default_variable,
                         params=params,
                         owner=owner,
                         prefs=prefs,
                         context=ContextFlags.CONSTRUCTOR)

    def function(self,
                 variable=None,
                 params=None,
                 context=None):
        """
        Return: terminal value of decision variable (equal to threshold), mean accuracy (error rate; ER) and mean
        response time (RT)

        Arguments
        ---------

        variable : 2d np.array
            ignored.

        params : Dict[param keyword: param value] : default None
            a `parameter dictionary <ParameterState_Specification>` that specifies the parameters for the
            function.  Values specified for parameters in the dictionary override any assigned to those parameters in
            arguments of the constructor.


        Returns
        -------
        Decision variable, mean ER, mean RT : (float, float, float)

        """

        variable = self._update_variable(self._check_args(variable=variable, params=params, context=context))

        attentional_drift_rate = float(self.get_current_function_param(DRIFT_RATE))
        stimulus_drift_rate = float(variable)
        drift_rate = attentional_drift_rate * stimulus_drift_rate
        threshold = float(self.get_current_function_param(THRESHOLD))
        starting_point = float(self.get_current_function_param(STARTING_POINT))
        noise = float(self.get_current_function_param(NOISE))
        t0 = float(self.get_current_function_param(NON_DECISION_TIME))

        # drift_rate = float(self.drift_rate) * float(variable)
        # threshold = float(self.threshold)
        # starting_point = float(self.starting_point)
        # noise = float(self.noise)
        # t0 = float(self.t0)

        self.bias = bias = (starting_point + threshold) / (2 * threshold)

        # Prevents div by 0 issue below:
        if bias <= 0:
            bias = 1e-8
        if bias >= 1:
            bias = 1 - 1e-8

        # drift_rate close to or at 0 (avoid float comparison)
        if np.abs(drift_rate) < 1e-8:
            # back to absolute bias in order to apply limit
            bias_abs = bias * 2 * threshold - threshold
            # use expression for limit a->0 from Srivastava et al. 2016
            rt = t0 + (threshold ** 2 - bias_abs ** 2) / (noise ** 2)
            er = (threshold - bias_abs) / (2 * threshold)
        else:
            drift_rate_normed = np.abs(drift_rate)
            ztilde = threshold / drift_rate_normed
            atilde = (drift_rate_normed / noise) ** 2

            is_neg_drift = drift_rate < 0
            bias_adj = (is_neg_drift == 1) * (1 - bias) + (is_neg_drift == 0) * bias
            y0tilde = ((noise ** 2) / 2) * np.log(bias_adj / (1 - bias_adj))
            if np.abs(y0tilde) > threshold:
                y0tilde = -1 * (is_neg_drift == 1) * threshold + (is_neg_drift == 0) * threshold
            x0tilde = y0tilde / drift_rate_normed

            with np.errstate(over='raise', under='raise'):
                try:
                    rt = ztilde * np.tanh(ztilde * atilde) + \
                         ((2 * ztilde * (1 - np.exp(-2 * x0tilde * atilde))) / (
                         np.exp(2 * ztilde * atilde) - np.exp(-2 * ztilde * atilde)) - x0tilde) + t0
                    er = 1 / (1 + np.exp(2 * ztilde * atilde)) - \
                         ((1 - np.exp(-2 * x0tilde * atilde)) / (np.exp(2 * ztilde * atilde) - np.exp(-2 * ztilde * atilde)))

                except FloatingPointError:
                    # Per Mike Shvartsman:
                    # If ±2*ztilde*atilde (~ 2*z*a/(c^2) gets very large, the diffusion vanishes relative to drift
                    # and the problem is near-deterministic. Without diffusion, error rate goes to 0 or 1
                    # depending on the sign of the drift, and so decision time goes to a point mass on z/a – x0, and
                    # generates a "RuntimeWarning: overflow encountered in exp"
                    er = 0
                    rt = ztilde / atilde - x0tilde + t0

            # This last line makes it report back in terms of a fixed reference point
            #    (i.e., closer to 1 always means higher p(upper boundary))
            # If you comment this out it will report errors in the reference frame of the drift rate
            #    (i.e., reports p(upper) if drift is positive, and p(lower if drift is negative)
            er = (is_neg_drift == 1) * (1 - er) + (is_neg_drift == 0) * (er)

        return rt, er

    def derivative(self, output=None, input=None):
        """
        derivative(output, input)

        Calculate the derivative of :math:`\\frac{1}{reward rate}` with respect to the threshold (**output** arg)
        and drift_rate (**input** arg).  Reward rate (:math:`RR`) is assumed to be:

            :math:`RR = delay_{ITI} + \\frac{Z}{A} + ED`;

        the derivative of :math:`\\frac{1}{RR}` with respect to the `threshold <BogaczEtAl.threshold>` is:

            :math:`\\frac{1}{A} - \\frac{E}{A} - 2\\frac{A}{c^2}ED`;

        and the derivative of 1/RR with respect to the `drift_rate <BogaczEtAl.drift_rate>` is:

            :math:`-\\frac{Z}{A^2} + \\frac{Z}{A^2}E - \\frac{2Z}{c^2}ED`

        where:

            *A* = `drift_rate <BogaczEtAl.drift_rate>`,

            *Z* = `threshold <BogaczEtAl.threshold>`,

            *c* = `noise <BogaczEtAl.noise>`,

            *E* = :math:`e^{-2\\frac{ZA}{c^2}}`,

            *D* = :math:`delay_{ITI} + delay_{penalty} - \\frac{Z}{A}`,

            :math:`delay_{ITI}` is the intertrial interval and :math:`delay_{penalty}` is a penalty delay.


        Returns
        -------

        derivatives :  List[float, float)
            of :math:`\\frac{1}{RR}` with respect to `threshold <BogaczEtAl.threshold>` and `drift_rate
            <BogaczEtAl.drift_rate>`.

        """
        Z = output or self.get_current_function_param(THRESHOLD)
        A = input or self.get_current_function_param(DRIFT_RATE)
        c = self.get_current_function_param(NOISE)
        c_sq = c**2
        E = np.exp(-2*Z*A/c_sq)
        D_iti = 0
        D_pen = 0
        D = D_iti + D_pen
        # RR =  1/(D_iti + Z/A + (E*D))

        dRR_dZ = 1/A + E/A + (2*A/c_sq)*E*D
        dRR_dA = -Z/A**2 + (Z/A**2)*E - (2*Z/c_sq)*E*D

        return [dRR_dZ, dRR_dA]


# Results from Navarro and Fuss DDM solution (indices for return value tuple)
class NF_Results(IntEnum):
    MEAN_ER = 0
    MEAN_RT = 1
    MEAN_DT = 2
    COND_RTS = 3
    COND_VAR_RTS = 4
    COND_SKEW_RTS = 5


# ----------------------------------------------------------------------------
class NavarroAndFuss(IntegratorFunction):
    """
    NavarroAndFuss(                             \
        default_variable=None,                  \
        drift_rate=1.0,                         \
        threshold=1.0,                          \
        starting_point=0.0,                     \
        t0=0.2                                  \
        noise=0.5,                              \
        params=None,                            \
        owner=None,                             \
        prefs=None                              \
        )

    .. _NavarroAndFuss:

    Return terminal value of decision variable, mean accuracy, mean response time (RT), correct RT mean, correct RT
    variance and correct RT skew computed analytically for the drift diffusion process (Wiener diffusion model)
    as described in `Navarro and Fuss (2009) <http://www.sciencedirect.com/science/article/pii/S0022249609000200>`_.

    .. note::
       Use of this Function requires that the MatLab engine is installed.

    Arguments
    ---------

    default_variable : number, list or np.array : default ClassDefaults.variable
        specifies a template for decision variable(s);  if it is list or array, a separate solution is computed
        independently for each element.

    drift_rate : float, list or 1d np.array : default 1.0
        specifies the drift_rate of the drift diffusion process.  If it is a list or array,
        it must be the same length as `default_variable <BogaczEtAl.default_variable>`.

    threshold : float, list or 1d np.array : default 1.0
        specifies the threshold (boundary) of the drift diffusion process.  If it is a list or array,
        it must be the same length as `default_variable <BogaczEtAl.default_variable>`.

    starting_point : float, list or 1d np.array : default 1.0
        specifies the initial value of the decision variable for the drift diffusion process.  If it is a list or
        array, it must be the same length as `default_variable <BogaczEtAl.default_variable>`.

    noise : float, list or 1d np.array : default 0.0
        specifies the noise term (corresponding to the diffusion component) of the drift diffusion process.
        If it is a float, it must be a number from 0 to 1.  If it is a list or array, it must be the same length as
        `default_variable <BogaczEtAl.default_variable>` and all elements must be floats from 0 to 1.

    t0 : float, list or 1d np.array : default 0.2
        specifies the non-decision time for solution. If it is a float, it must be a number from 0 to 1.  If it is a
        list or array, it must be the same length as  `default_variable <BogaczEtAl.default_variable>` and all
        elements must be floats from 0 to 1.

    params : Dict[param keyword: param value] : default None
        a `parameter dictionary <ParameterState_Specification>` that specifies the parameters for the
        function.  Values specified for parameters in the dictionary override any assigned to those parameters in
        arguments of the constructor.

    owner : Component
        `component <Component>` to which to assign the Function.

    name : str : default see `name <Function.name>`
        specifies the name of the Function.

    prefs : PreferenceSet or specification dict : default Function.classPreferences
        specifies the `PreferenceSet` for the Function (see `prefs <Function_Base.prefs>` for details).

    Attributes
    ----------

    variable : number or 1d np.array
        holds initial value assigned to :keyword:`default_variable` argument;
        ignored by `function <NovarroAndFuss.function>`.

    drift_rate : float or 1d np.array
        determines the drift component of the drift diffusion process.

    threshold : float or 1d np.array
        determines the threshold (bound) of the drift diffusion process (i.e., at which the integration
        process is assumed to terminate).

    starting_point : float or 1d np.array
        determines the initial value of the decision variable for the drift diffusion process.

    noise : float or 1d np.array
        determines the diffusion component of the drift diffusion process (used to specify the variance of a
        Gaussian random process).

    t0 : float or 1d np.array
        determines the assumed non-decision time to determine the response time returned by the solution.

    bias : float or 1d np.array
        normalized starting point:
        (`starting_point <BogaczEtAl.starting_point>` + `threshold <BogaczEtAl.threshold>`) /
        (2 * `threshold <BogaczEtAl.threshold>`)

    owner : Component
        `component <Component>` to which the Function has been assigned.

    name : str
        the name of the Function; if it is not specified in the **name** argument of the constructor, a
        default is assigned by FunctionRegistry (see `Naming` for conventions used for default and duplicate names).

    prefs : PreferenceSet or specification dict : Function.classPreferences
        the `PreferenceSet` for function; if it is not specified in the **prefs** argument of the Function's
        constructor, a default is assigned using `classPreferences` defined in __init__.py (see :doc:`PreferenceSet
        <LINK>` for details).
    """

    componentName = kwNavarrosAndFuss

    paramClassDefaults = Function_Base.paramClassDefaults.copy()

    @tc.typecheck
    def __init__(self,
                 default_variable=None,
                 drift_rate: parameter_spec = 1.0,
                 starting_point: parameter_spec = 0.0,
                 threshold: parameter_spec = 1.0,
                 noise: parameter_spec = 0.5,
                 t0: parameter_spec = .200,
                 params=None,
                 owner=None,
                 prefs: is_pref_set = None):
        # Assign args to params and functionParams dicts (kwConstants must == arg names)
        params = self._assign_args_to_param_dicts(drift_rate=drift_rate,
                                                  starting_point=starting_point,
                                                  threshold=threshold,
                                                  noise=noise,
                                                  t0=t0,
                                                  params=params)

        super().__init__(default_variable=default_variable,
                         params=params,
                         owner=owner,
                         prefs=prefs,
                         context=ContextFlags.CONSTRUCTOR)

    def _instantiate_function(self, function, function_params=None, context=None):
        import os
        import sys
        try:
            import matlab.engine
        except ImportError as e:
            raise ImportError(
                'python failed to import matlab. Ensure that MATLAB and the python API is installed. See'
                ' https://www.mathworks.com/help/matlab/matlab_external/install-the-matlab-engine-for-python.html'
                ' for more info'
            )

        ddm_functions_path = os.path.abspath(sys.modules['psyneulink'].__path__[0] + '/../Matlab/DDMFunctions')

        # must add the package-included MATLAB files to the engine path to run when not running from the path
        # MATLAB is very finnicky about the formatting here to actually add the path so be careful if you modify
        self.eng1 = matlab.engine.start_matlab("-r 'addpath(char(\"{0}\"))' -nojvm".format(ddm_functions_path))

        super()._instantiate_function(function=function, function_params=function_params, context=context)

    def function(self,
                 variable=None,
                 params=None,
                 context=None):
        """
        Return: terminal value of decision variable, mean accuracy (error rate; ER), mean response time (RT),
        correct RT mean, correct RT variance and correct RT skew.  **Requires that the MatLab engine is installed.**

        Arguments
        ---------

        variable : 2d np.array
            ignored.

        params : Dict[param keyword: param value] : default None
            a `parameter dictionary <ParameterState_Specification>` that specifies the parameters for the
            function.  Values specified for parameters in the dictionary override any assigned to those parameters in
            arguments of the constructor.


        Returns
        -------
        Decision variable, mean ER, mean RT, correct RT mean, correct RT variance, correct RT skew : \
        (float, float, float, float, float, float)

        """

        self._check_args(variable=variable, params=params, context=context)

        drift_rate = float(self.get_current_function_param(DRIFT_RATE))
        threshold = float(self.get_current_function_param(THRESHOLD))
        starting_point = float(self.get_current_function_param(STARTING_POINT))
        noise = float(self.get_current_function_param(NOISE))
        t0 = float(self.get_current_function_param(NON_DECISION_TIME))

        # used to pass values in a way that the matlab script can handle
        ddm_struct = {
            'z': threshold,
            'c': noise,
            'T0': t0
        }

        results = self.eng1.ddmSimFRG(drift_rate, starting_point, ddm_struct, 1, nargout=6)

        return results


# region ************************************   DISTRIBUTION FUNCTIONS   ***********************************************

class DistributionFunction(Function_Base):
    componentType = DIST_FUNCTION_TYPE


class NormalDist(DistributionFunction):
    """
    NormalDist(                     \
             mean=0.0,              \
             standard_dev=1.0,      \
             params=None,           \
             owner=None,            \
             prefs=None             \
             )

    .. _NormalDist:

    Return a random sample from a normal distribution using numpy.random.normal

    Arguments
    ---------

    mean : float : default 0.0
        The mean or center of the normal distribution

    standard_dev : float : default 1.0
        Standard deviation of the normal distribution. Must be > 0.0

    params : Dict[param keyword: param value] : default None
        a `parameter dictionary <ParameterState_Specification>` that specifies the parameters for the
        function.  Values specified for parameters in the dictionary override any assigned to those parameters in
        arguments of the constructor.

    owner : Component
        `component <Component>` to which to assign the Function.

    name : str : default see `name <Function.name>`
        specifies the name of the Function.

    prefs : PreferenceSet or specification dict : default Function.classPreferences
        specifies the `PreferenceSet` for the Function (see `prefs <Function_Base.prefs>` for details).

    Attributes
    ----------

    mean : float : default 0.0
        The mean or center of the normal distribution

    standard_dev : float : default 1.0
        Standard deviation of the normal distribution. Must be > 0.0

    params : Dict[param keyword: param value] : default None
        a `parameter dictionary <ParameterState_Specification>` that specifies the parameters for the
        function.  Values specified for parameters in the dictionary override any assigned to those parameters in
        arguments of the constructor.

    owner : Component
        `component <Component>` to which to assign the Function.

    name : str : default see `name <Function.name>`
        specifies the name of the Function.

    prefs : PreferenceSet or specification dict : default Function.classPreferences
        specifies the `PreferenceSet` for the Function (see `prefs <Function_Base.prefs>` for details).

    """

    componentName = NORMAL_DIST_FUNCTION

    paramClassDefaults = Function_Base.paramClassDefaults.copy()

    @tc.typecheck
    def __init__(self,
                 default_variable=None,
                 mean=0.0,
                 standard_dev=1.0,
                 params=None,
                 owner=None,
                 prefs: is_pref_set = None):
        # Assign args to params and functionParams dicts (kwConstants must == arg names)
        params = self._assign_args_to_param_dicts(mean=mean,
                                                  standard_dev=standard_dev,
                                                  params=params)

        super().__init__(default_variable=default_variable,
                         params=params,
                         owner=owner,
                         prefs=prefs,
                         context=ContextFlags.CONSTRUCTOR)

        self.functionOutputType = None

    def _validate_params(self, request_set, target_set=None, context=None):
        super()._validate_params(request_set=request_set, target_set=target_set, context=context)

        if STANDARD_DEVIATION in target_set:
            if target_set[STANDARD_DEVIATION] <= 0.0:
                raise FunctionError("The standard_dev parameter ({}) of {} must be greater than zero.".
                                            format(target_set[STANDARD_DEVIATION], self.name))


    def function(self,
                 variable=None,
                 params=None,
                 context=None):
        # Validate variable and validate params
        variable = self._update_variable(self._check_args(variable=variable, params=params, context=context))

        mean = self.get_current_function_param(DIST_MEAN)
        standard_deviation = self.get_current_function_param(STANDARD_DEVIATION)

        result = np.random.normal(mean, standard_deviation)

        return result


class UniformToNormalDist(DistributionFunction):
    """
    UniformToNormalDist(            \
             mean=0.0,              \
             standard_dev=1.0,      \
             params=None,           \
             owner=None,            \
             prefs=None             \
             )

    .. _UniformToNormalDist:

    Return a random sample from a normal distribution using first np.random.rand(1) to generate a sample from a uniform
    distribution, and then converting that sample to a sample from a normal distribution with the following equation:

    .. math::

        normal\\_sample = \\sqrt{2} \\cdot standard\\_dev \\cdot scipy.special.erfinv(2 \\cdot uniform\\_sample - 1)  + mean

    The uniform --> normal conversion allows for a more direct comparison with MATLAB scripts.

    .. note::

        This function requires `SciPy <https://pypi.python.org/pypi/scipy>`_.

    (https://github.com/jonasrauber/randn-matlab-python)

    Arguments
    ---------

    mean : float : default 0.0
        The mean or center of the normal distribution

    standard_dev : float : default 1.0
        Standard deviation of the normal distribution

    params : Dict[param keyword: param value] : default None
        a `parameter dictionary <ParameterState_Specification>` that specifies the parameters for the
        function.  Values specified for parameters in the dictionary override any assigned to those parameters in
        arguments of the constructor.

    owner : Component
        `component <Component>` to which to assign the Function.

    name : str : default see `name <Function.name>`
        specifies the name of the Function.

    prefs : PreferenceSet or specification dict : default Function.classPreferences
        specifies the `PreferenceSet` for the Function (see `prefs <Function_Base.prefs>` for details).

    Attributes
    ----------

    mean : float : default 0.0
        The mean or center of the normal distribution

    standard_dev : float : default 1.0
        Standard deviation of the normal distribution

    params : Dict[param keyword: param value] : default None
        a `parameter dictionary <ParameterState_Specification>` that specifies the parameters for the
        function.  Values specified for parameters in the dictionary override any assigned to those parameters in
        arguments of the constructor.

    owner : Component
        `component <Component>` to which to assign the Function.

    name : str : default see `name <Function.name>`
        specifies the name of the Function.

    prefs : PreferenceSet or specification dict : default Function.classPreferences
        specifies the `PreferenceSet` for the Function (see `prefs <Function_Base.prefs>` for details).

    """

    componentName = NORMAL_DIST_FUNCTION

    class ClassDefaults(DistributionFunction.ClassDefaults):
        variable = [0]

    paramClassDefaults = Function_Base.paramClassDefaults.copy()

    @tc.typecheck
    def __init__(self,
                 default_variable=None,
                 mean=0.0,
                 standard_dev=1.0,
                 params=None,
                 owner=None,
                 prefs: is_pref_set = None):
        # Assign args to params and functionParams dicts (kwConstants must == arg names)
        params = self._assign_args_to_param_dicts(mean=mean,
                                                  standard_dev=standard_dev,
                                                  params=params)

        super().__init__(default_variable=default_variable,
                         params=params,
                         owner=owner,
                         prefs=prefs,
                         context=ContextFlags.CONSTRUCTOR)

        self.functionOutputType = None

    def function(self,
                 variable=None,
                 params=None,
                 context=None):

        try:
            from scipy.special import erfinv
        except:
            raise FunctionError("The UniformToNormalDist function requires the SciPy package.")

        # Validate variable and validate params
        variable = self._update_variable(self._check_args(variable=variable, params=params, context=context))

        mean = self.get_current_function_param(DIST_MEAN)
        standard_deviation = self.get_current_function_param(STANDARD_DEVIATION)

        sample = np.random.rand(1)[0]
        return ((np.sqrt(2) * erfinv(2 * sample - 1)) * standard_deviation) + mean

class ExponentialDist(DistributionFunction):
    """
    ExponentialDist(                \
             beta=1.0,              \
             params=None,           \
             owner=None,            \
             prefs=None             \
             )

    .. _ExponentialDist:

    Return a random sample from a exponential distribution using numpy.random.exponential

    Arguments
    ---------

    beta : float : default 1.0
        The scale parameter of the exponential distribution

    params : Dict[param keyword: param value] : default None
        a `parameter dictionary <ParameterState_Specification>` that specifies the parameters for the
        function.  Values specified for parameters in the dictionary override any assigned to those parameters in
        arguments of the constructor.

    owner : Component
        `component <Component>` to which to assign the Function.

    name : str : default see `name <Function.name>`
        specifies the name of the Function.

    prefs : PreferenceSet or specification dict : default Function.classPreferences
        specifies the `PreferenceSet` for the Function (see `prefs <Function_Base.prefs>` for details).

    Attributes
    ----------

    beta : float : default 1.0
        The scale parameter of the exponential distribution

    params : Dict[param keyword: param value] : default None
        a `parameter dictionary <ParameterState_Specification>` that specifies the parameters for the
        function.  Values specified for parameters in the dictionary override any assigned to those parameters in
        arguments of the constructor.

    owner : Component
        `component <Component>` to which to assign the Function.

    name : str : default see `name <Function.name>`
        specifies the name of the Function.

    prefs : PreferenceSet or specification dict : default Function.classPreferences
        specifies the `PreferenceSet` for the Function (see `prefs <Function_Base.prefs>` for details).

    """
    componentName = EXPONENTIAL_DIST_FUNCTION

    paramClassDefaults = Function_Base.paramClassDefaults.copy()

    @tc.typecheck
    def __init__(self,
                 default_variable=None,
                 beta=1.0,
                 params=None,
                 owner=None,
                 prefs: is_pref_set = None):
        # Assign args to params and functionParams dicts (kwConstants must == arg names)
        params = self._assign_args_to_param_dicts(beta=beta,
                                                  params=params)

        super().__init__(default_variable=default_variable,
                         params=params,
                         owner=owner,
                         prefs=prefs,
                         context=ContextFlags.CONSTRUCTOR)

        self.functionOutputType = None

    def function(self,
                 variable=None,
                 params=None,
                 context=None):
        # Validate variable and validate params
        variable = self._update_variable(self._check_args(variable=variable, params=params, context=context))

        beta = self.get_current_function_param(BETA)
        result = np.random.exponential(beta)

        return result


class UniformDist(DistributionFunction):
    """
    UniformDist(                      \
             low=0.0,             \
             high=1.0,             \
             params=None,           \
             owner=None,            \
             prefs=None             \
             )

    .. _UniformDist:

    Return a random sample from a uniform distribution using numpy.random.uniform

    Arguments
    ---------

    low : float : default 0.0
        Lower bound of the uniform distribution

    high : float : default 1.0
        Upper bound of the uniform distribution

    params : Dict[param keyword: param value] : default None
        a `parameter dictionary <ParameterState_Specification>` that specifies the parameters for the
        function.  Values specified for parameters in the dictionary override any assigned to those parameters in
        arguments of the constructor.

    owner : Component
        `component <Component>` to which to assign the Function.

    name : str : default see `name <Function.name>`
        specifies the name of the Function.

    prefs : PreferenceSet or specification dict : default Function.classPreferences
        specifies the `PreferenceSet` for the Function (see `prefs <Function_Base.prefs>` for details).

    Attributes
    ----------

    low : float : default 0.0
        Lower bound of the uniform distribution

    high : float : default 1.0
        Upper bound of the uniform distribution

    params : Dict[param keyword: param value] : default None
        a `parameter dictionary <ParameterState_Specification>` that specifies the parameters for the
        function.  Values specified for parameters in the dictionary override any assigned to those parameters in
        arguments of the constructor.

    owner : Component
        `component <Component>` to which to assign the Function.

    name : str : default see `name <Function.name>`
        specifies the name of the Function.

    prefs : PreferenceSet or specification dict : default Function.classPreferences
        specifies the `PreferenceSet` for the Function (see `prefs <Function_Base.prefs>` for details).

    """
    componentName = UNIFORM_DIST_FUNCTION

    paramClassDefaults = Function_Base.paramClassDefaults.copy()

    @tc.typecheck
    def __init__(self,
                 default_variable=None,
                 low=0.0,
                 high=1.0,
                 params=None,
                 owner=None,
                 prefs: is_pref_set = None):
        # Assign args to params and functionParams dicts (kwConstants must == arg names)
        params = self._assign_args_to_param_dicts(low=low,
                                                  high=high,
                                                  params=params)

        super().__init__(default_variable=default_variable,
                         params=params,
                         owner=owner,
                         prefs=prefs,
                         context=ContextFlags.CONSTRUCTOR)

        self.functionOutputType = None

    def function(self,
                 variable=None,
                 params=None,
                 context=None):
        # Validate variable and validate params
        variable = self._update_variable(self._check_args(variable=variable, params=params, context=context))

        low = self.get_current_function_param(LOW)
        high = self.get_current_function_param(HIGH)
        result = np.random.uniform(low, high)

        return result


class GammaDist(DistributionFunction):
    """
    GammaDist(\
             scale=1.0,\
             dist_shape=1.0,\
             params=None,\
             owner=None,\
             prefs=None\
             )

    .. _GammaDist:

    Return a random sample from a gamma distribution using numpy.random.gamma

    Arguments
    ---------

    scale : float : default 1.0
        The scale of the gamma distribution. Should be greater than zero.

    dist_shape : float : default 1.0
        The shape of the gamma distribution. Should be greater than zero.

    params : Dict[param keyword: param value] : default None
        a `parameter dictionary <ParameterState_Specification>` that specifies the parameters for the
        function.  Values specified for parameters in the dictionary override any assigned to those parameters in
        arguments of the constructor.

    owner : Component
        `component <Component>` to which to assign the Function.

    name : str : default see `name <Function.name>`
        specifies the name of the Function.

    prefs : PreferenceSet or specification dict : default Function.classPreferences
        specifies the `PreferenceSet` for the Function (see `prefs <Function_Base.prefs>` for details).

    Attributes
    ----------

    scale : float : default 1.0
        The dist_shape of the gamma distribution. Should be greater than zero.

    dist_shape : float : default 1.0
        The scale of the gamma distribution. Should be greater than zero.

    params : Dict[param keyword: param value] : default None
        a `parameter dictionary <ParameterState_Specification>` that specifies the parameters for the
        function.  Values specified for parameters in the dictionary override any assigned to those parameters in
        arguments of the constructor.

    owner : Component
        `component <Component>` to which to assign the Function.

    name : str : default see `name <Function.name>`
        specifies the name of the Function.

    prefs : PreferenceSet or specification dict : default Function.classPreferences
        specifies the `PreferenceSet` for the Function (see `prefs <Function_Base.prefs>` for details).

    """

    componentName = GAMMA_DIST_FUNCTION

    paramClassDefaults = Function_Base.paramClassDefaults.copy()

    @tc.typecheck
    def __init__(self,
                 default_variable=None,
                 scale=1.0,
                 dist_shape=1.0,
                 params=None,
                 owner=None,
                 prefs: is_pref_set = None):
        # Assign args to params and functionParams dicts (kwConstants must == arg names)
        params = self._assign_args_to_param_dicts(scale=scale,
                                                  dist_shape=dist_shape,
                                                  params=params)

        super().__init__(default_variable=default_variable,
                         params=params,
                         owner=owner,
                         prefs=prefs,
                         context=ContextFlags.CONSTRUCTOR)

        self.functionOutputType = None

    def function(self,
                 variable=None,
                 params=None,
                 context=None):
        # Validate variable and validate params
        variable = self._update_variable(self._check_args(variable=variable, params=params, context=context))

        scale = self.get_current_function_param(SCALE)
        dist_shape = self.get_current_function_param(DIST_SHAPE)

        result = np.random.gamma(dist_shape, scale)

        return result


class WaldDist(DistributionFunction):
    """
     WaldDist(             \
              scale=1.0,\
              mean=1.0,\
              params=None,\
              owner=None,\
              prefs=None\
              )

     .. _WaldDist:

     Return a random sample from a Wald distribution using numpy.random.wald

     Arguments
     ---------

     scale : float : default 1.0
         Scale parameter of the Wald distribution. Should be greater than zero.

     mean : float : default 1.0
         Mean of the Wald distribution. Should be greater than or equal to zero.

     params : Dict[param keyword: param value] : default None
         a `parameter dictionary <ParameterState_Specification>` that specifies the parameters for the
         function.  Values specified for parameters in the dictionary override any assigned to those parameters in
         arguments of the constructor.

     owner : Component
         `component <Component>` to which to assign the Function.

     prefs : PreferenceSet or specification dict : default Function.classPreferences
         the `PreferenceSet` for the Function. If it is not specified, a default is assigned using `classPreferences`
         defined in __init__.py (see :doc:`PreferenceSet <LINK>` for details).


     Attributes
     ----------

     scale : float : default 1.0
         Scale parameter of the Wald distribution. Should be greater than zero.

     mean : float : default 1.0
         Mean of the Wald distribution. Should be greater than or equal to zero.

     params : Dict[param keyword: param value] : default None
         a `parameter dictionary <ParameterState_Specification>` that specifies the parameters for the
         function.  Values specified for parameters in the dictionary override any assigned to those parameters in
         arguments of the constructor.

     owner : Component
         `component <Component>` to which to assign the Function.

     prefs : PreferenceSet or specification dict : default Function.classPreferences
         the `PreferenceSet` for the Function. If it is not specified, a default is assigned using `classPreferences`
         defined in __init__.py (see :doc:`PreferenceSet <LINK>` for details).


     """

    componentName = WALD_DIST_FUNCTION

    paramClassDefaults = Function_Base.paramClassDefaults.copy()

    @tc.typecheck
    def __init__(self,
                 default_variable=None,
                 scale=1.0,
                 mean=1.0,
                 params=None,
                 owner=None,
                 prefs: is_pref_set = None):
        # Assign args to params and functionParams dicts (kwConstants must == arg names)
        params = self._assign_args_to_param_dicts(scale=scale,
                                                  mean=mean,
                                                  params=params)

        super().__init__(default_variable=default_variable,
                         params=params,
                         owner=owner,
                         prefs=prefs,
                         context=ContextFlags.CONSTRUCTOR)

        self.functionOutputType = None

    def function(self,
                 variable=None,
                 params=None,
                 context=None):
        # Validate variable and validate params
        variable = self._update_variable(self._check_args(variable=variable, params=params, context=context))

        scale = self.get_current_function_param(SCALE)
        mean = self.get_current_function_param(DIST_MEAN)

        result = np.random.wald(mean, scale)

        return result


# endregion

# region **************************************   OBJECTIVE FUNCTIONS **************************************************

class ObjectiveFunction(Function_Base):
    """Abstract class of `Function` used for evaluating states.
    """

    componentType = OBJECTIVE_FUNCTION_TYPE


class Stability(ObjectiveFunction):
    """
    Stability(                                  \
        default_variable=None,                  \
        matrix=HOLLOW_MATRIX,                   \
        metric=ENERGY                           \
        transfer_fct=None                       \
        normalize=False,                        \
        params=None,                            \
        owner=None,                             \
        prefs=None                              \
        )

    .. _Stability:

    Return the stability of `variable <Stability.variable>` based on a state transformation matrix.

    The value of `variable <Stability.variable>` is passed through the `matrix <Stability.matrix>`,
    transformed using the `transfer_fct <Stability.transfer_fct>` (if specified), and then compared with its initial
    value using the `distance metric <DistanceMetric>` specified by `metric <Stability.metric>`.  If `normalize
    <Stability.normalize>` is `True`, the result is normalized by the length of (number of elements in) `variable
    <Stability.variable>`.

COMMENT:
*** 11/11/17 - DELETE THIS ONE Stability IS STABLE:
    Stability s is calculated according as specified by `metric <Distance.metric>`, using the formulae below,
    where :math:`i` and :math:`j` are each elements of `variable <Stability.variable>`, *len* is its length,
    :math:`\\bar{v}` is its mean, :math:`\\sigma_v` is its standard deviation, and :math:`w_{ij}` is the entry of the
    weight matrix for the connection between entries :math:`i` and :math:`j` in `variable <Stability.variable>`.

    *ENTROPY*:

       :math:`s = -\\sum\\limits^{len}(i*log(j))`

    *DIFFERENCE*:

       :math:`s = \\sum\\limits^{len}(i-j)`

    *EUCLIDEAN*:

       :math:`s = \\sum\\limits^{len}\\sqrt{(i-j)^2}`

    *CORRELATION*:

       :math:`s = \\frac{\\sum\\limits^{len}(i-\\bar{i})(j-\\bar{j})}{(len-1)\\sigma_{i}\\sigma_{j}}`

    **normalize**:

       :math:`s = \\frac{s}{len}`
COMMENT


    Arguments
    ---------

    variable : list of numbers or 1d np.array : Default ClassDefaults.variable
        the array for which stability is calculated.

    matrix : list, np.ndarray, np.matrix, function keyword, or MappingProjection : default HOLLOW_MATRIX
        specifies the matrix of recurrent weights;  must be a square matrix with the same width as the
        length of `variable <Stability.variable>`.

    metric : keyword in DistanceMetrics : Default ENERGY
        specifies a `metric <DistanceMetrics>` from `DistanceMetrics` used to compute stability.

    transfer_fct : function or method : Default None
        specifies the function used to transform output of weight `matrix <Stability.matrix>`.

    normalize : bool : Default False
        specifies whether to normalize the stability value by the length of `variable <Stability.variable>`.

    params : Dict[param keyword: param value] : default None
        a `parameter dictionary <ParameterState_Specification>` that specifies the parameters for the
        function.  Values specified for parameters in the dictionary override any assigned to those parameters in
        arguments of the constructor.

    owner : Component
        `component <Component>` to which to assign the Function.

    name : str : default see `name <Function.name>`
        specifies the name of the Function.

    prefs : PreferenceSet or specification dict : default Function.classPreferences
        specifies the `PreferenceSet` for the Function (see `prefs <Function_Base.prefs>` for details).
    Attributes
    ----------

    variable : 1d np.array
        array for which stability is calculated.

    matrix : list, np.ndarray, np.matrix, function keyword, or MappingProjection : default HOLLOW_MATRIX
        weight matrix from each element of `variable <Stability.variablity>` to each other;  if a matrix other
        than HOLLOW_MATRIX is assigned, it is convolved with HOLLOW_MATRIX to eliminate self-connections from the
        stability calculation.

    metric : keyword in DistanceMetrics
        metric used to compute stability; must be a `DistanceMetrics` keyword. The `Distance` Function is used to
        compute the stability of `variable <Stability.variable>` with respect to its value after its transformation
        by `matrix <Stability.matrix>` and `transfer_fct <Stability.transfer_fct>`.

    transfer_fct : function or method
        function used to transform output of weight `matrix <Stability.matrix>` prior to computing stability.

    normalize : bool
        if `True`, result of stability calculation is normalized by the length of `variable <Stability.variable>`.

    params : Dict[param keyword: param value] : default None
        a `parameter dictionary <ParameterState_Specification>` that specifies the parameters for the
        function.  Values specified for parameters in the dictionary override any assigned to those parameters in
        arguments of the constructor.

    owner : Component
        `component <Component>` to which to assign the Function.

    prefs : PreferenceSet or specification dict : default Function.classPreferences
        specifies the `PreferenceSet` for the Function (see `prefs <Function_Base.prefs>` for details).     """

    componentName = STABILITY_FUNCTION

    paramClassDefaults = Function_Base.paramClassDefaults.copy()

    @tc.typecheck
    def __init__(self,
                 default_variable=None,
                 matrix=HOLLOW_MATRIX,
                 # metric:is_distance_metric=ENERGY,
                 metric:tc.any(tc.enum(ENERGY, ENTROPY), is_distance_metric)=ENERGY,
                 transfer_fct:tc.optional(tc.any(function_type, method_type))=None,
                 normalize:bool=False,
                 params=None,
                 owner=None,
                 prefs: is_pref_set = None):
        # Assign args to params and functionParams dicts (kwConstants must == arg names)
        params = self._assign_args_to_param_dicts(matrix=matrix,
                                                  metric=metric,
                                                  transfer_fct=transfer_fct,
                                                  normalize=normalize,
                                                  params=params)

        super().__init__(default_variable=default_variable,
                         params=params,
                         owner=owner,
                         prefs=prefs,
                         context=ContextFlags.CONSTRUCTOR)

        self.functionOutputType = None

    def _validate_variable(self, variable, context=None):
        """Validates that variable is 1d array
        """
        if len(np.atleast_2d(variable)) != 1:
            raise FunctionError("Variable for {} must contain a single array or list of numbers".format(self.name))
        return variable

    def _validate_params(self, variable, request_set, target_set=None, context=None):
        """Validate matrix param

        `matrix <Stability.matrix>` argument must be one of the following
            - 2d list, np.ndarray or np.matrix
            - ParameterState for one of the above
            - MappingProjection with a parameterStates[MATRIX] for one of the above

        Parse matrix specification to insure it resolves to a square matrix
        (but leave in the form in which it was specified so that, if it is a ParameterState or MappingProjection,
         its current value can be accessed at runtime (i.e., it can be used as a "pointer")
        """

        # Validate matrix specification
        if MATRIX in target_set:

            from psyneulink.components.projections.pathway.mappingprojection import MappingProjection
            from psyneulink.components.states.parameterstate import ParameterState

            matrix = target_set[MATRIX]

            if isinstance(matrix, str):
                matrix = get_matrix(matrix)

            if isinstance(matrix, MappingProjection):
                try:
                    matrix = matrix._parameter_states[MATRIX].value
                    param_type_string = "MappingProjection's ParameterState"
                except KeyError:
                    raise FunctionError("The MappingProjection specified for the {} arg of {} ({}) must have a {} "
                                        "ParameterState that has been assigned a 2d array or matrix".
                                        format(MATRIX, self.name, matrix.shape, MATRIX))

            elif isinstance(matrix, ParameterState):
                try:
                    matrix = matrix.value
                    param_type_string = "ParameterState"
                except KeyError:
                    raise FunctionError("The value of the {} parameterState specified for the {} arg of {} ({}) "
                                        "must be a 2d array or matrix".
                                        format(MATRIX, MATRIX, self.name, matrix.shape))

            else:
                param_type_string = "array or matrix"

            matrix = np.array(matrix)
            if matrix.ndim != 2:
                raise FunctionError("The value of the {} specified for the {} arg of {} ({}) "
                                    "must be a 2d array or matrix".
                                    format(param_type_string, MATRIX, self.name, matrix))
            rows = matrix.shape[0]
            cols = matrix.shape[1]
            # MODIFIED 11/25/17 OLD:
            # size = len(np.squeeze(self.instance_defaults.variable))
            # MODIFIED 11/25/17 NEW:
            size = len(self.instance_defaults.variable)
            # MODIFIED 11/25/17 END

            if rows != size:
                raise FunctionError("The value of the {} specified for the {} arg of {} is the wrong size;"
                                    "it is {}x{}, but must be square matrix of size {}".
                                    format(param_type_string, MATRIX, self.name, rows, cols, size))

            if rows != cols:
                raise FunctionError("The value of the {} specified for the {} arg of {} ({}) "
                                    "must be a square matrix".
                                    format(param_type_string, MATRIX, self.name, matrix))

        super()._validate_params(request_set=request_set,
                                 target_set=target_set,
                                 context=context)



    def _instantiate_attributes_before_function(self, function=None, context=None):
        """Instantiate matrix

        Specified matrix is convolved with HOLLOW_MATRIX
            to eliminate the diagonal (self-connections) from the calculation.
        The `Distance` Function is used for all calculations except ENERGY (which is not really a distance metric).
        If ENTROPY is specified as the metric, convert to CROSS_ENTROPY for use with the Distance Function.
        :param function:

        """

        # MODIFIED 11/25/17 OLD:
        # size = len(np.squeeze(self.instance_defaults.variable))
        # MODIFIED 11/25/17 NEW:
        size = len(self.instance_defaults.variable)
        # MODIFIED 11/25/17 END

        from psyneulink.components.projections.pathway.mappingprojection import MappingProjection
        from psyneulink.components.states.parameterstate import ParameterState
        if isinstance(self.matrix,MappingProjection):
            self._matrix = self.matrix._parameter_states[MATRIX]
        elif isinstance(self.matrix,ParameterState):
            pass
        else:
            self._matrix = get_matrix(self.matrix, size, size)

        self._hollow_matrix = get_matrix(HOLLOW_MATRIX, size, size)

        # # MODIFIED 11/12/17 OLD:
        # if self.metric is ENTROPY:
        #     self._metric_fct = Distance(metric=CROSS_ENTROPY)
        # elif self.metric in DISTANCE_METRICS:
        #     self._metric_fct = Distance(metric=self.metric)
        # MODIFIED 11/12/17 NEW:
        if self.metric is ENTROPY:
            self._metric_fct = Distance(metric=CROSS_ENTROPY, normalize=self.normalize)
        elif self.metric in DISTANCE_METRICS._set():
            self._metric_fct = Distance(metric=self.metric, normalize=self.normalize)
        # MODIFIED 11/12/17 END


    def function(self,
                 variable=None,
                 params=None,
                 context=None):
        """Calculate the stability of `variable <Stability.variable>`.

        Compare the value of `variable <Stability.variable>` with its value after transformation by
        `matrix <Stability.matrix>` and `transfer_fct <Stability.transfer_fct>` (if specified), using the specified
        `metric <Stability.metric>`.  If `normalize <Stability.normalize>` is `True`, the result is divided
        by the length of `variable <Stability.variable>`.

        Returns
        -------

        stability : scalar

        """
        # Validate variable and validate params
        variable = self._update_variable(self._check_args(variable=variable, params=params, context=context))

        from psyneulink.components.states.parameterstate import ParameterState
        if isinstance(self.matrix, ParameterState):
            matrix = self.matrix.value
        else:
            matrix = self.matrix

        current = variable
        if self.transfer_fct is not None:
            transformed = self.transfer_fct(np.dot(matrix * self._hollow_matrix, variable))
        else:
            transformed = np.dot(matrix * self._hollow_matrix, variable)

        # # MODIFIED 11/12/15 OLD:
        # if self.metric is ENERGY:
        #     result = -np.sum(current * transformed)/2
        # else:
        #     result = self._metric_fct.function(variable=[current,transformed], context=context)
        #
        # if self.normalize:
        #     if self.metric is ENERGY:
        #         result /= len(variable)**2
        #     else:
        #         result /= len(variable)
        # MODIFIED 11/12/15 NEW:
        result = self._metric_fct.function(variable=[current,transformed], context=context)
        # MODIFIED 11/12/15 END

        return result

# endregion

class Distance(ObjectiveFunction):
    """
    Distance(                                    \
       default_variable=None,                    \
       metric=EUCLIDEAN                          \
       normalize=False,                          \
       params=None,                              \
       owner=None,                               \
       prefs=None                                \
       )

    .. _Distance:

    Return the distance between the vectors in the two items of `variable <Distance.variable>` using the `distance
    metric <DistanceMetrics>` specified in the `metric <Stability.metric>` attribute.  If `normalize
    <Distance.normalize>` is `True`, the result is normalized by the length of (number of elements in) `variable
    <Stability.variable>`.

    Arguments
    ---------

    variable : 2d np.array with two items : Default ClassDefaults.variable
        the arrays between which the distance is calculated.

    metric : keyword in DistancesMetrics : Default EUCLIDEAN
        specifies a `distance metric <DistanceMetrics>` used to compute the distance between the two items in `variable
        <Distance.variable>`.

    normalize : bool : Default False
        specifies whether to normalize the distance by the length of `variable <Distance.variable>`.

    params : Dict[param keyword: param value] : default None
        a `parameter dictionary <ParameterState_Specification>` that specifies the parameters for the
        function.  Values specified for parameters in the dictionary override any assigned to those parameters in
        arguments of the constructor.

    owner : Component
        `component <Component>` to which to assign the Function.

    name : str : default see `name <Function.name>`
        specifies the name of the Function.

    prefs : PreferenceSet or specification dict : default Function.classPreferences
        specifies the `PreferenceSet` for the Function (see `prefs <Function_Base.prefs>` for details).

    Attributes
    ----------

    variable : 2d np.array with two items
        contains the arrays between which the distance is calculated.

    metric : keyword in DistanceMetrics
        determines the `metric <DistanceMetrics>` used to compute the distance between the two items in `variable
        <Distance.variable>`.

    normalize : bool
        determines whether the distance is normalized by the length of `variable <Distance.variable>`.

    params : Dict[param keyword: param value] : default None
        a `parameter dictionary <ParameterState_Specification>` that specifies the parameters for the
        function.  Values specified for parameters in the dictionary override any assigned to those parameters in
        arguments of the constructor.

    owner : Component
        `component <Component>` to which to assign the Function.

    prefs : PreferenceSet or specification dict : default Function.classPreferences
        specifies the `PreferenceSet` for the Function (see `prefs <Function_Base.prefs>` for details).    """

    componentName = DISTANCE_FUNCTION

    class ClassDefaults(ObjectiveFunction.ClassDefaults):
        variable = np.array([[0], [0]])

    paramClassDefaults = Function_Base.paramClassDefaults.copy()

    @tc.typecheck
    def __init__(self,
                 default_variable=None,
                 metric:DistanceMetrics._is_metric=DIFFERENCE,
                 normalize:bool=False,
                 params=None,
                 owner=None,
                 prefs: is_pref_set = None):
        # Assign args to params and functionParams dicts (kwConstants must == arg names)
        params = self._assign_args_to_param_dicts(metric=metric,
                                                  normalize=normalize,
                                                  params=params)

        super().__init__(default_variable=default_variable,
                         params=params,
                         owner=owner,
                         prefs=prefs,
                         context=ContextFlags.CONSTRUCTOR)

        self.functionOutputType = None

    def _validate_params(self, request_set, target_set=None, variable=None, context=None):
        """Validate that variable had two items of equal length

        """
        super()._validate_params(request_set=request_set, target_set=target_set, context=context)

        err_two_items = FunctionError("variable for {} ({}) must have two items".format(self.name, variable))

        try:
            if len(variable) != 2:
                raise err_two_items
        except TypeError:
            raise err_two_items

        try:
            if len(variable[0]) != len(variable[1]):
                raise FunctionError(
                    "The lengths of the items in the variable for {0} ({1},{2}) must be equal".format(
                        self.name,
                        variable[0],
                        variable[1]
                    )
                )
        except TypeError:
            if is_iterable(variable[0]) ^ is_iterable(variable[1]):
                raise FunctionError(
                    "The lengths of the items in the variable for {0} ({1},{2}) must be equal".format(
                        self.name,
                        variable[0],
                        variable[1]
                    )
                )

    def function(self,
                 variable=None,
                 params=None,
                 context=None):
        """Calculate the distance between the two vectors in `variable <Stability.variable>`.

        Use the `distance metric <DistanceMetrics>` specified in `metric <Distance.metric>` to calculate the distance.
        If `normalize <Distance.normalize>` is `True`, the result is divided by the length of `variable
        <Distance.variable>`.

        Returns
        -------

        distance : scalar

        """
        # Validate variable and validate params
        variable = self._update_variable(self._check_args(variable=variable, params=params, context=context))

        v1 = variable[0]
        v2 = variable[1]

        # Simple Hadamard difference of v1 and v2
        if self.metric is DIFFERENCE:
            result = np.sum(np.abs(v1 - v2))

        # Euclidean distance between v1 and v2
        elif self.metric is EUCLIDEAN:
            result = np.linalg.norm(v2-v1)

        # FIX: NEED SCIPY HERE
        # # Angle (cosine) of v1 and v2
        # elif self.metric is ANGLE:
        #     result = scipy.spatial.distance.cosine(v1,v2)

        # Correlation of v1 and v2
        elif self.metric is CORRELATION:
            result = np.correlate(v1, v2)

        # Pearson Correlation of v1 and v2
        elif self.metric is PEARSON:
            result = np.corrcoef(v1, v2)

        # Cross-entropy of v1 and v2
        elif self.metric is CROSS_ENTROPY:
            # FIX: VALIDATE THAT ALL ELEMENTS OF V1 AND V2 ARE 0 TO 1
            # if context is None or INITIALIZING in context: # cxt-test-X
            if self.context.initialization_status != ContextFlags.INITIALIZING:
                v1 = np.where(v1==0, EPSILON, v1)
                v2 = np.where(v2==0, EPSILON, v2)
            # MODIFIED CW 3/20/18: avoid divide by zero error by plugging in two zeros
            # FIX: unsure about desired behavior when v2 = 0 and v1 != 0
            # JDC: returns [inf]; leave, and let it generate a warning or error message for user
            result = np.where(np.logical_and(v1==0, v2==0), 0, -np.sum(v1*np.log(v2)))

        # Energy
        elif self.metric is ENERGY:
            result = -np.sum(v1*v2)/2

        if self.normalize:
            # # MODIFIED 11/12/17 OLD:
            # result /= len(variable[0])
            # MODIFIED 11/12/17 NEW:
            if self.metric is ENERGY:
                result /= len(v1)**2
            else:
                result /= len(v1)
            # MODIFIED 11/12/17 END

        return result

# endregion

# region **************************************   LEARNING FUNCTIONS ***************************************************

ReturnVal = namedtuple('ReturnVal', 'learning_signal, error_signal')

LEARNING_ACTIVATION_FUNCTION = 'activation_function'
LEARNING_ACTIVATION_INPUT = 0  # a(j)
# MATRIX = 1             # w
LEARNING_ACTIVATION_OUTPUT = 1  # a(i)
LEARNING_ERROR_OUTPUT = 2
AUTOASSOCIATIVE = 'AUTOASSOCIATIVE'

class LearningFunction(Function_Base):
    """Abstract class of `Function <Function>` used for learning.

    COMMENT:
    IMPLEMENTATION NOTE:
       The function method of a LearningFunction *must* include a **kwargs argument, which accomodates
       Function-specific parameters;  this is to accommodate the ability of LearningMechanisms to call
       the function of a LearningFunction with arguments that may not be implemented for all LearningFunctions
       (e.g., error_matrix for BackPropagation) -- these can't be included in the params argument, as those
       are validated against paramClassDefaults which will not recognize params specific to another Function.

    Attributes
    ----------

    variable : list or np.array
        most LearningFunctions take a list or 2d array that must contain three items:

        * the input to the parameter being modified (variable[LEARNING_ACTIVATION_INPUT]);
        * the output of the parameter being modified (variable[LEARNING_ACTIVATION_OUTPUT]);
        * the error associated with the output (variable[LEARNING_ERROR_OUTPUT]).

        However, the exact specification depends on the funtion's type.

    default_learning_rate : numeric
        the value used for the function's `learning_rate <LearningFunction.learning_rate>` parameter if none of the
        following are specified:  the `learning_rate <LearningMechanism.learning_rate>` for the `LearningMechanism` to
        which the function has been assigned, the `learning_rate <Process.learning_rate>` for any `Process` or
        the `learning_rate <System.learning_rate>` for any `System` to which that LearningMechanism belongs.
        The exact form of the value (i.e., whether it is a scalar or array) depends on the function's type.

    learning_rate : numeric
        generally used to multiply the result of the function before it is returned;  however, both the form of the
        value (i.e., whether it is a scalar or array) and how it is used depend on the function's type.

    Returns
    -------

    The number of items returned and their format depend on the function's type.

    Most return an array (used as the `learning_signal <LearningMechanism.learning_signal>` by a \
    `LearningMechanism`), and some also return a similarly formatted array containing either the \
    error received (in the third item of the `variable <LearningFunction.variable>`) or a \
    version of it modified by the function.

    """

    componentType = LEARNING_FUNCTION_TYPE

    class ClassDefaults(Function_Base.ClassDefaults):
        variable = np.array([0, 0, 0])

    # def __init__(self, default_variable, params, owner, prefs, context):
    #     super().__init__(default_variable=default_variable,
    #                      params=params,
    #                      owner=owner,
    #                      prefs=prefs,
    #                      context=context)

    #     self.learning_rate_dim = None
    #     if learning_rate is not None:
    #         self.learning_rate_dim = np.array(learning_rate).ndim

    #     self.return_val = return_val(None, None)


    def _validate_learning_rate(self, learning_rate, type=None):

        learning_rate = np.array(learning_rate).copy()
        learning_rate_dim = learning_rate.ndim

        self._validate_parameter_spec(learning_rate, LEARNING_RATE)

        if type is AUTOASSOCIATIVE:

            if learning_rate_dim == 1 and len(learning_rate) != len(self.instance_defaults.variable):
                raise FunctionError("Length of {} arg for {} ({}) must be the same as its variable ({})".
                                    format(LEARNING_RATE, self.name, len(learning_rate), len(self.instance_defaults.variable)))

            if learning_rate_dim == 2:
                shape = learning_rate.shape
                if shape[0] != shape[1] or shape[0] != len(self.instance_defaults.variable):
                    raise FunctionError("Shape of {} arg for {} ({}) must be square and "
                                        "of the same width as the length of its variable ({})".
                                        format(LEARNING_RATE, self.name, shape, len(self.instance_defaults.variable)))

            if learning_rate_dim > 2:
                raise FunctionError("{} arg for {} ({}) must be a single value of a 1d or 2d array".
                                    format(LEARNING_RATE, self.name, learning_rate))

        else:
            if learning_rate_dim:
                raise FunctionError("{} arg for {} ({}) must be a single value".
                                    format(LEARNING_RATE, self.name, learning_rate))

class Hebbian(LearningFunction):  # -------------------------------------------------------------------------------
    """
    Hebbian(                    \
        default_variable=None,  \
        learning_rate=None,     \
        params=None,            \
        name=None,              \
        prefs=None)

    Implements a function that calculates a matrix of weight changes using the Hebbian (correlational) learning rule.

    Arguments
    ---------

    variable : List[number] or 1d np.array : default ClassDefaults.variable
       specifies the activation values, the pair-wise products of which are used to generate the a weight change matrix.

    COMMENT:
    activation_function : Function or function : SoftMax
        specifies the `function <Mechanism_Base.function>` of the `Mechanism` that generated the array of activations
        in `variable <Hebbian.variable>`.
    COMMENT

    learning_rate : scalar or list, 1d or 2d np.array, or np.matrix of numeric values: default default_learning_rate
        specifies the learning rate used by the `function <Hebbian.function>`; supersedes any specification  for the
        `Process` and/or `System` to which the function's `owner <Function.owner>` belongs (see `learning_rate
        <Hebbian.learning_rate>` for details).

    params : Dict[param keyword: param value] : default None
        a `parameter dictionary <ParameterState_Specification>` that specifies the parameters for the function.
        Values specified for parameters in the dictionary override any assigned to those parameters in arguments
        of the constructor.

    owner : Component
        `component <Component>` to which to assign the Function.

    name : str : default see `name <Function.name>`
        specifies the name of the Function.

    prefs : PreferenceSet or specification dict : default Function.classPreferences
        specifies the `PreferenceSet` for the Function (see `prefs <Function_Base.prefs>` for details).
    Attributes
    ----------

    variable: 1d np.array
        activation values, the pair-wise products of which are used to generate the weight change matrix returned by
        the `function <Hebbian.function>`.

    COMMENT:
    activation_function : Function or function : SoftMax
        the `function <Mechanism_Base.function>` of the `Mechanism` that generated the array of activations in
        `variable <Hebbian.variable>`.
    COMMENT

    learning_rate : float, 1d or 2d np.array
        used by the `function <Hebbian.function>` to scale the weight change matrix returned by the `function
        <Hebbian.function>`.  If specified, it supersedes any learning_rate specified for the `Process
        <Process_Base_Learning>` and/or `System <System_Learning>` to which the function's `owner <Hebbian.owner>`
        belongs.  If it is a scalar, it is multiplied by the weight change matrix;  if it is a 1d np.array, it is
        multiplied Hadamard (elementwise) by the `variable` <Hebbian.variable>` before calculating the weight change
        matrix;  if it is a 2d np.array, it is multiplied Hadamard (elementwise) by the weight change matrix; if it is
        `None`, then the `learning_rate <Process.learning_rate>` specified for the Process to which the `owner
        <Hebbian.owner>` belongs is used;  and, if that is `None`, then the `learning_rate <System.learning_rate>`
        for the System to which it belongs is used. If all are `None`, then the `default_learning_rate
        <Hebbian.default_learning_rate>` is used.

    default_learning_rate : float
        the value used for the `learning_rate <Hebbian.learning_rate>` if it is not otherwise specified.

    function : function
         calculates the pairwise product of all elements in the `variable <Hebbian.variable>`, and then
         scales that by the `learning_rate <Hebbian.learning_rate>` to generate the weight change matrix
         returned by the function.

    owner : Component
        `Mechanism <Mechanism>` to which the Function belongs.

    prefs : PreferenceSet or specification dict : default Function.classPreferences
        the `PreferenceSet` for the Function (see `prefs <Function_Base.prefs>` for details).    """

    componentName = HEBBIAN_FUNCTION

    class ClassDefaults(LearningFunction.ClassDefaults):
        variable = np.array([0, 0])

    default_learning_rate = 0.05

    paramClassDefaults = Function_Base.paramClassDefaults.copy()

    def __init__(self,
                 default_variable=None,
                 # activation_function: tc.any(Linear, tc.enum(Linear)) = Linear,  # Allow class or instance
                 # learning_rate: tc.optional(parameter_spec) = None,
                 learning_rate=None,
                 params=None,
                 owner=None,
                 prefs: is_pref_set = None):

        # Assign args to params and functionParams dicts (kwConstants must == arg names)
        params = self._assign_args_to_param_dicts(
                # activation_function=activation_function,
                learning_rate=learning_rate,
                params=params)

        super().__init__(default_variable=default_variable,
                         params=params,
                         owner=owner,
                         prefs=prefs,
                         context=ContextFlags.CONSTRUCTOR)

        self.functionOutputType = None

    def _validate_variable(self, variable, context=None):
        variable = self._update_variable(super()._validate_variable(variable, context))

        variable = np.squeeze(np.array(variable))

        if not is_numeric(variable):
            raise ComponentError("Variable for {} ({}) contains non-numeric entries".
                                 format(self.name, variable))
        if variable.ndim == 0:
            raise ComponentError("Variable for {} is a single number ({}) "
                                 "which doesn't make much sense for associative learning".
                                 format(self.name, variable))
        if variable.ndim > 1:
            raise ComponentError("Variable for {} ({}) must be a list or 1d np.array of numbers".
                                 format(self.name, variable))
        return variable

    def _validate_params(self, request_set, target_set=None, context=None):
        """Validate learning_rate
        """
        super()._validate_params(request_set=request_set, target_set=target_set, context=context)
        if LEARNING_RATE in target_set and target_set[LEARNING_RATE] is not None:
            self._validate_learning_rate(target_set[LEARNING_RATE], AUTOASSOCIATIVE)

    def function(self,
                 variable=None,
                 params=None,
                 context=None):
        """Calculate a matrix of weight changes from a 1d array of activity values using Hebbian learning function.

        The weight change matrix is calculated as:

           *learning_rate* * :math:`a_ia_j` if :math:`i \\neq j`, else :math:`0`

        where :math:`a_i` and :math:`a_j` are elements of `variable <Hebbian.variable>`.

        Arguments
        ---------

        variable : List[number] or 1d np.array : default ClassDefaults.variable
            array of activity values, the pairwise products of which are used to generate a weight change matrix.

        params : Dict[param keyword: param value] : default None
            a `parameter dictionary <ParameterState_Specification>` that specifies the parameters for the function.
            Values specified for parameters in the dictionary override any assigned to those parameters in arguments
            of the constructor.

        Returns
        -------

        weight change matrix : 2d np.array
            matrix of pairwise products of elements of `variable <Hebbian.variable>` scaled by the `learning_rate
            <HebbinaMechanism.learning_rate>`, with all diagonal elements = 0 (i.e., hollow matix).

        """

        self._check_args(variable=variable, params=params, context=context)

        # IMPLEMENTATION NOTE: have to do this here, rather than in validate_params for the following reasons:
        #                      1) if no learning_rate is specified for the Mechanism, need to assign None
        #                          so that the process or system can see it is free to be assigned
        #                      2) if neither the system nor the process assigns a value to the learning_rate,
        #                          then need to assign it to the default value
        # If learning_rate was not specified for instance or composition, use default value
        if self.learning_rate is None:
            learning_rate = self.default_learning_rate
        else:
            learning_rate = self.learning_rate

        # FIX: SHOULD PUT THIS ON SUPER (THERE, BUT NEEDS TO BE DEBUGGED)
        self.learning_rate_dim = None
        if learning_rate is not None:
            self.learning_rate_dim = np.array(learning_rate).ndim

        # MODIFIED 9/21/17 NEW:
        # FIX: SHOULDN'T BE NECESSARY TO DO THIS;  WHY IS IT GETTING A 2D ARRAY AT THIS POINT?
        if not isinstance(variable, np.ndarray):
            variable = np.array(variable)
        if variable.ndim > 1:
            variable = np.squeeze(variable)
        # MODIFIED 9/21/17 END

        # If learning_rate is a 1d array, multiply it by variable
        if self.learning_rate_dim == 1:
            variable = variable * learning_rate

        # Generate the column array from the variable
        # col = variable.reshape(len(variable),1)
        col = np.array(np.matrix(variable).T)

        # Calculate weight chhange matrix
        weight_change_matrix = variable * col
        # Zero diagonals (i.e., don't allow correlation of a unit with itself to be included)
        weight_change_matrix = weight_change_matrix * (1-np.identity(len(variable)))

        # If learning_rate is scalar or 2d, multiply it by the weight change matrix
        if self.learning_rate_dim in {0, 2}:
            weight_change_matrix = weight_change_matrix * learning_rate

        return weight_change_matrix


class Reinforcement(LearningFunction):  # -------------------------------------------------------------------------------
    """
    Reinforcement(                     \
        default_variable=None,         \
        learning_rate=None,            \
        params=None,                   \
        name=None,                     \
        prefs=None)

    Implements a function that returns an error term for a single item in an input array, scaled by the learning_rate.

    Reinforcement takes an array with a single non-zero value (`activation_output <Reinforcement.activation_output>`),
    and returns an array of the same length with the single non-zero value replaced by the `error_signal
    <Reinforcement.error_signal>` scaled by the `learning_rate <Reinforcement.learning_rate>`.
    The non-zero item in `activation_output <Reinforcement.activation_output>` can be thought of as the predicted
    likelihood of a stimulus or value of an action, and the `error_signal <Reinforcement.error_signal>` as the error in
    the prediction for that value.

    .. note::
       To preserve compatibility with other LearningFunctions:

       * the **variable** argument of both the constructor and calls to the Reinforcement `function
         <Reinforcement.function>` must have three items, although only the 2nd and 3rd items are used
         (for the `activation_output <Reinforcement.activation_output>` and `error_signal
         <Reinforcement.error_signal>` attributes, respectively);
       ..
       * the Reinforcement `function <Reinforcement.function>` returns two copies of the error array
         (the first is a "place-marker", where a matrix of weights changes is often returned).

    Arguments
    ---------

    variable : List or 2d np.array [length 3 in axis 0] : default ClassDefaults.variable
       template for the three items provided as the variable in the call to the `function <Reinforcement.function>`
       (in order):

           * `activation_input <Reinforcement.activation_input>` (1d np.array);

           * `activation_output <Reinforcement.activation_output>` (1d np.array with a single non-zero value);

           * `error_signal <Reinforcement.error_signal>`  (1d np.array with a single value).

    COMMENT:
    activation_function : Function or function : SoftMax
        specifies the function of the Mechanism that generates `activation_output <Reinforcement.activation_output>`.
    COMMENT

    learning_rate : float : default default_learning_rate
        supersedes any specification for the `Process` and/or `System` to which the function's
        `owner <Function.owner>` belongs (see `learning_rate <Reinforcement.learning_rate>` for details).

    params : Dict[param keyword: param value] : default None
        a `parameter dictionary <ParameterState_Specification>` that specifies the parameters for the
        function.  Values specified for parameters in the dictionary override any assigned to those parameters in
        arguments of the constructor.

    owner : Component
        `component <Component>` to which to assign the Function.

    name : str : default see `name <Function.name>`
        specifies the name of the Function.

    prefs : PreferenceSet or specification dict : default Function.classPreferences
        specifies the `PreferenceSet` for the Function (see `prefs <Function_Base.prefs>` for details).

    Attributes
    ----------

    variable: 2d np.array
        specifies three values used as input to the `function <Reinforcement.function>`:

            * `activation_input <Reinforcement.activation_input>`,

            * `activation_output <Reinforcement.activation_output>`, and

            * `error_signal <Reinforcement.error_signal>`.

    activation_input : 1d np.array
        first item of `variable <Reinforcement.variable>`;  this is not used (it is implemented for compatibility
        with other `LearningFunctions <LearningFunction>`).

    activation_output : 1d np.array
        an array containing a single "prediction" or "action" value as one of its elements, the remainder of which
        are zero.

    error_signal : 1d np.array
        contains a single item, specifying the error associated with the non-zero item in `activation_output
        <Reinforcement.activation_output>`.

    COMMENT:
    activation_function : Function or function : SoftMax
        the function of the Mechanism that generates `activation_output <Reinforcement.activation_output>`; must
        return an array with a single non-zero value.
    COMMENT

    learning_rate : float
        the learning rate used by the function.  If specified, it supersedes any learning_rate specified for the
        `Process <Process_Base_Learning>` and/or `System <System_Learning>` to which the function's
        `owner <Reinforcement.owner>` belongs.  If it is `None`, then the `learning_rate <Process.learning_rate>`
        specified for the Process to which the `owner <Reinforcement.owner>` belongs is used;  and, if that is `None`,
        then the `learning_rate <System.learning_rate>` for the System to which it belongs is used. If all are
        `None`, then the `default_learning_rate <Reinforcement.default_learning_rate>` is used.

    default_learning_rate : float
        the value used for the `learning_rate <Reinforcement.learning_rate>` if it is not otherwise specified.

    function : function
         the function that computes the weight change matrix, and returns that along with the
         `error_signal <Reinforcement.error_signal>` received.

    owner : Component
        `Mechanism <Mechanism>` to which the Function belongs.

    prefs : PreferenceSet or specification dict : default Function.classPreferences
        the `PreferenceSet` for the Function (see `prefs <Function_Base.prefs>` for details).    """

    componentName = RL_FUNCTION

    class ClassDefaults(LearningFunction.ClassDefaults):
        variable = np.array([[0], [0], [0]])

    default_learning_rate = 0.05

    paramClassDefaults = Function_Base.paramClassDefaults.copy()

    def __init__(self,
                 default_variable=None,
                 # activation_function: tc.any(SoftMax, tc.enum(SoftMax)) = SoftMax,  # Allow class or instance
                 # learning_rate: tc.optional(parameter_spec) = None,
                 learning_rate=None,
                 params=None,
                 owner=None,
                 prefs: is_pref_set = None):

        # Assign args to params and functionParams dicts (kwConstants must == arg names)
        params = self._assign_args_to_param_dicts(# activation_function=activation_function,
                                                  learning_rate=learning_rate,
                                                  params=params)

        super().__init__(default_variable=default_variable,
                         params=params,
                         owner=owner,
                         prefs=prefs,
                         context=ContextFlags.CONSTRUCTOR)

        self.functionOutputType = None

    def _validate_variable(self, variable, context=None):
        variable = self._update_variable(super()._validate_variable(variable, context))

        if len(variable) != 3:
            raise ComponentError("Variable for {} ({}) must have three items (input, output and error arrays)".
                                 format(self.name, variable))

        # TODO: stateful - should these be stateful?
        self.activation_input = variable[LEARNING_ACTIVATION_INPUT]
        self.activation_output = variable[LEARNING_ACTIVATION_OUTPUT]
        self.error_signal = variable[LEARNING_ERROR_OUTPUT]

        if len(self.error_signal) != 1:
            raise ComponentError("Error term for {} (the third item of its variable arg) must be an array with a "
                                 "single element for {}".
                                 format(self.name, self.error_signal))

        # Allow initialization with zero but not during a run (i.e., when called from check_args())
        # if not INITIALIZING in context: # cxt-test-X
        if self.context.initialization_status != ContextFlags.INITIALIZING:
            if np.count_nonzero(self.activation_output) != 1:
                raise ComponentError("Second item ({}) of variable for {} must be an array with a single non-zero value "
                                     "(if output Mechanism being trained uses softmax,"
                                     " its \'output\' arg may need to be set to to PROB)".
                                     format(variable[LEARNING_ACTIVATION_OUTPUT], self.componentName))

        return variable

    def _validate_params(self, request_set, target_set=None, context=None):
        """Validate learning_rate
        """
        super()._validate_params(request_set=request_set, target_set=target_set, context=context)
        if LEARNING_RATE in target_set and target_set[LEARNING_RATE] is not None:
            self._validate_learning_rate(target_set[LEARNING_RATE], AUTOASSOCIATIVE)

    def function(self,
                 variable=None,
                 params=None,
                 context=None,
                 **kwargs):
        """Return an error array for the specified item of activation_output scaled by the learning_rate.

        Returns a 1d error array with a single non-zero value in the same position as the non-zero item
        in `activation_output <Reinforcement.activation_output>` (2nd item of the **variable** argument),
        that is the `error_signal <Reinforcement.error_signal>` (3rd item of
        **variable** argument) scaled by the `learning_rate <Reinforement.learning_rate>`.

        .. note::
           In order to preserve compatibilty with other `LearningFunctions <LearningFunction>`:

           * **variable** must have three items, although only the 2nd and 3rd are used;
           ..
           * `function <Reinforcement.function>` returns two copies of the error array.

        Arguments
        ---------

        variable : List or 2d np.array [length 3 in axis 0] : default ClassDefaults.variable
           must have three items that are the values for (in order):

               * `activation_input <Reinforcement.activation_input>` (not used),

               * `activation_output <Reinforcement.activation_output>` (1d np.array with a single non-zero value),

               * `error_signal <Reinforcement.error_signal>` (1d np.array with a single item).

        params : Dict[param keyword: param value] : default None
           a `parameter dictionary <ParameterState_Specification>` that specifies the parameters for the
           function.  Values specified for parameters in the dictionary override any assigned to those parameters in
           arguments of the constructor.

        Returns
        -------

        error array : List[1d np.array, 1d np.array]
            Two copies of a 1d array with a single non-zero error term.

        """

        self._check_args(variable=variable, params=params, context=context)

        output = self.activation_output
        error = self.error_signal
        learning_rate = self.get_current_function_param(LEARNING_RATE)
        # IMPLEMENTATION NOTE: have to do this here, rather than in validate_params for the following reasons:
        #                      1) if no learning_rate is specified for the Mechanism, need to assign None
        #                          so that the process or system can see it is free to be assigned
        #                      2) if neither the system nor the process assigns a value to the learning_rate,
        #                          then need to assign it to the default value
        # If learning_rate was not specified for instance or composition, use default value
        if learning_rate is None:
            learning_rate = self.default_learning_rate

        # Assign error term to chosen item of output array
        error_array = (np.where(output, learning_rate * error, 0))

        # Construct weight change matrix with error term in proper element
        weight_change_matrix = np.diag(error_array)

        return [error_array, error_array]


# Argument names:
ERROR_MATRIX = 'error_matrix'
WT_MATRIX_SENDERS_DIM = 0
WT_MATRIX_RECEIVERS_DIM = 1


class BackPropagation(LearningFunction):
    """
    BackPropagation(                                     \
        default_variable=None,                           \
        activation_derivative_fct=Logistic().derivative, \
        learning_rate=None,                              \
        params=None,                                     \
        name=None,                                       \
        prefs=None)

    Implements a `function <BackPropagation.function>` that calculate a matrix of weight changes using the
    `backpropagation <https://en.wikipedia.org/wiki/Backpropagation>`_
     (`Generalized Delta Rule <http://www.nature.com/nature/journal/v323/n6088/abs/323533a0.html>`_)
    learning algorithm.  The weight change matrix is computed as:

        *weight_change_matrix* = `learning_rate <BackPropagation.learning_rate>` * `activation_input
        <BackPropagation.activation_input>` * :math:`\\frac{\delta E}{\delta W}`

            where:

               :math:`\\frac{\delta E}{\delta W}` = :math:`\\frac{\delta E}{\delta A} * \\frac{\delta A}{\delta W}`

                 is the derivative of the `error_signal <BackPropagation.error_signal>` with respect to the weights;

               :math:`\\frac{\delta E}{\delta A}` = `error_matrix <BackPropagation.error_matrix>` :math:`\\cdot`
               `error_signal <BackPropagation.error_signal>`

                 is the derivative of the error with respect to `activation_output
                 <BackPropagation.activation_output>` (i.e., the weighted contribution to the `error_signal
                 <BackPropagation.error_signal>` of each unit that receives activity from the weight matrix being
                 learned); and

               :math:`\\frac{\delta A}{\delta W}` =
               `activation_derivative_fct <BackPropagation.activation_derivative_fct>`
               (*input =* `activation_input <BackPropagation.activation_input>`,
               *output =* `activation_output <BackPropagation.activation_output>`\\)

                 is the derivative of the activation function responsible for generating `activation_output
                 <BackPropagation.activation_output>` at the point that generates each of its entries.

    The values of `activation_input <BackPropagation.activation_input>`, `activation_output
    <BackPropagation.activation_output>` and  `error_signal <BackPropagation.error_signal>` are specified as
    items of the `variable <BackPropgation.variable>` both in the constructor for the BackPropagation Function,
    and in calls to its `function <BackPropagation.function>`.  Although `error_matrix <BackPropagation.error_matrix>`
    is not specified in the constructor, it is required as an argument of the `function <BackPropagation.function>`;
    it is assumed that it's value is determined in context at the time of execution (e.g., by a LearningMechanism that
    uses the BackPropagation LearningFunction).

    The BackPropagation `function <BackPropagation.function>` returns the *weight_change_matrix* as well as
    :math:`\\frac{\delta E}{\delta W}`.

    Arguments
    ---------

    variable : List or 2d np.array [length 3 in axis 0] : default ClassDefaults.variable
       specifies a template for the three items provided as the variable in the call to the
       `function <BackPropagation.function>` (in order):
       `activation_input <BackPropagation.activation_input>` (1d np.array),
       `activation_output <BackPropagation.activation_output>` (1d np.array),
       `error_signal <BackPropagation.error_signal>` (1d np.array).

    activation_derivative_fct : Function or function
        specifies the derivative for the function of the Mechanism that generates
        `activation_output <BackPropagation.activation_output>`.

    COMMENT:
    error_derivative : Function or function
        specifies the derivative for the function of the Mechanism that is the receiver of the
        `error_matrix <BackPropagation.error_matrix>`.
    COMMENT

    COMMENT:
    error_matrix : List, 2d np.array, np.matrix, ParameterState, or MappingProjection
        matrix, the output of which is used to calculate the `error_signal <BackPropagation.error_signal>`.
        If it is specified as a ParameterState it must be one for the `matrix <MappingProjection.matrix>`
        parameter of a `MappingProjection`;  if it is a MappingProjection, it must be one with a
        MATRIX parameterState.
    COMMENT

    learning_rate : float : default default_learning_rate
        supersedes any specification for the `Process` and/or `System` to which the function's
        `owner <Function.owner>` belongs (see `learning_rate <BackPropagation.learning_rate>` for details).

    params : Dict[param keyword: param value] : default None
        a `parameter dictionary <ParameterState_Specification>` that specifies the parameters for the
        function.  Values specified for parameters in the dictionary override any assigned to those parameters in
        arguments of the constructor.

    owner : Component
        `component <Component>` to which to assign the Function.

    name : str : default see `name <Function.name>`
        specifies the name of the Function.

    prefs : PreferenceSet or specification dict : default Function.classPreferences
        specifies the `PreferenceSet` for the Function (see `prefs <Function_Base.prefs>` for details).

    Attributes
    ----------

    variable: 2d np.array
        contains the three values used as input to the `function <BackPropagation.function>`:
       `activation_input <BackPropagation.activation_input>`,
       `activation_output <BackPropagation.activation_output>`, and
       `error_signal <BackPropagation.error_signal>`.

    activation_input : 1d np.array
        the input to the matrix being modified; same as 1st item of `variable <BackPropagation.variable>`.

    activation_output : 1d np.array
        the output of the function for which the matrix being modified provides the input;
        same as 2nd item of `variable <BackPropagation.variable>`.

    activation_derivative_fct : Function or function
        the derivative for the function of the Mechanism that generates
        `activation_output <BackPropagation.activation_output>`.

    error_signal : 1d np.array
        the error signal for the next matrix (layer above) in the learning sequence, or the error computed from the
        target (training signal) and the output of the last Mechanism in the sequence;
        same as 3rd item of `variable <BackPropagation.variable>`.

    error_matrix : 2d np.array or ParameterState
        matrix, the input of which is `activation_output <BackPropagation.activation_output>` and the output of which
        is used to calculate the `error_signal <BackPropagation.error_signal>`; if it is a `ParameterState`,
        it refers to the MATRIX parameterState of the `MappingProjection` being learned.

    learning_rate : float
        the learning rate used by the function.  If specified, it supersedes any learning_rate specified for the
        `process <Process.learning_Rate>` and/or `system <System.learning_rate>` to which the function's  `owner
        <BackPropagation.owner>` belongs.  If it is `None`, then the learning_rate specified for the process to
        which the `owner <BackPropagation.owner>` belongs is used;  and, if that is `None`, then the learning_rate for
        the system to which it belongs is used. If all are `None`, then the
        `default_learning_rate <BackPropagation.default_learning_rate>` is used.

    default_learning_rate : float
        the value used for the `learning_rate <BackPropagation.learning_rate>` if it is not otherwise specified.

    function : function
         the function that computes the weight change matrix, and returns that along with the
         `error_signal <BackPropagation.error_signal>` received, weighted by the contribution made by each element of
         `activation_output <BackPropagation.activation_output>` as a function of the
         `error_matrix <BackPropagation.error_matrix>`.

    owner : Component
        `Mechanism <Mechanism>` to which the Function belongs.

    prefs : PreferenceSet or specification dict : default Function.classPreferences
        the `PreferenceSet` for the Function (see `prefs <Function_Base.prefs>` for details).
    """

    componentName = BACKPROPAGATION_FUNCTION

    class ClassDefaults(LearningFunction.ClassDefaults):
        variable = np.array([[0], [0], [0]])

    default_learning_rate = 1.0

    paramClassDefaults = Function_Base.paramClassDefaults.copy()

    @tc.typecheck
    def __init__(self,
                 default_variable=None,
                 # default_variable:tc.any(list, np.ndarray),
                 activation_derivative_fct: tc.optional(tc.any(function_type, method_type)) = Logistic().derivative,
                 # learning_rate: tc.optional(parameter_spec) = None,
                 learning_rate=None,
                 params=None,
                 owner=None,
                 prefs: is_pref_set = None):

        error_matrix=np.zeros((len(default_variable[LEARNING_ACTIVATION_OUTPUT]),
                               len(default_variable[LEARNING_ERROR_OUTPUT])))

        # Assign args to params and functionParams dicts (kwConstants must == arg names)
        params = self._assign_args_to_param_dicts(activation_derivative_fct=activation_derivative_fct,
                                                  error_matrix=error_matrix,
                                                  learning_rate=learning_rate,
                                                  params=params)

        # self.return_val = ReturnVal(None, None)

        super().__init__(default_variable=default_variable,
                         params=params,
                         owner=owner,
                         prefs=prefs,
                         context=ContextFlags.CONSTRUCTOR)

        self.functionOutputType = None

    def _validate_variable(self, variable, context=None):
        variable = self._update_variable(super()._validate_variable(variable, context))

        if len(variable) != 3:
            raise ComponentError("Variable for {} ({}) must have three items: "
                                 "activation_input, activation_output, and error_signal)".
                                 format(self.name, variable))

        # TODO: stateful - should these be stateful?
        self.activation_input = variable[LEARNING_ACTIVATION_INPUT]
        self.activation_output = variable[LEARNING_ACTIVATION_OUTPUT]
        self.error_signal = variable[LEARNING_ERROR_OUTPUT]

        return variable

    def _validate_params(self, request_set, target_set=None, context=None):
        """Validate learning_rate and error_matrix params

        `error_matrix` argument must be one of the following
            - 2d list, np.ndarray or np.matrix
            - ParameterState for one of the above
            - MappingProjection with a parameterStates[MATRIX] for one of the above

        Parse error_matrix specification and insure it is compatible with error_signal and activation_output

        Insure that the length of the error_signal matches the number of cols (receiver elements) of error_matrix
            (since it will be dot-producted to generate the weighted error signal)

        Insure that length of activation_output matches the number of rows (sender elements) of error_matrix
           (since it will be compared against the *result* of the dot product of the error_matrix and error_signal

        Note: error_matrix is left in the form in which it was specified so that, if it is a ParameterState
              or MappingProjection, its current value can be accessed at runtime (i.e., it can be used as a "pointer")
        """

        # # MODIFIED 3/22/17 OLD:
        # # This allows callers to specify None as learning_rate (e.g., _instantiate_learning_components)
        # if request_set[LEARNING_RATE] is None:
        #     request_set[LEARNING_RATE] = 1.0
        # # request_set[LEARNING_RATE] = request_set[LEARNING_RATE] or 1.0
        # # MODIFIED 3/22/17 END

        super()._validate_params(request_set=request_set, target_set=target_set, context=context)

        if LEARNING_RATE in target_set and target_set[LEARNING_RATE] is not None:
            self._validate_learning_rate(target_set[LEARNING_RATE], AUTOASSOCIATIVE)

        # Validate error_matrix specification
        if ERROR_MATRIX in target_set:

            error_matrix = target_set[ERROR_MATRIX]

            from psyneulink.components.states.parameterstate import ParameterState
            from psyneulink.components.projections.pathway.mappingprojection import MappingProjection
            if not isinstance(error_matrix, (list, np.ndarray, np.matrix, ParameterState, MappingProjection)):
                raise FunctionError("The {} arg for {} ({}) must be a list, 2d np.array, ParamaterState or "
                                    "MappingProjection".format(ERROR_MATRIX, self.__class__.__name__, error_matrix))

            if isinstance(error_matrix, MappingProjection):
                try:
                    error_matrix = error_matrix._parameter_states[MATRIX].value
                    param_type_string = "MappingProjection's ParameterState"
                except KeyError:
                    raise FunctionError("The MappingProjection specified for the {} arg of {} ({}) must have a {} "
                                        "paramaterState that has been assigned a 2d array or matrix".
                                        format(ERROR_MATRIX, self.__class__.__name__, error_matrix.shape, MATRIX))

            elif isinstance(error_matrix, ParameterState):
                try:
                    error_matrix = error_matrix.value
                    param_type_string = "ParameterState"
                except KeyError:
                    raise FunctionError("The value of the {} parameterState specified for the {} arg of {} ({}) "
                                        "must be a 2d array or matrix".
                                        format(MATRIX, ERROR_MATRIX, self.__class__.__name__, error_matrix.shape))

            else:
                param_type_string = "array or matrix"

            error_matrix = np.array(error_matrix)
            rows = error_matrix.shape[WT_MATRIX_SENDERS_DIM]
            cols = error_matrix.shape[WT_MATRIX_RECEIVERS_DIM]
            activity_output_len = len(self.activation_output)
            error_signal_len = len(self.error_signal)

            if error_matrix.ndim != 2:
                raise FunctionError("The value of the {} specified for the {} arg of {} ({}) "
                                    "must be a 2d array or matrix".
                                    format(param_type_string, ERROR_MATRIX, self.name, error_matrix))

            # The length of the sender outputState.value (the error signal) must be the
            #     same as the width (# columns) of the MappingProjection's weight matrix (# of receivers)

            # Validate that columns (number of receiver elements) of error_matrix equals length of error_signal
            if cols != error_signal_len:
                raise FunctionError("The width (number of columns, {}) of the \'{}\' arg ({}) specified for {} "
                                    "must match the length of the error signal ({}) it receives".
                                    format(cols, MATRIX, error_matrix.shape, self.name, error_signal_len))

            # Validate that rows (number of sender elements) of error_matrix equals length of activity_output,
            if rows != activity_output_len:
                raise FunctionError("The height (number of rows, {}) of \'{}\' arg specified for {} must match the "
                                    "length of the output {} of the activity vector being monitored ({})".
                                    format(rows, MATRIX, self.name, activity_output_len))

    def function(self,
                 variable=None,
                 error_matrix=None,
                 params=None,
                 context=None,
                 **kwargs):
        """Calculate and return a matrix of weight changes from arrays of inputs, outputs and error terms.

        Note that both variable and error_matrix must be specified for the function to execute.

        Arguments
        ---------

        variable : List or 2d np.array [length 3 in axis 0]
           must have three items that are the values for (in order):
           `activation_input <BackPropagation.activation_input>` (1d np.array),
           `activation_output <BackPropagation.activation_output>` (1d np.array),
           `error_signal <BackPropagation.error_signal>` (1d np.array).

        error_matrix : List, 2d np.array, np.matrix, ParameterState, or MappingProjection
            matrix of weights that were used to generate the `error_signal <BackPropagation.error_signal>` (3rd item
            of `variable <BackPropagation.variable>` from `activation_output <BackPropagation.activation_output>`;
            its dimensions must be the length of `activation_output <BackPropagation.activation_output>` (rows) x
            length of `error_signal <BackPropagation.error_signal>` (cols).

        params : Dict[param keyword: param value] : default None
            a `parameter dictionary <ParameterState_Specification>` that specifies the parameters for the
            function.  Values specified for parameters in the dictionary override any assigned to those parameters in
            arguments of the constructor.

        Returns
        -------

        weight change matrix : 2d np.array
            the modifications to make to the matrix.

        weighted error signal : 1d np.array
            `error_signal <BackPropagation.error_signal>`, weighted by the contribution made by each element of
            `activation_output <BackPropagation.activation_output>` as a function of
            `error_matrix <BackPropagation.error_matrix>`.

        """

        self._check_args(variable=variable, params=params, context=context)

        # Manage error_matrix param
        # During init, function is called directly from Component (i.e., not from LearningMechanism execute() method),
        #     so need "placemarker" error_matrix for validation
        # if INITIALIZING in context and error_matrix is None: # cxt-test-X
        if self.context.initialization_status == ContextFlags.INITIALIZING and error_matrix is None:
            self.error_matrix = np.zeros((len(variable[LEARNING_ACTIVATION_OUTPUT]),
                                          len(variable[LEARNING_ERROR_OUTPUT])))
        # If error_matrix is specified, assign to self.error_matrix attribute for validation
        elif error_matrix is not None:
            from psyneulink.components.states.parameterstate import ParameterState
            # If it is specified as a ParameterState, get actual matrix (for execution below)
            if isinstance(error_matrix, ParameterState):
                self.error_matrix = params[ERROR_MATRIX].value
            else:
                self.error_matrix = error_matrix
        # Raise exception if error_matrix is not specified
        else:
            owner_string = ""
            if self.owner:
                owner_string = " of " + self.owner.name
            raise FunctionError("Call to {} function{} must include \'ERROR_MATRIX\' in params arg".
                                format(self.__class__.__name__, owner_string))

        # self._check_args(variable=variable, params=params, context=context)

        # Manage learning_rate
        # IMPLEMENTATION NOTE: have to do this here, rather than in validate_params for the following reasons:
        #                      1) if no learning_rate is specified for the Mechanism, need to assign None
        #                          so that the process or system can see it is free to be assigned
        #                      2) if neither the system nor the process assigns a value to the learning_rate,
        #                          then need to assign it to the default value
        # If learning_rate was not specified for instance or composition, use default value
        if self.learning_rate is None:
            learning_rate = self.default_learning_rate
        else:
            learning_rate = self.learning_rate

        # make activation_input a 1D row array
        activation_input = np.array(self.activation_input).reshape(len(self.activation_input), 1)

        # Derivative of error with respect to output activity (contribution of each output unit to the error above)
        dE_dA = np.dot(self.error_matrix, self.error_signal)

        # Derivative of the output activity
        dA_dW = self.activation_derivative_fct(input=self.activation_input, output=self.activation_output)

        # Chain rule to get the derivative of the error with respect to the weights
        dE_dW = dE_dA * dA_dW

        # Weight changes = delta rule (learning rate * activity * error)
        weight_change_matrix = learning_rate * activation_input * dE_dW

        return [weight_change_matrix, dE_dW]


class TDLearning(Reinforcement):
    """
    This class is used to implement temporal difference learning via the
    `Reinforcement` function. See `Reinforcement` for class details.
    """
    componentName = TDLEARNING_FUNCTION

    class ClassDefaults(Reinforcement.ClassDefaults):
        variable = [[0], [0]]

    def __init__(self,
                 default_variable=Reinforcement.ClassDefaults.variable,
                 # activation_function: tc.any(SoftMax, tc.enum(SoftMax))=SoftMax,
                 learning_rate=Reinforcement.default_learning_rate,
                 params=None,
                 owner=None,
                 prefs=None):
        """
        Dummy function used to implement TD Learning via Reinforcement Learning

        Parameters
        ----------
        default_variable
        learning_rate: float: default 0.05
        params
        owner
        prefs
        context
        """
        # params = self._assign_args_to_param_dicts(learning_rate=learning_rate,
                                                  # params=params)
        super().__init__(default_variable=default_variable,
                         # activation_function=activation_function,
                         learning_rate=learning_rate,
                         params=params,
                         owner=owner,
                         prefs=prefs)

    def _validate_variable(self, variable, context=None):
        variable = self._update_variable(super(Reinforcement, self)._validate_variable(variable, context))

        if len(variable) != 3:
            raise ComponentError("Variable for {} ({}) must have three items "
                                 "(input, output, and error arrays)".format(self.name,
                                                                            variable))

        self.activation_input = variable[LEARNING_ACTIVATION_INPUT]
        self.activation_output = variable[LEARNING_ACTIVATION_OUTPUT]
        self.error_signal = variable[LEARNING_ERROR_OUTPUT]

        if len(self.error_signal) != len(self.activation_output):
            raise ComponentError("Error term does not match the length of the"
                                 "sample sequence")

        return variable

    def function(self, variable=None, params=None, context=None, **kwargs):
        return super().function(variable=variable, params=params, context=context)


# FIX: IMPLEMENT AS Functions
def max_vs_next(x):
    x_part = np.partition(x, -2)
    max_val = x_part[-1]
    next = x_part[-2]
    return max_val - next


def max_vs_avg(x):
    x_part = np.partition(x, -2)
    max_val = x_part[-1]
    others = x_part[:-1]
    return max_val - np.mean(others)

#endregion<|MERGE_RESOLUTION|>--- conflicted
+++ resolved
@@ -191,33 +191,8 @@
 
 from psyneulink.components.component import ComponentError, DefaultsFlexibility, function_type, method_type, parameter_keywords
 from psyneulink.components.shellclasses import Function
-<<<<<<< HEAD
 from psyneulink.globals.context import ContextFlags
-from psyneulink.globals.keywords import \
-    ACCUMULATOR_INTEGRATOR_FUNCTION, ADAPTIVE_INTEGRATOR_FUNCTION, ALL, ARGUMENT_THERAPY_FUNCTION, \
-    AUTO_ASSIGN_MATRIX, AUTO_DEPENDENT, BACKPROPAGATION_FUNCTION, BETA, BIAS, COMBINATION_FUNCTION_TYPE, \
-    COMBINE_MEANS_FUNCTION, CONSTANT_INTEGRATOR_FUNCTION, CONTEXT, CORRELATION, CROSS_ENTROPY, CUSTOM_FUNCTION, DECAY,\
-    DIFFERENCE, DISTANCE_FUNCTION, DISTANCE_METRICS, DIST_FUNCTION_TYPE, DIST_MEAN, DIST_SHAPE, \
-    DRIFT_DIFFUSION_INTEGRATOR_FUNCTION, DistanceMetrics, ENERGY, ENTROPY, EUCLIDEAN, EXAMPLE_FUNCTION_TYPE, \
-    EXECUTING, EXPONENTIAL_DIST_FUNCTION, EXPONENTIAL_FUNCTION, EXPONENTS, FHN_INTEGRATOR_FUNCTION, \
-    FULL_CONNECTIVITY_MATRIX, FUNCTION, FUNCTION_OUTPUT_TYPE, FUNCTION_OUTPUT_TYPE_CONVERSION, FUNCTION_PARAMS, \
-    GAIN, GAMMA_DIST_FUNCTION, HEBBIAN_FUNCTION, HIGH, HOLLOW_MATRIX, IDENTITY_MATRIX, INCREMENT, \
-    INITIALIZER, INITIALIZING, INPUT_STATES, INTEGRATOR_FUNCTION, INTEGRATOR_FUNCTION_TYPE, INTERCEPT, \
-    LEARNING, LEARNING_FUNCTION_TYPE, LEARNING_RATE, \
-    LINEAR_COMBINATION_FUNCTION, LINEAR_FUNCTION, LINEAR_MATRIX_FUNCTION, LOGISTIC_FUNCTION, LOW, \
-    MATRIX, MATRIX_KEYWORD_NAMES, MATRIX_KEYWORD_VALUES, MAX_INDICATOR, MAX_ABS_INDICATOR, MAX_VAL, MAX_ABS_VAL, \
-    NOISE, NORMALIZING_FUNCTION_TYPE, NORMAL_DIST_FUNCTION, \
-    OBJECTIVE_FUNCTION_TYPE, OFFSET, ONE_HOT_FUNCTION, OPERATION, \
-    ORNSTEIN_UHLENBECK_INTEGRATOR_FUNCTION, OUTPUT_STATES, OUTPUT_TYPE, PARAMS, PARAMETER_STATE_PARAMS, PEARSON, \
-    PREDICTION_ERROR_DELTA_FUNCTION, PROB, PROB_INDICATOR, PRODUCT, \
-    RANDOM_CONNECTIVITY_MATRIX, RATE, RECEIVER, REDUCE_FUNCTION, \
-    RL_FUNCTION, SCALE, SIMPLE_INTEGRATOR_FUNCTION, SLOPE, SOFTMAX_FUNCTION, STABILITY_FUNCTION, \
-    STANDARD_DEVIATION, SUM, TDLEARNING_FUNCTION, TIME_STEP_SIZE, TRANSFER_FUNCTION_TYPE, UNIFORM_DIST_FUNCTION, \
-    USER_DEFINED_FUNCTION, USER_DEFINED_FUNCTION_TYPE, UTILITY_INTEGRATOR_FUNCTION, VARIABLE, \
-    WALD_DIST_FUNCTION, WEIGHTS, kwComponentCategory, kwPreferenceSetName
-=======
 from psyneulink.globals.keywords import ACCUMULATOR_INTEGRATOR_FUNCTION, ADAPTIVE_INTEGRATOR_FUNCTION, ALL, ARGUMENT_THERAPY_FUNCTION, AUTO_ASSIGN_MATRIX, AUTO_DEPENDENT, BACKPROPAGATION_FUNCTION, BETA, BIAS, COMBINATION_FUNCTION_TYPE, COMBINE_MEANS_FUNCTION, CONSTANT_INTEGRATOR_FUNCTION, CONTEXT, CORRELATION, CROSS_ENTROPY, CUSTOM_FUNCTION, DECAY, DIFFERENCE, DISTANCE_FUNCTION, DISTANCE_METRICS, DIST_FUNCTION_TYPE, DIST_MEAN, DIST_SHAPE, DRIFT_DIFFUSION_INTEGRATOR_FUNCTION, DistanceMetrics, ENERGY, ENTROPY, EUCLIDEAN, EXAMPLE_FUNCTION_TYPE, EXECUTING, EXPONENTIAL_DIST_FUNCTION, EXPONENTIAL_FUNCTION, EXPONENTS, FHN_INTEGRATOR_FUNCTION, FULL_CONNECTIVITY_MATRIX, FUNCTION, FUNCTION_OUTPUT_TYPE, FUNCTION_OUTPUT_TYPE_CONVERSION, FUNCTION_PARAMS, GAIN, GAMMA_DIST_FUNCTION, HEBBIAN_FUNCTION, HIGH, HOLLOW_MATRIX, IDENTITY_MATRIX, INCREMENT, INITIALIZER, INITIALIZING, INPUT_STATES, INTEGRATOR_FUNCTION, INTEGRATOR_FUNCTION_TYPE, INTERCEPT, LEARNING, LEARNING_FUNCTION_TYPE, LEARNING_RATE, LINEAR_COMBINATION_FUNCTION, LINEAR_FUNCTION, LINEAR_MATRIX_FUNCTION, LOGISTIC_FUNCTION, LOW, MATRIX, MATRIX_KEYWORD_NAMES, MATRIX_KEYWORD_VALUES, MAX_ABS_INDICATOR, MAX_ABS_VAL, MAX_INDICATOR, MAX_VAL, NOISE, NORMALIZING_FUNCTION_TYPE, NORMAL_DIST_FUNCTION, OBJECTIVE_FUNCTION_TYPE, OFFSET, ONE_HOT_FUNCTION, OPERATION, ORNSTEIN_UHLENBECK_INTEGRATOR_FUNCTION, OUTPUT_STATES, OUTPUT_TYPE, PARAMETER_STATE_PARAMS, PARAMS, PEARSON, PREDICTION_ERROR_DELTA_FUNCTION, PROB, PROB_INDICATOR, PRODUCT, RANDOM_CONNECTIVITY_MATRIX, RATE, RECEIVER, REDUCE_FUNCTION, RL_FUNCTION, SCALE, SIMPLE_INTEGRATOR_FUNCTION, SLOPE, SOFTMAX_FUNCTION, STABILITY_FUNCTION, STANDARD_DEVIATION, SUM, TDLEARNING_FUNCTION, TIME_STEP_SIZE, TRANSFER_FUNCTION_TYPE, UNIFORM_DIST_FUNCTION, USER_DEFINED_FUNCTION, USER_DEFINED_FUNCTION_TYPE, UTILITY_INTEGRATOR_FUNCTION, VARIABLE, WALD_DIST_FUNCTION, WEIGHTS, kwComponentCategory, kwPreferenceSetName
->>>>>>> bf3d16ba
 from psyneulink.globals.preferences.componentpreferenceset import is_pref_set, kpReportOutputPref, kpRuntimeParamStickyAssignmentPref
 from psyneulink.globals.preferences.preferenceset import PreferenceEntry, PreferenceLevel
 from psyneulink.globals.registry import register_category
@@ -640,16 +615,11 @@
     def __init__(self,
                  default_variable,
                  params,
+                 function=None,
                  owner=None,
                  name=None,
                  prefs=None,
-<<<<<<< HEAD
                  context=None):
-=======
-                 context='Function_Base Init',
-                 function=None,
-                 ):
->>>>>>> bf3d16ba
         """Assign category-level preferences, register category, and call super.__init__
 
         Initialization arguments:
@@ -678,16 +648,10 @@
         self.owner = owner
 
         super().__init__(default_variable=default_variable,
+                         function=function,
                          param_defaults=params,
                          name=name,
-<<<<<<< HEAD
                          prefs=prefs)
-=======
-                         prefs=prefs,
-                         context=context,
-                         function=function,
-                         )
->>>>>>> bf3d16ba
 
     def _parse_arg_generic(self, arg_val):
         if isinstance(arg_val, list):
@@ -1432,16 +1396,11 @@
                                                   )
 
         super().__init__(default_variable=default_variable,
+                         function=custom_function,
                          params=params,
                          owner=owner,
                          prefs=prefs,
-<<<<<<< HEAD
                          context=ContextFlags.CONSTRUCTOR)
-=======
-                         context=context,
-                         function=custom_function,
-                         )
->>>>>>> bf3d16ba
 
         self.functionOutputType = None
 
