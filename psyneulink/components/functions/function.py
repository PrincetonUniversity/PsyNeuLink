#
# Princeton University licenses this file to You under the Apache License, Version 2.0 (the "License");
# you may not use this file except in compliance with the License.  You may obtain a copy of the License at:
#     http://www.apache.org/licenses/LICENSE-2.0
# Unless required by applicable law or agreed to in writing, software distributed under the License is distributed
# on an "AS IS" BASIS, WITHOUT WARRANTIES OR CONDITIONS OF ANY KIND, either express or implied.
# See the License for the specific language governing permissions and limitations under the License.
#
#
# ***********************************************  Function ************************************************************

"""
Example function:
  * `ArgumentTherapy`

Combination Functions:
  * `Reduce`
  * `LinearCombination`
  * `CombineMeans`
  * `PredictionErrorDelta`

TransferMechanism Functions:
  * `Linear`
  * `Exponential`
  * `Logistic`
  * `SoftMax`
  * `LinearMatrix`

Integrator Functions:
  * `Integrator`
  * `SimpleIntegrator`
  * `ConstantIntegrator`
  * `AdaptiveIntegrator`
  * `DriftDiffusionIntegrator`
  * `OrnsteinUhlenbeckIntegrator`
  * `AccumulatorIntegrator`
  * `FHNIntegrator`
  * `AGTUtilityIntegrator`
  * `BogaczEtAl`
  * `NavarroAndFuss`

Distribution Functions:
  * `NormalDist`
  * `UniformToNormalDist`
  * `ExponentialDist`
  * `UniformDist`
  * `GammaDist`
  * `WaldDist`

Objective Functions:
  * `Stability`
  * `Distance`

Learning Functions:
  * `Hebbian`
  * `Reinforcement`
  * `BackPropagation`
  * `TDLearning`

Custom Function:
  * `UserDefinedFunction`

.. _Function_Overview:

Overview
--------

A Function is a `Component <Component>` that "packages" a function (in its `function <Function_Base.function>` method)
for use by other Components.  Every Component in PsyNeuLink is assigned a Function; when that Component is executed, its
Function's `function <Function_Base.function>` is executed.  The `function <Function_Base.function>` can be any callable
operation, although most commonly it is a mathematical operation (and, for those, almost always uses a call to one or
more numpy functions).  There are two reasons PsyNeuLink packages functions in a Function Component:

* **Manage parameters** -- parameters are attributes of a Function that either remain stable over multiple calls to the
  function (e.g., the `gain <Logistic.gain>` or `bias <Logistic.bias>` of a `Logistic` function, or the learning rate
  of a learning function); or, if they change, they do so less frequently or under the control of different factors
  than the function's variable (i.e., its input).  As a consequence, it is useful to manage these separately from the
  function's variable, and not have to provide them every time the function is called.  To address this, every
  PsyNeuLink Function has a set of attributes corresponding to the parameters of the function, that can be specified at
  the time the Function is created (in arguments to its constructor), and can be modified independently
  of a call to its :keyword:`function`. Modifications can be directly (e.g., in a script), or by the operation of other
  PsyNeuLink Components (e.g., `AdaptiveMechanisms`) by way of `ControlProjections <ControlProjection>`.
..
* **Modularity** -- by providing a standard interface, any Function assigned to a Components in PsyNeuLink can be
  replaced with other PsyNeuLink Functions, or with user-written custom functions so long as they adhere to certain
  standards (the PsyNeuLink :ref:`Function API <LINK>`).

.. _Function_Creation:

Creating a Function
-------------------

A Function can be created directly by calling its constructor.  Functions are also created automatically whenever
any other type of PsyNeuLink Component is created (and its :keyword:`function` is not otherwise specified). The
constructor for a Function has an argument for its `variable <Function_Base.variable>` and each of the parameters of
its `function <Function_Base.function>`.  The `variable <Function_Base.variable>` argument is used both to format the
input to the `function <Function_Base.function>`, and assign its default value.  The arguments for each parameter can
be used to specify the default value for that parameter; the values can later be modified in various ways as described
below.

.. _Function_Structure:

Structure
---------

.. _Function_Core_Attributes:

Core Attributes
~~~~~~~~~~~~~~~

Every Function has the following core attributes:

* `variable <Function_Base.variable>` -- provides the input to the Function's `function <Function_Base.function>`.
..
* `function <Function_Base.function>` -- determines the computation carried out by the Function; it must be a
  callable object (that is, a python function or method of some kind). Unlike other PsyNeuLink `Components
  <Component>`, it *cannot* be (another) Function object (it can't be "turtles" all the way down!). If the Function
  has been assigned to another `Component`, then its `function <Function_Base.function>` is also assigned as the
  the `function <Component.function>` attribute of the Component to which it has been assigned (i.e., its
  `owner <Function_Base.owner>`.

A Function also has an attribute for each of the parameters of its `function <Function_Base.function>`.

Owner
~~~~~

If a Function has been assigned to another `Component`, then it also has an `owner <Function_Base.owner>` attribute
that refers to that Component.  The Function itself is assigned as the Component's
`function_object <Component.function_object>` attribute.  Each of the Function's attributes is also assigned
as an attribute of the `owner <Function_Base.owner>`, and those are each associated with with a
`parameterState <ParameterState>` of the `owner <Function_Base.owner>`.  Projections to those parameterStates can be
used by `ControlProjections <ControlProjection>` to modify the Function's parameters.


COMMENT:
.. _Function_Output_Type_Conversion:

If the `function <Function_Base.function>` returns a single numeric value, and the Function's class implements
FunctionOutputTypeConversion, then the type of value returned by its `function <Function>` can be specified using the
`functionOutputType` attribute, by assigning it one of the following `FunctionOutputType` values:
    * FunctionOutputType.RAW_NUMBER: return "exposed" number;
    * FunctionOutputType.NP_1D_ARRAY: return 1d np.array
    * FunctionOutputType.NP_2D_ARRAY: return 2d np.array.

To implement FunctionOutputTypeConversion, the Function's FUNCTION_OUTPUT_TYPE_CONVERSION parameter must set to True,
and function type conversion must be implemented by its `function <Function_Base.function>` method
(see `Linear` for an example).
COMMENT

.. _Function_Modulatory_Params:

Modulatory Parameters
~~~~~~~~~~~~~~~~~~~~~

Some classes of Functions also implement a pair of modulatory parameters: `multiplicative_param` and `additive_param`.
Each of these is assigned the name of one of the function's parameters. These are used by `ModulatorySignals
<ModulatorySignal>` to modulate the output of the function (see `figure <ModulatorySignal_Detail_Figure>`).  For
example, they are used by `GatingSignals <GatingSignal>` to modulate the `function <State_Base.function>` of an
`InputState` or `OutputState`, and thereby its `value <State_Base.value>`; and by the `ControlSignal(s) <ControlSignal>`
of an `LCControlMechanism` to modulate the `multiplicative_param` of the `function <TransferMechanism.function>` of a
`TransferMechanism`.


.. _Function_Execution:

Execution
---------

Functions are not executable objects, but their `function <Function_Base.function>` can be called.   This can be done
directly.  More commonly, however, they are called when their `owner <Function_Base.owner>` is executed.  The parameters
of the `function <Function_Base.function>` can be modified when it is executed, by assigning a
`parameter specification dictionary <ParameterState_Specification>` to the **params** argument in the
call to the `function <Function_Base.function>`.  For `Mechanisms <Mechanism>`, this can also be done by specifying
`runtime_params <Mechanism_Runtime_Parameters>` for the Mechanism when it is `executed <Mechanism_Base.execute>`.

Class Reference
---------------

"""

import numbers
import numpy as np
import typecheck as tc
import warnings

from collections import namedtuple
from enum import Enum, IntEnum
from random import randint

from psyneulink.components.component import ComponentError, function_type, method_type, parameter_keywords
from psyneulink.components.shellclasses import Function
from psyneulink.globals.keywords import ACCUMULATOR_INTEGRATOR_FUNCTION, ADAPTIVE_INTEGRATOR_FUNCTION, ALL, ARGUMENT_THERAPY_FUNCTION, AUTO_ASSIGN_MATRIX, AUTO_DEPENDENT, BACKPROPAGATION_FUNCTION, BETA, BIAS, COMBINATION_FUNCTION_TYPE, COMBINE_MEANS_FUNCTION, CONSTANT_INTEGRATOR_FUNCTION, CORRELATION, CROSS_ENTROPY, CUSTOM_FUNCTION, DECAY, DIFFERENCE, DISTANCE_FUNCTION, DISTANCE_METRICS, DIST_FUNCTION_TYPE, DIST_MEAN, DIST_SHAPE, DRIFT_DIFFUSION_INTEGRATOR_FUNCTION, DistanceMetrics, ENERGY, ENTROPY, EUCLIDEAN, EXAMPLE_FUNCTION_TYPE, EXECUTING, EXPONENTIAL_DIST_FUNCTION, EXPONENTIAL_FUNCTION, EXPONENTS, FHN_INTEGRATOR_FUNCTION, FULL_CONNECTIVITY_MATRIX, FUNCTION, FUNCTION_OUTPUT_TYPE, FUNCTION_OUTPUT_TYPE_CONVERSION, FUNCTION_PARAMS, GAIN, GAMMA_DIST_FUNCTION, HEBBIAN_FUNCTION, HIGH, HOLLOW_MATRIX, IDENTITY_MATRIX, INCREMENT, INITIALIZER, INITIALIZING, INPUT_STATES, INTEGRATOR_FUNCTION, INTEGRATOR_FUNCTION_TYPE, INTERCEPT, LEARNING, LEARNING_FUNCTION_TYPE, LEARNING_RATE, LINEAR_COMBINATION_FUNCTION, LINEAR_FUNCTION, LINEAR_MATRIX_FUNCTION, LOGISTIC_FUNCTION, LOW, MATRIX, MATRIX_KEYWORD_NAMES, MATRIX_KEYWORD_VALUES, MAX_INDICATOR, MAX_VAL, NOISE, NORMALIZING_FUNCTION_TYPE, NORMAL_DIST_FUNCTION, OBJECTIVE_FUNCTION_TYPE, OFFSET, OPERATION, ORNSTEIN_UHLENBECK_INTEGRATOR_FUNCTION, OUTPUT_STATES, OUTPUT_TYPE, PARAMETER_STATE_PARAMS, PEARSON, PREDICTION_ERROR_DELTA_FUNCTION, PROB, PRODUCT, RANDOM_CONNECTIVITY_MATRIX, RATE, RECEIVER, REDUCE_FUNCTION, RL_FUNCTION, SCALE, SIMPLE_INTEGRATOR_FUNCTION, SLOPE, SOFTMAX_FUNCTION, STABILITY_FUNCTION, STANDARD_DEVIATION, SUM, TDLEARNING_FUNCTION, TIME_STEP_SIZE, TRANSFER_FUNCTION_TYPE, UNIFORM_DIST_FUNCTION, USER_DEFINED_FUNCTION, USER_DEFINED_FUNCTION_TYPE, UTILITY_INTEGRATOR_FUNCTION, VARIABLE, WALD_DIST_FUNCTION, WEIGHTS, kwComponentCategory, kwPreferenceSetName
from psyneulink.globals.preferences.componentpreferenceset import is_pref_set, kpReportOutputPref, kpRuntimeParamStickyAssignmentPref
from psyneulink.globals.preferences.preferenceset import PreferenceEntry, PreferenceLevel
from psyneulink.globals.registry import register_category
from psyneulink.globals.utilities import AutoNumber, is_distance_metric, is_matrix, is_numeric, iscompatible, np_array_less_than_2d, parameter_spec
from psyneulink.scheduling.time import TimeScale

__all__ = [
    'AccumulatorIntegrator', 'AdaptiveIntegrator', 'ADDITIVE', 'ADDITIVE_PARAM',
    'AdditiveParam', 'AGTUtilityIntegrator', 'ArgumentTherapy',
    'AUTOASSOCIATIVE', 'BackPropagation', 'BogaczEtAl', 'BOUNDS',
    'CombinationFunction', 'CombineMeans', 'ConstantIntegrator', 'DISABLE',
    'DISABLE_PARAM', 'Distance', 'DistributionFunction', 'DRIFT_RATE',
    'DRIFT_RATE_VARIABILITY', 'DriftDiffusionIntegrator', 'EPSILON',
    'ERROR_MATRIX', 'Exponential', 'ExponentialDist', 'FHNIntegrator',
    'Function_Base', 'function_keywords', 'FunctionError', 'FunctionOutputType',
    'FunctionRegistry', 'GammaDist', 'get_matrix', 'get_param_value_for_function',
    'get_param_value_for_keyword', 'Hebbian', 'Integrator',
    'IntegratorFunction', 'is_Function', 'is_function_type', 'kwBogaczEtAl',
    'kwNavarrosAndFuss', 'LCAIntegrator', 'LEARNING_ACTIVATION_FUNCTION',
    'LEARNING_ACTIVATION_INPUT', 'LEARNING_ACTIVATION_OUTPUT',
    'LEARNING_ERROR_OUTPUT', 'LearningFunction', 'Linear', 'LinearCombination',
    'LinearMatrix', 'Logistic', 'max_vs_avg', 'max_vs_next', 'ModulatedParam',
    'ModulationParam', 'MULTIPLICATIVE', 'MULTIPLICATIVE_PARAM',
    'MultiplicativeParam', 'NavarroAndFuss', 'NF_Results', 'NON_DECISION_TIME',
    'NormalDist', 'ObjectiveFunction', 'OrnsteinUhlenbeckIntegrator',
    'OVERRIDE', 'OVERRIDE_PARAM', 'PERTINACITY', 'PredictionErrorDeltaFunction',
    'PROPENSITY', 'Reduce', 'Reinforcement', 'ReturnVal', 'SimpleIntegrator',
    'SoftMax', 'Stability', 'STARTING_POINT', 'STARTING_POINT_VARIABILITY',
    'TDLearning', 'THRESHOLD', 'TransferFunction', 'THRESHOLD_VARIABILITY',
    'UniformDist', 'UniformToNormalDist', 'UserDefinedFunction', 'WaldDist', 'WT_MATRIX_RECEIVERS_DIM',
    'WT_MATRIX_SENDERS_DIM'
]

EPSILON = np.finfo(float).eps

FunctionRegistry = {}

function_keywords = {FUNCTION_OUTPUT_TYPE, FUNCTION_OUTPUT_TYPE_CONVERSION}


class FunctionError(Exception):
    def __init__(self, error_value):
        self.error_value = error_value

    def __str__(self):
        return repr(self.error_value)


class FunctionOutputType(IntEnum):
    RAW_NUMBER = 0
    NP_1D_ARRAY = 1
    NP_2D_ARRAY = 2


# Typechecking *********************************************************************************************************

# TYPE_CHECK for Function Instance or Class
def is_Function(x):
    if not x:
        return False
    elif isinstance(x, Function):
        return True
    elif issubclass(x, Function):
        return True
    else:
        return False


def is_function_type(x):
    if not x:
        return False
    elif isinstance(x, (Function, function_type, method_type)):
        return True
    elif issubclass(x, Function):
        return True
    else:
        return False


# Modulatory Parameters ************************************************************************************************

ADDITIVE_PARAM = 'additive_param'
MULTIPLICATIVE_PARAM = 'multiplicative_param'
OVERRIDE_PARAM = 'OVERRIDE'
DISABLE_PARAM = 'DISABLE'


class MultiplicativeParam():
    attrib_name = MULTIPLICATIVE_PARAM
    name = 'MULTIPLICATIVE'
    init_val = 1
    reduce = lambda x : np.product(np.array(x), axis=0)


class AdditiveParam():
    attrib_name = ADDITIVE_PARAM
    name = 'ADDITIVE_PARAM'
    init_val = 0
    reduce = lambda x : np.sum(np.array(x), axis=0)

# IMPLEMENTATION NOTE:  USING A namedtuple DOESN'T WORK, AS CAN'T COPY PARAM IN Component._validate_param
# ModulationType = namedtuple('ModulationType', 'attrib_name, name, init_val, reduce')


class ModulationParam():
    """Specify parameter of a `Function <Function>` for `modulation <ModulatorySignal_Modulation>` by a ModulatorySignal

    COMMENT:
        Each term specifies a different type of modulation used by a `ModulatorySignal <ModulatorySignal>`.  The first
        two refer to classes that define the following terms:
            * attrib_name (*ADDITIVE_PARAM* or *MULTIPLICATIVE_PARAM*):  specifies which meta-parameter of the function
              to use for modulation;
            * name (str): name of the meta-parameter
            * init_val (int or float): value with which to initialize the parameter being modulated if it is not otherwise
              specified
            * reduce (function): the manner by which to aggregate multiple ModulatorySignals of that type, if the
              `ParameterState` receives more than one `ModulatoryProjection <ModulatoryProjection>` of that type.
    COMMENT

    Attributes
    ----------

    MULTIPLICATIVE
        assign the `value <ModulatorySignal.value>` of the ModulatorySignal to the *MULTIPLICATIVE_PARAM*
        of the State's `function <State_Base.function>`

    ADDITIVE
        assign the `value <ModulatorySignal.value>` of the ModulatorySignal to the *ADDITIVE_PARAM*
        of the State's `function <State_Base.function>`

    OVERRIDE
        assign the `value <ModulatorySignal.value>` of the ModulatorySignal directly to the State's
        `value <State_Base.value>` (ignoring its `variable <State_Base.variable>` and `function <State_Base.function>`)

    DISABLE
        ignore the ModulatorySignal when calculating the State's `value <State_Base.value>`
    """
    MULTIPLICATIVE = MultiplicativeParam
    # MULTIPLICATIVE = ModulationType(MULTIPLICATIVE_PARAM,
    #                                 'MULTIPLICATIVE',
    #                                 1,
    #                                 lambda x : np.product(np.array(x), axis=0))
    ADDITIVE = AdditiveParam
    # ADDITIVE = ModulationType(ADDITIVE_PARAM,
    #                           'ADDITIVE_PARAM',
    #                           0,
    #                           lambda x : np.sum(np.array(x), axis=0))
    OVERRIDE = OVERRIDE_PARAM
    DISABLE = DISABLE_PARAM

MULTIPLICATIVE = ModulationParam.MULTIPLICATIVE
ADDITIVE = ModulationParam.ADDITIVE
OVERRIDE = ModulationParam.OVERRIDE
DISABLE = ModulationParam.DISABLE


def _is_modulation_param(val):
    if val in ModulationParam.__dict__.values():
        return True
    else:
        return False

ModulatedParam = namedtuple('ModulatedParam', 'meta_param, function_param, function_param_val')


def _get_modulated_param(owner, mod_proj):
    """Return ModulationParam object, function param name and value of param modulated by ModulatoryProjection
    """

    from psyneulink.components.projections.modulatory.modulatoryprojection import ModulatoryProjection_Base

    if not isinstance(mod_proj, ModulatoryProjection_Base):
        raise FunctionError('mod_proj ({0}) is not a ModulatoryProjection_Base'.format(mod_proj))

    # Get function "meta-parameter" object specified in the Projection sender's modulation attribute
    function_mod_meta_param_obj = mod_proj.sender.modulation

    # Get the actual parameter of owner.function_object to be modulated
    function_param_name = owner.function_object.params[function_mod_meta_param_obj.attrib_name]

    # Get the function parameter's value
    function_param_value = owner.function_object.params[function_param_name]
    # MODIFIED 6/9/17 OLD:
    # if function_param_value is None:
    #     function_param_value = function_mod_meta_param_obj.init_val
    # MODIFIED 6/9/17 END

    # Return the meta_parameter object, function_param name, and function_param_value
    return ModulatedParam(function_mod_meta_param_obj, function_param_name, function_param_value)


# *******************************   get_param_value_for_keyword ********************************************************

def get_param_value_for_keyword(owner, keyword):
    """Return the value for a keyword used by a subclass of Function

    Parameters
    ----------
    owner : Component
    keyword : str

    Returns
    -------
    value

    """
    try:
        return owner.paramsCurrent[FUNCTION].keyword(owner, keyword)
    except FunctionError as e:
        # assert(False)
        # prefs is not always created when this is called, so check
        try:
            owner.prefs
            has_prefs = True
        except AttributeError:
            has_prefs = False

        if has_prefs and owner.prefs.verbosePref:
            print("{} of {}".format(e, owner.name))
        # return None
        else:
            raise FunctionError(e)
    except AttributeError:
        # prefs is not always created when this is called, so check
        try:
            owner.prefs
            has_prefs = True
        except AttributeError:
            has_prefs = False

        if has_prefs and owner.prefs.verbosePref:
            print("Keyword ({}) not recognized for {}".format(keyword, owner.name))
        return None


def get_param_value_for_function(owner, function):
    try:
        return owner.paramsCurrent[FUNCTION].param_function(owner, function)
    except FunctionError as e:
        if owner.prefs.verbosePref:
            print("{} of {}".format(e, owner.name))
        return None
    except AttributeError:
        if owner.prefs.verbosePref:
            print("Function ({}) can't be evaluated for {}".format(function, owner.name))
        return None


class Function_Base(Function):
    """
    Function_Base(           \
         default_variable,   \
         params=None,        \
         owner=None,         \
         name=None,          \
         prefs=None          \
    )

    Implement abstract class for Function category of Component class

    COMMENT:
        Description:
            Functions are used to "wrap" functions used used by other components;
            They are defined here (on top of standard libraries) to provide a uniform interface for managing parameters
             (including defaults)
            NOTE:   the Function category definition serves primarily as a shell, and as an interface to the Function
                       class, to maintain consistency of structure with the other function categories;
                    it also insures implementation of .function for all Function Components
                    (as distinct from other Function subclasses, which can use a FUNCTION param
                        to implement .function instead of doing so directly)
                    Function Components are the end of the recursive line; as such:
                        they don't implement functionParams
                        in general, don't bother implementing function, rather...
                        they rely on Function_Base.function which passes on the return value of .function

        Variable and Parameters:
        IMPLEMENTATION NOTE:  ** DESCRIBE VARIABLE HERE AND HOW/WHY IT DIFFERS FROM PARAMETER
            - Parameters can be assigned and/or changed individually or in sets, by:
              - including them in the initialization call
              - calling the _instantiate_defaults method (which changes their default values)
              - including them in a call the function method (which changes their values for just for that call)
            - Parameters must be specified in a params dictionary:
              - the key for each entry should be the name of the parameter (used also to name associated Projections)
              - the value for each entry is the value of the parameter

        Return values:
            The functionOutputType can be used to specify type conversion for single-item return values:
            - it can only be used for numbers or a single-number list; other values will generate an exception
            - if self.functionOutputType is set to:
                FunctionOutputType.RAW_NUMBER, return value is "exposed" as a number
                FunctionOutputType.NP_1D_ARRAY, return value is 1d np.array
                FunctionOutputType.NP_2D_ARRAY, return value is 2d np.array
            - it must be enabled for a subclass by setting params[FUNCTION_OUTPUT_TYPE_CONVERSION] = True
            - it must be implemented in the execute method of the subclass
            - see Linear for an example

        MechanismRegistry:
            All Function functions are registered in FunctionRegistry, which maintains a dict for each subclass,
              a count for all instances of that type, and a dictionary of those instances

        Naming:
            Function functions are named by their componentName attribute (usually = componentType)

        Class attributes:
            + componentCategory: kwComponentCategory
            + className (str): kwMechanismFunctionCategory
            + suffix (str): " <className>"
            + registry (dict): FunctionRegistry
            + classPreference (PreferenceSet): ComponentPreferenceSet, instantiated in __init__()
            + classPreferenceLevel (PreferenceLevel): PreferenceLevel.CATEGORY
            + paramClassDefaults (dict): {FUNCTION_OUTPUT_TYPE_CONVERSION: :keyword:`False`}

        Class methods:
            none

        Instance attributes:
            + componentType (str):  assigned by subclasses
            + componentName (str):   assigned by subclasses
            + variable (value) - used as input to function's execute method
            + paramInstanceDefaults (dict) - defaults for instance (created and validated in Components init)
            + paramsCurrent (dict) - set currently in effect
            + value (value) - output of execute method
            + name (str) - if not specified as an arg, a default based on the class is assigned in register_category
            + prefs (PreferenceSet) - if not specified as an arg, default is created by copying ComponentPreferenceSet

        Instance methods:
            The following method MUST be overridden by an implementation in the subclass:
            - execute(variable, params)
            The following can be implemented, to customize validation of the function variable and/or params:
            - [_validate_variable(variable)]
            - [_validate_params(request_set, target_set, context)]
    COMMENT

    Arguments
    ---------

    variable : value : default ClassDefaults.variable
        specifies the format and a default value for the input to `function <Function>`.

    params : Dict[param keyword: param value] : default None
        a `parameter dictionary <ParameterState_Specification>` that specifies the parameters for the
        function.  Values specified for parameters in the dictionary override any assigned to those parameters in
        arguments of the constructor.

    owner : Component
        `component <Component>` to which to assign the Function.

    name : str : default see `name <Function.name>`
        specifies the name of the Function.

    prefs : PreferenceSet or specification dict : default Function.classPreferences
        specifies the `PreferenceSet` for the Function (see `prefs <Function_Base.prefs>` for details).


    Attributes
    ----------

    variable: value
        format and default value can be specified by the :keyword:`variable` argument of the constructor;  otherwise,
        they are specified by the Function's :keyword:`ClassDefaults.variable`.

    function : function
        called by the Function's `owner <Function_Base.owner>` when it is executed.

    COMMENT:
    functionOutputTypeConversion : Bool : False
        specifies whether `function output type conversion <Function_Output_Type_Conversion>` is enabled.

    functionOutputType : FunctionOutputType : None
        used to specify the return type for the `function <Function_Base.function>`;  `functionOuputTypeConversion`
        must be enabled and implemented for the class (see `FunctionOutputType <Function_Output_Type_Conversion>`
        for details).
    COMMENT

    owner : Component
        `component <Component>` to which the Function has been assigned.

    name : str
        the name of the Function; if it is not specified in the **name** argument of the constructor, a
        default is assigned by FunctionRegistry (see `Naming` for conventions used for default and duplicate names).

    prefs : PreferenceSet or specification dict : Function.classPreferences
        the `PreferenceSet` for function; if it is not specified in the **prefs** argument of the Function's
        constructor, a default is assigned using `classPreferences` defined in __init__.py (see :doc:`PreferenceSet
        <LINK>` for details).

    """

    componentCategory = kwComponentCategory
    className = componentCategory
    suffix = " " + className

    registry = FunctionRegistry

    classPreferenceLevel = PreferenceLevel.CATEGORY

    variableClassDefault_locked = False

    # Note: the following enforce encoding as 1D np.ndarrays (one array per variable)
    variableEncodingDim = 1

    paramClassDefaults = Function.paramClassDefaults.copy()
    paramClassDefaults.update({
        FUNCTION_OUTPUT_TYPE_CONVERSION: False,  # Enable/disable output type conversion
        FUNCTION_OUTPUT_TYPE:None                # Default is to not convert
    })

    def __init__(self,
                 default_variable,
                 params,
                 owner=None,
                 name=None,
                 prefs=None,
                 context='Function_Base Init'):
        """Assign category-level preferences, register category, and call super.__init__

        Initialization arguments:
        - default_variable (anything): establishes type for the variable, used for validation
        - params_default (dict): assigned as paramInstanceDefaults
        Note: if parameter_validation is off, validation is suppressed (for efficiency) (Function class default = on)

        :param default_variable: (anything but a dict) - value to assign as self.instance_defaults.variable
        :param params: (dict) - params to be assigned to paramInstanceDefaults
        :param log: (ComponentLog enum) - log entry types set in self.componentLog
        :param name: (string) - optional, overrides assignment of default (componentName of subclass)
        :return:
        """

        self._functionOutputType = None
        # self.name = self.componentName

        register_category(entry=self,
                          base_class=Function_Base,
                          registry=FunctionRegistry,
                          name=name,
                          context=context)
        self.owner = owner

        super().__init__(default_variable=default_variable,
                         param_defaults=params,
                         name=name,
                         prefs=prefs,
                         context=context)

    def _validate_parameter_spec(self, param, param_name, numeric_only=True):
        """Validates function param
        Replace direct call to parameter_spec in tc, which seems to not get called by Function __init__()'s"""
        if not parameter_spec(param, numeric_only):
            owner_name = 'of ' + self.owner_name if self.owner else ""
            raise FunctionError("{} is not a valid specification for the {} argument of {}{}".
                                format(param, param_name, self.__class__.__name__, owner_name))

    def execute(self, variable=None, params=None, context=None):
        return self.function(variable=variable, params=params, context=context)

    def get_current_function_param(self, param_name):
        try:
            return self.owner._parameter_states[param_name].value
        except (AttributeError, TypeError):
            try:
                return self._parameter_states[param_name].value
            except (AttributeError, TypeError):

                return getattr(self, param_name)

    @property
    def functionOutputType(self):
        if hasattr(self, FUNCTION_OUTPUT_TYPE_CONVERSION):
            return self._functionOutputType
        return None

    @functionOutputType.setter
    def functionOutputType(self, value):

        # Initialize backing field if it has not yet been set
        #    ??or if FunctionOutputTypeConversion is False?? <- FIX: WHY?? [IS THAT A SIDE EFFECT OR PREVIOUSLY USING
        #                                                       FIX: self.paramsCurrent[FUNCTION_OUTPUT_TYPE_CONVERSION]
        #                                                       FIX: TO DECIDE IF ATTRIBUTE EXISTS?
        if value is None and (not hasattr(self, FUNCTION_OUTPUT_TYPE_CONVERSION)
                              or not self.FunctionOutputTypeConversion):
            self._functionOutputType = value
            return

        # Attempt to set outputType but conversion not enabled
        if value and not self.paramsCurrent[FUNCTION_OUTPUT_TYPE_CONVERSION]:
            raise FunctionError("output conversion is not enabled for {0}".format(self.__class__.__name__))

        # Bad outputType specification
        if value and not isinstance(value, FunctionOutputType):
            raise FunctionError("value ({0}) of functionOutputType attribute must be FunctionOutputType for {1}".
                                format(self.functionOutputType, self.__class__.__name__))

        # Can't convert from arrays of length > 1 to number
        if (len(self.instance_defaults.variable) > 1 and (self.functionOutputType is FunctionOutputType.RAW_NUMBER)):
            raise FunctionError(
                "{0} can't be set to return a single number since its variable has more than one number".
                format(self.__class__.__name__))
        self._functionOutputType = value

    def show_params(self):
        print("\nParams for {} ({}):".format(self.name, self.componentName))
        for param_name, param_value in sorted(self.user_params.items()):
            print("\t{}: {}".format(param_name, param_value))
        print('')

    @property
    def owner_name(self):
        try:
            return self.owner.name
        except AttributeError:
            return '<no owner>'

# *****************************************   EXAMPLE FUNCTION   *******************************************************

PROPENSITY = "PROPENSITY"
PERTINACITY = "PERTINACITY"


class ArgumentTherapy(Function_Base):
    """
    ArgumentTherapy(                   \
         variable,                     \
         propensity=Manner.CONTRARIAN, \
         pertinacity=10.0              \
         params=None,                  \
         owner=None,                   \
         name=None,                    \
         prefs=None                    \
         )

    .. _ArgumentTherapist:

    Return `True` or :keyword:`False` according to the manner of the therapist.

    Arguments
    ---------

    variable : boolean or statement that resolves to one : default ClassDefaults.variable
        assertion for which a therapeutic response will be offered.

    propensity : Manner value : default Manner.CONTRARIAN
        specifies preferred therapeutic manner

    pertinacity : float : default 10.0
        specifies therapeutic consistency

    params : Dict[param keyword: param value] : default None
        a `parameter dictionary <ParameterState_Specification>` that specifies the parameters for the
        function.  Values specified for parameters in the dictionary override any assigned to those parameters in
        arguments of the constructor.

    owner : Component
        `component <Component>` to which to assign the Function.

    name : str : default see `name <Function.name>`
        specifies the name of the Function.

    prefs : PreferenceSet or specification dict : default Function.classPreferences
        specifies the `PreferenceSet` for the Function (see `prefs <Function_Base.prefs>` for details).


    Attributes
    ----------

    variable : boolean
        assertion to which a therapeutic response is made.

    propensity : Manner value : default Manner.CONTRARIAN
        determines therapeutic manner:  tendency to agree or disagree.

    pertinacity : float : default 10.0
        determines consistency with which the manner complies with the propensity.

    owner : Component
        `component <Component>` to which the Function has been assigned.

    name : str
        the name of the Function; if it is not specified in the **name** argument of the constructor, a
        default is assigned by FunctionRegistry (see `Naming` for conventions used for default and duplicate names).

    prefs : PreferenceSet or specification dict : Function.classPreferences
        the `PreferenceSet` for function; if it is not specified in the **prefs** argument of the Function's
        constructor, a default is assigned using `classPreferences` defined in __init__.py (see :doc:`PreferenceSet
        <LINK>` for details).


    """

    # Function componentName and type (defined at top of module)
    componentName = ARGUMENT_THERAPY_FUNCTION
    componentType = EXAMPLE_FUNCTION_TYPE

    class ClassDefaults(Function_Base.ClassDefaults):
        variable = 0

    classPreferences = {
        kwPreferenceSetName: 'ExampleClassPreferences',
        kpReportOutputPref: PreferenceEntry(False, PreferenceLevel.INSTANCE),
        kpRuntimeParamStickyAssignmentPref: PreferenceEntry(False, PreferenceLevel.INSTANCE)
    }

    # Variable class default
    # This is used both to type-cast the variable, and to initialize instance_defaults.variable
    variableClassDefault_locked = False

    # Mode indicators
    class Manner(Enum):
        OBSEQUIOUS = 0
        CONTRARIAN = 1

    # Param class defaults
    # These are used both to type-cast the params, and as defaults if none are assigned
    #  in the initialization call or later (using either _instantiate_defaults or during a function call)

    paramClassDefaults = Function_Base.paramClassDefaults.copy()
    paramClassDefaults.update({FUNCTION_OUTPUT_TYPE_CONVERSION: True,
                               PARAMETER_STATE_PARAMS: None
                               # PROPENSITY: Manner.CONTRARIAN,
                               # PERTINACITY:  10
                               })

    def __init__(self,
                 default_variable=ClassDefaults.variable,
                 propensity=10.0,
                 pertincacity=Manner.CONTRARIAN,
                 params=None,
                 owner=None,
                 prefs: is_pref_set = None,
                 context=componentName + INITIALIZING):

        # Assign args to params and functionParams dicts (kwConstants must == arg names)
        params = self._assign_args_to_param_dicts(propensity=propensity,
                                                  pertinacity=pertincacity,
                                                  params=params)

        # This validates variable and/or params_list if assigned (using _validate_params method below),
        #    and assigns them to paramsCurrent and paramInstanceDefaults;
        #    otherwise, assigns paramClassDefaults to paramsCurrent and paramInstanceDefaults
        # NOTES:
        #    * paramsCurrent can be changed by including params in call to function
        #    * paramInstanceDefaults can be changed by calling assign_default
        super().__init__(default_variable=default_variable,
                         params=params,
                         owner=owner,
                         prefs=prefs,
                         context=context)

        self.functionOutputType = None

    def _validate_variable(self, variable, context=None):
        """Validates variable and returns validated value

        This overrides the class method, to perform more detailed type checking
        See explanation in class method.
        Note: this method (or the class version) is called only if the parameter_validation attribute is `True`

        :param variable: (anything but a dict) - variable to be validated:
        :param context: (str)
        :return variable: - validated
        """

        if type(variable) == type(self.ClassDefaults.variable) or \
                (isinstance(variable, numbers.Number) and isinstance(self.ClassDefaults.variable, numbers.Number)):
            return variable
        else:
            raise FunctionError("Variable must be {0}".format(type(self.ClassDefaults.variable)))

    def _validate_params(self, request_set, target_set=None, context=None):
        """Validates variable and /or params and assigns to targets

        This overrides the class method, to perform more detailed type checking
        See explanation in class method.
        Note: this method (or the class version) is called only if the parameter_validation attribute is `True`

        :param request_set: (dict) - params to be validated
        :param target_set: (dict) - destination of validated params
        :return none:
        """

        message = ""

        # Check params
        for param_name, param_value in request_set.items():

            # Check that specified parameter is legal
            if param_name not in request_set.keys():
                message += "{0} is not a valid parameter for {1}".format(param_name, self.name)

            if param_name == PROPENSITY:
                if isinstance(param_value, ArgumentTherapy.Manner):
                    # target_set[self.PROPENSITY] = param_value
                    pass  # This leaves param in request_set, clear to be assigned to target_set in call to super below
                else:
                    message = "Propensity must be of type Example.Mode"
                continue

            # Validate param
            if param_name == PERTINACITY:
                if isinstance(param_value, numbers.Number) and 0 <= param_value <= 10:
                    # target_set[PERTINACITY] = param_value
                    pass  # This leaves param in request_set, clear to be assigned to target_set in call to super below
                else:
                    message += "Pertinacity must be a number between 0 and 10"
                continue

        if message:
            raise FunctionError(message)

        super()._validate_params(request_set, target_set, context)

    def function(self,
                 variable=None,
                 params=None,
                 context=None):
        """
        Returns a boolean that is (or tends to be) the same as or opposite the one passed in.

        Arguments
        ---------

        variable : boolean : default ClassDefaults.variable
           an assertion to which a therapeutic response is made.

        params : Dict[param keyword: param value] : default None
            a `parameter dictionary <ParameterState_Specification>` that specifies the parameters for the
            function.  Values specified for parameters in the dictionary override any assigned to those parameters in
            arguments of the constructor.


        Returns
        -------

        therapeutic response : boolean

        """
        variable = self._update_variable(self._check_args(variable, params, context))

        # Compute the function
        statement = variable
        propensity = self.get_current_function_param(PROPENSITY)
        pertinacity = self.get_current_function_param(PERTINACITY)
        whim = randint(-10, 10)

        if propensity == self.Manner.OBSEQUIOUS:
            return whim < pertinacity

        elif propensity == self.Manner.CONTRARIAN:
            return whim > pertinacity

        else:
            raise FunctionError("This should not happen if parameter_validation == True;  check its value")


# region ****************************************   FUNCTIONS   ********************************************************
# endregion

# region **********************************  USER-DEFINED FUNCTION  ****************************************************
# endregion

class UserDefinedFunction(Function_Base):
    """
    UserDefinedFunction(           \
         custom_function=None,           \
         default_variable=None,      \
         params=None,        \
         owner=None,         \
         name=None,          \
         prefs=None          \
    )
    COMMENT:
        CW 1/25/18: Below is the documentation from before I modified the UserDefinedFunction. I leave it here as a
        comment. Also, this doc is a bit long: should it be a separate doc page?

        Implement user-defined Function.

        This is used to "wrap" custom functions in the PsyNeuLink `Function API <LINK>`.
        It is automatically invoked and applied to any function that is assigned to the `function <Component.function>`
        attribute of a PsyNeuLink component (other than a Function itself).  The function can take any arguments and
        return any values.  However, if UserDefinedFunction is used to create a custom version of another PsyNeuLink
        `Function <Function>`, then it must conform to the requirements of that Function's type.

        .. note::
            Currently the arguments for the `function <UserDefinedFunction.function>` of a UserDefinedFunction are NOT
            assigned as attributes of the UserDefinedFunction object or its owner, nor to its :keyword:`user_params` dict.
    COMMENT

    This is used to "wrap" custom functions in the PsyNeuLink Function API. It is automatically invoked and applied to
    user-defined functions that are assigned to the `function <Component.function>` attribute of a PsyNeuLink component
    (other than a Function itself). UserDefinedFunction is generally used with `ProcessingMechanism`. For example, if
    you want a mechanism that takes in a vector of length 3, then calculates the sum and adds 2, you could write::

        >>> import psyneulink as pnl
        >>> def myFunction(variable, params, context):
        ...     return sum(variable[0]) + 2
        >>> myMech = pnl.ProcessingMechanism(function = myFunction, size = 3, name = 'myMech')
        >>> myMech.execute(input = [1, 2, 3])

    Equivalently, you can also explicitly create a `UserDefinedFunction` and use it as the function::

        >>> import psyneulink as pnl
        >>> def myFunction(variable, params, context):
        ...     return sum(variable[0]) + 2
        >>> U = pnl.UserDefinedFunction(custom_function=myFunction, default_variable = [[0, 0, 0]])
        >>> myMech = pnl.ProcessingMechanism(function = U, size = 3, name = 'myMech')
        >>> myMech.execute(input = [1, 2, 3])

    .. note::
        Be sure to match the **default_variable** argument of the `UserDefinedFunction` with the **default_variable**
        of the mechanism. (In this example, for `myMech`, `size = 3` is equivalent to `default_variable = [[0, 0, 0]]`.)

    Custom functions can be as elaborate as desired, and can even include PsyNeuLink functions indirectly, such as::

        >>> import psyneulink as pnl
        >>> L = pnl.Logistic(gain = 2)
        >>> def myFunction(variable, params, context):
        ...     return L.function(variable) + 2
        >>> myMech = pnl.ProcessingMechanism(function = myFunction, size = 3, name = 'myMech')
        >>> myMech.execute(input = [1, 2, 3])

    Custom functions should generally ignore the **params** and **context** arguments, since **variable** is
    the input to the function.

    COMMENT:
        CW 1/29/18: Adding params for custom functions sounds useful, but slightly thorny.
    COMMENT

    .. note::
        Note that variable's format may be slightly different than you expect, because PsyNeuLink may change the
        formatting while processing the input. For example, PsyNeuLink converts an input of [1, 2, 3] to [[1, 2, 3]].
        If your custom_function returns the sum of the input, you should use `sum(variable[0])` in this case rather
        than `sum(variable)`. When in doubt, add a `print(variable)` or `print(type(variable))` statement
        in your custom function to verify the variable's format.


    Arguments
    ---------

    COMMENT:
        CW 1/26/18: Again, commented here is the old version, because I'm afraid I may have missed some functionality.
        custom_function : function
        specifies function to "wrap." It can be any function, take any arguments (including standard ones,
        such as :keyword:`params` and :keyword:`context`) and return any value(s), so long as these are consistent
        with the context in which the UserDefinedFunction will be used.
    COMMENT
    custom_function : function
        specifies the function to "wrap." It can be any function, but like any PsyNeuLink function it must take three
        named arguments: :keyword:`variable` (the input to the function), :keyword:`params`, and :keyword:`context`. The
        `custom_function` can return any value(s), so long as they fit with the context. For example, if the dimensions
        of your custom function's output change, then it is not appropriate to pass your function's output to a
        `MappingProjection`, since the `MappingProjection` expects input of consistent dimensions.

    variable : value : default ClassDefaults.variable
        specifies the format and a default value for the input to `function <Function>`.

    params : Dict[param keyword: param value] : default None
        a `parameter dictionary <ParameterState_Specification>` that specifies the parameters for the
        function.  Values specified for parameters in the dictionary override any assigned to those parameters in
        arguments of the constructor.

    owner : Component
        `component <Component>` to which to assign the Function.

    name : str : default see `name <Function.name>`
        specifies the name of the Function.

    prefs : PreferenceSet or specification dict : default Function.classPreferences
        specifies the `PreferenceSet` for the Function (see `prefs <Function_Base.prefs>` for details).

    Attributes
    ----------

    variable: value
        format and default value can be specified by the :keyword:`variable` argument of the constructor;  otherwise,
        they are specified by the Function's :keyword:`ClassDefaults.variable`.

    custom_function : function
        the user-specified function: called by the Function's `owner <Function_Base.owner>` when it is executed.

    COMMENT:
    functionOutputTypeConversion : Bool : False
        specifies whether `function output type conversion <Function_Output_Type_Conversion>` is enabled.

    functionOutputType : FunctionOutputType : None
        used to specify the return type for the `function <Function_Base.function>`;  `functionOuputTypeConversion`
        must be enabled and implemented for the class (see `FunctionOutputType <Function_Output_Type_Conversion>`
        for details).
    COMMENT

    owner : Component
        `component <Component>` to which the Function has been assigned.

    name : str
        the name of the Function; if it is not specified in the **name** argument of the constructor, a
        default is assigned by FunctionRegistry (see `Naming` for conventions used for default and duplicate names).

    prefs : PreferenceSet or specification dict
        the `PreferenceSet` for the Function; if it is not specified in the **prefs** argument of the
        constructor, a default is assigned using `classPreferences` defined in __init__.py (see :doc:`PreferenceSet
        <LINK>` for details).

    """
    componentName = USER_DEFINED_FUNCTION
    componentType = USER_DEFINED_FUNCTION_TYPE

    class ClassDefaults(Function_Base.ClassDefaults):
        variable = [0]

    paramClassDefaults = Function_Base.paramClassDefaults.copy()
    paramClassDefaults.update({
        FUNCTION_OUTPUT_TYPE_CONVERSION: False,
        PARAMETER_STATE_PARAMS: None,
        CUSTOM_FUNCTION: None
    })

    @tc.typecheck
    def __init__(self,
                 custom_function=None,
                 default_variable=None,
                 params=None,
                 owner=None,
                 prefs: is_pref_set = None,
                 context=componentName + INITIALIZING):
        # Assign args to params and functionParams dicts (kwConstants must == arg names)
        params = self._assign_args_to_param_dicts(custom_function=custom_function, params=params)
        # self.custom_function = custom_function

        super().__init__(default_variable=default_variable,
                         params=params,
                         owner=owner,
                         prefs=prefs,
                         context=context)

        self.functionOutputType = None

        # IMPLEMENT: PARSE ARGUMENTS FOR custom_function AND ASSIGN TO user_params

    def function(self,
                 **kwargs):
        return self.custom_function(**kwargs)


# region **********************************  COMBINATION FUNCTIONS  ****************************************************
# endregion


class CombinationFunction(Function_Base):
    """Function that combines multiple items, yielding a result with the same shape as its operands

    All CombinationFunctions must have two attributes - multiplicative_param and additive_param -
        each of which is assigned the name of one of the function's parameters;
        this is for use by ModulatoryProjections (and, in particular, GatingProjections,
        when the CombinationFunction is used as the function of an InputState or OutputState).

    """
    componentType = COMBINATION_FUNCTION_TYPE

    # IMPLEMENTATION NOTE: THESE SHOULD SHOULD BE REPLACED WITH ABC WHEN IMPLEMENTED
    def __init__(self, default_variable,
                 params,
                 owner,
                 prefs,
                 context):

        if not hasattr(self, MULTIPLICATIVE_PARAM):
            raise FunctionError("PROGRAM ERROR: {} must implement a {} attribute".
                                format(self.__class__.__name__, MULTIPLICATIVE_PARAM))

        if not hasattr(self, ADDITIVE_PARAM):
            raise FunctionError("PROGRAM ERROR: {} must implement an {} attribute".
                                format(self.__class__.__name__, ADDITIVE_PARAM))

        super().__init__(default_variable=default_variable,
                         params=params,
                         owner=owner,
                         prefs=prefs,
                         context=context)

    @property
    def multiplicative(self):
        return getattr(self, self.multiplicative_param)

    @multiplicative.setter
    def multiplicative(self, val):
        setattr(self, self.multiplicative_param, val)

    @property
    def additive(self):
        return getattr(self, self.additive_param)

    @additive.setter
    def additive(self, val):
        setattr(self, self.additive_param, val)


class Reduce(CombinationFunction):  # ------------------------------------------------------------------------
    # FIX: CONFIRM THAT 1D KWEIGHTS USES EACH ELEMENT TO SCALE CORRESPONDING VECTOR IN VARIABLE
    # FIX  CONFIRM THAT LINEAR TRANSFORMATION (OFFSET, SCALE) APPLY TO THE RESULTING ARRAY
    # FIX: CONFIRM RETURNS LIST IF GIVEN LIST, AND SIMLARLY FOR NP.ARRAY
    """
    Reduce(                                     \
         default_variable=ClassDefaults.variable, \
         operation=SUM,                         \
         scale=1.0,                             \
         offset=0.0,                            \
         params=None,                           \
         owner=None,                            \
         prefs=None,                            \
    )

    .. _Reduce:

    Combine values in each of one or more arrays into a single value for each array.
    Use optional SCALE and OFFSET parameters to linearly transform the resulting value for each array.
    Returns a scalar value for each array of the input.

    COMMENT:
        IMPLEMENTATION NOTE: EXTEND TO MULTIDIMENSIONAL ARRAY ALONG ARBITRARY AXIS
    COMMENT

    Arguments
    ---------

    default_variable : list or np.array : default ClassDefaults.variable
        specifies a template for the value to be transformed and its default value;  all entries must be numeric.

    operation : SUM or PRODUCT : default SUM
        specifies whether to sum or multiply the elements in `variable <Reduce.function.variable>` of
        `function <Reduce.function>`.

    scale : float
        specifies a value by which to multiply each element of the output of `function <Reduce.function>`
        (see `scale <Reduce.scale>` for details)

    offset : float
        specifies a value to add to each element of the output of `function <Reduce.function>`
        (see `offset <Reduce.offset>` for details)

    params : Dict[param keyword: param value] : default None
        a `parameter dictionary <ParameterState_Specification>` that specifies the parameters for the
        function.  Values specified for parameters in the dictionary override any assigned to those parameters in
        arguments of the constructor.

    owner : Component
        `component <Component>` to which to assign the Function.

    name : str : default see `name <Function.name>`
        specifies the name of the Function.

    prefs : PreferenceSet or specification dict : default Function.classPreferences
        specifies the `PreferenceSet` for the Function (see `prefs <Function_Base.prefs>` for details).

    Attributes
    ----------

    default_variable : list or np.array
        contains array(s) to be reduced.

    operation : SUM or PRODUCT
        determines whether elements of each array in `variable <Reduce.function.variable>` of
        `function <Reduce.function>` are summmed or multiplied.

    scale : float
        value is applied multiplicatively to each element of the array after applying the `operation <Reduce.operation>`
        (see `scale <Reduce.scale>` for details);  this done before applying the `offset <Reduce.offset>`
        (if it is specified).

    offset : float
        value is added to each element of the array after applying the `operation <Reduce.operation>`
        and `scale <Reduce.scale>` (if it is specified).

    owner : Component
        `component <Component>` to which the Function has been assigned.

    name : str
        the name of the Function; if it is not specified in the **name** argument of the constructor, a
        default is assigned by FunctionRegistry (see `Naming` for conventions used for default and duplicate names).

    prefs : PreferenceSet or specification dict : Function.classPreferences
        the `PreferenceSet` for function; if it is not specified in the **prefs** argument of the Function's
        constructor, a default is assigned using `classPreferences` defined in __init__.py (see :doc:`PreferenceSet
        <LINK>` for details).
    """
    componentName = REDUCE_FUNCTION

    multiplicative_param = SCALE
    additive_param = OFFSET

    class ClassDefaults(CombinationFunction.ClassDefaults):
        variable = [0, 0]
    # variableClassDefault_locked = True

    paramClassDefaults = Function_Base.paramClassDefaults.copy()

    @tc.typecheck
    def __init__(self,
                 default_variable=ClassDefaults.variable,
                 operation: tc.enum(SUM, PRODUCT) = SUM,
                 scale: parameter_spec = 1.0,
                 offset: parameter_spec = 0.0,
                 params=None,
                 owner=None,
                 prefs: is_pref_set = None,
                 context=componentName + INITIALIZING):

        # Assign args to params and functionParams dicts (kwConstants must == arg names)
        params = self._assign_args_to_param_dicts(operation=operation,
                                                  scale=scale,
                                                  offset=offset,
                                                  params=params)

        super().__init__(default_variable=default_variable,
                         params=params,
                         owner=owner,
                         prefs=prefs,
                         context=context)

    def _validate_variable(self, variable, context=None):
        """Insure that list or array is 1d and that all elements are numeric

        Args:
            variable:
            context:
        """
        variable = self._update_variable(super()._validate_variable(variable=variable, context=context))
        if not is_numeric(variable):
            raise FunctionError("All elements of {} must be scalar values".
                                format(self.__class__.__name__))
        return variable

    def function(self,
                 variable=None,
                 params=None,
                 context=None):
        """
        Calculate sum or product of the elements for each array in `variable <Reduce.variable>`,
        apply `scale <Reduce.scale>` and/or `offset <Reduce.offset>`, and return array of resulting values.

        Arguments
        ---------

        variable : list or np.array : default ClassDefaults.variable
           a list or np.array of numeric values.

        params : Dict[param keyword: param value] : default None
            a `parameter dictionary <ParameterState_Specification>` that specifies the parameters for the
            function.  Values specified for parameters in the dictionary override any assigned to those parameters in
            arguments of the constructor.


        Returns
        -------

        Sum or product of arrays in variable : np.array
            in an array that is one dimension less than `variable <Reduce.variable>`.


        """

        # Validate variable and assign to variable, and validate params
        variable = self._update_variable(self._check_args(variable=variable, params=params, context=context))

        operation = self.get_current_function_param(OPERATION)
        scale = self.get_current_function_param(SCALE)
        offset = self.get_current_function_param(OFFSET)

        # Calculate using relevant aggregation operation and return
        if operation is SUM:
            result = np.sum(np.atleast_2d(variable), axis=1) * scale + offset
        elif operation is PRODUCT:
            result = np.product(np.atleast_2d(variable), axis=1) * scale + offset
        else:
            raise FunctionError("Unrecognized operator ({0}) for Reduce function".
                                format(self.get_current_function_param(OPERATION)))
        return result


class LinearCombination(CombinationFunction):  # ------------------------------------------------------------------------
    # FIX: CONFIRM THAT 1D KWEIGHTS USES EACH ELEMENT TO SCALE CORRESPONDING VECTOR IN VARIABLE
    # FIX  CONFIRM THAT LINEAR TRANSFORMATION (OFFSET, SCALE) APPLY TO THE RESULTING ARRAY
    # FIX: CONFIRM RETURNS LIST IF GIVEN LIST, AND SIMILARLY FOR NP.ARRAY
    """
    LinearCombination(     \
         default_variable, \
         weights=None,     \
         exponents=None,   \
         operation=SUM,    \
         scale=None,       \
         offset=None,      \
         params=None,      \
         owner=None,       \
         name=None,        \
         prefs=None        \
         )

    .. _LinearCombination:

    Linearly combine arrays of values, with optional weighting and/or exponentiation of each array prior to combining,
    and scaling and/or offset of result.

    Combines the arrays in the items of the `variable <LinearCombination.variable>` argument.  Each array can be
    individually weighted and/or exponentiated; they can combined additively or multiplicatively; and the resulting
    array can be multiplicatively transformed and/or additively offset.

    COMMENT:
        Description:
            Combine corresponding elements of arrays in variable arg, using arithmetic operation determined by OPERATION
            Use optional SCALE and OFFSET parameters to linearly transform the resulting array
            Returns a list or 1D array of the same length as the individual ones in the variable

            Notes:
            * If variable contains only a single array, it is simply linearly transformed using SCALE and OFFSET
            * If there is more than one array in variable, they must all be of the same length
            * WEIGHTS and EXPONENTS can be:
                - 1D: each array in variable is scaled by the corresponding element of WEIGHTS or EXPONENTS
                - 2D: each array in variable is scaled by (Hadamard-wise) corresponding array of WEIGHTS or EXPONENTS
        Initialization arguments:
         - variable (value, np.ndarray or list): values to be combined;
             can be a list of lists, or a 1D or 2D np.array;  a 1D np.array is always returned
             if it is a list, it must be a list of numbers, lists, or np.arrays
             all items in the list or 2D np.array must be of equal length
             + WEIGHTS (list of numbers or 1D np.array): multiplies each item of variable before combining them
                  (default: [1,1])
             + EXPONENTS (list of numbers or 1D np.array): exponentiates each item of variable before combining them
                  (default: [1,1])
         - params (dict) can include:
             + WEIGHTS (list of numbers or 1D np.array): multiplies each variable before combining them (default: [1,1])
             + OFFSET (value): added to the result (after the arithmetic operation is applied; default is 0)
             + SCALE (value): multiples the result (after combining elements; default: 1)
             + OPERATION (Operation Enum) - method used to combine terms (default: SUM)
                  SUM: element-wise sum of the arrays in variable
                  PRODUCT: Hadamard Product of the arrays in variable

        LinearCombination.function returns combined values:
        - single number if variable was a single number
        - list of numbers if variable was list of numbers
        - 1D np.array if variable was a single np.variable or np.ndarray
    COMMENT

    Arguments
    ---------

    variable : 1d or 2d np.array : default ClassDefaults.variable
        specifies a template for the arrays to be combined.  If it is 2d, all items must have the same length.

    weights : 1d or 2d np.array : default None
        specifies values used to multiply the elements of each array in `variable  <LinearCombination.variable>`.
        If it is 1d, its length must equal the number of items in `variable <LinearCombination.variable>`;
        if it is 2d, the length of each item must be the same as those in `variable <LinearCombination.variable>`,
        and there must be the same number of items as there are in `variable <LinearCombination.variable>`
        (see `weights <LinearCombination.weights>` for details)

    exponents : 1d or 2d np.array : default None
        specifies values used to exponentiate the elements of each array in `variable  <LinearCombination.variable>`.
        If it is 1d, its length must equal the number of items in `variable <LinearCombination.variable>`;
        if it is 2d, the length of each item must be the same as those in `variable <LinearCombination.variable>`,
        and there must be the same number of items as there are in `variable <LinearCombination.variable>`
        (see `exponents <LinearCombination.exponents>` for details)

    operation : SUM or PRODUCT : default SUM
        specifies whether the `function <LinearCombination.function>` takes the elementwise (Hadamarad)
        sum or product of the arrays in `variable  <LinearCombination.variable>`.

    scale : float or np.ndarray : default None
        specifies a value by which to multiply each element of the result of `function <LinearCombination.function>`
        (see `scale <LinearCombination.scale>` for details)

    offset : float or np.ndarray : default None
        specifies a value to add to each element of the result of `function <LinearCombination.function>`
        (see `offset <LinearCombination.offset>` for details)

    params : Dict[param keyword: param value] : default None
        a `parameter dictionary <ParameterState_Specification>` that specifies the parameters for the
        function.  Values specified for parameters in the dictionary override any assigned to those parameters in
        arguments of the constructor.

    owner : Component
        `component <Component>` to which to assign the Function.

    name : str : default see `name <Function.name>`
        specifies the name of the Function.

    prefs : PreferenceSet or specification dict : default Function.classPreferences
        specifies the `PreferenceSet` for the Function (see `prefs <Function_Base.prefs>` for details).

    Attributes
    ----------

    variable : 1d or 2d np.array
        contains the arrays to be combined by `function <LinearCombination>`.  If it is 1d, the array is simply
        linearly transformed by and `scale <LinearCombination.scale>` and `offset <LinearCombination.scale>`.
        If it is 2d, the arrays (all of which must be of equal length) are weighted and/or exponentiated as
        specified by `weights <LinearCombination.weights>` and/or `exponents <LinearCombination.exponents>`
        and then combined as specified by `operation <LinearCombination.operation>`.

    weights : 1d or 2d np.array
        if it is 1d, each element is used to multiply all elements in the corresponding array of
        `variable <LinearCombination.variable>`;    if it is 2d, then each array is multiplied elementwise
        (i.e., the Hadamard Product is taken) with the corresponding array of `variable <LinearCombinations.variable>`.
        All :keyword:`weights` are applied before any exponentiation (if it is specified).

    exponents : 1d or 2d np.array
        if it is 1d, each element is used to exponentiate the elements of the corresponding array of
        `variable <LinearCombinations.variable>`;  if it is 2d, the element of each array is used to exponentiate
        the correspnding element of the corresponding array of `variable <LinearCombination.variable>`.
        In either case, exponentiating is applied after application of the `weights <LinearCombination.weights>`
        (if any are specified).

    operation : SUM or PRODUCT
        determines whether the `function <LinearCombination.function>` takes the elementwise (Hadamard) sum or
        product of the arrays in `variable  <LinearCombination.variable>`.

    scale : float or np.ndarray
        value is applied multiplicatively to each element of the array after applying the
        `operation <LinearCombination.operation>` (see `scale <LinearCombination.scale>` for details);
        this done before applying the `offset <LinearCombination.offset>` (if it is specified).

    offset : float or np.ndarray
        value is added to each element of the array after applying the `operation <LinearCombination.operation>`
        and `scale <LinearCombination.scale>` (if it is specified).

    COMMENT:
    function : function
        applies the `weights <LinearCombination.weights>` and/or `exponents <LinearCombinations.weights>` to the
        arrays in `variable <LinearCombination.variable>`, then takes their sum or product (as specified by
        `operation <LinearCombination.operation>`), and finally applies `scale <LinearCombination.scale>` and/or
        `offset <LinearCombination.offset>`.

    functionOutputTypeConversion : Bool : False
        specifies whether `function output type conversion <Function_Output_Type_Conversion>` is enabled.

    functionOutputType : FunctionOutputType : None
        used to specify the return type for the `function <Function_Base.function>`;  `functionOuputTypeConversion`
        must be enabled and implemented for the class (see `FunctionOutputType <Function_Output_Type_Conversion>`
        for details).
    COMMENT

    owner : Component
        `component <Component>` to which the Function has been assigned.

    name : str
        the name of the Function; if it is not specified in the **name** argument of the constructor, a
        default is assigned by FunctionRegistry (see `Naming` for conventions used for default and duplicate names).

    prefs : PreferenceSet or specification dict : Function.classPreferences
        the `PreferenceSet` for function; if it is not specified in the **prefs** argument of the Function's
        constructor, a default is assigned using `classPreferences` defined in __init__.py (see :doc:`PreferenceSet
        <LINK>` for details).
    """

    componentName = LINEAR_COMBINATION_FUNCTION

    classPreferences = {
        kwPreferenceSetName: 'LinearCombinationCustomClassPreferences',
        kpReportOutputPref: PreferenceEntry(False, PreferenceLevel.INSTANCE),
        kpRuntimeParamStickyAssignmentPref: PreferenceEntry(False, PreferenceLevel.INSTANCE)
    }

    multiplicative_param = SCALE
    additive_param = OFFSET

    class ClassDefaults(CombinationFunction.ClassDefaults):
        variable = [2, 2]
    # variableClassDefault_locked = True

    paramClassDefaults = Function_Base.paramClassDefaults.copy()

    @tc.typecheck
    def __init__(self,
                 default_variable=ClassDefaults.variable,
                 # weights: tc.optional(parameter_spec)=None,
                 # exponents: tc.optional(parameter_spec)=None,
                 weights=None,
                 exponents=None,
                 operation: tc.enum(SUM, PRODUCT)=SUM,
                 scale=None,
                 offset=None,
                 params=None,
                 owner=None,
                 prefs: is_pref_set = None,
                 context=componentName + INITIALIZING):

        # Assign args to params and functionParams dicts (kwConstants must == arg names)
        params = self._assign_args_to_param_dicts(weights=weights,
                                                  exponents=exponents,
                                                  operation=operation,
                                                  scale=scale,
                                                  offset=offset,
                                                  params=params)

        super().__init__(default_variable=default_variable,
                         params=params,
                         owner=owner,
                         prefs=prefs,
                         context=context)

        if self.weights is not None:
            self.weights = np.atleast_2d(self.weights).reshape(-1, 1)
        if self.exponents is not None:
            self.exponents = np.atleast_2d(self.exponents).reshape(-1, 1)

    def _validate_variable(self, variable, context=None):
        """Insure that all items of list or np.ndarray in variable are of the same length

        Args:
            variable:
            context:
        """
        variable = self._update_variable(super()._validate_variable(variable=variable, context=context))
        # FIX: CONVERT TO AT LEAST 1D NP ARRAY IN INIT AND EXECUTE, SO ALWAYS NP ARRAY
        # FIX: THEN TEST THAT SHAPES OF EVERY ELEMENT ALONG AXIS 0 ARE THE SAME
        # FIX; PUT THIS IN DOCUMENTATION
        if isinstance(variable, (list, np.ndarray)):
            if isinstance(variable, np.ndarray) and not variable.ndim:
                return variable
            length = 0
            for i in range(len(variable)):
                if i == 0:
                    continue
                if isinstance(variable[i - 1], numbers.Number):
                    old_length = 1
                else:
                    old_length = len(variable[i - 1])
                if isinstance(variable[i], numbers.Number):
                    new_length = 1
                else:
                    new_length = len(variable[i])
                if old_length != new_length:
                    raise FunctionError("Length of all arrays in variable {0} "
                                        "for {1} must be the same".format(variable,
                                                                          self.__class__.__name__))
        return variable

    def _validate_params(self, request_set, target_set=None, context=None):
        """Validate weghts, exponents, scale and offset parameters

        Check that WEIGHTS and EXPONENTS are lists or np.arrays of numbers with length equal to variable
        Check that SCALE and OFFSET are either scalars or np.arrays of numbers with length and shape equal to variable

        Note: the checks of compatibility with variable are only performed for validation calls during execution
              (i.e., from check_args(), since during initialization or COMMAND_LINE assignment,
              a parameter may be re-assigned before variable assigned during is known
        """

        # FIX: MAKE SURE THAT IF OPERATION IS SUBTRACT OR DIVIDE, THERE ARE ONLY TWO VECTORS

        super()._validate_params(request_set=request_set,
                                 target_set=target_set,
                                 context=context)

        if WEIGHTS in target_set and target_set[WEIGHTS] is not None:
            self._validate_parameter_spec(target_set[WEIGHTS], WEIGHTS, numeric_only=True)
            target_set[WEIGHTS] = np.atleast_2d(target_set[WEIGHTS]).reshape(-1, 1)
            if any(c in context for c in {EXECUTING, LEARNING}):
                if len(target_set[WEIGHTS]) != len(self.instance_defaults.variable):
                    raise FunctionError("Number of weights ({0}) is not equal to number of items in variable ({1})".
                                        format(len(target_set[WEIGHTS]), len(self.instance_defaults.variable)))

        if EXPONENTS in target_set and target_set[EXPONENTS] is not None:
            self._validate_parameter_spec(target_set[EXPONENTS], EXPONENTS, numeric_only=True)
            target_set[EXPONENTS] = np.atleast_2d(target_set[EXPONENTS]).reshape(-1, 1)
            if any(c in context for c in {EXECUTING, LEARNING}):
                if len(target_set[EXPONENTS]) != len(self.instance_defaults.variable):
                    raise FunctionError("Number of exponents ({0}) does not equal number of items in variable ({1})".
                                        format(len(target_set[EXPONENTS]), len(self.instance_defaults.variable)))

        if SCALE in target_set and target_set[SCALE] is not None:
            scale = target_set[SCALE]
            if isinstance(scale, numbers.Number):
                pass
            elif isinstance(scale, np.ndarray):
                target_set[SCALE] = np.array(scale)
            else:
                raise FunctionError("{} param of {} ({}) must be a scalar or an np.ndarray".
                                    format(SCALE, self.name, scale))
            if (c in context for c in {EXECUTING, LEARNING}):
                if (isinstance(scale, np.ndarray) and
                        (scale.size != self.instance_defaults.variable.size or
                         scale.shape != self.instance_defaults.variable.shape)):
                    raise FunctionError("Scale is using Hadamard modulation "
                                        "but its shape and/or size (shape: {}, size:{}) "
                                        "do not match the variable being modulated (shape: {}, size: {})".
                                        format(scale.shape, scale.size, self.instance_defaults.variable.shape,
                                               self.instance_defaults.variable.size))

        if OFFSET in target_set and target_set[OFFSET] is not None:
            offset = target_set[OFFSET]
            if isinstance(offset, numbers.Number):
                pass
            elif isinstance(offset, np.ndarray):
                target_set[OFFSET] = np.array(offset)
            else:
                raise FunctionError("{} param of {} ({}) must be a scalar or an np.ndarray".
                                    format(OFFSET, self.name, offset))
            if (c in context for c in {EXECUTING, LEARNING}):
                if (isinstance(offset, np.ndarray) and
                        (offset.size != self.instance_defaults.variable.size or
                         offset.shape != self.instance_defaults.variable.shape)):
                    raise FunctionError("Offset is using Hadamard modulation "
                                        "but its shape and/or size (shape: {}, size:{}) "
                                        "do not match the variable being modulated (shape: {}, size: {})".
                                        format(offset.shape, offset.size, self.instance_defaults.variable.shape,
                                               self.instance_defaults.variable.size))

            # if not operation:
            #     raise FunctionError("Operation param missing")
            # if not operation == self.Operation.SUM and not operation == self.Operation.PRODUCT:
            #     raise FunctionError("Operation param ({0}) must be Operation.SUM or Operation.PRODUCT".
            #     format(operation))

    def function(self,
                 variable=None,
                 params=None,
                 context=None):
        """
        Apply `weights <LinearCombination.weights>` and/or `exponents <LinearCombinations.weights>` to the
        arrays in `variable <LinearCombination.variable>`, then take their sum or product (as specified by
        `operation <LinearCombination.operation>`), apply `scale <LinearCombination.scale>` and/or `offset
        <LinearCombination.offset>`, and return the resulting array.

        COMMENT: [SHORTER VERSION]
            Linearly combine multiple arrays, optionally weighted and/or exponentiated, and return optionally scaled
            and/or offset array (see :ref:`above <LinearCombination>` for details of param specifications`).
        COMMENT

        Arguments
        ---------

        variable : 1d or 2d np.array : default ClassDefaults.variable
           a single numeric array, or multiple arrays to be combined; if it is 2d, all arrays must have the same length.

        params : Dict[param keyword: param value] : default None
            a `parameter dictionary <ParameterState_Specification>` that specifies the parameters for the
            function.  Values specified for parameters in the dictionary override any assigned to those parameters in
            arguments of the constructor.


        Returns
        -------

        combined array : 1d np.array
            the result of linearly combining the arrays in `variable <LinearCombination.variable>`.

        """

        # Validate variable and assign to variable, and validate params
        variable = self._update_variable(self._check_args(variable=variable, params=params, context=context))

        weights = self.get_current_function_param(WEIGHTS)
        exponents = self.get_current_function_param(EXPONENTS)
        operation = self.get_current_function_param(OPERATION)
        scale = self.get_current_function_param(SCALE)
        offset = self.get_current_function_param(OFFSET)

        # QUESTION:  WHICH IS LESS EFFICIENT:
        #                A) UNECESSARY ARITHMETIC OPERATIONS IF SCALE AND/OR OFFSET ARE 1.0 AND 0, RESPECTIVELY?
        #                   (DOES THE COMPILER KNOW NOT TO BOTHER WITH MULT BY 1 AND/OR ADD 0?)
        #                B) EVALUATION OF IF STATEMENTS TO DETERMINE THE ABOVE?
        # IMPLEMENTATION NOTE:  FOR NOW, ASSUME B) ABOVE, AND ASSIGN DEFAULT "NULL" VALUES TO offset AND scale
        if offset is None:
            offset = 0.0

        if scale is None:
            scale = 1.0

        # IMPLEMENTATION NOTE: CONFIRM: SHOULD NEVER OCCUR, AS _validate_variable NOW ENFORCES 2D np.ndarray
        # If variable is 0D or 1D:
        if np_array_less_than_2d(variable):
            return (variable * scale) + offset

        # FIX FOR EFFICIENCY: CHANGE THIS AND WEIGHTS TO TRY/EXCEPT // OR IS IT EVEN NECESSARY, GIVEN VALIDATION ABOVE??
        # Apply exponents if they were specified
        if exponents is not None:
            # Avoid divide by zero warning:
            #    make sure there are no zeros for an element that is assigned a negative exponent
            # Allow during initialization because 0s are common in default_variable argument
            if context is not None and INITIALIZING in context:
                try:
                    variable = self._update_variable(variable ** exponents)
                except ZeroDivisionError:
                    variable = self._update_variable(np.ones_like(variable))
            else:
                # if this fails with ZeroDivisionError it should not be caught outside of initialization
                variable = self._update_variable(variable ** exponents)

        # Apply weights if they were specified
        if weights is not None:
            variable = self._update_variable(variable * weights)

        # CALCULATE RESULT USING RELEVANT COMBINATION OPERATION AND MODULATION

        if operation is SUM:
            if isinstance(scale, numbers.Number):
                # Scalar scale and offset
                if isinstance(offset, numbers.Number):
                    result = np.sum(variable, axis=0) * scale + offset
                # Scalar scale and Hadamard offset
                else:
                    result = np.sum(np.append([variable * scale], [offset], axis=0), axis=0)
            else:
                # Hadamard scale, scalar offset
                if isinstance(offset, numbers.Number):
                    result = np.product([np.sum([variable], axis=0), scale], axis=0)
                # Hadamard scale and offset
                else:
                    hadamard_product = np.product([np.sum([variable], axis=0), scale], axis=0)
                    result = np.sum(np.append([hadamard_product], [offset], axis=0), axis=0)

        elif operation is PRODUCT:
            product = np.product(variable, axis=0)
            if isinstance(scale, numbers.Number):
                # Scalar scale and offset
                if isinstance(offset, numbers.Number):
                    result = product * scale + offset
                # Scalar scale and Hadamard offset
                else:
                    result = np.sum(np.append([product], [offset], axis=0), axis=0) + offset
            else:
                # Hadamard scale, scalar offset
                if isinstance(offset, numbers.Number):
                    result = np.product(np.append([product], [scale], axis=0), axis=0) + offset
                # Hadamard scale and offset
                else:
                    hadamard_product = np.product(np.append([product], [scale], axis=0), axis=0)
                    result = np.sum(np.append([hadamard_product], [offset], axis=0), axis=0)

        else:
            raise FunctionError("Unrecognized operator ({0}) for LinearCombination function".
                                format(operation.self.Operation.SUM))
        return result

    @property
    def offset(self):
        if not hasattr(self, '_offset'):
            return None
        else:
            return self._offset

    @offset.setter
    def offset(self, val):
        self._offset = val

    @property
    def scale(self):
        if not hasattr(self, '_scale'):
            return None
        else:
            return self._scale

    @scale.setter
    def scale(self, val):
        self._scale = val


class CombineMeans(CombinationFunction):  # ------------------------------------------------------------------------
    # FIX: CONFIRM THAT 1D KWEIGHTS USES EACH ELEMENT TO SCALE CORRESPONDING VECTOR IN VARIABLE
    # FIX  CONFIRM THAT LINEAR TRANSFORMATION (OFFSET, SCALE) APPLY TO THE RESULTING ARRAY
    # FIX: CONFIRM RETURNS LIST IF GIVEN LIST, AND SIMLARLY FOR NP.ARRAY
    """
    CombineMeans(            \
         default_variable, \
         weights=None,     \
         exponents=None,   \
         operation=SUM,    \
         scale=None,       \
         offset=None,      \
         params=None,      \
         owner=None,       \
         name=None,        \
         prefs=None        \
         )

    .. _CombineMeans:

    Linearly combines the means of one or more arrays of values with optional scaling and/or offset applied to result.

    Takes the mean of the array in each item of its `variable <CombineMeans.variable>` argument, and combines them
    as specified by the `operation <CombineMeans.operation>` parameter, taking either their sum (the default) or their
    product.  The mean of each array can be individually weighted and/or exponentiated prior to being combined,
    and the resulting scalar can be multiplicatively transformed and/or additively offset.

    COMMENT:
        Description:
            Take means of elements of each array in variable arg,
                and combine using arithmetic operation determined by OPERATION
            Use optional SCALE and OFFSET parameters to linearly transform the resulting array
            Returns a scalar

            Notes:
            * WEIGHTS and EXPONENTS can be:
                - 1D: each array in variable is scaled by the corresponding element of WEIGHTS or EXPONENTS
                - 2D: each array in variable is scaled by (Hadamard-wise) corresponding array of WEIGHTS or EXPONENTS
        Initialization arguments:
         - variable (value, np.ndarray or list): values to be combined;
             can be a list of lists, or a 1D or 2D np.array;  a scalar is always returned
             if it is a list, it must be a list of numbers, lists, or np.arrays
             if WEIGHTS or EXPONENTS are specified, their length along the outermost dimension (axis 0)
                 must equal the number of items in the variable
         - params (dict) can include:
             + WEIGHTS (list of numbers or 1D np.array): multiplies each item of variable before combining them
                  (default: [1,1])
             + EXPONENTS (list of numbers or 1D np.array): exponentiates each item of variable before combining them
                  (default: [1,1])
             + OFFSET (value): added to the result (after the arithmetic operation is applied; default is 0)
             + SCALE (value): multiples the result (after combining elements; default: 1)
             + OPERATION (Operation Enum) - method used to combine the means of the arrays in variable (default: SUM)
                  SUM: sum of the means of the arrays in variable
                  PRODUCT: product of the means of the arrays in variable

        CombineMeans.function returns a scalar value
    COMMENT

    Arguments
    ---------

    variable : 1d or 2d np.array : default ClassDefaults.variable
        specifies a template for the arrays to be combined.  If it is 2d, all items must have the same length.

    weights : 1d or 2d np.array : default None
        specifies values used to multiply the elements of each array in `variable  <CombineMeans.variable>`.
        If it is 1d, its length must equal the number of items in `variable <CombineMeans.variable>`;
        if it is 2d, the length of each item must be the same as those in `variable <CombineMeans.variable>`,
        and there must be the same number of items as there are in `variable <CombineMeans.variable>`
        (see `weights <CombineMeans.weights>` for details)

    exponents : 1d or 2d np.array : default None
        specifies values used to exponentiate the elements of each array in `variable  <CombineMeans.variable>`.
        If it is 1d, its length must equal the number of items in `variable <CombineMeans.variable>`;
        if it is 2d, the length of each item must be the same as those in `variable <CombineMeans.variable>`,
        and there must be the same number of items as there are in `variable <CombineMeans.variable>`
        (see `exponents <CombineMeans.exponents>` for details)

    operation : SUM or PRODUCT : default SUM
        specifies whether the `function <CombineMeans.function>` takes the sum or product of the means of the arrays in
        `variable  <CombineMeans.variable>`.

    scale : float or np.ndarray : default None
        specifies a value by which to multiply the result of `function <CombineMeans.function>`
        (see `scale <CombineMeans.scale>` for details)

    offset : float or np.ndarray : default None
        specifies a value to add to the result of `function <CombineMeans.function>`
        (see `offset <CombineMeans.offset>` for details)

    params : Dict[param keyword: param value] : default None
        a `parameter dictionary <ParameterState_Specification>` that specifies the parameters for the
        function.  Values specified for parameters in the dictionary override any assigned to those parameters in
        arguments of the constructor.

    owner : Component
        `component <Component>` to which to assign the Function.

    name : str : default see `name <Function.name>`
        specifies the name of the Function.

    prefs : PreferenceSet or specification dict : default Function.classPreferences
        specifies the `PreferenceSet` for the Function (see `prefs <Function_Base.prefs>` for details).

    Attributes
    ----------

    variable : 1d or 2d np.array
        contains the arrays to be combined by `function <CombineMeans>`.  If it is 1d, the array is simply
        linearly transformed by and `scale <CombineMeans.scale>` and `offset <CombineMeans.scale>`.
        If it is 2d, the arrays (all of which must be of equal length) are weighted and/or exponentiated as
        specified by `weights <CombineMeans.weights>` and/or `exponents <CombineMeans.exponents>`
        and then combined as specified by `operation <CombineMeans.operation>`.

    weights : 1d or 2d np.array : default NOne
        if it is 1d, each element is used to multiply all elements in the corresponding array of
        `variable <CombineMeans.variable>`;    if it is 2d, then each array is multiplied elementwise
        (i.e., the Hadamard Product is taken) with the corresponding array of `variable <CombineMeanss.variable>`.
        All :keyword:`weights` are applied before any exponentiation (if it is specified).

    exponents : 1d or 2d np.array : default None
        if it is 1d, each element is used to exponentiate the elements of the corresponding array of
        `variable <CombineMeans.variable>`;  if it is 2d, the element of each array is used to exponentiate
        the corresponding element of the corresponding array of `variable <CombineMeans.variable>`.
        In either case, exponentiating is applied after application of the `weights <CombineMeans.weights>`
        (if any are specified).

    operation : SUM or PRODUCT : default SUM
        determines whether the `function <CombineMeans.function>` takes the elementwise (Hadamard) sum or
        product of the arrays in `variable  <CombineMeans.variable>`.

    scale : float or np.ndarray : default None
        value is applied multiplicatively to each element of the array after applying the
        `operation <CombineMeans.operation>` (see `scale <CombineMeans.scale>` for details);
        this done before applying the `offset <CombineMeans.offset>` (if it is specified).

    offset : float or np.ndarray : default None
        value is added to each element of the array after applying the `operation <CombineMeans.operation>`
        and `scale <CombineMeans.scale>` (if it is specified).

    COMMENT:
    function : function
        applies the `weights <CombineMeans.weights>` and/or `exponents <CombineMeanss.weights>` to the
        arrays in `variable <CombineMeans.variable>`, then takes their sum or product (as specified by
        `operation <CombineMeans.operation>`), and finally applies `scale <CombineMeans.scale>` and/or
        `offset <CombineMeans.offset>`.

    functionOutputTypeConversion : Bool : False
        specifies whether `function output type conversion <Function_Output_Type_Conversion>` is enabled.

    functionOutputType : FunctionOutputType : None
        used to specify the return type for the `function <Function_Base.function>`;  `functionOuputTypeConversion`
        must be enabled and implemented for the class (see `FunctionOutputType <Function_Output_Type_Conversion>`
        for details).
    COMMENT

    owner : Component
        `component <Component>` to which the Function has been assigned.

    name : str
        the name of the Function; if it is not specified in the **name** argument of the constructor, a
        default is assigned by FunctionRegistry (see `Naming` for conventions used for default and duplicate names).

    prefs : PreferenceSet or specification dict : Function.classPreferences
        the `PreferenceSet` for function; if it is not specified in the **prefs** argument of the Function's
        constructor, a default is assigned using `classPreferences` defined in __init__.py (see :doc:`PreferenceSet
        <LINK>` for details).
    """

    componentName = COMBINE_MEANS_FUNCTION

    classPreferences = {
        kwPreferenceSetName: 'CombineMeansCustomClassPreferences',
        kpReportOutputPref: PreferenceEntry(False, PreferenceLevel.INSTANCE),
        kpRuntimeParamStickyAssignmentPref: PreferenceEntry(False, PreferenceLevel.INSTANCE)
    }

    multiplicative_param = SCALE
    additive_param = OFFSET

    class ClassDefaults(CombinationFunction.ClassDefaults):
        variable = [2, 2]
    # variableClassDefault_locked = True

    paramClassDefaults = Function_Base.paramClassDefaults.copy()

    @tc.typecheck
    def __init__(self,
                 default_variable=ClassDefaults.variable,
                 # weights:tc.optional(parameter_spec)=None,
                 # exponents:tc.optional(parameter_spec)=None,
                 weights=None,
                 exponents=None,
                 operation: tc.enum(SUM, PRODUCT)=SUM,
                 scale=None,
                 offset=None,
                 params=None,
                 owner=None,
                 prefs: is_pref_set = None,
                 context=componentName + INITIALIZING):

        # Assign args to params and functionParams dicts (kwConstants must == arg names)
        params = self._assign_args_to_param_dicts(weights=weights,
                                                  exponents=exponents,
                                                  operation=operation,
                                                  scale=scale,
                                                  offset=offset,
                                                  params=params)

        super().__init__(default_variable=default_variable,
                         params=params,
                         owner=owner,
                         prefs=prefs,
                         context=context)

        if self.weights is not None:
            self.weights = np.atleast_2d(self.weights).reshape(-1, 1)
        if self.exponents is not None:
            self.exponents = np.atleast_2d(self.exponents).reshape(-1, 1)

    def _validate_variable(self, variable, context=None):
        """Insure that all items of variable are numeric
        """
        variable = self._update_variable(super()._validate_variable(variable=variable, context=context))
        # if any(not is_numeric(item) for item in variable):
        #     raise FunctionError("All items of the variable for {} must be numeric".format(self.componentName))
        return variable

    def _validate_params(self, request_set, target_set=None, context=None):
        """Validate weights, exponents, scale and offset parameters

        Check that WEIGHTS and EXPONENTS are lists or np.arrays of numbers with length equal to variable
        Check that SCALE and OFFSET are either scalars or np.arrays of numbers with length and shape equal to variable

        Note: the checks of compatibility with variable are only performed for validation calls during execution
              (i.e., from check_args(), since during initialization or COMMAND_LINE assignment,
              a parameter may be re-assigned before variable assigned during is known
        """

        # FIX: MAKE SURE THAT IF OPERATION IS SUBTRACT OR DIVIDE, THERE ARE ONLY TWO VECTORS

        super()._validate_params(request_set=request_set,
                                 target_set=target_set,
                                 context=context)

        if WEIGHTS in target_set and target_set[WEIGHTS] is not None:
            target_set[WEIGHTS] = np.atleast_2d(target_set[WEIGHTS]).reshape(-1, 1)
            if (c in context for c in {EXECUTING, LEARNING}):
                if len(target_set[WEIGHTS]) != len(self.instance_defaults.variable):
                    raise FunctionError("Number of weights ({0}) is not equal to number of items in variable ({1})".
                                        format(len(target_set[WEIGHTS]), len(self.instance_defaults.variable.shape)))

        if EXPONENTS in target_set and target_set[EXPONENTS] is not None:
            target_set[EXPONENTS] = np.atleast_2d(target_set[EXPONENTS]).reshape(-1, 1)
            if (c in context for c in {EXECUTING, LEARNING}):
                if len(target_set[EXPONENTS]) != len(self.instance_defaults.variable):
                    raise FunctionError("Number of exponents ({0}) does not equal number of items in variable ({1})".
                                        format(len(target_set[EXPONENTS]), len(self.instance_defaults.variable.shape)))

        if SCALE in target_set and target_set[SCALE] is not None:
            scale = target_set[SCALE]
            if isinstance(scale, numbers.Number):
                pass
            elif isinstance(scale, np.ndarray):
                target_set[SCALE] = np.array(scale)
            else:
                raise FunctionError("{} param of {} ({}) must be a scalar or an np.ndarray".
                                    format(SCALE, self.name, scale))
            if (c in context for c in {EXECUTING, LEARNING}):
                if (isinstance(scale, np.ndarray) and
                        (scale.size != self.instance_defaults.variable.size or
                         scale.shape != self.instance_defaults.variable.shape)):
                    raise FunctionError("Scale is using Hadamard modulation "
                                        "but its shape and/or size (shape: {}, size:{}) "
                                        "do not match the variable being modulated (shape: {}, size: {})".
                                        format(scale.shape, scale.size, self.instance_defaults.variable.shape, self.instance_defaults.variable.size))

        if OFFSET in target_set and target_set[OFFSET] is not None:
            offset = target_set[OFFSET]
            if isinstance(offset, numbers.Number):
                pass
            elif isinstance(offset, np.ndarray):
                target_set[OFFSET] = np.array(offset)
            else:
                raise FunctionError("{} param of {} ({}) must be a scalar or an np.ndarray".
                                    format(OFFSET, self.name, offset))
            if (c in context for c in {EXECUTING, LEARNING}):
                if (isinstance(offset, np.ndarray) and
                        (offset.size != self.instance_defaults.variable.size or
                         offset.shape != self.instance_defaults.variable.shape)):
                    raise FunctionError("Offset is using Hadamard modulation "
                                        "but its shape and/or size (shape: {}, size:{}) "
                                        "do not match the variable being modulated (shape: {}, size: {})".
                                        format(offset.shape, offset.size, self.instance_defaults.variable.shape, self.instance_defaults.variable.size))

            # if not operation:
            #     raise FunctionError("Operation param missing")
            # if not operation == self.Operation.SUM and not operation == self.Operation.PRODUCT:
            #     raise FunctionError("Operation param ({0}) must be Operation.SUM or Operation.PRODUCT".
            #     format(operation))


    def function(self,
                 variable=None,
                 params=None,
                 context=None):
        """Calculate and combine means of items in `variable <CombineMean.variable>`.

        Take mean of each item of `variable <CombineMean.variable>`;
        Apply `weights <CombineMeans.weights>` and/or `exponents <CombineMeanss.weights>` (if specified) to the means;
        Take their sum or product, as specified by `operation <CombineMeans.operation>`;
        Apply `scale <CombineMeans.scale>` (if specified) multiplicatively to the result;
        Apply `offset <CombineMeans.offset>` (if specified) to the result;
        Return scalar

        Arguments
        ---------

        variable : 1d or 2d np.array : default ClassDefaults.variable
           a single numeric array, or multiple arrays to be combined; if it is 2d, all arrays must have the same length.

        params : Dict[param keyword: param value] : default None
            a `parameter dictionary <ParameterState_Specification>` that specifies the parameters for the
            function.  Values specified for parameters in the dictionary override any assigned to those parameters in
            arguments of the constructor.


        Returns
        -------

        combined array : 1d np.array
            the result of linearly combining the arrays in `variable <CombineMeans.variable>`.

        """

        # Validate variable and assign to variable, and validate params
        variable = self._update_variable(self._check_args(variable=variable, params=params, context=context))

        exponents = self.get_current_function_param(EXPONENTS)
        weights = self.get_current_function_param(WEIGHTS)
        operation = self.get_current_function_param(OPERATION)
        offset = self.get_current_function_param(OFFSET)
        scale = self.get_current_function_param(SCALE)

        # QUESTION:  WHICH IS LESS EFFICIENT:
        #                A) UNECESSARY ARITHMETIC OPERATIONS IF SCALE AND/OR OFFSET ARE 1.0 AND 0, RESPECTIVELY?
        #                   (DOES THE COMPILER KNOW NOT TO BOTHER WITH MULT BY 1 AND/OR ADD 0?)
        #                B) EVALUATION OF IF STATEMENTS TO DETERMINE THE ABOVE?
        # IMPLEMENTATION NOTE:  FOR NOW, ASSUME B) ABOVE, AND ASSIGN DEFAULT "NULL" VALUES TO offset AND scale
        if offset is None:
            offset = 0.0

        if scale is None:
            scale = 1.0

        # IMPLEMENTATION NOTE: CONFIRM: SHOULD NEVER OCCUR, AS _validate_variable NOW ENFORCES 2D np.ndarray
        # If variable is 0D or 1D:
        # if np_array_less_than_2d(variable):
        #     return (variable * scale) + offset

        means = np.array([[None]]*len(variable))
        for i, item in enumerate(variable):
            means[i] = np.mean(item)

        # FIX FOR EFFICIENCY: CHANGE THIS AND WEIGHTS TO TRY/EXCEPT // OR IS IT EVEN NECESSARY, GIVEN VALIDATION ABOVE??
        # Apply exponents if they were specified
        if exponents is not None:
            # Avoid divide by zero warning:
            #    make sure there are no zeros for an element that is assigned a negative exponent
            if INITIALIZING in context and any(not any(i) and j < 0 for i, j in zip(variable, exponents)):
                means = np.ones_like(means)
            else:
                means = means ** exponents

        # Apply weights if they were specified
        if weights is not None:
            means = means * weights

        # CALCULATE RESULT USING RELEVANT COMBINATION OPERATION AND MODULATION

        if operation is SUM:
            result = np.sum(means, axis=0) * scale + offset

        elif operation is PRODUCT:
            result = np.product(means, axis=0) * scale + offset

        else:
            raise FunctionError("Unrecognized operator ({0}) for CombineMeans function".
                                format(self.get_current_function_param(OPERATION)))
        return result

    @property
    def offset(self):
        if not hasattr(self, '_offset'):
            return None
        else:
            return self._offset

    @offset.setter
    def offset(self, val):
        self._offset = val

    @property
    def scale(self):
        if not hasattr(self, '_scale'):
            return None
        else:
            return self._scale

    @scale.setter
    def scale(self, val):
        self._scale = val


GAMMA = 'gamma'
class PredictionErrorDeltaFunction(CombinationFunction):
    """
    Function that calculates the temporal difference prediction error
    """
    componentName = PREDICTION_ERROR_DELTA_FUNCTION

    classPreferences = {
        kwPreferenceSetName: 'PredictionErrorDeltaCustomClassPreferences',
        kpReportOutputPref: PreferenceEntry(False, PreferenceLevel.INSTANCE),
        kpRuntimeParamStickyAssignmentPref: PreferenceEntry(False,
                                                            PreferenceLevel.INSTANCE)
    }

    class ClassDefaults(CombinationFunction.ClassDefaults):
        variable = [[1], [1]]

    paramClassDefaults = Function_Base.paramClassDefaults.copy()
    multiplicative_param = None
    additive_param = None

    @tc.typecheck
    def __init__(self,
                 default_variable=ClassDefaults.variable,
                 gamma: tc.optional(float) = 1.0,
                 params=None,
                 owner=None,
                 prefs: is_pref_set = None,
                 context=componentName + INITIALIZING):
        # Assign args to params and functionParams dicts
        # (kwConstants must == arg names)
        params = self._assign_args_to_param_dicts(gamma=gamma,
                                                  params=params)

        super().__init__(default_variable=default_variable,
                         params=params,
                         owner=owner,
                         prefs=prefs,
                         context=context)

        self.gamma = gamma

    def _validate_variable(self, variable, context=None):
        """
        Insure that all items of variable are numeric

        Parameters
        ----------
        variable
        context

        Returns
        -------
        variable if all items are numeric
        """
        variable = self._update_variable(super()._validate_variable(variable=variable, context=context))

        if isinstance(variable, (list, np.ndarray)):
            if isinstance(variable, np.ndarray) and not variable.ndim:
                return variable
            length = 0
            for i in range(1, len(variable)):
                if i == 0:
                    continue
                if isinstance(variable[i - 1], numbers.Number):
                    old_length = 1
                else:
                    old_length = len(variable[i - 1])
                if isinstance(variable[i], numbers.Number):
                    new_length = 1
                else:
                    new_length = len(variable[i])
                if old_length != new_length:
                    raise FunctionError("Length of all arrays in variable {} "
                                        "for {} must be the same".format(variable,
                                                                         self.__class__.__name__))
        return variable

    def _validate_params(self, request_set, target_set=None, context=None):
        """
        Checks that WEIGHTS is a list or np.array of numbers with length equal
        to variable.

        Note: the checks of compatibility with variable are only performed for
        validation calls during execution (i.e. from `check_args()`), since
        during initialization or COMMAND_LINE assignment, a parameter may be
        re-assigned before variable assigned during is known

        Parameters
        ----------
        request_set
        target_set
        context

        Returns
        -------
        None
        """
        super()._validate_params(request_set,
                                 target_set=target_set,
                                 context=context)

        if GAMMA in target_set and target_set[GAMMA] is not None:
            self._validate_parameter_spec(target_set[GAMMA] ,GAMMA, numeric_only=True)

        if WEIGHTS in target_set and target_set[WEIGHTS] is not None:
            self._validate_parameter_spec(target_set[WEIGHTS] ,WEIGHTS, numeric_only=True)
            target_set[WEIGHTS] = np.atleast_2d(target_set[WEIGHTS]).reshape(-1,1)
            if EXECUTING in context:
                if len(target_set[WEIGHTS]) != len(
                        self.instance_defaults.variable):
                    raise FunctionError("Number of weights {} is not equal to "
                                        "number of items in variable {}".format(
                        len(target_set[WEIGHTS]),
                        len(self.instance_defaults.variable.shape)))

    def function(self,
                 variable=None,
                 params=None,
                 context=None):
        """
        Calculates the prediction error using the arrays in `variable
        <PredictionErrorDeltaFunction.variable>` and returns the resulting
        array.

        Parameters
        ----------
        variable : 2d np.array : default ClassDefaults.variable
            a 2d array representing the sample and target values to be used to
            calculate the temporal difference delta values. Both arrays must
            have the same length

        params : Dict[param keyword, param value] : default None
            a `parameter dictionary <ParameterState_Specification>` that
            specifies the parameters for the function. Values specified for
            parameters in the dictionary override any assigned to those
            parameters in arguments of the constructor.


        Returns
        -------
        delta values : 1d np.array
            the result of
                :math: `\\delta(t) = r(t) + \\gamma sample(t) - sample(t - 1)`

        """
        variable = self._update_variable(self._check_args(variable=variable,
                                                          params=params,
                                                          context=context))
        gamma = self.get_current_function_param(GAMMA)
        sample = variable[0]
        reward = variable[1]
        delta = np.zeros(sample.shape)

        for t in range(1, len(sample)):
            delta[t] = reward[t] + gamma * sample[t] - sample[t - 1]
        return delta


# *********************************** NORMALIZING FUNCTIONS **************************************************

class NormalizingFunction(Function_Base):
    """Function that adjusts a set of values
    """
    componentType = NORMALIZING_FUNCTION_TYPE

    # IMPLEMENTATION NOTE: THESE SHOULD SHOULD BE REPLACED WITH ABC WHEN IMPLEMENTED
    def __init__(self, default_variable,
                 params,
                 owner,
                 prefs,
                 context):

        if not hasattr(self, MULTIPLICATIVE_PARAM):
            raise FunctionError("PROGRAM ERROR: {} must implement a {} attribute".
                                format(self.__class__.__name__, MULTIPLICATIVE_PARAM))

        if not hasattr(self, ADDITIVE_PARAM):
            raise FunctionError("PROGRAM ERROR: {} must implement an {} attribute".
                                format(self.__class__.__name__, ADDITIVE_PARAM))

        super().__init__(default_variable=default_variable,
                         params=params,
                         owner=owner,
                         prefs=prefs,
                         context=context)

    @property
    def multiplicative(self):
        return getattr(self, self.multiplicative_param)

    @multiplicative.setter
    def multiplicative(self, val):
        setattr(self, self.multiplicative_param, val)

    @property
    def additive(self):
        return getattr(self, self.additive_param)

    @additive.setter
    def additive(self, val):
        setattr(self, self.additive_param, val)


class SoftMax(NormalizingFunction):
    """
    SoftMax(               \
         default_variable, \
         gain=1.0,         \
         output=ALL,       \
         params=None,      \
         owner=None,       \
         name=None,        \
         prefs=None        \
         )

    .. _SoftMax:

    SoftMax transform of variable (see `The Softmax function and its derivative
    <http://eli.thegreenplace.net/2016/the-softmax-function-and-its-derivative/>`_ for a nice discussion).

    Arguments
    ---------

    default_variable : 1d np.array : default ClassDefaults.variable
        specifies a template for the value to be transformed.

    gain : float : default 1.0
        specifies a value by which to multiply `variable <Linear.variable>` before SoftMax transformation.

    output : ALL, MAX_VAL, MAX_INDICATOR, or PROB : default ALL
        specifies the format of array returned by `function <SoftMax.function>`
        (see `output <SoftMax.output>` for details).

    params : Dict[param keyword: param value] : default None
        a `parameter dictionary <ParameterState_Specification>` that specifies the parameters for the
        function.  Values specified for parameters in the dictionary override any assigned to those parameters in
        arguments of the constructor.

    owner : Component
        `component <Component>` to which to assign the Function.

    name : str : default see `name <Function.name>`
        specifies the name of the Function.

    prefs : PreferenceSet or specification dict : default Function.classPreferences
        specifies the `PreferenceSet` for the Function (see `prefs <Function_Base.prefs>` for details).

    Attributes
    ----------

    variable : 1d np.array
        contains value to be transformed.

    gain : float
        value by which `variable <Logistic.variable>` is multiplied before the SoftMax transformation;  determines
        the "sharpness" of the distribution.

    output : ALL, MAX_VAL, MAX_INDICATOR, or PROB
        determines how the SoftMax-transformed values of the elements in `variable <SoftMax.variable>` are reported
        in the array returned by `function <SoftMax.function>`:
            * **ALL**: array of all SoftMax-transformed values (the default);
            * **MAX_VAL**: SoftMax-transformed value for the element with the maximum such value, 0 for all others;
            * **MAX_INDICATOR**: 1 for the element with the maximum SoftMax-transformed value, 0 for all others;
            * **PROB**: probabilistically chosen element based on SoftMax-transformed values after normalizing sum of
              values to 1, 0 for all others.

    bounds : None if `output <SoftMax.output>` == MAX_VAL, else (0,1) : default (0,1)

    owner : Component
        `component <Component>` to which the Function has been assigned.

    name : str
        the name of the Function; if it is not specified in the **name** argument of the constructor, a
        default is assigned by FunctionRegistry (see `Naming` for conventions used for default and duplicate names).

    prefs : PreferenceSet or specification dict : Function.classPreferences
        the `PreferenceSet` for function; if it is not specified in the **prefs** argument of the Function's
        constructor, a default is assigned using `classPreferences` defined in __init__.py (see :doc:`PreferenceSet
        <LINK>` for details).
    """

    componentName = SOFTMAX_FUNCTION

    bounds = (0,1)
    multiplicative_param = GAIN
    additive_param = None

    class ClassDefaults(NormalizingFunction.ClassDefaults):
        variable = 0

    paramClassDefaults = Function_Base.paramClassDefaults.copy()

    @tc.typecheck
    def __init__(self,
                 default_variable=ClassDefaults.variable,
                 gain: parameter_spec = 1.0,
                 output: tc.enum(ALL, MAX_VAL, MAX_INDICATOR, PROB) = ALL,
                 params: tc.optional(dict) = None,
                 owner=None,
                 prefs: is_pref_set = None,
                 context='SoftMax Init'):

        # Assign args to params and functionParams dicts (kwConstants must == arg names)
        params = self._assign_args_to_param_dicts(gain=gain,
                                                  output=output,
                                                  params=params)
        if output is MAX_VAL:
            bounds = None

        super().__init__(default_variable=default_variable,
                         params=params,
                         owner=owner,
                         prefs=prefs,
                         context=context)

    def function(self,
                 variable=None,
                 params=None,
                 context=None):
        """
        Return: e**(`gain <SoftMax.gain>` * `variable <SoftMax.variable>`) /
        sum(e**(`gain <SoftMax.gain>` * `variable <SoftMax.variable>`)),
        filtered by `ouptput <SoftMax.output>` specification.

        Arguments
        ---------

        variable : 1d np.array : default ClassDefaults.variable
           an array to be transformed.

        params : Dict[param keyword: param value] : default None
            a `parameter dictionary <ParameterState_Specification>` that specifies the parameters for the
            function.  Values specified for parameters in the dictionary override any assigned to those parameters in
            arguments of the constructor.


        Returns
        -------

        SoftMax transformation of variable : number or np.array

        """

        variable = self._update_variable(self._check_args(variable=variable, params=params, context=context))

        # Assign the params and return the result
        output_type = self.get_current_function_param(OUTPUT_TYPE)
        gain = self.get_current_function_param(GAIN)

        # Modulate variable by gain
        v = gain * variable
        # Shift by max to avoid extreme values:
        v = v - np.max(v)
        # Exponentiate
        v = np.exp(v)
        # Normalize (to sum to 1)
        sm = v / np.sum(v, axis=0)

        # For the element that is max of softmax, set it's value to its softmax value, set others to zero
        if output_type is MAX_VAL:
            max_value = np.max(sm)
            sm = np.where(sm == max_value, max_value, 0)

        # For the element that is max of softmax, set its value to 1, set others to zero
        elif output_type is MAX_INDICATOR:
            # sm = np.where(sm == np.max(sm), 1, 0)
            max_value = np.max(sm)
            sm = np.where(sm == max_value, 1, 0)

        # Choose a single element probabilistically based on softmax of their values;
        #    leave that element's value intact, set others to zero
        elif output_type is PROB:
            cum_sum = np.cumsum(sm)
            random_value = np.random.uniform()
            chosen_item = next(element for element in cum_sum if element > random_value)
            chosen_in_cum_sum = np.where(cum_sum == chosen_item, 1, 0)
            sm = variable * chosen_in_cum_sum

        return sm

    def derivative(self, output, input=None):
        """
        derivative(output)

        Calculate the derivative of `function <SoftMax.function>`.  If OUTPUT_TYPE for the SoftMax Function is ALL,
        return Jacobian matrix (derivative for each element of the output array with respect to each of the others):
            COMMENT:
                D[j]/S[i] = S[i](d[i,j] - S[j]) where d[i,j]=1 if i==j; d[i,j]=0 if i!=j.
            COMMENT
            D\\ :sub:`j`\\ S\\ :sub:`i` = S\\ :sub:`i`\\ (𝜹\\ :sub:`i,j` - S\\ :sub:`j`),
            where 𝜹\\ :sub:`i,j`\\ =1 if i=j and 𝜹\\ :sub:`i,j`\\ =0 if i≠j.
        If OUTPUT_TYPE is MAX_VAL or MAX_INDICATOR, return 1d array of the derivatives of the maximum
        value with respect to the others (calculated as above). If OUTPUT_TYPE is PROB, raise an exception
        (since it is ambiguous as to which element would have been chosen by the SoftMax function)

        Returns
        -------

        derivative :  1d or 2d np.array (depending on OUTPUT_TYPE of SoftMax)
            derivative of values returns by SoftMax.

        """

        output_type = self.params[OUTPUT_TYPE]
        size = len(output)
        sm = self.function(output, params={OUTPUT_TYPE: ALL})

        if output_type is ALL:
            # Return full Jacobian matrix of derivatives
            derivative = np.empty([size, size])
            for j in range(size):
                for i, val in zip(range(size), output):
                    if i==j:
                        d = 1
                    else:
                        d = 0
                    derivative[j,i] = sm[i] * (d - sm[j])

        elif output_type in {MAX_VAL, MAX_INDICATOR}:
            # Return 1d array of derivatives for max element (i.e., the one chosen by SoftMax)
            derivative = np.empty(size)
            # Get the element of output returned as non-zero when output_type is not ALL
            index_of_max = int(np.where(output==np.max(output))[0])
            max_val = sm[index_of_max]
            for i in range(size):
                if i==index_of_max:
                    d = 1
                else:
                    d = 0
                derivative[i] = sm[i] * (d - max_val)

        else:
            raise FunctionError("Can't calculate derivative for SoftMax function{} since OUTPUT_TYPE is PROB "
                                "(and therefore the relevant element is ambiguous)".format(self.owner_name))

        return derivative


# region ***********************************  TRANSFER FUNCTIONS  ***********************************************
# endregion

BOUNDS = 'bounds'

class TransferFunction(Function_Base):
    """Function that transforms variable but maintains its shape

    All TransferFunctions must have the following attributes:

    `bounds` -- specifies the lower and upper limits of the result;  if there are none, the attribute is set to
    `None`;  if it has at least one bound, the attribute is set to a tuple specifying the lower and upper bounds,
    respectively, with `None` as the entry for no bound.

    `multiplicative_param` and `additive_param` -- each of these is assigned the name of one of the function's
    parameters and used by `ModulatoryProjections <ModulatoryProjection>` to modulate the output of the
    TransferFunction's function (see `Function_Modulatory_Params`).

    """
    componentType = TRANSFER_FUNCTION_TYPE

    # IMPLEMENTATION NOTE: THESE SHOULD SHOULD BE REPLACED WITH ABC WHEN IMPLEMENTED
    def __init__(self, default_variable,
                 params,
                 owner,
                 prefs,
                 context):

        if not hasattr(self, BOUNDS):
            raise FunctionError("PROGRAM ERROR: {} must implement a {} attribute".
                                format(self.__class__.__name__, BOUNDS))

        if not hasattr(self, MULTIPLICATIVE_PARAM):
            raise FunctionError("PROGRAM ERROR: {} must implement a {} attribute".
                                format(self.__class__.__name__, MULTIPLICATIVE_PARAM))

        if not hasattr(self, ADDITIVE_PARAM):
            raise FunctionError("PROGRAM ERROR: {} must implement an {} attribute".
                                format(self.__class__.__name__, ADDITIVE_PARAM))

        super().__init__(default_variable=default_variable,
                         params=params,
                         owner=owner,
                         prefs=prefs,
                         context=context)

    @property
    def multiplicative(self):
        return getattr(self, self.multiplicative_param)

    @multiplicative.setter
    def multiplicative(self, val):
        setattr(self, self.multiplicative_param, val)

    @property
    def additive(self):
        return getattr(self, self.additive_param)

    @additive.setter
    def additive(self, val):
        setattr(self, self.additive_param, val)


class Linear(TransferFunction):  # -------------------------------------------------------------------------------------
    """
    Linear(                \
         default_variable, \
         slope=1.0,        \
         intercept=0.0,    \
         params=None,      \
         owner=None,       \
         name=None,        \
         prefs=None        \
         )

    .. _Linear:

    Linearly transform variable.

    Note: default values for `slope` and `intercept` implement the IDENTITY_FUNCTION

    Arguments
    ---------

    variable : number or np.array : default ClassDefaults.variable
        specifies a template for the value to be transformed.

    slope : float : default 1.0
        specifies a value by which to multiply `variable <Linear.variable>`.

    intercept : float : default 0.0
        specifies a value to add to each element of `variable <Linear.variable>` after applying `slope <Linear.slope>`.

    params : Dict[param keyword: param value] : default None
        a `parameter dictionary <ParameterState_Specification>` that specifies the parameters for the
        function.  Values specified for parameters in the dictionary override any assigned to those parameters in
        arguments of the constructor.

    owner : Component
        `component <Component>` to which to assign the Function.

    name : str : default see `name <Function.name>`
        specifies the name of the Function.

    prefs : PreferenceSet or specification dict : default Function.classPreferences
        specifies the `PreferenceSet` for the Function (see `prefs <Function_Base.prefs>` for details).

    Attributes
    ----------

    variable : number or np.array
        contains value to be transformed.

    slope : float
        value by which each element of `variable <Linear.variable>` is multiplied before applying the
        `intercept <Linear.intercept>` (if it is specified).

    intercept : float
        value added to each element of `variable <Linear.variable>` after applying the `slope <Linear.slope>`
        (if it is specified).

    bounds : None

    owner : Component
        `component <Component>` to which the Function has been assigned.

    name : str
        the name of the Function; if it is not specified in the **name** argument of the constructor, a
        default is assigned by FunctionRegistry (see `Naming` for conventions used for default and duplicate names).

    prefs : PreferenceSet or specification dict : Function.classPreferences
        the `PreferenceSet` for function; if it is not specified in the **prefs** argument of the Function's
        constructor, a default is assigned using `classPreferences` defined in __init__.py (see :doc:`PreferenceSet
        <LINK>` for details).
    """

    componentName = LINEAR_FUNCTION

    bounds = None
    multiplicative_param = SLOPE
    additive_param = INTERCEPT

    classPreferences = {
        kwPreferenceSetName: 'LinearClassPreferences',
        kpReportOutputPref: PreferenceEntry(False, PreferenceLevel.INSTANCE),
        kpRuntimeParamStickyAssignmentPref: PreferenceEntry(False, PreferenceLevel.INSTANCE)
    }

    class ClassDefaults(TransferFunction.ClassDefaults):
        variable = [0]

    paramClassDefaults = Function_Base.paramClassDefaults.copy()
    paramClassDefaults.update({
        FUNCTION_OUTPUT_TYPE_CONVERSION: True,
        PARAMETER_STATE_PARAMS: None
    })

    @tc.typecheck
    def __init__(self,
                 default_variable=ClassDefaults.variable,
                 slope: parameter_spec = 1.0,
                 intercept: parameter_spec = 0.0,
                 params=None,
                 owner=None,
                 prefs: is_pref_set = None,
                 context=componentName + INITIALIZING):

        # Assign args to params and functionParams dicts (kwConstants must == arg names)
        params = self._assign_args_to_param_dicts(slope=slope,
                                                  intercept=intercept,
                                                  params=params)

        super().__init__(default_variable=default_variable,
                         params=params,
                         owner=owner,
                         prefs=prefs,
                         context=context)

        # self.functionOutputType = None

    def function(self,
                 variable=None,
                 params=None,
                 context=None):
        """
        Return: `slope <Linear.slope>` * `variable <Linear.variable>` + `intercept <Linear.intercept>`.

        Arguments
        ---------

        variable : number or np.array : default ClassDefaults.variable
           a single value or array to be transformed.

        params : Dict[param keyword: param value] : default None
            a `parameter dictionary <ParameterState_Specification>` that specifies the parameters for the
            function.  Values specified for parameters in the dictionary override any assigned to those parameters in
            arguments of the constructor.


        Returns
        -------

        linear transformation of variable : number or np.array

        """

        variable = self._update_variable(self._check_args(variable=variable, params=params, context=context))
        slope = self.get_current_function_param(SLOPE)
        intercept = self.get_current_function_param(INTERCEPT)
        outputType = self.functionOutputType

        # MODIFIED 11/9/17 NEW:
        try:
        # By default, result should be returned as np.ndarray with same dimensionality as input
            result = variable * slope + intercept
        except TypeError:
            # If variable is an array with mixed sizes or types, try item-by-item operation
            if variable.dtype == object:
                result = np.zeros_like(variable)
                for i, item in enumerate(variable):
                    result[i] = variable[i] * slope + intercept
            else:
                raise FunctionError("Unrecognized type for {} of {} ({})".format(VARIABLE, self.name, variable))
        # MODIFIED 11/9/17 END


        # region Type conversion (specified by outputType):
        # Convert to 2D array, irrespective of variable type:
        if outputType is FunctionOutputType.NP_2D_ARRAY:
            result = np.atleast_2d(result)

        # Convert to 1D array, irrespective of variable type:
        # Note: if 2D array (or higher) has more than two items in the outer dimension, generate exception
        elif outputType is FunctionOutputType.NP_1D_ARRAY:
            # If variable is 2D
            if variable.ndim == 2:
                # If there is only one item:
                if len(variable) == 1:
                    result = result[0]
                else:
                    raise FunctionError("Can't convert result ({0}: 2D np.ndarray object with more than one array)"
                                        " to 1D array".format(result))
            elif len(variable) == 1:
                result = result
            elif len(variable) == 0:
                result = np.atleast_1d(result)
            else:
                raise FunctionError("Can't convert result ({0} to 1D array".format(result))

        # Convert to raw number, irrespective of variable type:
        # Note: if 2D or 1D array has more than two items, generate exception
        elif outputType is FunctionOutputType.RAW_NUMBER:
            # If variable is 2D
            if variable.ndim == 2:
                # If there is only one item:
                if len(variable) == 1 and len(variable[0]) == 1:
                    result = result[0][0]
                else:
                    raise FunctionError("Can't convert result ({0}) with more than a single number to a raw number".
                                        format(result))
            elif len(variable) == 1:
                if len(variable) == 1:
                    result = result[0]
                else:
                    raise FunctionError("Can't convert result ({0}) with more than a single number to a raw number".
                                        format(result))
            else:
                return result
        # endregion

        return result

    def derivative(self, input=None, output=None):
        """
        derivative()

        Derivative of `function <Linear.function>`.

        Returns
        -------

        derivative :  number
            current value of `slope <Linear.slope>`.

        """

        return self.get_current_function_param(SLOPE)


class Exponential(TransferFunction):  # --------------------------------------------------------------------------------
    """
    Exponential(           \
         default_variable, \
         scale=1.0,        \
         rate=1.0,         \
         params=None,      \
         owner=None,       \
         name=None,        \
         prefs=None        \
         )

    .. _Exponential:

    Exponentially transform variable.

    Arguments
    ---------

    variable : number or np.array : default ClassDefaults.variable
        specifies a template for the value to be transformed.

    rate : float : default 1.0
        specifies a value by which to multiply `variable <Exponential.variable>` before exponentiation.

    scale : float : default 1.0
        specifies a value by which to multiply the exponentiated value of `variable <Exponential.variable>`.

    params : Dict[param keyword: param value] : default None
        a `parameter dictionary <ParameterState_Specification>` that specifies the parameters for the
        function.  Values specified for parameters in the dictionary override any assigned to those parameters in
        arguments of the constructor.

    owner : Component
        `component <Component>` to which to assign the Function.

    name : str : default see `name <Function.name>`
        specifies the name of the Function.

    prefs : PreferenceSet or specification dict : default Function.classPreferences
        specifies the `PreferenceSet` for the Function (see `prefs <Function_Base.prefs>` for details).

    Attributes
    ----------

    variable : number or np.array
        contains value to be transformed.

    rate : float
        value by which `variable <Exponential.variable>` is multiplied before exponentiation.

    scale : float
        value by which the exponentiated value is multiplied.

    bounds : (0, None)

    owner : Component
        `component <Component>` to which the Function has been assigned.

    name : str
        the name of the Function; if it is not specified in the **name** argument of the constructor, a
        default is assigned by FunctionRegistry (see `Naming` for conventions used for default and duplicate names).

    prefs : PreferenceSet or specification dict : Function.classPreferences
        the `PreferenceSet` for function; if it is not specified in the **prefs** argument of the Function's
        constructor, a default is assigned using `classPreferences` defined in __init__.py (see :doc:`PreferenceSet
        <LINK>` for details).
    """

    componentName = EXPONENTIAL_FUNCTION

    bounds = (0, None)
    multiplicative_param = RATE
    additive_param = SCALE


    class ClassDefaults(TransferFunction.ClassDefaults):
        variable = 0

    paramClassDefaults = Function_Base.paramClassDefaults.copy()

    @tc.typecheck
    def __init__(self,
                 default_variable=ClassDefaults.variable,
                 rate: parameter_spec = 1.0,
                 scale: parameter_spec = 1.0,
                 params=None,
                 owner=None,
                 prefs: is_pref_set = None,
                 context=componentName + INITIALIZING):
        # Assign args to params and functionParams dicts (kwConstants must == arg names)
        params = self._assign_args_to_param_dicts(rate=rate,
                                                  scale=scale,
                                                  params=params)

        super().__init__(default_variable=default_variable,
                         params=params,
                         owner=owner,
                         prefs=prefs,
                         context=context)

    def function(self,
                 variable=None,
                 params=None,
                 context=None):
        """
        Return: `scale <Exponential.scale>`
        :math:`*` e**(`rate <Exponential.rate>` :math:`*` `variable <Linear.variable>`).

        Arguments
        ---------

        variable : number or np.array : default ClassDefaults.variable
           a single value or array to be exponentiated.

        params : Dict[param keyword: param value] : default None
            a `parameter dictionary <ParameterState_Specification>` that specifies the parameters for the
            function.  Values specified for parameters in the dictionary override any assigned to those parameters in
            arguments of the constructor.


        Returns
        -------

        exponential transformation of variable : number or np.array

        """

        variable = self._update_variable(self._check_args(variable=variable, params=params, context=context))
        rate = self.get_current_function_param(RATE)
        scale = self.get_current_function_param(SCALE)

        return scale * np.exp(rate * variable)

    def derivative(self, input, output=None):
        """
        derivative(input)

        Derivative of `function <Exponential.function>`.

        Returns
        -------

        derivative :  number
            `rate <Exponential.rate>` * input.

        """
        return self.get_current_function_param(RATE) * input


class Logistic(TransferFunction):  # ------------------------------------------------------------------------------------
    """
    Logistic(              \
         default_variable, \
         gain=1.0,         \
         bias=0.0,         \
         offset=0.0,       \
         params=None,      \
         owner=None,       \
         name=None,        \
         prefs=None        \
         )

    .. _Logistic:

    Logistically transform variable.

    Arguments
    ---------

    variable : number or np.array : default ClassDefaults.variable
        specifies a template for the value to be transformed.

    gain : float : default 1.0
        specifies a value by which to multiply `variable <Logistic.variable>` before logistic transformation

    bias : float : default 0.0
        specifies a value to add to each element of `variable <Logistic.variable>` before applying `gain <Logistic.gain>`
        and before logistic transformation.

    offset : float : default 0.0
        specifies a value to add to each element of `variable <Logistic.variable>` after applying `gain <Logistic.gain>`
        but before logistic transformation.

    params : Dict[param keyword: param value] : default None
        a `parameter dictionary <ParameterState_Specification>` that specifies the parameters for the
        function.  Values specified for parameters in the dictionary override any assigned to those parameters in
        arguments of the constructor.

    owner : Component
        `component <Component>` to which to assign the Function.

    name : str : default see `name <Function.name>`
        specifies the name of the Function.

    prefs : PreferenceSet or specification dict : default Function.classPreferences
        specifies the `PreferenceSet` for the Function (see `prefs <Function_Base.prefs>` for details).

    Attributes
    ----------

    variable : number or np.array
        contains value to be transformed.

    gain : float : default 1.0
        value by which each element of `variable <Logistic.variable>` is multiplied before applying the
        `bias <Logistic.bias>` (if it is specified).

    bias : float : default 0.0
        value added to each element of `variable <Logistic.variable>` after applying the `gain <Logistic.gain>`
        (if it is specified).

    bounds : (0,1)

    owner : Component
        `component <Component>` to which the Function has been assigned.

    name : str
        the name of the Function; if it is not specified in the **name** argument of the constructor, a
        default is assigned by FunctionRegistry (see `Naming` for conventions used for default and duplicate names).

    prefs : PreferenceSet or specification dict : Function.classPreferences
        the `PreferenceSet` for function; if it is not specified in the **prefs** argument of the Function's
        constructor, a default is assigned using `classPreferences` defined in __init__.py (see :doc:`PreferenceSet
        <LINK>` for details).
    """

    componentName = LOGISTIC_FUNCTION
    parameter_keywords.update({GAIN, BIAS})

    bounds = (0,1)
    multiplicative_param = GAIN
    additive_param = BIAS

    class ClassDefaults(TransferFunction.ClassDefaults):
        variable = 0

    paramClassDefaults = Function_Base.paramClassDefaults.copy()

    @tc.typecheck
    def __init__(self,
                 default_variable=ClassDefaults.variable,
                 gain: parameter_spec = 1.0,
                 bias: parameter_spec = 0.0,
                 offset: parameter_spec = 0.0,
                 params=None,
                 owner=None,
                 prefs: is_pref_set = None,
                 context='Logistic Init'):
        # Assign args to params and functionParams dicts (kwConstants must == arg names)
        params = self._assign_args_to_param_dicts(gain=gain,
                                                  bias=bias,
                                                  offset=offset,
                                                  params=params)

        super().__init__(default_variable=default_variable,
                         params=params,
                         owner=owner,
                         prefs=prefs,
                         context=context)

    def function(self,
                 variable=None,
                 params=None,
                 context=None):
        """
        Return:

        .. math::

            \\frac{1}{1 + e^{ - gain ( variable - bias ) + offset}}

        Arguments
        ---------

        variable : number or np.array : default ClassDefaults.variable
           a single value or array to be transformed.

        params : Dict[param keyword: param value] : default None
            a `parameter dictionary <ParameterState_Specification>` that specifies the parameters for the
            function.  Values specified for parameters in the dictionary override any assigned to those parameters in
            arguments of the constructor.


        Returns
        -------

        logistic transformation of variable : number or np.array

        """

        variable = self._update_variable(self._check_args(variable=variable, params=params, context=context))
        gain = self.get_current_function_param(GAIN)
        bias = self.get_current_function_param(BIAS)
        offset = self.get_current_function_param(OFFSET)

        return 1 / (1 + np.exp(-gain*(variable-bias) + offset))

    def derivative(self, output, input=None):
        """
        derivative(output)

        Derivative of `function <Logistic.function>`.

        Returns
        -------

        derivative :  number
            output * (1 - output).

        """
        return output * (1 - output)

class LinearMatrix(TransferFunction):  # -------------------------------------------------------------------------------
    """
    LinearMatrix(          \
         default_variable, \
         matrix=None,      \
         params=None,      \
         owner=None,       \
         name=None,        \
         prefs=None        \
         )

    .. _LinearMatrix:

    Matrix transform of variable:

        `function <LinearMatrix.function>` returns dot product of `variable <LinearMatrix.variable>` and
        `matrix <LinearMatrix.matrix>`.

    COMMENT:  [CONVERT TO FIGURE]
        ----------------------------------------------------------------------------------------------------------
        MATRIX FORMAT <shape: (3,5)>
                                         INDICES:
                                     Output elements:
                              0       1       2       3       4
                         0  [0,0]   [0,1]   [0,2]   [0,3]   [0,4]
        Input elements:  1  [1,0]   [1,1]   [1,2]   [1,3]   [1,4]
                         2  [2,0]   [2,1]   [2,2]   [2,3]   [2,4]

        matrix.shape => (input/rows, output/cols)

        ----------------------------------------------------------------------------------------------------------
        ARRAY FORMAT
                                                                            INDICES
                                          [ [      Input 0 (row0)       ], [       Input 1 (row1)      ]... ]
                                          [ [ out0,  out1,  out2,  out3 ], [ out0,  out1,  out2,  out3 ]... ]
        matrix[input/rows, output/cols]:  [ [ row0,  row0,  row0,  row0 ], [ row1,  row1,  row1,  row1 ]... ]
                                          [ [ col0,  col1,  col2,  col3 ], [ col0,  col1,  col2,  col3 ]... ]
                                          [ [[0,0], [0,1], [0,2], [0,3] ], [[1,0], [1,1], [1,2], [1,3] ]... ]

        ----------------------------------------------------------------------------------------------------------
    COMMENT


    Arguments
    ---------

    variable : list or 1d np.array : default ClassDefaults.variable
        specifies a template for the value to be transformed; length must equal the number of rows of `matrix
        <LinearMatrix.matrix>`.

    matrix : number, list, 1d or 2d np.ndarray, np.matrix, function, or matrix keyword : default IDENTITY_MATRIX
        specifies matrix used to transform `variable <LinearMatrix.variable>`
        (see `matrix <LinearMatrix.matrix>` for specification details).

        When LinearMatrix is the `function <Projection.function>` of a projection:

            - the matrix specification must be compatible with the variables of the `sender <Projection.sender>` and
              `receiver <Projection.receiver>`

            - a matrix keyword specification generates a matrix based on the sender and receiver shapes

        When LinearMatrix is instantiated on its own, or as the function of `Mechanism` or `State`:

            - the matrix specification must be compatible with the function's own `variable <LinearMatrix.variable>`

            - if matrix is not specified, a square identity matrix is generated based on the number of columns in
              `variable <LinearMatrix.variable>`

            - matrix keywords are not valid matrix specifications

    bounds : None

    params : Dict[param keyword: param value] : default None
        a `parameter dictionary <ParameterState_Specification>` that specifies the parameters for the
        function.  Values specified for parameters in the dictionary override any assigned to those parameters in
        arguments of the constructor.

    owner : Component
        `component <Component>` to which to assign the Function.

    name : str : default see `name <Function.name>`
        specifies the name of the Function.

    prefs : PreferenceSet or specification dict : default Function.classPreferences
        specifies the `PreferenceSet` for the Function (see `prefs <Function_Base.prefs>` for details).

    Attributes
    ----------

    variable : 1d np.array
        contains value to be transformed.

    matrix : 2d np.array
        matrix used to transform `variable <LinearMatrix.variable>`.
        Can be specified as any of the following:
            * number - used as the filler value for all elements of the :keyword:`matrix` (call to np.fill);
            * list of arrays, 2d np.array or np.matrix - assigned as the value of :keyword:`matrix`;
            * matrix keyword - see `MatrixKeywords` for list of options.
        Rows correspond to elements of the input array (outer index), and
        columns correspond to elements of the output array (inner index).

    owner : Component
        `component <Component>` to which the Function has been assigned.

    name : str
        the name of the Function; if it is not specified in the **name** argument of the constructor, a
        default is assigned by FunctionRegistry (see `Naming` for conventions used for default and duplicate names).

    prefs : PreferenceSet or specification dict : Function.classPreferences
        the `PreferenceSet` for function; if it is not specified in the **prefs** argument of the Function's
        constructor, a default is assigned using `classPreferences` defined in __init__.py (see :doc:`PreferenceSet
        <LINK>` for details).
    """

    componentName = LINEAR_MATRIX_FUNCTION

    bounds = None
    multiplicative_param = None
    additive_param = None

    DEFAULT_FILLER_VALUE = 0

    class ClassDefaults(TransferFunction.ClassDefaults):
        variable = [0]  # Sender vector

    paramClassDefaults = Function_Base.paramClassDefaults.copy()

    # def is_matrix_spec(m):
    #     if m is None:
    #         return True
    #     if m in MATRIX_KEYWORD_VALUES:
    #         return True
    #     if isinstance(m, (list, np.ndarray, np.matrix, function_type)):
    #         return True
    #     return False

    @tc.typecheck
    def __init__(self,
                 default_variable=None,
                 matrix:tc.optional(is_matrix) = None,
                 params=None,
                 owner=None,
                 prefs: is_pref_set = None,
                 context=componentName + INITIALIZING):

        # Assign args to params and functionParams dicts (kwConstants must == arg names)
        params = self._assign_args_to_param_dicts(matrix=matrix,
                                                  params=params)

        # Note: this calls _validate_variable and _validate_params which are overridden below;
        #       the latter implements the matrix if required
        # super(LinearMatrix, self).__init__(default_variable=default_variable,
        super().__init__(default_variable=default_variable,
                         params=params,
                         owner=owner,
                         prefs=prefs,
                         context=context)

        self._matrix = self.instantiate_matrix(self.paramsCurrent[MATRIX])

    # def _validate_variable(self, variable, context=None):
    #     """Insure that variable passed to LinearMatrix is a max 2D np.array
    #
    #     :param variable: (max 2D np.array)
    #     :param context:
    #     :return:
    #     """
    #     variable = self._update_variable(super()._validate_variable(variable, context))
    #
    #     # Check that variable <= 2D
    #     try:
    #         if not variable.ndim <= 2:
    #             raise FunctionError("variable ({0}) for {1} must be a numpy.ndarray of dimension at most 2".format(variable, self.__class__.__name__))
    #     except AttributeError:
    #         raise FunctionError("PROGRAM ERROR: variable ({0}) for {1} should be a numpy.ndarray".
    #                                 format(variable, self.__class__.__name__))
    #
    #     return variable


    def _validate_params(self, request_set, target_set=None, context=None):
        """Validate params and assign to targets

        This overrides the class method, to perform more detailed type checking (see explanation in class method).
        Note: this method (or the class version) is called only if the parameter_validation attribute is `True`

        :param request_set: (dict) - params to be validated
        :param target_set: (dict) - destination of validated params
        :param context: (str)
        :return none:
        """

        super()._validate_params(request_set, target_set, context)

        param_set = target_set
        # proxy for checking whether the owner is a projection
        if hasattr(self.owner, "receiver"):
            sender = self.instance_defaults.variable
            # Note: this assumes variable is a 1D np.array, as enforced by _validate_variable
            sender_len = sender.size

            # FIX: RELABEL sender -> input AND receiver -> output
            # FIX: THIS NEEDS TO BE CLEANED UP:
            #      - AT LEAST CHANGE THE NAME FROM kwReceiver TO output_template OR SOMETHING LIKE THAT
            #      - MAKE ARG?  OR ADD OTHER PARAMS:  E.G., FILLER?
            #      - OR REFACTOR TO INCLUDE AS MATRIX SPEC:
            #                  IF MATRIX IS 1D, USE AS OUTPUT TEMPLATE
            #                     IF ALL ITS VALUES ARE 1'S => FULL CONNECTIVITY MATRIX
            #                     IF ALL ITS VALUES ARE 0'S => RANDOM CONNECTIVITY MATRIX
            #                     NOTE:  NO NEED FOR IDENTITY MATRIX, AS THAT WOULD BE SQUARE SO NO NEED FOR OUTPUT TEMPLATE
            #      - DOCUMENT WHEN DONE
            # MODIFIED 3/26/17 OLD:
            # Check for and validate kwReceiver first, since it may be needed to validate and/or construct the matrix
            # First try to get receiver from specification in params
            if RECEIVER in param_set:
                self.receiver = param_set[RECEIVER]
                # Check that specification is a list of numbers or an np.array
                if ((isinstance(self.receiver, list) and all(
                        isinstance(elem, numbers.Number) for elem in self.receiver)) or
                        isinstance(self.receiver, np.ndarray)):
                    self.receiver = np.atleast_1d(self.receiver)
                else:
                    raise FunctionError("receiver param ({0}) for {1} must be a list of numbers or an np.array".
                                        format(self.receiver, self.name))
            # No receiver, so use sender as template (assuming square -- e.g., identity -- matrix)
            else:
                if (self.owner and self.owner.prefs.verbosePref) or self.prefs.verbosePref:
                    print("Identity matrix requested but kwReceiver not specified; sender length ({0}) will be used".
                          format(sender_len))
                self.receiver = param_set[RECEIVER] = sender

            receiver_len = len(self.receiver)

            # Check rest of params
            message = ""
            for param_name, param_value in param_set.items():

                # Receiver param already checked above
                if param_name is RECEIVER:
                    continue

                # Not currently used here
                if param_name in function_keywords:
                    continue

                if param_name is AUTO_DEPENDENT:
                    continue

                # Matrix specification param
                elif param_name == MATRIX:

                    # A number (to be used as a filler), so OK
                    if isinstance(param_value, numbers.Number):
                        continue

                    # np.matrix or np.ndarray provided, so validate that it is numeric and check dimensions
                    elif isinstance(param_value, (list, np.ndarray, np.matrix)):
                        # get dimensions specified by:
                        #   variable (sender): width/cols/outer index
                        #   kwReceiver param: height/rows/inner index

                        weight_matrix = np.matrix(param_value)
                        if 'U' in repr(weight_matrix.dtype):
                            raise FunctionError("Non-numeric entry in MATRIX "
                                                "specification ({}) for the {} "
                                                "function of {}".format(param_value,
                                                                        self.name,
                                                                        self.owner_name))

                        if weight_matrix.ndim != 2:
                            raise FunctionError("The matrix provided for the {} function of {} must be 2d (it is {}d".
                                                format(weight_matrix.ndim, self.name, self.owner_name))

                        matrix_rows = weight_matrix.shape[0]
                        matrix_cols = weight_matrix.shape[1]

                        # Check that number of rows equals length of sender vector (variable)
                        if matrix_rows != sender_len:
                            raise FunctionError("The number of rows ({}) of the "
                                                "matrix provided for {} function "
                                                "of {} does not equal the length "
                                                "({}) of the sender vector "
                                                "(variable)".format(matrix_rows,
                                                                    self.name,
                                                                    self.owner_name,
                                                                    sender_len))

                    # Auto, full or random connectivity matrix requested (using keyword):
                    # Note:  assume that these will be properly processed by caller
                    #        (e.g., MappingProjection._instantiate_receiver)
                    elif param_value in MATRIX_KEYWORD_VALUES:
                        continue

                    # Identity matrix requested (using keyword), so check send_len == receiver_len
                    elif param_value in {IDENTITY_MATRIX, HOLLOW_MATRIX}:
                        # Receiver length doesn't equal sender length
                        if not (self.receiver.shape == sender.shape and self.receiver.size == sender.size):
                            # if self.owner.prefs.verbosePref:
                            #     print ("Identity matrix requested, but length of receiver ({0})"
                            #            " does not match length of sender ({1});  sender length will be used".
                            #            format(receiver_len, sender_len))
                            # # Set receiver to sender
                            # param_set[kwReceiver] = sender
                            raise FunctionError("{} requested for the {} function of {}, "
                                                "but length of receiver ({}) does not match length of sender ({})".
                                                format(param_value, self.name, self.owner_name, receiver_len,
                                                       sender_len))
                        continue

                    # list used to describe matrix, so convert to 2D np.array and pass to validation of matrix below
                    elif isinstance(param_value, list):
                        try:
                            param_value = np.atleast_2d(param_value)
                        except (ValueError, TypeError) as error_msg:
                            raise FunctionError(
                                "Error in list specification ({}) of matrix for the {} function of {}: {})".
                                # format(param_value, self.__class__.__name__, error_msg))
                                format(param_value, self.name, self.owner_name, error_msg))

                    # string used to describe matrix, so convert to np.matrix and pass to validation of matrix below
                    elif isinstance(param_value, str):
                        try:
                            param_value = np.matrix(param_value)
                        except (ValueError, TypeError) as error_msg:
                            raise FunctionError("Error in string specification ({}) of the matrix "
                                                "for the {} function of {}: {})".
                                                # format(param_value, self.__class__.__name__, error_msg))
                                                format(param_value, self.name, self.owner_name, error_msg))

                    # function so:
                    # - assume it uses random.rand()
                    # - call with two args as place markers for cols and rows
                    # -  validate that it returns an np.array or np.matrix
                    elif isinstance(param_value, function_type):
                        test = param_value(1, 1)
                        if not isinstance(test, (np.ndarray, np.matrix)):
                            raise FunctionError("A function is specified for the matrix of the {} function of {}: {}) "
                                                "that returns a value ({}) that is neither a matrix nor an array".
                                                # format(param_value, self.__class__.__name__, test))
                                                format(self.name, self.owner_name, param_value, test))

                    elif param_value is None:
                        raise FunctionError("TEMP ERROR: param value is None.")

                    else:
                        raise FunctionError("Value of {} param ({}) for the {} function of {} "
                                            "must be a matrix, a number (for filler), or a matrix keyword ({})".
                                            format(param_name,
                                                   param_value,
                                                   self.name,
                                                   self.owner_name,
                                                   MATRIX_KEYWORD_NAMES))
                else:
                    message += "Unrecognized param ({}) specified for the {} function of {}\n".format(param_name,
                                                                                                      self.componentName,
                                                                                                      self.owner_name)
                    continue
            if message:
                raise FunctionError(message)

        # owner is a mechanism, state
        # OR function was defined on its own (no owner)
        else:
            if MATRIX in param_set:
                param_value = param_set[MATRIX]

                # numeric value specified; verify that it is compatible with variable
                if isinstance(param_value, (float, list, np.ndarray, np.matrix)):
                    if np.size(np.atleast_2d(param_value), 0) != np.size(np.atleast_2d(self.instance_defaults.variable),1):
                        raise FunctionError("Specification of matrix and/or default_variable for {} is not valid. "
                                            "The shapes of variable {} and matrix {} are not compatible for "
                                            "multiplication".format(self.name,
                                                                    np.shape(np.atleast_2d(self.instance_defaults.variable)),
                                                                    np.shape(np.atleast_2d(param_value))))

                # keyword matrix specified - not valid outside of a projection
                elif param_value in MATRIX_KEYWORD_VALUES:
                    raise FunctionError("{} is not a valid specification for the matrix parameter of {}. Keywords "
                                        "may only be used to specify the matrix parameter of a Projection's "
                                        "LinearMatrix function. When the LinearMatrix function is implemented in a "
                                        "mechanism, such as {}, the correct matrix cannot be determined from a "
                                        "keyword. Instead, the matrix must be fully specified as a float, list, "
                                        "np.ndarray, or np.matrix".
                                        format(param_value, self.name, self.owner.name))

                # The only remaining valid option is matrix = None (sorted out in instantiate_attribs_before_fn)
                elif param_value is not None:
                    raise FunctionError("Value of the matrix param ({}) for the {} function of {} "
                                        "must be a matrix, a number (for filler), or a matrix keyword ({})".
                                        format(param_value,
                                               self.name,
                                               self.owner_name,
                                               MATRIX_KEYWORD_NAMES))

    def _instantiate_attributes_before_function(self, context=None):
        if self.matrix is None and not hasattr(self.owner, "receiver"):
            variable_length = np.size(np.atleast_2d(self.instance_defaults.variable), 1)
            self.matrix = np.identity(variable_length)
        self.matrix = self.instantiate_matrix(self.matrix)

    def instantiate_matrix(self, specification, context=None):
        """Implements matrix indicated by specification

         Specification is derived from MATRIX param (passed to self.__init__ or self.function)

         Specification (validated in _validate_params):
            + single number (used to fill self.matrix)
            + matrix keyword (see get_matrix)
            + 2D list or np.ndarray of numbers

        :return matrix: (2D list)
        """
        from psyneulink.components.projections.projection import Projection
        if isinstance(self.owner, Projection):
            # Matrix provided (and validated in _validate_params); convert to np.array
            if isinstance(specification, np.matrix):
                return np.array(specification)

            sender = self.instance_defaults.variable
            sender_len = sender.shape[0]
            try:
                receiver = self.receiver
            except:
                raise FunctionError("Can't instantiate matrix specification ({}) for the {} function of {} "
                                    "since its receiver has not been specified".
                                    format(specification, self.name, self.owner_name))
                # receiver = sender
            receiver_len = receiver.shape[0]

            matrix = get_matrix(specification, rows=sender_len, cols=receiver_len, context=context)

            # This should never happen (should have been picked up in validate_param or above)
            if matrix is None:
                raise FunctionError("MATRIX param ({}) for the {} function of {} must be a matrix, a function that returns "
                                    "one, a matrix specification keyword ({}), or a number (filler)".
                                    format(specification, self.name, self.owner_name, MATRIX_KEYWORD_NAMES))
            else:
                return matrix
        else:
            return np.array(specification)

    def function(self,
                 variable=None,
                 params=None,
                 context=None):
        """
        Return: `variable <LinearMatrix.variable>` • `matrix <LinearMatrix.matrix>`

        Arguments
        ---------
        variable : list or 1d np.array
            array to be transformed;  length must equal the number of rows of 'matrix <LinearMatrix.matrix>`.

        params : Dict[param keyword: param value] : default None
            a `parameter dictionary <ParameterState_Specification>` that specifies the parameters for the
            function.  Values specified for parameters in the dictionary override any assigned to those parameters in
            arguments of the constructor.


        Returns
        ---------

        dot product of variable and matrix : 1d np.array
            length of the array returned equals the number of columns of `matrix <LinearMatrix.matrix>`.

        """

        # Note: this calls _validate_variable and _validate_params which are overridden above;
        variable = self._update_variable(self._check_args(variable=variable, params=params, context=context))
        matrix = self.get_current_function_param(MATRIX)
        return np.dot(variable, matrix)

    def keyword(self, keyword):

        from psyneulink.components.projections.pathway.mappingprojection import MappingProjection
        rows = None
        cols = None
        # use of variable attribute here should be ok because it's using it as a format/type
        if isinstance(self, MappingProjection):
            rows = len(self.sender.value)
            cols = len(self.receiver.instance_defaults.variable)
        matrix = get_matrix(keyword, rows, cols)

        if matrix is None:
            raise FunctionError("Unrecognized keyword ({}) specified for the {} function of {}".
                                format(keyword, self.name, self.owner_name))
        else:
            return matrix

    def param_function(owner, function):
        sender_len = len(owner.sender.value)
        receiver_len = len(owner.receiver.instance_defaults.variable)
        return function(sender_len, receiver_len)


# def is_matrix_spec(m):
#     if m is None:
#         return True
#     if isinstance(m, (list, np.ndarray, np.matrix, function_type)):
#         return True
#     if m in MATRIX_KEYWORD_VALUES:
#         return True
#     return False


def get_matrix(specification, rows=1, cols=1, context=None):
    """Returns matrix conforming to specification with dimensions = rows x cols or None

     Specification can be a matrix keyword, filler value or np.ndarray

     Specification (validated in _validate_params):
        + single number (used to fill self.matrix)
        + matrix keyword:
            + AUTO_ASSIGN_MATRIX: IDENTITY_MATRIX if it is square, othwerwise FULL_CONNECTIVITY_MATRIX
            + IDENTITY_MATRIX: 1's on diagonal, 0's elsewhere (must be square matrix), otherwise generates error
            + HOLLOW_MATRIX: 0's on diagonal, 1's elsewhere (must be square matrix), otherwise generates error
            + FULL_CONNECTIVITY_MATRIX: all 1's
            + RANDOM_CONNECTIVITY_MATRIX (random floats uniformly distributed between 0 and 1)
        + 2D list or np.ndarray of numbers

     Returns 2D np.array with length=rows in dim 0 and length=cols in dim 1, or none if specification is not recognized
    """

    # Matrix provided (and validated in _validate_params); convert to np.array
    if isinstance(specification, (list, np.matrix)):
        specification = np.array(specification)

    if isinstance(specification, np.ndarray):
        if specification.ndim == 2:
            return specification
        # FIX: MAKE THIS AN np.array WITH THE SAME DIMENSIONS??
        elif specification.ndim < 2:
            return np.atleast_2d(specification)
        else:
            raise FunctionError("Specification of np.array for matrix ({}) is more than 2d".
                                format(specification))

    if specification == AUTO_ASSIGN_MATRIX:
        if rows == cols:
            specification = IDENTITY_MATRIX
        else:
            specification = FULL_CONNECTIVITY_MATRIX

    if specification == FULL_CONNECTIVITY_MATRIX:
        return np.full((rows, cols), 1.0)

    if specification == IDENTITY_MATRIX:
        if rows != cols:
            raise FunctionError("Sender length ({}) must equal receiver length ({}) to use {}".
                                format(rows, cols, specification))
        return np.identity(rows)

    if specification == HOLLOW_MATRIX:
        if rows != cols:
            raise FunctionError("Sender length ({}) must equal receiver length ({}) to use {}".
                                format(rows, cols, specification))
        return 1-np.identity(rows)

    if specification == RANDOM_CONNECTIVITY_MATRIX:
        return np.random.rand(rows, cols)

    # Function is specified, so assume it uses random.rand() and call with sender_len and receiver_len
    if isinstance(specification, function_type):
        return specification(rows, cols)

    # (7/12/17 CW) this is a PATCH (like the one in MappingProjection) to allow users to
    # specify 'matrix' as a string (e.g. r = RecurrentTransferMechanism(matrix='1 2; 3 4'))
    if type(specification) == str:
        try:
            return np.array(np.matrix(specification))
        except (ValueError, NameError, TypeError):
            # np.matrix(specification) will give ValueError if specification is a bad value (e.g. 'abc', '1; 1 2')
            #                          [JDC] actually gives NameError if specification is a string (e.g., 'abc')
            pass

    # Specification not recognized
    return None


# region ***********************************  INTEGRATOR FUNCTIONS *****************************************************

#  Integrator
#  DDM_BogaczEtAl
#  DDM_NavarroAndFuss

class IntegratorFunction(Function_Base):
    componentType = INTEGRATOR_FUNCTION_TYPE

# • why does integrator return a 2d array?
# • are rate and noise converted to 1d np.array?  If not, correct docstring
# • can noise and initializer be an array?  If so, validated in validate_param?

class Integrator(IntegratorFunction):  # --------------------------------------------------------------------------------
    """
    Integrator(                 \
        default_variable=None,  \
        rate=1.0,               \

        noise=0.0,              \
        time_step_size=1.0,     \
        initializer,     \
        params=None,            \
        owner=None,             \
        prefs=None,             \
        )

    .. _Integrator:

    Integrate current value of `variable <Integrator.variable>` with its prior value.

    Arguments
    ---------

    default_variable : number, list or np.array : default ClassDefaults.variable
        specifies a template for the value to be integrated;  if it is a list or array, each element is independently
        integrated.

    rate : float, list or 1d np.array : default 1.0
        specifies the rate of integration.  If it is a list or array, it must be the same length as
        `variable <Integrator.default_variable>` (see `rate <Integrator.rate>` for details).

    noise : float, PsyNeuLink Function, list or 1d np.array : default 0.0
        specifies random value to be added in each call to `function <Integrator.function>`. (see
        `noise <Integrator.noise>` for details).

    time_step_size : float : default 0.0
        determines the timing precision of the integration process

    initializer float, list or 1d np.array : default 0.0
        specifies starting value for integration.  If it is a list or array, it must be the same length as
        `default_variable <Integrator.default_variable>` (see `initializer <Integrator.initializer>` for details).

    params : Dict[param keyword: param value] : default None
        a `parameter dictionary <ParameterState_Specification>` that specifies the parameters for the
        function.  Values specified for parameters in the dictionary override any assigned to those parameters in
        arguments of the constructor.

    owner : Component
        `component <Component>` to which to assign the Function.

    name : str : default see `name <Function.name>`
        specifies the name of the Function.

    prefs : PreferenceSet or specification dict : default Function.classPreferences
        specifies the `PreferenceSet` for the Function (see `prefs <Function_Base.prefs>` for details).

    Attributes
    ----------

    variable : number or np.array
        current input value some portion of which (determined by `rate <Integrator.rate>`) that will be
        added to the prior value;  if it is an array, each element is independently integrated.

    rate : float or 1d np.array
        determines the rate of integration based on current and prior values.  If integration_type is set to ADAPTIVE,
        all elements must be between 0 and 1 (0 = no change; 1 = instantaneous change). If it has a single element, it
        applies to all elements of `variable <Integrator.variable>`;  if it has more than one element, each element
        applies to the corresponding element of `variable <Integrator.variable>`.

    noise : float, function, list, or 1d np.array
        specifies random value to be added in each call to `function <Integrator.function>`.

        If noise is a list or array, it must be the same length as `variable <Integrator.default_variable>`. If noise is
        specified as a single float or function, while `variable <Integrator.variable>` is a list or array,
        noise will be applied to each variable element. In the case of a noise function, this means that the function
        will be executed separately for each variable element.

        Note that in the case of DIFFUSION, noise must be specified as a float (or list or array of floats) because this
        value will be used to construct the standard DDM probability distribution. For all other types of integration,
        in order to generate random noise, we recommend that you instead select a probability distribution function
        (see `Distribution Functions <DistributionFunction>` for details), which will generate a new noise value from
        its distribution on each execution. If noise is specified as a float or as a function with a fixed output (or a
        list or array of these), then the noise will simply be an offset that remains the same across all executions.

    initializer : 1d np.array or list
        determines the starting value for integration (i.e., the value to which
        `previous_value <Integrator.previous_value>` is set.

        If initializer is a list or array, it must be the same length as `variable <Integrator.default_variable>`. If
        initializer is specified as a single float or function, while `variable <Integrator.variable>` is a list or
        array, initializer will be applied to each variable element. In the case of an initializer function, this means
        that the function will be executed separately for each variable element.

    previous_value : 1d np.array : default ClassDefaults.variable
        stores previous value with which `variable <Integrator.variable>` is integrated.

    owner : Component
        `component <Component>` to which the Function has been assigned.

    name : str
        the name of the Function; if it is not specified in the **name** argument of the constructor, a
        default is assigned by FunctionRegistry (see `Naming` for conventions used for default and duplicate names).

    prefs : PreferenceSet or specification dict : Function.classPreferences
        the `PreferenceSet` for function; if it is not specified in the **prefs** argument of the Function's
        constructor, a default is assigned using `classPreferences` defined in __init__.py (see :doc:`PreferenceSet
        <LINK>` for details).
    """

    componentName = INTEGRATOR_FUNCTION
    class ClassDefaults(IntegratorFunction.ClassDefaults):
        variable = [[0]]

    paramClassDefaults = Function_Base.paramClassDefaults.copy()
    # paramClassDefaults.update({INITIALIZER: ClassDefaults.variable})
    paramClassDefaults.update({
        NOISE: None,
        RATE: None
    })

    @tc.typecheck
    def __init__(self,
                 default_variable=None,
                 rate: parameter_spec = 1.0,
                 noise=0.0,
                 initializer=ClassDefaults.variable,
                 params: tc.optional(dict) = None,
                 owner=None,
                 prefs: is_pref_set = None,
                 context="Integrator Init"):

        # Assign args to params and functionParams dicts (kwConstants must == arg names)
        params = self._assign_args_to_param_dicts(rate=rate,
                                                  initializer=initializer,
                                                  noise=noise,
                                                  params=params)


        # Assign here as default, for use in initialization of function
        self.previous_value = self.paramClassDefaults[INITIALIZER]

        super().__init__(default_variable=default_variable,
                         params=params,
                         owner=owner,
                         prefs=prefs,
                         context=context)

        # Reassign to kWInitializer in case default value was overridden
        # self.previous_value = self.initializer

        self.auto_dependent = True


    def _validate_params(self, request_set, target_set=None, context=None):

        # Handle list or array for rate specification
        if RATE in request_set:
            rate = request_set[RATE]

            if isinstance(rate, (list, np.ndarray)) and not iscompatible(rate, self.instance_defaults.variable):
                if len(rate) != 1 and len(rate) != np.array(self.instance_defaults.variable).size:
                    # If the variable was not specified, then reformat it to match rate specification
                    #    and assign ClassDefaults.variable accordingly
                    # Note: this situation can arise when the rate is parametrized (e.g., as an array) in the
                    #       Integrator's constructor, where that is used as a specification for a function parameter
                    #       (e.g., for an IntegratorMechanism), whereas the input is specified as part of the
                    #       object to which the function parameter belongs (e.g., the IntegratorMechanism);
                    #       in that case, the Integrator gets instantiated using its ClassDefaults.variable ([[0]]) before
                    #       the object itself, thus does not see the array specification for the input.
                    if self._variable_not_specified:
                        self._instantiate_defaults(variable=np.zeros_like(np.array(rate)), context=context)
                        if self.verbosePref:
                            warnings.warn(
                                "The length ({}) of the array specified for the rate parameter ({}) of {} "
                                "must match the length ({}) of the default input ({});  "
                                "the default input has been updated to match".format(
                                    len(rate),
                                    rate,
                                    self.name,
                                    np.array(self.instance_defaults.variable).size
                                ),
                                self.instance_defaults.variable,
                            )
                    else:
                        raise FunctionError(
                            "The length of the array specified for the rate parameter of {} ({})"
                            "must match the length of the default input ({}).".format(
                                len(rate),
                                # rate,
                                self.name,
                                np.array(self.instance_defaults.variable).size,
                                # self.instance_defaults.variable,
                            )
                        )
                # OLD:
                # self.paramClassDefaults[RATE] = np.zeros_like(np.array(rate))

                # KAM changed 5/15 b/c paramClassDefaults were being updated and *requiring* future integrator functions
                # to have a rate parameter of type ndarray/list

        super()._validate_params(request_set=request_set,
                                 target_set=target_set,
                                 context=context)

        # if INITIALIZER in target_set:
        #     print(target_set)
        #     self._validate_initializer(target_set[INITIALIZER])

        if NOISE in target_set:
            self._validate_noise(target_set[NOISE], self.instance_defaults.variable)

    # Ensure that the noise parameter makes sense with the input type and shape; flag any noise functions that will
    # need to be executed

    def _validate_noise(self, noise, var):
        # Noise is a list or array
        if isinstance(noise, (np.ndarray, list)):
            if len(noise) == 1:
                pass
            # Variable is a list/array
            elif not iscompatible(np.atleast_2d(noise), var) and not iscompatible(np.atleast_1d(noise), var) and len(noise) > 1:
                raise FunctionError(
                    "Noise parameter ({}) does not match default variable ({}). Noise parameter of {} must be specified "
                    "as a float, a function, or an array of the appropriate shape ({})."
                    .format(noise, self.instance_defaults.variable, self.name, np.shape(np.array(var))))
            else:
                for noise_item in noise:
                    if not isinstance(noise_item, (float, int)) and not callable(noise_item):
                        raise FunctionError(
                            "The elements of a noise list or array must be floats or functions. {} is not a valid noise "
                            "element for {}".format(noise_item, self.name))

        # Otherwise, must be a float, int or function
        elif not isinstance(noise, (float, int)) and not callable(noise):
            raise FunctionError(
                "Noise parameter ({}) for {} must be a float, function, or array/list of these."
                    .format(noise, self.name))


    def _try_execute_param(self, param, var):

        # param is a list; if any element is callable, execute it
        if isinstance(param, (np.ndarray, list)):
            # NOTE: np.atleast_2d will cause problems if the param has "rows" of different lengths
            param = np.atleast_2d(param)
            for i in range(len(param)):
                for j in range(len(param[i])):
                    if callable(param[i][j]):
                        param[i][j] = param[i][j]()
        # param is one function
        elif callable(param):
            # NOTE: np.atleast_2d will cause problems if the param has "rows" of different lengths
            new_param = []
            for row in np.atleast_2d(var):
                new_row = []
                for item in row:
                    new_row.append(param())
                new_param.append(new_row)
            param = new_param

        return param

    def _euler(self, previous_value, previous_time, slope, time_step_size):

        if callable(slope):
            slope = slope(previous_time, previous_value)

        return previous_value + slope*time_step_size

    def _runge_kutta_4(self, previous_value, previous_time, slope, time_step_size):

        if callable(slope):
            slope_approx_1 = slope(previous_time,
                                        previous_value)

            slope_approx_2 = slope(previous_time + time_step_size/2,
                                        previous_value + (0.5 * time_step_size * slope_approx_1))

            slope_approx_3 = slope(previous_time + time_step_size/2,
                                        previous_value + (0.5 * time_step_size * slope_approx_2))

            slope_approx_4 = slope(previous_time + time_step_size,
                                        previous_value + (time_step_size * slope_approx_3))

            value = previous_value \
                    + (time_step_size/6)*(slope_approx_1 + 2*(slope_approx_2 + slope_approx_3) + slope_approx_4)

        else:
            value = previous_value + time_step_size*slope

        return value

    def reinitialize(self, new_previous_value=None, **kwargs):
        """
            Effectively begins accumulation over again at the specified value.

            Sets

            - `previous_value <Integrator.previous_value>`
            - `initializer <Integrator.initial_value>`
            - `value <Integrator.value>`

            to the quantity specified.

            For specific types of Integrator functions, additional values, such as initial time, must be specified, and
            additional attributes are reset.

            If no arguments are specified, then the instance default for `initializer <Integrator.initializer>` is used.
        """
        if new_previous_value is None:
            new_previous_value = self.instance_defaults.initializer
        self._initializer = new_previous_value
        self.value = new_previous_value
        self.previous_value = new_previous_value
        return self.value

    def function(self, *args, **kwargs):
        raise FunctionError("Integrator is not meant to be called explicitly")

class SimpleIntegrator(
    Integrator):  # --------------------------------------------------------------------------------
    """
    SimpleIntegrator(                 \
        default_variable=None,  \
        rate=1.0,               \
        noise=0.0,              \
        initializer,            \
        params=None,            \
        owner=None,             \
        prefs=None,             \
        )

    .. _SimpleIntegrator:

    Integrate current value of `variable <SimpleIntegrator.variable>` with its prior value:

    `previous_value <SimpleIntegrator.previous_value>` + \
    `rate <SimpleIntegrator.rate>` *`variable <variable.SimpleIntegrator.variable>` + \
    `noise <SimpleIntegrator.noise>`;

    Arguments
    ---------

    default_variable : number, list or np.array : default ClassDefaults.variable
        specifies a template for the value to be integrated;  if it is a list or array, each element is independently
        integrated.

    rate : float, list or 1d np.array : default 1.0
        specifies the rate of integration.  If it is a list or array, it must be the same length as
        `variable <SimpleIntegrator.default_variable>` (see `rate <SimpleIntegrator.rate>` for details).

    noise : float, PsyNeuLink Function, list or 1d np.array : default 0.0
        specifies random value to be added in each call to `function <SimpleIntegrator.function>`. (see
        `noise <SimpleIntegrator.noise>` for details).

    initializer float, list or 1d np.array : default 0.0
        specifies starting value for integration.  If it is a list or array, it must be the same length as
        `default_variable <SimpleIntegrator.default_variable>` (see `initializer <SimpleIntegrator.initializer>` for details).

    params : Dict[param keyword: param value] : default None
        a `parameter dictionary <ParameterState_Specification>` that specifies the parameters for the
        function.  Values specified for parameters in the dictionary override any assigned to those parameters in
        arguments of the constructor.

    owner : Component
        `component <Component>` to which to assign the Function.

    name : str : default see `name <Function.name>`
        specifies the name of the Function.

    prefs : PreferenceSet or specification dict : default Function.classPreferences
        specifies the `PreferenceSet` for the Function (see `prefs <Function_Base.prefs>` for details).

    Attributes
    ----------

    variable : number or np.array
        current input value some portion of which (determined by `rate <SimpleIntegrator.rate>`) will be
        added to the prior value;  if it is an array, each element is independently integrated.

    rate : float or 1d np.array
        determines the rate of integration based on current and prior values. If it has a single element, it
        applies to all elements of `variable <SimpleIntegrator.variable>`;  if it has more than one element, each element
        applies to the corresponding element of `variable <SimpleIntegrator.variable>`.

    noise : float, function, list, or 1d np.array
        specifies random value to be added in each call to `function <SimpleIntegrator.function>`.

        If noise is a list or array, it must be the same length as `variable <SimpleIntegrator.default_variable>`.

        If noise is specified as a single float or function, while `variable <SimpleIntegrator.variable>` is a list or array,
        noise will be applied to each variable element. In the case of a noise function, this means that the function
        will be executed separately for each variable element.


        .. note::
            In order to generate random noise, we recommend selecting a probability distribution function
            (see `Distribution Functions <DistributionFunction>` for details), which will generate a new noise value from
            its distribution on each execution. If noise is specified as a float or as a function with a fixed output, then
            the noise will simply be an offset that remains the same across all executions.

    initializer : float, 1d np.array or list
        determines the starting value for integration (i.e., the value to which
        `previous_value <SimpleIntegrator.previous_value>` is set.

        If initializer is a list or array, it must be the same length as `variable <SimpleIntegrator.default_variable>`.

    previous_value : 1d np.array : default ClassDefaults.variable
        stores previous value with which `variable <SimpleIntegrator.variable>` is integrated.

    owner : Component
        `component <Component>` to which the Function has been assigned.

    name : str
        the name of the Function; if it is not specified in the **name** argument of the constructor, a
        default is assigned by FunctionRegistry (see `Naming` for conventions used for default and duplicate names).

    prefs : PreferenceSet or specification dict : Function.classPreferences
        the `PreferenceSet` for function; if it is not specified in the **prefs** argument of the Function's
        constructor, a default is assigned using `classPreferences` defined in __init__.py (see :doc:`PreferenceSet
        <LINK>` for details).
    """

    componentName = SIMPLE_INTEGRATOR_FUNCTION

    class ClassDefaults(Integrator.ClassDefaults):
        variable = [[0]]

    paramClassDefaults = Function_Base.paramClassDefaults.copy()
    # paramClassDefaults.update({INITIALIZER: ClassDefaults.variable})
    paramClassDefaults.update({
        NOISE: None,
        RATE: None
    })

    multiplicative_param = RATE
    additive_param = OFFSET

    @tc.typecheck
    def __init__(self,
                 default_variable=None,
                 rate: parameter_spec=1.0,
                 noise=0.0,
                 offset=None,
                 initializer=ClassDefaults.variable,
                 params: tc.optional(dict)=None,
                 owner=None,
                 prefs: is_pref_set = None,
                 context="SimpleIntegrator Init"):

        # Assign args to params and functionParams dicts (kwConstants must == arg names)
        params = self._assign_args_to_param_dicts(rate=rate,
                                                  initializer=initializer,
                                                  noise=noise,
                                                  offset=offset,
                                                  params=params)

        super().__init__(default_variable=default_variable,
                         params=params,
                         owner=owner,
                         prefs=prefs,
                         context=context)

        self.previous_value = self.initializer
        self.auto_dependent = True

    def function(self,
                 variable=None,
                 params=None,
                 context=None):
        """
        Return: `variable <Linear.slope>` combined with `previous_value <SimpleIntegrator.previous_value>`
        according to `previous_value <SimpleIntegrator.previous_value>` + `rate <SimpleIntegrator.rate>` *`variable
        <variable.SimpleIntegrator.variable>` + `noise <SimpleIntegrator.noise>`;

        Arguments
        ---------

        variable : number, list or np.array : default ClassDefaults.variable
           a single value or array of values to be integrated.

        params : Dict[param keyword: param value] : default None
            a `parameter dictionary <ParameterState_Specification>` that specifies the parameters for the
            function.  Values specified for parameters in the dictionary override any assigned to those parameters in
            arguments of the constructor.

        Returns
        -------

        updated value of integral : 2d np.array

        """

        variable = self._update_variable(self._check_args(variable=variable, params=params, context=context))

        rate = np.array(self.get_current_function_param(RATE)).astype(float)

        offset = self.get_current_function_param(OFFSET)
        if offset is None:
            offset = 0.0

        # execute noise if it is a function
        noise = self._try_execute_param(self.get_current_function_param(NOISE), variable)
        previous_value = self.previous_value
        new_value = variable

        value = previous_value + (new_value * rate) + noise

        adjusted_value = value + offset

        # If this NOT an initialization run, update the old value
        # If it IS an initialization run, leave as is
        #    (don't want to count it as an execution step)
        if not context or not INITIALIZING in context:
            self.previous_value = adjusted_value

        return adjusted_value

class LCAIntegrator(
    Integrator):  # --------------------------------------------------------------------------------
    """
    LCAIntegrator(                  \
        default_variable=None,      \
        noise=0.0,                  \
        initializer=0.0,            \
        rate=1.0,                   \
        offset=None,                \
        time_step_size=0.1,         \
        params=None,                \
        owner=None,                 \
        prefs=None,                 \
        )

    .. _LCAIntegrator:

    Integrate current value of `variable <LCAIntegrator.variable>` with its prior value:

    .. math::

        rate \\cdot previous\\_value + variable + noise \\sqrt{time\\_step\\_size}

    COMMENT:
    `rate <LCAIntegrator.rate>` * `previous_value <LCAIntegrator.previous_value>` + \
    `variable <variable.LCAIntegrator.variable>` + \
    `noise <LCAIntegrator.noise>`;
    COMMENT

    Arguments
    ---------

    default_variable : number, list or np.array : default ClassDefaults.variable
        specifies a template for the value to be integrated;  if it is a list or array, each element is independently
        integrated.

    rate : float, list or 1d np.array : default 1.0
        scales the contribution of `previous_value <LCAIntegrator.previous_value>` to the accumulation of the
        `value <LCAIntegrator.value>` on each time step

    noise : float, PsyNeuLink Function, list or 1d np.array : default 0.0
        specifies random value to be added in each call to `function <LCAIntegrator.function>`. (see
        `noise <LCAIntegrator.noise>` for details).

    initializer : float, list or 1d np.array : default 0.0
        specifies starting value for integration.  If it is a list or array, it must be the same length as
        `default_variable <LCAIntegrator.default_variable>` (see `initializer <LCAIntegrator.initializer>` for details).

    params : Dict[param keyword: param value] : default None
        a `parameter dictionary <ParameterState_Specification>` that specifies the parameters for the
        function.  Values specified for parameters in the dictionary override any assigned to those parameters in
        arguments of the constructor.

    owner : Component
        `component <Component>` to which to assign the Function.

    name : str : default see `name <Function.name>`
        specifies the name of the Function.

    prefs : PreferenceSet or specification dict : default Function.classPreferences
        specifies the `PreferenceSet` for the Function (see `prefs <Function_Base.prefs>` for details).

    Attributes
    ----------

    variable : number or np.array
        current input value some portion of which (determined by `rate <LCAIntegrator.rate>`) will be
        added to the prior value;  if it is an array, each element is independently integrated.

    rate : float or 1d np.array
        scales the contribution of `previous_value <LCAIntegrator.previous_value>` to the
        accumulation of the `value <LCAIntegrator.value>` on each time step. If rate has a single element, it
        applies to all elements of `variable <LCAIntegrator.variable>`;  if rate has more than one element, each element
        applies to the corresponding element of `variable <LCAIntegrator.variable>`.

    noise : float, function, list, or 1d np.array
        specifies a value to be added in each call to `function <LCAIntegrator.function>`.

        If noise is a list or array, it must be the same length as `variable <LCAIntegrator.default_variable>`.

        If noise is specified as a single float or function, while `variable <LCAIntegrator.variable>` is a list or array,
        noise will be applied to each variable element. In the case of a noise function, this means that the function
        will be executed separately for each variable element.

        .. note::
            In order to generate random noise, we recommend selecting a probability distribution function
            (see `Distribution Functions <DistributionFunction>` for details), which will generate a new noise value from
            its distribution on each execution. If noise is specified as a float or as a function with a fixed output, then
            the noise will simply be an offset that remains the same across all executions.

    initializer : float, 1d np.array or list
        determines the starting value for integration (i.e., the value to which
        `previous_value <LCAIntegrator.previous_value>` is set.

        If initializer is a list or array, it must be the same length as `variable <LCAIntegrator.default_variable>`.

    previous_value : 1d np.array : default ClassDefaults.variable
        stores previous value with which `variable <LCAIntegrator.variable>` is integrated.

    owner : Component
        `component <Component>` to which the Function has been assigned.

    name : str
        the name of the Function; if it is not specified in the **name** argument of the constructor, a
        default is assigned by FunctionRegistry (see `Naming` for conventions used for default and duplicate names).

    prefs : PreferenceSet or specification dict : Function.classPreferences
        the `PreferenceSet` for function; if it is not specified in the **prefs** argument of the Function's
        constructor, a default is assigned using `classPreferences` defined in __init__.py (see :doc:`PreferenceSet
        <LINK>` for details).
    """

    componentName = SIMPLE_INTEGRATOR_FUNCTION

    class ClassDefaults(Integrator.ClassDefaults):
        variable = [[0]]

    paramClassDefaults = Function_Base.paramClassDefaults.copy()
    # paramClassDefaults.update({INITIALIZER: ClassDefaults.variable})
    paramClassDefaults.update({
        NOISE: None,
        RATE: None
    })

    multiplicative_param = RATE
    additive_param = OFFSET

    @tc.typecheck
    def __init__(self,
                 default_variable=None,
                 rate: parameter_spec=1.0,
                 noise=0.0,
                 offset=None,
                 initializer=ClassDefaults.variable,
                 time_step_size=0.1,
                 params: tc.optional(dict)=None,
                 owner=None,
                 prefs: is_pref_set = None,
                 context="LCAIntegrator Init"):

        # Assign args to params and functionParams dicts (kwConstants must == arg names)
        params = self._assign_args_to_param_dicts(rate=rate,
                                                  initializer=initializer,
                                                  noise=noise,
                                                  time_step_size=time_step_size,
                                                  offset=offset,
                                                  params=params)

        super().__init__(default_variable=default_variable,
                         params=params,
                         owner=owner,
                         prefs=prefs,
                         context=context)

        self.previous_value = self.initializer
        self.auto_dependent = True

    def function(self,
                 variable=None,
                 params=None,
                 context=None):
        """
        Return:

        .. math::

            rate \\cdot previous\\_value + variable + noise \\sqrt{time\\_step\\_size}

        Arguments
        ---------

        variable : number, list or np.array : default ClassDefaults.variable
           a single value or array of values to be integrated.

        params : Dict[param keyword: param value] : default None
            a `parameter dictionary <ParameterState_Specification>` that specifies the parameters for the
            function.  Values specified for parameters in the dictionary override any assigned to those parameters in
            arguments of the constructor.

        Returns
        -------

        updated value of integral : 2d np.array

        """

        variable = self._update_variable(self._check_args(variable=variable, params=params, context=context))

        rate = np.atleast_1d(self.get_current_function_param(RATE))
        initializer = self.get_current_function_param(INITIALIZER)  # unnecessary?
        time_step_size = self.get_current_function_param(TIME_STEP_SIZE)
        offset = self.get_current_function_param(OFFSET)

        if offset is None:
            offset = 0.0

        # execute noise if it is a function
        noise = self._try_execute_param(self.get_current_function_param(NOISE), variable)
        previous_value = self.previous_value
        new_value = variable

        # Gilzenrat: previous_value + (-previous_value + variable)*self.time_step_size + noise --> rate = -1
        value = previous_value + (rate*previous_value + new_value)*time_step_size + noise*(time_step_size**0.5)

        adjusted_value = value + offset

        # If this NOT an initialization run, update the old value
        # If it IS an initialization run, leave as is
        #    (don't want to count it as an execution step)
        if not context or not INITIALIZING in context:
            self.previous_value = adjusted_value

        return adjusted_value

class ConstantIntegrator(Integrator):  # --------------------------------------------------------------------------------
    """
    ConstantIntegrator(                 \
        default_variable=None,          \
        rate=1.0,                       \
        noise=0.0,                      \
        scale: parameter_spec = 1.0,    \
        offset: parameter_spec = 0.0,   \
        initializer,                    \
        params=None,                    \
        owner=None,                     \
        prefs=None,                     \
        )

    .. _ConstantIntegrator:

    Integrates prior value by adding `rate <Integrator.rate>` and `noise <Integrator.noise>`. (Ignores
    `variable <Integrator.variable>`).

    `previous_value <ConstantIntegrator.previous_value>` + `rate <ConstantIntegrator.rate>` +
    `noise <ConstantIntegrator.noise>`

    Arguments
    ---------

    default_variable : number, list or np.array : default ClassDefaults.variable
        specifies a template for the value to be integrated;  if it is a list or array, each element is independently
        integrated.

    rate : float, list or 1d np.array : default 1.0
        specifies the rate of integration.  If it is a list or array, it must be the same length as
        `variable <ConstantIntegrator.default_variable>` (see `rate <ConstantIntegrator.rate>` for details).

    noise : float, PsyNeuLink Function, list or 1d np.array : default 0.0
        specifies random value to be added in each call to `function <ConstantIntegrator.function>`. (see
        `noise <ConstantIntegrator.noise>` for details).

    initializer float, list or 1d np.array : default 0.0
        specifies starting value for integration.  If it is a list or array, it must be the same length as
        `default_variable <ConstantIntegrator.default_variable>` (see `initializer <ConstantIntegrator.initializer>` for details).

    params : Dict[param keyword: param value] : default None
        a `parameter dictionary <ParameterState_Specification>` that specifies the parameters for the
        function.  Values specified for parameters in the dictionary override any assigned to those parameters in
        arguments of the constructor.

    owner : Component
        `component <Component>` to which to assign the Function.

    name : str : default see `name <Function.name>`
        specifies the name of the Function.

    prefs : PreferenceSet or specification dict : default Function.classPreferences
        specifies the `PreferenceSet` for the Function (see `prefs <Function_Base.prefs>` for details).

    Attributes
    ----------

    variable : number or np.array
        **Ignored** by the ConstantIntegrator function. Refer to LCAIntegrator or AdaptiveIntegrator for integrator
         functions that depend on both a prior value and a new value (variable).

    rate : float or 1d np.array
        determines the rate of integration.

        If it has a single element, that element is added to each element of
        `previous_value <ConstantIntegrator.previous_value>`.

        If it has more than one element, each element is added to the corresponding element of
        `previous_value <ConstantIntegrator.previous_value>`.

    noise : float, function, list, or 1d np.array
        specifies random value to be added in each call to `function <ConstantIntegrator.function>`.

        If noise is a list or array, it must be the same length as `variable <ConstantIntegrator.default_variable>`.

        If noise is specified as a single float or function, while `variable <ConstantIntegrator.variable>` is a list or array,
        noise will be applied to each variable element. In the case of a noise function, this means that the function
        will be executed separately for each variable element.

        .. note::
            In order to generate random noise, we recommend selecting a probability distribution function
            (see `Distribution Functions <DistributionFunction>` for details), which will generate a new noise value from
            its distribution on each execution. If noise is specified as a float or as a function with a fixed output, then
            the noise will simply be an offset that remains the same across all executions.

    initializer : float, 1d np.array or list
        determines the starting value for integration (i.e., the value to which
        `previous_value <ConstantIntegrator.previous_value>` is set.

        If initializer is a list or array, it must be the same length as `variable <ConstantIntegrator.default_variable>`.

    previous_value : 1d np.array : default ClassDefaults.variable
        stores previous value to which `rate <ConstantIntegrator.rate>` and `noise <ConstantIntegrator.noise>` will be
        added.

    owner : Component
        `component <Component>` to which the Function has been assigned.

    name : str
        the name of the Function; if it is not specified in the **name** argument of the constructor, a
        default is assigned by FunctionRegistry (see `Naming` for conventions used for default and duplicate names).

    prefs : PreferenceSet or specification dict : Function.classPreferences
        the `PreferenceSet` for function; if it is not specified in the **prefs** argument of the Function's
        constructor, a default is assigned using `classPreferences` defined in __init__.py (see :doc:`PreferenceSet
        <LINK>` for details).
    """

    componentName = CONSTANT_INTEGRATOR_FUNCTION

    class ClassDefaults(Integrator.ClassDefaults):
        variable = [[0]]

    paramClassDefaults = Function_Base.paramClassDefaults.copy()
    # paramClassDefaults.update({INITIALIZER: ClassDefaults.variable})
    paramClassDefaults.update({
        NOISE: None,
        RATE: None,
        OFFSET: None,
        SCALE: None,
    })

    multiplicative_param = SCALE
    additive_param = RATE

    @tc.typecheck
    def __init__(self,
                 default_variable=None,
                 # rate: parameter_spec = 1.0,
                 rate=0.0,
                 noise=0.0,
                 offset=0.0,
                 scale = 1.0,
                 initializer=ClassDefaults.variable,
                 params: tc.optional(dict) = None,
                 owner=None,
                 prefs: is_pref_set = None,
                 context="ConstantIntegrator Init"):

        # Assign args to params and functionParams dicts (kwConstants must == arg names)
        params = self._assign_args_to_param_dicts(rate=rate,
                                                  initializer=initializer,
                                                  noise=noise,
                                                  scale = scale,
                                                  offset=offset,
                                                  params=params)

        # Assign here as default, for use in initialization of function
        self.previous_value = self.paramClassDefaults[INITIALIZER]

        super().__init__(default_variable=default_variable,
                         params=params,
                         owner=owner,
                         prefs=prefs,
                         context=context)

        # Reassign to initializer in case default value was overridden
        self.previous_value = self.initializer

        self.auto_dependent = True

    def function(self,
                 variable=None,
                 params=None,
                 context=None):
        """
        Return: the sum of `previous_value <ConstantIntegrator.previous_value>`, `rate <ConstantIntegrator.rate>`, and
        `noise <ConstantIntegrator.noise>`.

        Arguments
        ---------

        params : Dict[param keyword: param value] : default None
            a `parameter dictionary <ParameterState_Specification>` that specifies the parameters for the
            function.  Values specified for parameters in the dictionary override any assigned to those parameters in
            arguments of the constructor.


        Returns
        -------

        updated value of integral : 2d np.array

        """
        variable = self._update_variable(self._check_args(variable=variable, params=params, context=context))

        rate = np.array(self.rate).astype(float)
        offset = self.get_current_function_param(OFFSET)
        scale = self.get_current_function_param(SCALE)
        noise = self._try_execute_param(self.noise, variable)

        previous_value = np.atleast_2d(self.previous_value)

        value = previous_value + rate + noise

        adjusted_value = value*scale + offset

        # If this NOT an initialization run, update the old value
        # If it IS an initialization run, leave as is
        #    (don't want to count it as an execution step)
        if not context or not INITIALIZING in context:
            self.previous_value = adjusted_value

        return adjusted_value

class AdaptiveIntegrator(
    Integrator):  # --------------------------------------------------------------------------------
    """
    AdaptiveIntegrator(                 \
        default_variable=None,          \
        rate=1.0,                       \
        noise=0.0,                      \
        scale: parameter_spec = 1.0,    \
        offset: parameter_spec = 0.0,   \
        initializer,                    \
        params=None,                    \
        owner=None,                     \
        prefs=None,                     \
        )

    .. _AdaptiveIntegrator:

    Computes an exponentially weighted moving average.

    (1 - `rate <AdaptiveIntegrator.rate>`) * `previous_value <AdaptiveIntegrator.previous_value>` + `rate <AdaptiveIntegrator.rate>` *
    `variable <AdaptiveIntegrator.variable>` + `noise <AdaptiveIntegrator.noise>`


    Arguments
    ---------

    default_variable : number, list or np.array : default ClassDefaults.variable
        specifies a template for the value to be integrated;  if it is a list or array, each element is independently
        integrated.

    rate : float, list or 1d np.array : default 1.0
        specifies the smoothing factor of the EWMA.  If it is a list or array, it must be the same length as
        `variable <AdaptiveIntegrator.default_variable>` (see `rate <AdaptiveIntegrator.rate>` for details).

    noise : float, PsyNeuLink Function, list or 1d np.array : default 0.0
        specifies random value to be added in each call to `function <AdaptiveIntegrator.function>`. (see
        `noise <AdaptiveIntegrator.noise>` for details).

    initializer float, list or 1d np.array : default 0.0
        specifies starting value for integration.  If it is a list or array, it must be the same length as
        `default_variable <AdaptiveIntegrator.default_variable>` (see `initializer <AdaptiveIntegrator.initializer>` for details).

    params : Dict[param keyword: param value] : default None
        a `parameter dictionary <ParameterState_Specification>` that specifies the parameters for the
        function.  Values specified for parameters in the dictionary override any assigned to those parameters in
        arguments of the constructor.

    owner : Component
        `component <Component>` to which to assign the Function.

    name : str : default see `name <Function.name>`
        specifies the name of the Function.

    prefs : PreferenceSet or specification dict : default Function.classPreferences
        specifies the `PreferenceSet` for the Function (see `prefs <Function_Base.prefs>` for details).

    Attributes
    ----------

    variable : number or np.array
        current input value some portion of which (determined by `rate <AdaptiveIntegrator.rate>`) will be
        added to the prior value;  if it is an array, each element is independently integrated.

    rate : float or 1d np.array
        determines the smoothing factor of the EWMA. All rate elements must be between 0 and 1 (rate = 0 --> no change,
        `variable <AdaptiveAdaptiveIntegrator.variable>` is ignored; rate = 1 -->
        `previous_value <AdaptiveIntegrator.previous_value>` is ignored).

        If rate is a float, it is applied to all elements of `variable <AdaptiveAdaptiveIntegrator.variable>` (and
        `previous_value <AdaptiveIntegrator.previous_value>`); if it has more than one element, each element is applied
        to the corresponding element of `variable <AdaptiveAdaptiveIntegrator.variable>` (and
        `previous_value <AdaptiveIntegrator.previous_value>`).

    noise : float, function, list, or 1d np.array
        specifies random value to be added in each call to `function <AdaptiveIntegrator.function>`.

        If noise is a list or array, it must be the same length as `variable <AdaptiveIntegrator.default_variable>`.

        If noise is specified as a single float or function, while `variable <AdaptiveIntegrator.variable>` is a list or array,
        noise will be applied to each variable element. In the case of a noise function, this means that the function
        will be executed separately for each variable element.

        .. note::
            In order to generate random noise, we recommend selecting a probability distribution function
            (see `Distribution Functions <DistributionFunction>` for details), which will generate a new noise value from
            its distribution on each execution. If noise is specified as a float or as a function with a fixed output, then
            the noise will simply be an offset that remains the same across all executions.

    initializer : float, 1d np.array or list
        determines the starting value for time-averaging (i.e., the value to which
        `previous_value <AdaptiveIntegrator.previous_value>` is originally set).

        If initializer is a list or array, it must be the same length as `variable <AdaptiveIntegrator.default_variable>`.

    previous_value : 1d np.array : default ClassDefaults.variable
        stores previous value with which `variable <AdaptiveIntegrator.variable>` is integrated.

    owner : Component
        `component <Component>` to which the Function has been assigned.

    name : str
        the name of the Function; if it is not specified in the **name** argument of the constructor, a
        default is assigned by FunctionRegistry (see `Naming` for conventions used for default and duplicate names).

    prefs : PreferenceSet or specification dict : Function.classPreferences
        the `PreferenceSet` for function; if it is not specified in the **prefs** argument of the Function's
        constructor, a default is assigned using `classPreferences` defined in __init__.py (see :doc:`PreferenceSet
        <LINK>` for details).
    """

    componentName = ADAPTIVE_INTEGRATOR_FUNCTION

    class ClassDefaults(Integrator.ClassDefaults):
        variable = [[0]]

    multiplicative_param = RATE
    additive_param = OFFSET

    paramClassDefaults = Function_Base.paramClassDefaults.copy()
    # paramClassDefaults.update({INITIALIZER: ClassDefaults.variable})
    paramClassDefaults.update({
        NOISE: None,
        RATE: None
    })

    @tc.typecheck
    def __init__(self,
                 default_variable=None,
                 rate: parameter_spec = 1.0,
                 noise=0.0,
                 offset= 0.0,
                 time_step_size=0.02,
                 initializer=ClassDefaults.variable,
                 params: tc.optional(dict) = None,
                 owner=None,
                 prefs: is_pref_set = None,
                 context="AdaptiveIntegrator Init"):

        # Assign args to params and functionParams dicts
        params = self._assign_args_to_param_dicts(rate=rate,
                                                  initializer=initializer,
                                                  noise=noise,
                                                  offset=offset,
                                                  time_step_size=time_step_size,
                                                  params=params)

        super().__init__(default_variable=default_variable,
                         params=params,
                         owner=owner,
                         prefs=prefs,
                         context=context)

        self.previous_value = self.initializer

        self.auto_dependent = True

    def _validate_params(self, request_set, target_set=None, context=None):

        # Handle list or array for rate specification
        if RATE in request_set:
            rate = request_set[RATE]
            if isinstance(rate, (list, np.ndarray)):
                if len(rate) != 1 and len(rate) != np.array(self.instance_defaults.variable).size:
                    # If the variable was not specified, then reformat it to match rate specification
                    #    and assign ClassDefaults.variable accordingly
                    # Note: this situation can arise when the rate is parametrized (e.g., as an array) in the
                    #       AdaptiveIntegrator's constructor, where that is used as a specification for a function parameter
                    #       (e.g., for an IntegratorMechanism), whereas the input is specified as part of the
                    #       object to which the function parameter belongs (e.g., the IntegratorMechanism);
                    #       in that case, the Integrator gets instantiated using its ClassDefaults.variable ([[0]]) before
                    #       the object itself, thus does not see the array specification for the input.
                    if self._variable_not_specified:
                        self._instantiate_defaults(variable=np.zeros_like(np.array(rate)), context=context)
                        if self.verbosePref:
                            warnings.warn(
                                "The length ({}) of the array specified for the rate parameter ({}) of {} "
                                "must match the length ({}) of the default input ({});  "
                                "the default input has been updated to match".format(
                                    len(rate),
                                    rate,
                                    self.name,
                                    np.array(self.instance_defaults.variable).size
                                ),
                                self.instance_defaults.variable
                            )
                    else:
                        raise FunctionError(
                            "The length ({}) of the array specified for the rate parameter ({}) of {} "
                            "must match the length ({}) of the default input ({})".format(
                                len(rate),
                                rate,
                                self.name,
                                np.array(self.instance_defaults.variable).size,
                                self.instance_defaults.variable,
                            )
                        )
                        # OLD:
                        # self.paramClassDefaults[RATE] = np.zeros_like(np.array(rate))

                        # KAM changed 5/15 b/c paramClassDefaults were being updated and *requiring* future integrator functions
                        # to have a rate parameter of type ndarray/list

        super()._validate_params(request_set=request_set,
                                 target_set=target_set,
                                 context=context)

        if RATE in target_set:
            if isinstance(target_set[RATE], (list, np.ndarray)):
                for r in target_set[RATE]:
                    if r < 0.0 or r > 1.0:
                        raise FunctionError("The rate parameter ({}) (or all of its elements) of {} must be "
                                            "between 0.0 and 1.0 because it is an AdaptiveIntegrator".
                                            format(target_set[RATE], self.name))
            else:
                if target_set[RATE] < 0.0 or target_set[RATE] > 1.0:
                    raise FunctionError(
                        "The rate parameter ({}) (or all of its elements) of {} must be between 0.0 and "
                        "1.0 because it is an AdaptiveIntegrator".format(target_set[RATE], self.name))

        if NOISE in target_set:
            self._validate_noise(target_set[NOISE], self.instance_defaults.variable)
        # if INITIALIZER in target_set:
        #     self._validate_initializer(target_set[INITIALIZER])


    def function(self,
                 variable=None,
                 params=None,
                 context=None):
        """
        Return: some fraction of `variable <AdaptiveIntegrator.variable>` combined with some fraction of `previous_value
        <AdaptiveIntegrator.previous_value>`.

        Arguments
        ---------

        variable : number, list or np.array : default ClassDefaults.variable
           a single value or array of values to be integrated.

        params : Dict[param keyword: param value] : default None
            a `parameter dictionary <ParameterState_Specification>` that specifies the parameters for the
            function.  Values specified for parameters in the dictionary override any assigned to those parameters in
            arguments of the constructor.


        Returns
        -------

        updated value of integral : 2d np.array

        """
        variable = self._update_variable(self._check_args(variable=variable, params=params, context=context))

        rate = np.array(self.get_current_function_param(RATE)).astype(float)
        offset = self.get_current_function_param(OFFSET)
        # execute noise if it is a function
        noise = self._try_execute_param(self.get_current_function_param(NOISE), variable)

        previous_value = np.atleast_2d(self.previous_value)

        value = (1-rate)*previous_value + rate*variable + noise
        adjusted_value = value + offset

        # If this NOT an initialization run, update the old value
        # If it IS an initialization run, leave as is
        #    (don't want to count it as an execution step)
        if not context or not INITIALIZING in context:
            self.previous_value = adjusted_value
        return adjusted_value

class DriftDiffusionIntegrator(
    Integrator):  # --------------------------------------------------------------------------------
    """
    DriftDiffusionIntegrator(           \
        default_variable=None,          \
        rate=1.0,                       \
        noise=0.0,                      \
        scale= 1.0,                     \
        offset= 0.0,                    \
        time_step_size=1.0,             \
        t0=0.0,                         \
        decay=0.0,                      \
        threshold=1.0                   \
        initializer,                    \
        params=None,                    \
        owner=None,                     \
        prefs=None,                     \
        )

    .. _DriftDiffusionIntegrator:

    Accumulates evidence over time based on a stimulus, rate, previous position, and noise. Stops accumulating at a
    threshold.

    Arguments
    ---------

    default_variable : number, list or np.array : default ClassDefaults.variable
        specifies the stimulus component of drift rate -- the drift rate is the product of variable and rate

    rate : float, list or 1d np.array : default 1.0
        specifies the attentional component of drift rate -- the drift rate is the product of variable and rate

    noise : float, PsyNeuLink Function, list or 1d np.array : default 0.0
        scales the random value to be added in each call to `function <DriftDiffusionIntegrator.function>`. (see
        `noise <DriftDiffusionIntegrator.noise>` for details).

    time_step_size : float : default 0.0
        determines the timing precision of the integration process (see `time_step_size
        <DriftDiffusionIntegrator.time_step_size>` for details.

    t0 : float
        determines the start time of the integration process and is used to compute the RESPONSE_TIME output state of
        the DDM Mechanism.

    initializer : float, list or 1d np.array : default 0.0
        specifies starting value for integration.  If it is a list or array, it must be the same length as
        `default_variable <DriftDiffusionIntegrator.default_variable>` (see `initializer <DriftDiffusionIntegrator.initializer>` for details).

    threshold : float : default 0.0
        specifies the threshold (boundaries) of the drift diffusion process (i.e., at which the
        integration process is assumed to terminate).

        Once the magnitude of the decision variable has exceeded the threshold, the function will simply return the
        threshold magnitude (with the appropriate sign) for that execution and any future executions.

        If the function is in a `DDM mechanism <DDM>`, crossing the threshold will also switch the `is_finished`
        attribute from False to True. This attribute may be important for the `Scheduler <Scheduler>` when using
         `Conditions <Condition>` such as `WhenFinished <WhenFinished>`.

    params : Dict[param keyword: param value] : default None
        a `parameter dictionary <ParameterState_Specification>` that specifies the parameters for the
        function.  Values specified for parameters in the dictionary override any assigned to those parameters in
        arguments of the constructor.

    owner : Component
        `component <Component>` to which to assign the Function.

    name : str : default see `name <Function.name>`
        specifies the name of the Function.

    prefs : PreferenceSet or specification dict : default Function.classPreferences
        specifies the `PreferenceSet` for the Function (see `prefs <Function_Base.prefs>` for details).

    Attributes
    ----------

    variable : number or np.array
        current input value, which represents the stimulus component of drift.

    rate : float or 1d np.array
        specifies the attentional component of drift rate -- the drift rate is the product of variable and rate

    noise : float, function, list, or 1d np.array
        scales the random value to be added in each call to `function <DriftDiffusionIntegrator.function> according to
        the standard DDM probability distribution.

        On each call to `function <DriftDiffusionIntegrator.function>, :math:`\\sqrt{time\\_step\\_size \\cdot noise}
        \\cdot Sample\\,From\\,Normal\\,distribution` is added to the accumulated evidence.

        Noise must be specified as a float (or list or array of floats).

    time_step_size : float
        determines the timing precision of the integration process and is used to scale the `noise
        <DriftDiffusionIntegrator.noise>` parameter according to the standard DDM probability distribution.

    t0 : float
        determines the start time of the integration process and is used to compute the RESPONSE_TIME output state of
        the DDM Mechanism.

    initializer : float, 1d np.array or list
        determines the starting value for integration (i.e., the value to which
        `previous_value <DriftDiffusionIntegrator.previous_value>` is set.

        If initializer is a list or array, it must be the same length as `variable <DriftDiffusionIntegrator.default_variable>`.

    previous_time : float
        stores previous time at which the function was executed and accumulates with each execution according to
        `time_step_size <DriftDiffusionIntegrator.default_time_step_size>`.

    previous_value : 1d np.array : default ClassDefaults.variable
        stores previous value with which `variable <DriftDiffusionIntegrator.variable>` is integrated.

    threshold : float : default 0.0
        when used properly determines the threshold (boundaries) of the drift diffusion process (i.e., at which the
        integration process is assumed to terminate).

        If the system is assembled as follows, then the DriftDiffusionIntegrator function stops accumulating when its
        value reaches +threshold or -threshold

            (1) the function is used in the `DDM mechanism <DDM>`

            (2) the mechanism is part of a `System <System>` with a `Scheduler <Scheduler>` which applies the
            `WhenFinished <WhenFinished>` `Condition <Condition>` to the mechanism

        Otherwise, `threshold <DriftDiffusionIntegrator.threshold>` does not influence the function at all.

    owner : Component
        `component <Component>` to which the Function has been assigned.

    name : str
        the name of the Function; if it is not specified in the **name** argument of the constructor, a
        default is assigned by FunctionRegistry (see `Naming` for conventions used for default and duplicate names).

    prefs : PreferenceSet or specification dict : Function.classPreferences
        the `PreferenceSet` for function; if it is not specified in the **prefs** argument of the Function's
        constructor, a default is assigned using `classPreferences` defined in __init__.py (see :doc:`PreferenceSet
        <LINK>` for details).
    """

    componentName = DRIFT_DIFFUSION_INTEGRATOR_FUNCTION

    class ClassDefaults(Integrator.ClassDefaults):
        variable = [[0]]

    multiplicative_param = RATE
    additive_param = OFFSET

    paramClassDefaults = Function_Base.paramClassDefaults.copy()
    # paramClassDefaults.update({INITIALIZER: ClassDefaults.variable})
    paramClassDefaults.update({
        NOISE: None,
        RATE: None
    })

    @tc.typecheck
    def __init__(self,
                 default_variable=None,
                 rate: parameter_spec = 1.0,
                 noise=0.0,
                 offset: parameter_spec = 0.0,
                 time_step_size=1.0,
                 t0=0.0,
                 initializer=ClassDefaults.variable,
                 threshold=100.0,
                 params: tc.optional(dict) = None,
                 owner=None,
                 prefs: is_pref_set = None,
                 context="DriftDiffusionIntegrator Init"):

        # Assign args to params and functionParams dicts (kwConstants must == arg names)
        params = self._assign_args_to_param_dicts(rate=rate,
                                                  time_step_size=time_step_size,
                                                  t0=t0,
                                                  initializer=initializer,
                                                  threshold=threshold,
                                                  noise=noise,
                                                  offset=offset,
                                                  params=params)

        # Assign here as default, for use in initialization of function
        self.previous_value = self.paramClassDefaults[INITIALIZER]
        super().__init__(default_variable=default_variable,
                         params=params,
                         owner=owner,
                         prefs=prefs,
                         context=context)

        # Reassign to kWInitializer in case default value was overridden
        self.previous_value = self.initializer
        self.previous_time = self.t0
        self.auto_dependent = True

    def _validate_noise(self, noise, var):
        if not isinstance(noise, float):
            raise FunctionError(
                "Invalid noise parameter for {}. DriftDiffusionIntegrator requires noise parameter to be a float. Noise"
                " parameter is used to construct the standard DDM noise distribution".format(self.name))

    def function(self,
                 variable=None,
                 params=None,
                 context=None):
        """
        Return: One time step of evidence accumulation according to the Drift Diffusion Model

        ..  math::

            previous\\_value + rate \\cdot variable \\cdot time\\_step\\_size + \\sqrt{time\\_step\\_size \\cdot noise}
            \\cdot Sample\\,from\\,Normal\\,Distribution

        Arguments
        ---------

        variable : number, list or np.array : default ClassDefaults.variable
            specifies the stimulus component of drift rate -- the drift rate is the product of variable and rate

        params : Dict[param keyword: param value] : default None
            a `parameter dictionary <ParameterState_Specification>` that specifies the parameters for the
            function.  Values specified for parameters in the dictionary override any assigned to those parameters in
            arguments of the constructor.

        Returns
        -------

        updated value of integral : 2d np.array

        """
        variable = self._update_variable(self._check_args(variable=variable, params=params, context=context))

        rate = np.array(self.get_current_function_param(RATE)).astype(float)
        offset = self.get_current_function_param(OFFSET)
        noise = self.get_current_function_param(NOISE)
        threshold = self.get_current_function_param(THRESHOLD)
        time_step_size = self.get_current_function_param(TIME_STEP_SIZE)

        previous_value = np.atleast_2d(self.previous_value)

        value = previous_value + rate * variable * time_step_size  \
                + np.sqrt(time_step_size * noise) * np.random.normal()

        if np.all(abs(value) < threshold):
            adjusted_value = value + offset
        else:
            adjusted_value = np.atleast_2d(threshold)

        # If this NOT an initialization run, update the old value and time
        # If it IS an initialization run, leave as is
        #    (don't want to count it as an execution step)
        if not context or not INITIALIZING in context:
            self.previous_value = adjusted_value
            self.previous_time += time_step_size

        # FIX?
        # Current output format is [[[decision_variable]], time]
        return adjusted_value

    def reinitialize(self, new_previous_value=None, new_previous_time=None):
        """
        In effect, begins accumulation over again at the original starting point and time, or new ones.

        Sets

        - `previous_value <DriftDiffusionIntegrator.previous_value>`
        - `initializer <DriftDiffusionIntegrator.initializer>`
        - `value <DriftDiffusionIntegrator.value>`

        to the value specified in the first argument.

        Sets `previous_time <DriftDiffusionIntegrator.previous_time>` to the value specified in the second argument.

        If no arguments are specified, then the instance defaults for `initializer
        <DriftDiffusionIntegrator.initializer>` and `t0 <DriftDiffusionIntegrator.t0>` are used.
        """
        if new_previous_value is None:
            new_previous_value = self.instance_defaults.initializer
        if new_previous_time is None:
            new_previous_time = self.instance_defaults.t0
        self._initializer = new_previous_value
        self.value = new_previous_value
        self.previous_value = new_previous_value
        self.previous_time = new_previous_time
        return np.atleast_1d(new_previous_value), np.atleast_1d(new_previous_time)

class OrnsteinUhlenbeckIntegrator(
    Integrator):  # --------------------------------------------------------------------------------
    """
    OrnsteinUhlenbeckIntegrator(                 \
        default_variable=None,          \
        rate=1.0,                       \
        noise=0.0,                      \
        offset= 0.0,                    \
        time_step_size=1.0,             \
        t0=0.0,                         \
        decay=1.0,                      \
        initializer=0.0,                \
        params=None,                    \
        owner=None,                     \
        prefs=None,                     \
        )

    .. _OrnsteinUhlenbeckIntegrator:

    Accumulate evidence overtime based on a stimulus, noise, decay, and previous position.

    Arguments
    ---------

    default_variable : number, list or np.array : default ClassDefaults.variable
        specifies a template for  the stimulus component of drift rate -- the drift rate is the product of variable and
        rate

    rate : float, list or 1d np.array : default 1.0
        specifies  the attentional component of drift rate -- the drift rate is the product of variable and rate

    noise : float, PsyNeuLink Function, list or 1d np.array : default 0.0
        scales random value to be added in each call to `function <OrnsteinUhlenbeckIntegrator.function>`. (see
        `noise <OrnsteinUhlenbeckIntegrator.noise>` for details).

    time_step_size : float : default 0.0
        determines the timing precision of the integration process (see `time_step_size
        <OrnsteinUhlenbeckIntegrator.time_step_size>` for details.

    t0 : float : default 0.0
        represents the starting time of the model and is used to compute
        `previous_time <OrnsteinUhlenbeckIntegrator.previous_time>`

    initializer float, list or 1d np.array : default 0.0
        specifies starting value for integration.  If it is a list or array, it must be the same length as
        `default_variable <OrnsteinUhlenbeckIntegrator.default_variable>` (see `initializer
        <OrnsteinUhlenbeckIntegrator.initializer>` for details).

    params : Dict[param keyword: param value] : default None
        a `parameter dictionary <ParameterState_Specification>` that specifies the parameters for the
        function.  Values specified for parameters in the dictionary override any assigned to those parameters in
        arguments of the constructor.

    owner : Component
        `component <Component>` to which to assign the Function.

    name : str : default see `name <Function.name>`
        specifies the name of the Function.

    prefs : PreferenceSet or specification dict : default Function.classPreferences
        specifies the `PreferenceSet` for the Function (see `prefs <Function_Base.prefs>` for details).

    Attributes
    ----------

    variable : number or np.array
        represents the stimulus component of drift. The product of
        `variable <OrnsteinUhlenbeckIntegrator.variable>` and `rate <OrnsteinUhlenbeckIntegrator.rate>` is multiplied
        by `time_step_size <OrnsteinUhlenbeckIntegrator.time_step_size>` to model the accumulation of evidence during
        one step.

    rate : float or 1d np.array
        represents the attentional component of drift. The product of `rate <OrnsteinUhlenbeckIntegrator.rate>` and
        `variable <OrnsteinUhlenbeckIntegrator.variable>` is multiplied by
        `time_step_size <OrnsteinUhlenbeckIntegrator.time_step_size>` to model the accumulation of evidence during
        one step.

    noise : float, function, list, or 1d np.array
        scales the random value to be added in each call to `function <OrnsteinUhlenbeckIntegrator.function>`

        Noise must be specified as a float (or list or array of floats) because this
        value will be used to construct the standard DDM probability distribution.

    time_step_size : float
        determines the timing precision of the integration process and is used to scale the `noise
        <OrnsteinUhlenbeckIntegrator.noise>` parameter appropriately.

    initializer : float, 1d np.array or list
        determines the starting value for integration (i.e., the value to which
        `previous_value <OrnsteinUhlenbeckIntegrator.previous_value>` is originally set.)

        If initializer is a list or array, it must be the same length as `variable
        <OrnsteinUhlenbeckIntegrator.default_variable>`.

    previous_value : 1d np.array : default ClassDefaults.variable
        stores previous value with which `variable <OrnsteinUhlenbeckIntegrator.variable>` is integrated.

    previous_time : float
        stores previous time at which the function was executed and accumulates with each execution according to
        `time_step_size <OrnsteinUhlenbeckIntegrator.default_time_step_size>`.

    owner : Component
        `component <Component>` to which the Function has been assigned.

    name : str
        the name of the Function; if it is not specified in the **name** argument of the constructor, a
        default is assigned by FunctionRegistry (see `Naming` for conventions used for default and duplicate names).

    prefs : PreferenceSet or specification dict : Function.classPreferences
        the `PreferenceSet` for function; if it is not specified in the **prefs** argument of the Function's
        constructor, a default is assigned using `classPreferences` defined in __init__.py (see :doc:`PreferenceSet
        <LINK>` for details).
    """

    componentName = ORNSTEIN_UHLENBECK_INTEGRATOR_FUNCTION

    class ClassDefaults(Integrator.ClassDefaults):
        variable = [[0]]

    multiplicative_param = RATE
    additive_param = OFFSET

    paramClassDefaults = Function_Base.paramClassDefaults.copy()
    # paramClassDefaults.update({INITIALIZER: ClassDefaults.variable})
    paramClassDefaults.update({
        NOISE: None,
        RATE: None
    })

    @tc.typecheck
    def __init__(self,
                 default_variable=None,
                 rate: parameter_spec = 1.0,
                 noise=0.0,
                 offset: parameter_spec = 0.0,
                 time_step_size=1.0,
                 t0=0.0,
                 decay=1.0,
                 initializer=ClassDefaults.variable,
                 params: tc.optional(dict) = None,
                 owner=None,
                 prefs: is_pref_set = None,
                 context="OrnsteinUhlenbeckIntegrator Init"):

        # Assign args to params and functionParams dicts (kwConstants must == arg names)
        params = self._assign_args_to_param_dicts(rate=rate,
                                                  time_step_size=time_step_size,
                                                  decay = decay,
                                                  initializer=initializer,
                                                  t0=t0,
                                                  noise=noise,
                                                  offset=offset,
                                                  params=params)

        # Assign here as default, for use in initialization of function
        self.previous_value = self.paramClassDefaults[INITIALIZER]

        super().__init__(default_variable=default_variable,
                         params=params,
                         owner=owner,
                         prefs=prefs,
                         context=context)

        # Reassign to kWInitializer in case default value was overridden
        self.previous_value = self.initializer
        self.previous_time = self.t0

        self.auto_dependent = True

    def _validate_noise(self, noise, var):
        if not isinstance(noise, float):
            raise FunctionError(
                "Invalid noise parameter for {}. OrnsteinUhlenbeckIntegrator requires noise parameter to be a float. "
                "Noise parameter is used to construct the standard DDM noise distribution".format(self.name))

    def function(self,
                 variable=None,
                 params=None,
                 context=None):
        """
        Return: One time step of evidence accumulation according to the Ornstein Uhlenbeck Model

        previous_value + decay * (previous_value -  rate * variable) + :math:`\\sqrt{time_step_size * noise}` * random
        sample from Normal distribution


        Arguments
        ---------

        variable : number, list or np.array : default ClassDefaults.variable
           the stimulus component of drift rate in the Drift Diffusion Model.


        params : Dict[param keyword: param value] : default None
            a `parameter dictionary <ParameterState_Specification>` that specifies the parameters for the
            function.  Values specified for parameters in the dictionary override any assigned to those parameters in
            arguments of the constructor.


        Returns
        -------

        updated value of integral : 2d np.array

        """

        variable = self._update_variable(self._check_args(variable=variable, params=params, context=context))
        rate = np.array(self.get_current_function_param(RATE)).astype(float)
        offset = self.get_current_function_param(OFFSET)
        time_step_size = self.get_current_function_param(TIME_STEP_SIZE)
        decay = self.get_current_function_param(DECAY)
        noise = self.get_current_function_param(NOISE)

        previous_value = np.atleast_2d(self.previous_value)

        # dx = (lambda*x + A)dt + c*dW
        value = previous_value + (decay * previous_value - rate * variable) * time_step_size + np.sqrt(
            time_step_size * noise) * np.random.normal()

        # If this NOT an initialization run, update the old value and time
        # If it IS an initialization run, leave as is
        #    (don't want to count it as an execution step)
        adjusted_value = value + offset

        if not context or not INITIALIZING in context:
            self.previous_value = adjusted_value
            self.previous_time += time_step_size

        return adjusted_value

    def reinitialize(self, new_previous_value=None, new_previous_time=None):
        """
        In effect, begins accumulation over again at the original starting point and time, or new ones.

        Sets

        - `previous_value <OrnsteinUhlenbeckIntegrator.previous_value>`
        - `initializer <OrnsteinUhlenbeckIntegrator.initializer>`
        - `value <OrnsteinUhlenbeckIntegrator.value>`

        to the value specified in the first argument.

        Sets `previous_time <OrnsteinUhlenbeckIntegrator.previous_time>` to the value specified in the second argument.

        If no arguments are specified, then the instance defaults for `initializer
        <OrnsteinUhlenbeckIntegrator.initializer>` and `t0 <OrnsteinUhlenbeckIntegrator.t0>` are used.
        """
        if new_previous_value is None:
            new_previous_value = self.instance_defaults.initializer
        if new_previous_time is None:
            new_previous_time = self.instance_defaults.t0
        self._initializer = new_previous_value
        self.value = new_previous_value
        self.previous_value = new_previous_value
        self.previous_time = new_previous_time
        return self.value

class FHNIntegrator(Integrator):  # --------------------------------------------------------------------------------
    """
    FHNIntegrator(                      \
        default_variable=1.0,           \
        scale: parameter_spec = 1.0,    \
        offset: parameter_spec = 0.0,   \
        initial_w=0.0,                  \
        initial_v=0.0,                  \
        time_step_size=0.05,          \
        t_0=0.0,                        \
        a_v=-1/3,                       \
        b_v=0.0,                        \
        c_v=1.0,                        \
        d_v=0.0,                        \
        e_v=-1.0,                       \
        f_v=1.0,                        \
        threshold=-1.0                  \
        time_constant_v=1.0,            \
        a_w=1.0,                        \
        b_w=-0.8,                       \
        c_w=0.7,                        \
        mode=1.0,                       \
        uncorrelated_activity=0.0       \
        time_constant_w = 12.5,         \
        integration_method="RK4"        \
        params=None,                    \
        owner=None,                     \
        prefs=None,                     \
        )

    .. _FHNIntegrator:

    The FHN Integrator function in PsyNeuLink implements the Fitzhugh-Nagumo model using a choice of Euler or 4th Order
    Runge-Kutta numerical integration.

    In order to support several common representations of the model, the FHNIntegrator includes many parameters, some of
    which would not be sensible to use in combination. The equations of the Fitzhugh-Nagumo model are expressed below in
    terms of all of the parameters exposed in PsyNeuLink:

    **Fast, Excitatory Variable:**


    .. math::

        \\frac{dv}{dt} = \\frac{a_v v^{3} + b_v v^{2} (1+threshold) - c_v v\\, threshold + d_v + e_v\\, previous_w + f_v\\, variable)}{time\\, constant_v}


    **Slow, Inactivating Variable:**


    .. math::

        \\frac{dw}{dt} = \\frac{a_w\\, mode\\, previous_v + b_w w + c_w +
                    uncorrelated\\,activity\\,(1-mode)}{time\\, constant_w}

    *The three formulations that the FHNIntegrator was designed to allow are:*

    (1) **Fitzhugh-Nagumo Model**

        **Fast, Excitatory Variable:**

        .. math::

            \\frac{dv}{dt} = v - \\frac{v^3}{3} - w + I_{ext}

        **Slow, Inactivating Variable:**

        .. math::

            \\frac{dw}{dt} = \\frac{v + a - bw}{T}

        :math:`\\frac{dw}{dt}` often has the following parameter values:

        .. math::

            \\frac{dw}{dt} = 0.08\\,(v + 0.7 - 0.8 w)

        *How to implement this model in PsyNeuLink:*

            In PsyNeuLink, the default parameter values of the FHNIntegrator function implement the above equations.


    (2) **Modified FHN Model**

        **Fast, Excitatory Variable:**

        .. math::

            \\frac{dv}{dt} = v(a-v)(v-1) - w + I_{ext}

        **Slow, Inactivating Variable:**

        .. math::

            \\frac{dw}{dt} = bv - cw

        `Mahbub Khan (2013) <http://pcwww.liv.ac.uk/~bnvasiev/Past%20students/Mahbub_549.pdf>`_ provides a nice summary
        of why this formulation is useful.

        *How to implement this model in PsyNeuLink:*

            In order to implement the modified FHN model, the following PsyNeuLink parameter values must be set in the
            equation for :math:`\\frac{dv}{dt}`:

            +-----------------+-----+-----+-----+-----+-----+-----+---------------+
            |**PNL Parameter**| a_v | b_v | c_v | d_v | e_v | f_v |time_constant_v|
            +-----------------+-----+-----+-----+-----+-----+-----+---------------+
            |**Value**        |-1.0 |1.0  |1.0  |0.0  |-1.0 |1.0  |1.0            |
            +-----------------+-----+-----+-----+-----+-----+-----+---------------+

            When the parameters above are set to the listed values, the PsyNeuLink equation for :math:`\\frac{dv}{dt}`
            reduces to the Modified FHN formulation, and the remaining parameters in the :math:`\\frac{dv}{dt}` equation
            correspond as follows:

            +--------------------------+---------------------------------------+---------------------------------------+
            |**PNL Parameter**         |`threshold <FHNIntegrator.threshold>`  |`variable <FHNIntegrator.variable>`    |
            +--------------------------+---------------------------------------+---------------------------------------+
            |**Modified FHN Parameter**|a                                      |:math:`I_{ext}`                        |
            +--------------------------+---------------------------------------+---------------------------------------+

            In order to implement the modified FHN model, the following PsyNeuLink parameter values must be set in the
            equation for :math:`\\frac{dw}{dt}`:

            +-----------------+-----+------+---------------+----------------------+
            |**PNL Parameter**|c_w  | mode |time_constant_w|uncorrelated_activity |
            +-----------------+-----+------+---------------+----------------------+
            |**Value**        | 0.0 | 1.0  |1.0            | 0.0                  |
            +-----------------+-----+------+---------------+----------------------+

            When the parameters above are set to the listed values, the PsyNeuLink equation for :math:`\\frac{dw}{dt}`
            reduces to the Modified FHN formulation, and the remaining parameters in the :math:`\\frac{dw}{dt}` equation
            correspond as follows:

            +--------------------------+---------------------------------------+---------------------------------------+
            |**PNL Parameter**         |`a_w <FHNIntegrator.a_w>`              |*NEGATIVE* `b_w <FHNIntegrator.b_w>`   |
            +--------------------------+---------------------------------------+---------------------------------------+
            |**Modified FHN Parameter**|b                                      |c                                      |
            +--------------------------+---------------------------------------+---------------------------------------+

    (3) **Modified FHN Model as implemented in** `Gilzenrat (2002) <http://www.sciencedirect.com/science/article/pii/S0893608002000552?via%3Dihub>`_

        **Fast, Excitatory Variable:**

        [Eq. (6) in `Gilzenrat (2002) <http://www.sciencedirect.com/science/article/pii/S0893608002000552?via%3Dihub>`_ ]

        .. math::

            \\tau_v \\frac{dv}{dt} = v(a-v)(v-1) - u + w_{vX_1}\\, f(X_1)

        **Slow, Inactivating Variable:**

        [Eq. (7) & Eq. (8) in `Gilzenrat (2002) <http://www.sciencedirect.com/science/article/pii/S0893608002000552?via%3Dihub>`_ ]

        .. math::

            \\tau_u \\frac{du}{dt} = Cv + (1-C)\\, d - u

        *How to implement this model in PsyNeuLink:*

            In order to implement the Gilzenrat 2002 model, the following PsyNeuLink parameter values must be set in the
            equation for :math:`\\frac{dv}{dt}`:

            +-----------------+-----+-----+-----+-----+-----+
            |**PNL Parameter**| a_v | b_v | c_v | d_v | e_v |
            +-----------------+-----+-----+-----+-----+-----+
            |**Value**        |-1.0 |1.0  |1.0  |0.0  |-1.0 |
            +-----------------+-----+-----+-----+-----+-----+

            When the parameters above are set to the listed values, the PsyNeuLink equation for :math:`\\frac{dv}{dt}`
            reduces to the Gilzenrat formulation, and the remaining parameters in the :math:`\\frac{dv}{dt}` equation
            correspond as follows:

            +-----------------------+-------------------------------------+-----------------------------------+-------------------------+----------------------------------------------------+
            |**PNL Parameter**      |`threshold <FHNIntegrator.threshold>`|`variable <FHNIntegrator.variable>`|`f_v <FHNIntegrator.f_v>`|`time_constant_v <FHNIntegrator.time_constant_v>`   |
            +-----------------------+-------------------------------------+-----------------------------------+-------------------------+----------------------------------------------------+
            |**Gilzenrat Parameter**|a                                    |:math:`f(X_1)`                     |:math:`w_{vX_1}`         |:math:`T_{v}`                                       |
            +-----------------------+-------------------------------------+-----------------------------------+-------------------------+----------------------------------------------------+

            In order to implement the Gilzenrat 2002 model, the following PsyNeuLink parameter values must be set in the
            equation for :math:`\\frac{dw}{dt}`:

            +-----------------+-----+-----+-----+
            |**PNL Parameter**| a_w | b_w | c_w |
            +-----------------+-----+-----+-----+
            |**Value**        | 1.0 |-1.0 |0.0  |
            +-----------------+-----+-----+-----+

            When the parameters above are set to the listed values, the PsyNeuLink equation for :math:`\\frac{dw}{dt}`
            reduces to the Gilzenrat formulation, and the remaining parameters in the :math:`\\frac{dw}{dt}` equation
            correspond as follows:

            +--------------------------+---------------------------------------+-------------------------------------------------------------+----------------------------------------------------+
            |**PNL Parameter**         |`mode <FHNIntegrator.mode>`            |`uncorrelated_activity <FHNIntegrator.uncorrelated_activity>`|`time_constant_v <FHNIntegrator.time_constant_w>`   |
            +--------------------------+---------------------------------------+-------------------------------------------------------------+----------------------------------------------------+
            |**Gilzenrat Parameter**   |C                                      |d                                                            |:math:`T_{u}`                                       |
            +--------------------------+---------------------------------------+-------------------------------------------------------------+----------------------------------------------------+

    Arguments
    ---------

    default_variable : number, list or np.array : default ClassDefaults.variable
        specifies a template for the external stimulus

    initial_w : float, list or 1d np.array : default 0.0
        specifies starting value for integration of dw/dt.  If it is a list or array, it must be the same length as
        `default_variable <FHNIntegrator.default_variable>`

    initial_v : float, list or 1d np.array : default 0.0
        specifies starting value for integration of dv/dt.  If it is a list or array, it must be the same length as
        `default_variable <FHNIntegrator.default_variable>`

    time_step_size : float : default 0.1
        specifies the time step size of numerical integration

    t_0 : float : default 0.0
        specifies starting value for time

    a_v : float : default -1/3
        coefficient on the v^3 term of the dv/dt equation

    b_v : float : default 0.0
        coefficient on the v^2 term of the dv/dt equation

    c_v : float : default 1.0
        coefficient on the v term of the dv/dt equation

    d_v : float : default 0.0
        constant term in the dv/dt equation

    e_v : float : default -1.0
        coefficient on the w term in the dv/dt equation

    f_v : float : default  1.0
        coefficient on the external stimulus (`variable <FHNIntegrator.variable>`) term in the dv/dt equation

    time_constant_v : float : default 1.0
        scaling factor on the dv/dt equation

    a_w : float : default 1.0,
        coefficient on the v term of the dw/dt equation

    b_w : float : default -0.8,
        coefficient on the w term of the dv/dt equation

    c_w : float : default 0.7,
        constant term in the dw/dt equation

    threshold : float : default -1.0
        specifies a value of the input below which the LC will tend not to respond and above which it will

    mode : float : default 1.0
        coefficient which simulates electrotonic coupling by scaling the values of dw/dt such that the v term
        (representing the input from the LC) increases when the uncorrelated_activity term (representing baseline
        activity) decreases

    uncorrelated_activity : float : default 0.0
        constant term in the dw/dt equation

    time_constant_w : float : default 12.5
        scaling factor on the dv/dt equation

    integration_method: str : default "RK4"
        selects the numerical integration method. Currently, the choices are: "RK4" (4th Order Runge-Kutta) or "EULER"
        (Forward Euler)

    params : Dict[param keyword: param value] : default None
        a `parameter dictionary <ParameterState_Specification>` that specifies the parameters for the
        function.  Values specified for parameters in the dictionary override any assigned to those parameters in
        arguments of the constructor.

    owner : Component
        `component <Component>` to which to assign the Function.

    name : str : default see `name <Function.name>`
        specifies the name of the Function.

    prefs : PreferenceSet or specification dict : default Function.classPreferences
        specifies the `PreferenceSet` for the Function (see `prefs <Function_Base.prefs>` for details).

    Attributes
    ----------

    variable : number or np.array
        External stimulus

    previous_v : 1d np.array : default ClassDefaults.variable
        stores accumulated value of v during integration

    previous_w : 1d np.array : default ClassDefaults.variable
        stores accumulated value of w during integration

    previous_t : float
        stores accumulated value of time, which is incremented by time_step_size on each execution of the function

    owner : Component
        `component <Component>` to which the Function has been assigned.

    initial_w : float, list or 1d np.array : default 0.0
        specifies starting value for integration of dw/dt.  If it is a list or array, it must be the same length as
        `default_variable <FHNIntegrator.default_variable>`

    initial_v : float, list or 1d np.array : default 0.0
        specifies starting value for integration of dv/dt.  If it is a list or array, it must be the same length as
        `default_variable <FHNIntegrator.default_variable>`

    time_step_size : float : default 0.1
        specifies the time step size of numerical integration

    t_0 : float : default 0.0
        specifies starting value for time

    a_v : float : default -1/3
        coefficient on the v^3 term of the dv/dt equation

    b_v : float : default 0.0
        coefficient on the v^2 term of the dv/dt equation

    c_v : float : default 1.0
        coefficient on the v term of the dv/dt equation

    d_v : float : default 0.0
        constant term in the dv/dt equation

    e_v : float : default -1.0
        coefficient on the w term in the dv/dt equation

    f_v : float : default  1.0
        coefficient on the external stimulus (`variable <FHNIntegrator.variable>`) term in the dv/dt equation

    time_constant_v : float : default 1.0
        scaling factor on the dv/dt equation

    a_w : float : default 1.0
        coefficient on the v term of the dw/dt equation

    b_w : float : default -0.8
        coefficient on the w term of the dv/dt equation

    c_w : float : default 0.7
        constant term in the dw/dt equation

    threshold : float : default -1.0
        coefficient that scales both the v^2 [ (1+threshold)*v^2 ] and v [ (-threshold)*v ] terms in the dv/dt equation
        under a specific formulation of the FHN equations, the threshold parameter behaves as a "threshold of
        excitation", and has the following relationship with variable (the external stimulus):

            - when the external stimulus is below the threshold of excitation, the system is either in a stable state,
              or will emit a single excitation spike, then reach a stable state. The behavior varies depending on the
              magnitude of the difference between the threshold and the stimulus.

            - when the external stimulus is equal to or above the threshold of excitation, the system is
              unstable, and will emit many excitation spikes

            - when the external stimulus is too far above the threshold of excitation, the system will emit some
              excitation spikes before reaching a stable state.

    mode : float : default 1.0
        coefficient which simulates electrotonic coupling by scaling the values of dw/dt such that the v term
        (representing the input from the LC) increases when the uncorrelated_activity term (representing baseline
        activity) decreases

    uncorrelated_activity : float : default 0.0
        constant term in the dw/dt equation

    time_constant_w : float : default 12.5
        scaling factor on the dv/dt equation

    prefs : PreferenceSet or specification dict : default Function.classPreferences
        the `PreferenceSet` for the Function (see `prefs <Function_Base.prefs>` for details).
    """

    MODE = 'mode'

    componentName = FHN_INTEGRATOR_FUNCTION

    class ClassDefaults(Integrator.ClassDefaults):
        variable = [[0]]

    paramClassDefaults = Function_Base.paramClassDefaults.copy()
    paramClassDefaults.update({INITIALIZER: ClassDefaults.variable})
    paramClassDefaults.update({
        NOISE: None,
        RATE: None,
        INCREMENT: None,
    })


    multiplicative_param = SCALE
    additive_param = OFFSET

    @tc.typecheck
    def __init__(self,
                 default_variable=1.0,
                 offset=0.0,
                 scale=1.0,
                 initial_w=0.0,
                 initial_v=0.0,
                 time_step_size=0.05,
                 t_0=0.0,
                 a_v=-1/3,
                 b_v=0.0,
                 c_v=1.0,
                 d_v=0.0,
                 e_v=-1.0,
                 f_v=1.0,
                 time_constant_v=1.0,
                 a_w=1.0,
                 b_w=-0.8,
                 c_w=0.7,
                 threshold=-1.0,
                 time_constant_w=12.5,
                 mode=1.0,
                 uncorrelated_activity=0.0,
                 integration_method="RK4",
                 params: tc.optional(dict)=None,
                 owner=None,
                 prefs: is_pref_set = None,
                 context="FHNIntegrator Init"):

        # Assign args to params and functionParams dicts (kwConstants must == arg names)
        params = self._assign_args_to_param_dicts(default_variable=default_variable,
                                                  offset=offset,
                                                  scale=scale,
                                                  initial_v=initial_v,
                                                  initial_w=initial_w,
                                                  time_step_size=time_step_size,
                                                  t_0=t_0,
                                                  a_v=a_v,
                                                  b_v=b_v,
                                                  c_v=c_v,
                                                  d_v=d_v,
                                                  e_v=e_v,
                                                  f_v=f_v,
                                                  time_constant_v=time_constant_v,
                                                  a_w=a_w,
                                                  b_w=b_w,
                                                  c_w=c_w,
                                                  threshold=threshold,
                                                  mode=mode,
                                                  uncorrelated_activity=uncorrelated_activity,
                                                  integration_method=integration_method,
                                                  time_constant_w=time_constant_w,
                                                  params=params)

        self.previous_v = self.initial_v
        self.previous_w = self.initial_w
        self.previous_time = self.t_0
        super().__init__(
            default_variable=default_variable,
            params=params,
            owner=owner,
            prefs=prefs,
            context=context)

        self.auto_dependent = True

    def _validate_params(self, request_set, target_set=None, context=None):
        super()._validate_params(request_set=request_set,
                                 target_set=target_set,
                                 context=context)
        if self.integration_method not in {"RK4", "EULER"}:
            raise FunctionError("Invalid integration method ({}) selected for {}. Choose 'RK4' or 'EULER'".
                                format(self.integration_method, self.name))

    def _euler_FHN(self, previous_value_v, previous_value_w, previous_time, slope_v, slope_w, time_step_size, a_v,
                   threshold, b_v, c_v, d_v, e_v, f_v, time_constant_v, mode, a_w, b_w, c_w, uncorrelated_activity,
                   time_constant_w):

        slope_v_approx = slope_v(previous_time,
                                   previous_value_v,
                                   previous_value_w,
                                   a_v,
                                   threshold,
                                   b_v,
                                   c_v,
                                   d_v,
                                   e_v,
                                   f_v,
                                   time_constant_v)

        slope_w_approx = slope_w(previous_time,
                                 previous_value_w,
                                 previous_value_v,
                                 mode,
                                 a_w,
                                 b_w,
                                 c_w,
                                 uncorrelated_activity,
                                 time_constant_w)

        new_v = previous_value_v + time_step_size*slope_v_approx
        new_w = previous_value_w + time_step_size*slope_w_approx

        return new_v, new_w

    def _runge_kutta_4_FHN(self, previous_value_v, previous_value_w, previous_time, slope_v, slope_w, time_step_size,
                           a_v, threshold, b_v, c_v, d_v, e_v, f_v, time_constant_v, mode, a_w, b_w, c_w,
                           uncorrelated_activity, time_constant_w):

        # First approximation
        # v is approximately previous_value_v
        # w is approximately previous_value_w

        slope_v_approx_1 = slope_v(previous_time,
                                   previous_value_v,
                                   previous_value_w,
                                   a_v,
                                   threshold,
                                   b_v,
                                   c_v,
                                   d_v,
                                   e_v,
                                   f_v,
                                   time_constant_v)

        slope_w_approx_1 = slope_w(previous_time,
                                   previous_value_w,
                                   previous_value_v,
                                   mode,
                                   a_w,
                                   b_w,
                                   c_w,
                                   uncorrelated_activity,
                                   time_constant_w)
        # Second approximation
        # v is approximately previous_value_v + 0.5 * time_step_size * slope_w_approx_1
        # w is approximately previous_value_w + 0.5 * time_step_size * slope_w_approx_1

        slope_v_approx_2 = slope_v(previous_time + time_step_size/2,
                                   previous_value_v + (0.5 * time_step_size * slope_v_approx_1),
                                   previous_value_w + (0.5 * time_step_size * slope_w_approx_1),
                                   a_v,
                                   threshold,
                                   b_v,
                                   c_v,
                                   d_v,
                                   e_v,
                                   f_v,
                                   time_constant_v)

        slope_w_approx_2 = slope_w(previous_time + time_step_size/2,
                                   previous_value_w + (0.5 * time_step_size * slope_w_approx_1),
                                   previous_value_v + (0.5 * time_step_size * slope_v_approx_1),
                                   mode,
                                   a_w,
                                   b_w,
                                   c_w,
                                   uncorrelated_activity,
                                   time_constant_w)

        # Third approximation
        # v is approximately previous_value_v + 0.5 * time_step_size * slope_v_approx_2
        # w is approximately previous_value_w + 0.5 * time_step_size * slope_w_approx_2

        slope_v_approx_3 = slope_v(previous_time + time_step_size/2,
                                   previous_value_v + (0.5 * time_step_size * slope_v_approx_2),
                                   previous_value_w + (0.5 * time_step_size * slope_w_approx_2),
                                   a_v,
                                   threshold,
                                   b_v,
                                   c_v,
                                   d_v,
                                   e_v,
                                   f_v,
                                   time_constant_v)

        slope_w_approx_3 = slope_w(previous_time + time_step_size/2,
                                   previous_value_w + (0.5 * time_step_size * slope_w_approx_2),
                                   previous_value_v + (0.5 * time_step_size * slope_v_approx_2),
                                   mode,
                                   a_w,
                                   b_w,
                                   c_w,
                                   uncorrelated_activity,
                                   time_constant_w)

        # Fourth approximation
        # v is approximately previous_value_v + time_step_size * slope_v_approx_3
        # w is approximately previous_value_w + time_step_size * slope_w_approx_3

        slope_v_approx_4 = slope_v(previous_time + time_step_size,
                                   previous_value_v + (time_step_size * slope_v_approx_3),
                                   previous_value_w + (time_step_size * slope_v_approx_3),
                                   a_v,
                                   threshold,
                                   b_v,
                                   c_v,
                                   d_v,
                                   e_v,
                                   f_v,
                                   time_constant_v)

        slope_w_approx_4 = slope_w(previous_time + time_step_size,
                                   previous_value_w + (time_step_size * slope_v_approx_3),
                                   previous_value_v + (time_step_size * slope_v_approx_3),
                                   mode,
                                   a_w,
                                   b_w,
                                   c_w,
                                   uncorrelated_activity,
                                   time_constant_w)

        new_v = previous_value_v \
                + (time_step_size/6)*(slope_v_approx_1 + 2*(slope_v_approx_2 + slope_v_approx_3) + slope_v_approx_4)
        new_w = previous_value_w \
                + (time_step_size/6)*(slope_w_approx_1 + 2*(slope_w_approx_2 + slope_w_approx_3) + slope_w_approx_4)

        return new_v, new_w



    def function(self,
                 variable=None,
                 params=None,
                 context=None):
        """
        Return: current v, current w

        The model is defined by the following system of differential equations:

            *time_constant_v* :math:`* \\frac{dv}{dt} =`

                *a_v* :math:`* v^3 + (1 + threshold) *` *b_v* :math:`* v^2 + (- threshold) *` *c_v*
                :math:`* v^2 +` *d_v* :math:`+` *e_v* :math:`* w +` *f_v* :math:`* I_{ext}`

            *time_constant_w* :math:`* dw/dt =`

                :math:`mode *` *a_w* :math:`* v +` *b_w* :math:`* w +` *c_w*
                :math:`+ (1 - self.mode) *` *self.uncorrelated_activity*


        Arguments
        ---------

        params : Dict[param keyword: param value] : default None
            a `parameter dictionary <ParameterState_Specification>` that specifies the parameters for the
            function.  Values specified for parameters in the dictionary override any assigned to those parameters in
            arguments of the constructor.

        Returns
        -------

        current value of v , current value of w : float, list, or np.array

        """

        a_v = self.get_current_function_param("a_v")
        b_v = self.get_current_function_param("b_v")
        c_v = self.get_current_function_param("c_v")
        d_v = self.get_current_function_param("d_v")
        e_v = self.get_current_function_param("e_v")
        f_v = self.get_current_function_param("f_v")
        time_constant_v = self.get_current_function_param("time_constant_v")
        threshold = self.get_current_function_param("threshold")
        a_w = self.get_current_function_param("a_w")
        b_w = self.get_current_function_param("b_w")
        c_w = self.get_current_function_param("c_w")
        uncorrelated_activity = self.get_current_function_param("uncorrelated_activity")
        time_constant_w = self.get_current_function_param("time_constant_w")
        mode = self.get_current_function_param("mode")
        integration_method = self.get_current_function_param("integration_method")
        time_step_size = self.get_current_function_param(TIME_STEP_SIZE)

        def dv_dt(time, v, w, a_v, threshold, b_v, c_v, d_v, e_v, f_v, time_constant_v):

            val= (a_v*(v**3) + (1+threshold)*b_v*(v**2) + (-threshold)*c_v*v + d_v
                    + e_v*self.previous_w + f_v*variable)/time_constant_v

            # Standard coefficients - hardcoded for testing
            # val = v - (v**3)/3 - w + variable

            # Gilzenrat paper - hardcoded for testing
            # val = (v*(v-0.5)*(1-v) - w + variable)/0.01

            return val

        def dw_dt(time, w, v, mode, a_w, b_w, c_w, uncorrelated_activity, time_constant_w):
            val = (mode*a_w*self.previous_v + b_w*w + c_w +
                    (1-mode)*uncorrelated_activity)/time_constant_w

            # Standard coefficients - hardcoded for testing
            # val = (v + 0.7 - 0.8*w)/12.5

            #Gilzenrat paper - hardcoded for testing

            # val = (v - 0.5*w)

            return val
        if integration_method == "RK4":
            approximate_values = self._runge_kutta_4_FHN(self.previous_v,
                                                         self.previous_w,
                                                         self.previous_time,
                                                         dv_dt,
                                                         dw_dt,
                                                         time_step_size,
                                                         a_v,
                                                         threshold,
                                                         b_v,
                                                         c_v,
                                                         d_v,
                                                         e_v,
                                                         f_v,
                                                         time_constant_v,
                                                         mode,
                                                         a_w,
                                                         b_w,
                                                         c_w,
                                                         uncorrelated_activity,
                                                         time_constant_w)


        elif integration_method == "EULER":
            approximate_values = self._euler_FHN(self.previous_v,
                                                         self.previous_w,
                                                         self.previous_time,
                                                         dv_dt,
                                                         dw_dt,
                                                         time_step_size,
                                                         a_v,
                                                         threshold,
                                                         b_v,
                                                         c_v,
                                                         d_v,
                                                         e_v,
                                                         f_v,
                                                         time_constant_v,
                                                         mode,
                                                         a_w,
                                                         b_w,
                                                         c_w,
                                                         uncorrelated_activity,
                                                         time_constant_w)
        else:
            raise FunctionError("Invalid integration method ({}) selected for {}".
                                format(integration_method, self.name))

        if not context or INITIALIZING not in context:
            self.previous_v = approximate_values[0]
            self.previous_w = approximate_values[1]
            self.previous_time += time_step_size

        return self.previous_v, self.previous_w, self.previous_time

    def reinitialize(self, new_previous_v=None, new_previous_w=None, new_previous_time=None):
        """
        Effectively begins accumulation over again at the specified v, w, and time.

        Sets

        - `previous_v <DriftDiffusionIntegrator.previous_v>`
        - `initial_v <DriftDiffusionIntegrator.initial_v>`

        to the quantity specified in the first argument.

        Sets

        - `previous_w <DriftDiffusionIntegrator.previous_w>`
        - `initial_w <DriftDiffusionIntegrator.initial_w>`

        to the quantity specified in the second argument.

        Sets `previous_time <DriftDiffusionIntegrator.previous_time>` to the quantity specified in the third argument.

        If no arguments are specified, then the instance defaults for `initial_v <FHNIntegrator.initial_v>`, `initial_w
        <FHNIntegrator.initial_w>` and `t_0 <FHNIntegrator.t_0>` are used.
        """
        if new_previous_v is None:
            new_previous_v = self.instance_defaults.initial_v
        if new_previous_w is None:
            new_previous_w = self.instance_defaults.initial_w
        if new_previous_time is None:
            new_previous_time = self.instance_defaults.t_0
        self._initial_v = new_previous_v
        self.previous_v = new_previous_v
        self._initial_w = new_previous_w
        self.previous_w = new_previous_w
        self.previous_time = new_previous_time
        self.value = new_previous_v, new_previous_w, new_previous_time
        return [new_previous_v], [new_previous_w], [new_previous_time]

class AccumulatorIntegrator(Integrator):  # --------------------------------------------------------------------------------
    """
    AccumulatorIntegrator(              \
        default_variable=None,          \
        rate=1.0,                       \
        noise=0.0,                      \
        scale: parameter_spec = 1.0,    \
        offset: parameter_spec = 0.0,   \
        initializer,                    \
        params=None,                    \
        owner=None,                     \
        prefs=None,                     \
        )

    .. _AccumulatorIntegrator:

    Integrates prior value by multiplying `previous_value <AccumulatorIntegrator.previous_value>` by `rate
    <Integrator.rate>` and adding `increment <AccumulatorIntegrator.increment>` and  `noise
    <AccumulatorIntegrator.noise>`. Ignores `variable <Integrator.variable>`).

    Arguments
    ---------

    default_variable : number, list or np.array : default ClassDefaults.variable
        specifies a template for the value to be integrated;  if it is a list or array, each element is independently
        integrated.

    rate : float, list or 1d np.array : default 1.0
        specifies the multiplicative decrement of `previous_value <AccumulatorIntegrator.previous_value>` (i.e.,
        the rate of exponential decay).  If it is a list or array, it must be the same length as
        `variable <AccumulatorIntegrator.default_variable>`.

    increment : float, list or 1d np.array : default 0.0
        specifies an amount to be added to `previous_value <AccumulatorIntegrator.previous_value>` in each call to
        `function <AccumulatorIntegrator.function>` (see `increment <AccumulatorIntegrator.increment>` for details).
        If it is a list or array, it must be the same length as `variable <AccumulatorIntegrator.default_variable>`
        (see `increment <AccumulatorIntegrator.increment>` for details).

    noise : float, PsyNeuLink Function, list or 1d np.array : default 0.0
        specifies random value to be added to `prevous_value <AccumulatorIntegrator.previous_value>` in each call to
        `function <AccumulatorIntegrator.function>`. If it is a list or array, it must be the same length as
        `variable <AccumulatorIntegrator.default_variable>` (see `noise <AccumulatorIntegrator.noise>` for details).

    initializer float, list or 1d np.array : default 0.0
        specifies starting value for integration.  If it is a list or array, it must be the same length as
        `default_variable <AccumulatorIntegrator.default_variable>` (see `initializer
        <AccumulatorIntegrator.initializer>` for details).

    params : Dict[param keyword: param value] : default None
        a `parameter dictionary <ParameterState_Specification>` that specifies the parameters for the
        function.  Values specified for parameters in the dictionary override any assigned to those parameters in
        arguments of the constructor.

    owner : Component
        `component <Component>` to which to assign the Function.

    name : str : default see `name <Function.name>`
        specifies the name of the Function.

    prefs : PreferenceSet or specification dict : default Function.classPreferences
        specifies the `PreferenceSet` for the Function (see `prefs <Function_Base.prefs>` for details).

    Attributes
    ----------

    variable : number or np.array
        **Ignored** by the AccumulatorIntegrator function. Refer to LCAIntegrator or AdaptiveIntegrator for
        integrator functions that depend on both a prior value and a new value (variable).

    rate : float or 1d np.array
        determines the multiplicative decrement of `previous_value <AccumulatorIntegrator.previous_value>` (i.e., the
        rate of exponential decay) in each call to `function <AccumulatorIntegrator.function>`.  If it is a list or
        array, it must be the same length as `variable <AccumulatorIntegrator.default_variable>` and each element is
        used to multiply the corresponding element of `previous_value <AccumulatorIntegrator.previous_value>` (i.e.,
        it is used for Hadamard multiplication).  If it is a scalar or has a single element, its value is used to
        multiply all the elements of `previous_value <AccumulatorIntegrator.previous_value>`.

    increment : float, function, list, or 1d np.array
        determines the amount added to `previous_value <AccumulatorIntegrator.previous_value>` in each call to
        `function <AccumulatorIntegrator.function>`.  If it is a list or array, it must be the same length as
        `variable <AccumulatorIntegrator.default_variable>` and each element is added to the corresponding element of
        `previous_value <AccumulatorIntegrator.previous_value>` (i.e., it is used for Hadamard addition).  If it is a
        scalar or has a single element, its value is added to all the elements of `previous_value
        <AccumulatorIntegrator.previous_value>`.

    noise : float, function, list, or 1d np.array
        determines a random value to be added in each call to `function <AccumulatorIntegrator.function>`.
        If it is a list or array, it must be the same length as `variable <AccumulatorIntegrator.default_variable>` and
        each element is added to the corresponding element of `previous_value <AccumulatorIntegrator.previous_value>`
        (i.e., it is used for Hadamard addition).  If it is a scalar or has a single element, its value is added to all
        the elements of `previous_value <AccumulatorIntegrator.previous_value>`.  If it is a function, it will be
        executed separately and added to each element.

        .. note::

            In order to generate random noise, a probability distribution function should be selected (see
            `Distribution Functions <DistributionFunction>` for details), which will generate a new noise value from
            its distribution on each execution. If noise is specified as a float or as a function with a fixed output,
            then the noise will simply be an offset that remains the same across all executions.

    initializer : float, 1d np.array or list
        determines the starting value for integration (i.e., the value to which `previous_value
        <AccumulatorIntegrator.previous_value>` is set. If initializer is a list or array, it must be the same length
        as `variable <AccumulatorIntegrator.default_variable>`.

    previous_value : 1d np.array : default ClassDefaults.variable
        stores previous value to which `rate <AccumulatorIntegrator.rate>` and `noise <AccumulatorIntegrator.noise>`
        will be added.

    owner : Component
        `component <Component>` to which the Function has been assigned.

    name : str
        the name of the Function; if it is not specified in the **name** argument of the constructor, a
        default is assigned by FunctionRegistry (see `Naming` for conventions used for default and duplicate names).

    prefs : PreferenceSet or specification dict : Function.classPreferences
        the `PreferenceSet` for function; if it is not specified in the **prefs** argument of the Function's
        constructor, a default is assigned using `classPreferences` defined in __init__.py (see :doc:`PreferenceSet
        <LINK>` for details).
    """

    componentName = ACCUMULATOR_INTEGRATOR_FUNCTION

    class ClassDefaults(Integrator.ClassDefaults):
        variable = [[0]]

    paramClassDefaults = Function_Base.paramClassDefaults.copy()
    # paramClassDefaults.update({INITIALIZER: ClassDefaults.variable})
    paramClassDefaults.update({
        NOISE: None,
        RATE: None,
        INCREMENT: None,
    })

    # multiplicative param does not make sense in this case
    multiplicative_param = RATE
    additive_param = INCREMENT

    @tc.typecheck
    def __init__(self,
                 default_variable=None,
                 # rate: parameter_spec = 1.0,
                 rate=None,
                 noise=0.0,
                 increment=None,
                 initializer=ClassDefaults.variable,
                 params: tc.optional(dict) = None,
                 owner=None,
                 prefs: is_pref_set = None,
                 context="AccumulatorIntegrator Init"):

        # Assign args to params and functionParams dicts (kwConstants must == arg names)
        params = self._assign_args_to_param_dicts(rate=rate,
                                                  initializer=initializer,
                                                  noise=noise,
                                                  increment=increment,
                                                  params=params)

        super().__init__(
            default_variable=default_variable,
            params=params,
            owner=owner,
            prefs=prefs,
            context=context)

        self.previous_value = self.initializer
        self.instance_defaults.variable = self.initializer

        self.auto_dependent = True

    def _accumulator_check_args(self, variable=None, params=None, target_set=None, context=None):
        """validate params and assign any runtime params.

        Called by AccumulatorIntegrator to validate params
        Validation can be suppressed by turning parameter_validation attribute off
        target_set is a params dictionary to which params should be assigned;
           otherwise, they are assigned to paramsCurrent;

        Does the following:
        - assign runtime params to paramsCurrent
        - validate params if PARAM_VALIDATION is set

        :param params: (dict) - params to validate
        :target_set: (dict) - set to which params should be assigned (default: self.paramsCurrent)
        :return:
        """

        # PARAMS ------------------------------------------------------------

        # If target_set is not specified, use paramsCurrent
        if target_set is None:
            target_set = self.paramsCurrent

        # # MODIFIED 11/27/16 OLD:
        # # If parameter_validation is set, the function was called with params,
        # #   and they have changed, then validate requested values and assign to target_set
        # if self.prefs.paramValidationPref and params and not params is None and not params is target_set:
        #     # self._validate_params(params, target_set, context=FUNCTION_CHECK_ARGS)
        #     self._validate_params(request_set=params, target_set=target_set, context=context)

        # If params have been passed, treat as runtime params and assign to paramsCurrent
        #   (relabel params as runtime_params for clarity)
        runtime_params = params
        if runtime_params and runtime_params is not None:
            for param_name in self.user_params:
                # Ignore input_states and output_states -- they should not be modified during run
                # IMPLEMENTATION NOTE:
                #    FUNCTION_RUNTIME_PARAM_NOT_SUPPORTED:
                #        At present, assignment of ``function`` as runtime param is not supported
                #        (this is because paramInstanceDefaults[FUNCTION] could be a class rather than an bound method;
                #        i.e., not yet instantiated;  could be rectified by assignment in _instantiate_function)
                if param_name in {FUNCTION, INPUT_STATES, OUTPUT_STATES}:
                    continue
                # If param is specified in runtime_params, then assign it
                if param_name in runtime_params:
                    self.paramsCurrent[param_name] = runtime_params[param_name]
                # Otherwise, (re-)assign to paramInstanceDefaults
                #    this insures that any params that were assigned as runtime on last execution are reset here
                #    (unless they have been assigned another runtime value)
                elif not self.runtimeParamStickyAssignmentPref:
                    if param_name is FUNCTION_PARAMS:
                        for function_param in self.function_object.user_params:
                            self.function_object.paramsCurrent[function_param] = \
                                self.function_object.paramInstanceDefaults[function_param]
                        continue
                    self.paramsCurrent[param_name] = self.paramInstanceDefaults[param_name]
            self.runtime_params_in_use = True

        # Otherwise, reset paramsCurrent to paramInstanceDefaults
        elif self.runtime_params_in_use and not self.runtimeParamStickyAssignmentPref:
            # Can't do the following since function could still be a class ref rather than abound method (see below)
            # self.paramsCurrent = self.paramInstanceDefaults
            for param_name in self.user_params:
                # IMPLEMENTATION NOTE: FUNCTION_RUNTIME_PARAM_NOT_SUPPORTED
                #    At present, assignment of ``function`` as runtime param is not supported
                #        (this is because paramInstanceDefaults[FUNCTION] could be a class rather than an bound method;
                #        i.e., not yet instantiated;  could be rectified by assignment in _instantiate_function)
                if param_name is FUNCTION:
                    continue
                if param_name is FUNCTION_PARAMS:
                    for function_param in self.function_object.user_params:
                        self.function_object.paramsCurrent[function_param] = \
                            self.function_object.paramInstanceDefaults[function_param]
                    continue
                self.paramsCurrent[param_name] = self.paramInstanceDefaults[param_name]

            self.runtime_params_in_use = False

        # If parameter_validation is set and they have changed, then validate requested values and assign to target_set
        if self.prefs.paramValidationPref and params and not params is target_set:
            try:
                self._validate_params(variable=variable, request_set=params, target_set=target_set, context=context)
            except TypeError:
                self._validate_params(request_set=params, target_set=target_set, context=context)

    def function(self,
                 variable=None,
                 params=None,
                 context=None):
        """
        Return: `previous_value <ConstantIntegrator.previous_value>` combined with `rate <ConstantIntegrator.rate>` and
        `noise <ConstantIntegrator.noise>`.

        Arguments
        ---------

        params : Dict[param keyword: param value] : default None
            a `parameter dictionary <ParameterState_Specification>` that specifies the parameters for the
            function.  Values specified for parameters in the dictionary override any assigned to those parameters in
            arguments of the constructor.


        Returns
        -------

        updated value of integral : 2d np.array

        """
        self._accumulator_check_args(variable, params=params, context=context)

        rate = self.get_current_function_param(RATE)
        increment = self.get_current_function_param(INCREMENT)
        noise = self._try_execute_param(self.get_current_function_param(NOISE), variable)

        if rate is None:
            rate = 1.0

        if increment is None:
            increment = 0.0

        previous_value = np.atleast_2d(self.previous_value)

        value = previous_value * rate + noise + increment

        # If this NOT an initialization run, update the old value
        # If it IS an initialization run, leave as is
        #    (don't want to count it as an execution step)
        if not context or not INITIALIZING in context:
            self.previous_value = value
        return value


class AGTUtilityIntegrator(Integrator):  # --------------------------------------------------------------------------------
    """
    AGTUtilityIntegrator(                    \
        default_variable=None,            \
        rate=1.0,                         \
        noise=0.0,                        \
        scale: parameter_spec = 1.0,      \
        offset: parameter_spec = 0.0,     \
        initializer,                      \
        initial_short_term_utility = 0.0, \
        initial_long_term_utility = 0.0,  \
        short_term_gain = 1.0,            \
        long_term_gain =1.0,              \
        short_term_bias = 0.0,            \
        long_term_bias=0.0,               \
        short_term_rate=1.0,              \
        long_term_rate=1.0,               \
        params=None,                      \
        owner=None,                       \
        prefs=None,                       \
        )

    .. _AGTUtilityIntegrator:

    Computes an exponentially weighted moving average on the variable using two sets of parameters:

    short_term_utility =

       (1 - `short_term_rate <AGTUtilityIntegrator.short_term_rate>`) :math:`*` `previous_short_term_utility
       <AGTUtilityIntegrator.previous_short_term_utility>` + `short_term_rate <AGTUtilityIntegrator.short_term_rate>`
       :math:`*` `variable <AGTUtilityIntegrator.variable>`

    long_term_utility =

       (1 - `long_term_rate <AGTUtilityIntegrator.long_term_rate>`) :math:`*` `previous_long_term_utility
       <AGTUtilityIntegrator.previous_long_term_utility>` + `long_term_rate <AGTUtilityIntegrator.long_term_rate>`
       :math:`*` `variable <AGTUtilityIntegrator.variable>`

    then takes the logistic of each utility value, using the corresponding (short term and long term) gain and bias.

    Finally, computes a single value which combines the two values according to:

    value = [1-short_term_utility_logistic]*long_term_utility_logistic

    Arguments
    ---------

    rate : float, list or 1d np.array : default 1.0
        specifies the overall smoothing factor of the EWMA used to combine the long term and short term utility values

    noise : float, PsyNeuLink Function, list or 1d np.array : default 0.0
        TBI?

    initial_short_term_utility : float : default 0.0
        specifies starting value for integration of short_term_utility

    initial_long_term_utility : float : default 0.0
        specifies starting value for integration of long_term_utility

    short_term_gain : float : default 1.0
        specifies gain for logistic function applied to short_term_utility

    long_term_gain : float : default 1.0
        specifies gain for logistic function applied to long_term_utility

    short_term_bias : float : default 0.0
        specifies bias for logistic function applied to short_term_utility

    long_term_bias : float : default 0.0
        specifies bias for logistic function applied to long_term_utility

    short_term_rate : float : default 1.0
        specifies smoothing factor of EWMA filter applied to short_term_utility

    long_term_rate : float : default 1.0
        specifies smoothing factor of EWMA filter applied to long_term_utility

    params : Dict[param keyword: param value] : default None
        a `parameter dictionary <ParameterState_Specification>` that specifies the parameters for the
        function.  Values specified for parameters in the dictionary override any assigned to those parameters in
        arguments of the constructor.

    owner : Component
        `component <Component>` to which to assign the Function.

    name : str : default see `name <Function.name>`
        specifies the name of the Function.

    prefs : PreferenceSet or specification dict : default Function.classPreferences
        specifies the `PreferenceSet` for the Function (see `prefs <Function_Base.prefs>` for details).

    Attributes
    ----------

    variable : number or np.array
        current input value used in both the short term and long term EWMA computations

    noise : float, PsyNeuLink Function, list or 1d np.array : default 0.0
        TBI?

    initial_short_term_utility : float : default 0.0
        specifies starting value for integration of short_term_utility

    initial_long_term_utility : float : default 0.0
        specifies starting value for integration of long_term_utility

    short_term_gain : float : default 1.0
        specifies gain for logistic function applied to short_term_utility

    long_term_gain : float : default 1.0
        specifies gain for logistic function applied to long_term_utility

    short_term_bias : float : default 0.0
        specifies bias for logistic function applied to short_term_utility

    long_term_bias : float : default 0.0
        specifies bias for logistic function applied to long_term_utility

    short_term_rate : float : default 1.0
        specifies smoothing factor of EWMA filter applied to short_term_utility

    long_term_rate : float : default 1.0
        specifies smoothing factor of EWMA filter applied to long_term_utility

    previous_short_term_utility : 1d np.array
        stores previous value with which `variable <AGTUtilityIntegrator.variable>` is integrated using the EWMA filter and
        short term parameters

    previous_long_term_utility : 1d np.array
        stores previous value with which `variable <AGTUtilityIntegrator.variable>` is integrated using the EWMA filter and
        long term parameters

    owner : Component
        `component <Component>` to which the Function has been assigned.

    name : str
        the name of the Function; if it is not specified in the **name** argument of the constructor, a
        default is assigned by FunctionRegistry (see `Naming` for conventions used for default and duplicate names).

    prefs : PreferenceSet or specification dict : Function.classPreferences
        the `PreferenceSet` for function; if it is not specified in the **prefs** argument of the Function's
        constructor, a default is assigned using `classPreferences` defined in __init__.py (see :doc:`PreferenceSet
        <LINK>` for details).
    """

    componentName = UTILITY_INTEGRATOR_FUNCTION

    class ClassDefaults(Integrator.ClassDefaults):
        variable = [[0]]

    multiplicative_param = RATE
    additive_param = OFFSET

    paramClassDefaults = Function_Base.paramClassDefaults.copy()
    # paramClassDefaults.update({INITIALIZER: ClassDefaults.variable})
    paramClassDefaults.update({
        NOISE: None,
        RATE: None
    })

    @tc.typecheck
    def __init__(self,
                 default_variable=None,
                 rate: parameter_spec = 1.0,
                 noise=0.0,
                 offset=0.0,
                 initializer=ClassDefaults.variable,
                 initial_short_term_utility=0.0,
                 initial_long_term_utility=0.0,
                 short_term_gain=1.0,
                 long_term_gain=1.0,
                 short_term_bias=0.0,
                 long_term_bias=0.0,
                 short_term_rate=0.9,
                 long_term_rate=0.1,
                 operation="s*l",
                 params: tc.optional(dict) = None,
                 owner=None,
                 prefs: is_pref_set = None,
                 context="AGTUtilityIntegrator Init"):

        # Assign args to params and functionParams dicts
        params = self._assign_args_to_param_dicts(rate=rate,
                                                  initializer=initializer,
                                                  noise=noise,
                                                  offset=offset,
                                                  initial_short_term_utility=initial_short_term_utility,
                                                  initial_long_term_utility=initial_long_term_utility,
                                                  short_term_gain=short_term_gain,
                                                  long_term_gain=long_term_gain,
                                                  short_term_bias=short_term_bias,
                                                  long_term_bias=long_term_bias,
                                                  short_term_rate=short_term_rate,
                                                  long_term_rate=long_term_rate,
                                                  operation=operation,
                                                  params=params)

        self.previous_long_term_utility = self.initial_long_term_utility
        self.previous_short_term_utility = self.initial_short_term_utility

        super().__init__(default_variable=default_variable,
                         params=params,
                         owner=owner,
                         prefs=prefs,
                         context=context)

        self.auto_dependent = True

    def _validate_params(self, request_set, target_set=None, context=None):

        # Handle list or array for rate specification
        if RATE in request_set:
            rate = request_set[RATE]
            if isinstance(rate, (list, np.ndarray)):
                if len(rate) != 1 and len(rate) != np.array(self.instance_defaults.variable).size:
                    # If the variable was not specified, then reformat it to match rate specification
                    #    and assign ClassDefaults.variable accordingly
                    # Note: this situation can arise when the rate is parametrized (e.g., as an array) in the
                    #       AGTUtilityIntegrator's constructor, where that is used as a specification for a function parameter
                    #       (e.g., for an IntegratorMechanism), whereas the input is specified as part of the
                    #       object to which the function parameter belongs (e.g., the IntegratorMechanism);
                    #       in that case, the Integrator gets instantiated using its ClassDefaults.variable ([[0]]) before
                    #       the object itself, thus does not see the array specification for the input.
                    if self._variable_not_specified:
                        self._instantiate_defaults(variable=np.zeros_like(np.array(rate)), context=context)
                        if self.verbosePref:
                            warnings.warn(
                                "The length ({}) of the array specified for the rate parameter ({}) of {} "
                                "must match the length ({}) of the default input ({});  "
                                "the default input has been updated to match".format(
                                    len(rate),
                                    rate,
                                    self.name,
                                    np.array(self.instance_defaults.variable).size
                                ),
                                self.instance_defaults.variable
                            )
                    else:
                        raise FunctionError(
                            "The length ({}) of the array specified for the rate parameter ({}) of {} "
                            "must match the length ({}) of the default input ({})".format(
                                len(rate),
                                rate,
                                self.name,
                                np.array(self.instance_defaults.variable).size,
                                self.instance_defaults.variable,
                            )
                        )
                        # OLD:
                        # self.paramClassDefaults[RATE] = np.zeros_like(np.array(rate))

                        # KAM changed 5/15 b/c paramClassDefaults were being updated and *requiring* future integrator functions
                        # to have a rate parameter of type ndarray/list

        super()._validate_params(request_set=request_set,
                                 target_set=target_set,
                                 context=context)

        if RATE in target_set:
            if isinstance(target_set[RATE], (list, np.ndarray)):
                for r in target_set[RATE]:
                    if r < 0.0 or r > 1.0:
                        raise FunctionError("The rate parameter ({}) (or all of its elements) of {} must be "
                                            "between 0.0 and 1.0 when integration_type is set to ADAPTIVE.".
                                            format(target_set[RATE], self.name))
            else:
                if target_set[RATE] < 0.0 or target_set[RATE] > 1.0:
                    raise FunctionError(
                        "The rate parameter ({}) (or all of its elements) of {} must be between 0.0 and "
                        "1.0 when integration_type is set to ADAPTIVE.".format(target_set[RATE], self.name))

        if NOISE in target_set:
            self._validate_noise(target_set[NOISE], self.instance_defaults.variable)
            # if INITIALIZER in target_set:
            #     self._validate_initializer(target_set[INITIALIZER])

        if OPERATION in target_set:
            if not target_set[OPERATION] in {'s*l', 's+l', 's-l', 'l-s'}:
                raise FunctionError("\'{}\' arg for {} must be one of the following: {}".
                                    format(OPERATION, self.name, {'s*l', 's+l', 's-l', 'l-s'}))

    def _EWMA_filter(self, a, rate, b):

        return (1 - rate) * a + rate * b

    def _logistic(self, variable, gain, bias):

        return 1 / (1 + np.exp(-(gain * variable) + bias))

    def function(self,
                 variable=None,
                 params=None,
                 context=None):
        """
        Return: some fraction of `variable <AGTUtilityIntegrator.variable>` combined with some fraction of `previous_value
        <AGTUtilityIntegrator.previous_value>`.

        Arguments
        ---------

        variable : number, list or np.array : default ClassDefaults.variable
           a single value or array of values to be integrated.

        params : Dict[param keyword: param value] : default None
            a `parameter dictionary <ParameterState_Specification>` that specifies the parameters for the
            function.  Values specified for parameters in the dictionary override any assigned to those parameters in
            arguments of the constructor.

        Returns
        -------

        updated value of integral : 2d np.array

        """
        variable = self._update_variable(self._check_args(variable=variable, params=params, context=context))
        rate = np.array(self.get_current_function_param(RATE)).astype(float)
        # execute noise if it is a function
        noise = self._try_execute_param(self.get_current_function_param(NOISE), variable)
        short_term_rate = self.get_current_function_param("short_term_rate")
        long_term_rate = self.get_current_function_param("long_term_rate")

        # Integrate Short Term Utility:
        short_term_utility = self._EWMA_filter(self.previous_short_term_utility,
                                               short_term_rate,
                                               variable)
        # Integrate Long Term Utility:
        long_term_utility = self._EWMA_filter(self.previous_long_term_utility,
                                              long_term_rate,
                                              variable)

        value = self.combine_utilities(short_term_utility, long_term_utility)

        if not context or not INITIALIZING in context:
            self.previous_short_term_utility = short_term_utility
            self.previous_long_term_utility = long_term_utility

        return value

    def combine_utilities(self, short_term_utility, long_term_utility):
        short_term_gain = self.get_current_function_param("short_term_gain")
        short_term_bias = self.get_current_function_param("short_term_bias")
        long_term_gain = self.get_current_function_param("long_term_gain")
        long_term_bias = self.get_current_function_param("long_term_bias")
        operation = self.get_current_function_param(OPERATION)
        offset = self.get_current_function_param(OFFSET)

        short_term_utility_logistic = self._logistic(variable=short_term_utility,
                                                     gain=short_term_gain,
                                                     bias=short_term_bias)
        self.short_term_utility_logistic = short_term_utility_logistic

        long_term_utility_logistic = self._logistic(variable=long_term_utility,
                                                    gain=long_term_gain,
                                                    bias=long_term_bias)
        self.long_term_utility_logistic = long_term_utility_logistic

        if operation == "s*l":
            # Engagement in current task = [1—logistic(short term utility)]*[logistic{long - term utility}]
            value = (1-short_term_utility_logistic)*long_term_utility_logistic
        elif operation =="s-l":
            # Engagement in current task = [1—logistic(short term utility)] - [logistic{long - term utility}]
            value = (1-short_term_utility_logistic) - long_term_utility_logistic
        elif operation =="s+l":
            # Engagement in current task = [1—logistic(short term utility)] + [logistic{long - term utility}]
            value = (1 - short_term_utility_logistic) + long_term_utility_logistic
        elif operation =="l-s":
            # Engagement in current task = [logistic{long - term utility}] - [1—logistic(short term utility)]
            value = long_term_utility_logistic - (1-short_term_utility_logistic)

        return value + offset

    def reinitialize(self, short=None, long=None):

        """
        Effectively begins accumulation over again at the specified utilities.

        Sets

        - `previous_short_term_utility <AGTUtilityIntegrator.previous_short_term_utility>`
        - `initial_short_term_utility <AGTUtilityIntegrator.initial_short_term_utility>`

        to the quantity specified in the first argument.

        Sets

        - `previous_long_term_utility <AGTUtilityIntegrator.previous_long_term_utility>`
        - `initial_long_term_utility <AGTUtilityIntegrator.initial_long_term_utility>`

        to the quantity specified in the second argument.

        sets `value <AGTUtilityIntegrator.value>` by computing it based on the newly updated values for
        `previous_short_term_utility <AGTUtilityIntegrator.previous_short_term_utility>` and
        `previous_long_term_utility <AGTUtilityIntegrator.previous_long_term_utility>`.

        If no arguments are specified, then the instance defaults for `initial_short_term_utility
        <AGTUtilityIntegrator.initial_short_term_utility>` and `initial_long_term_utility
        <AGTUtilityIntegrator.initial_long_term_utility>` are used.
        """

        if short is None:
            short = self.instance_defaults.initial_short_term_utility
        if long is None:
            long = self.instance_defaults.initial_long_term_utility
        self._initial_short_term_utility = short
        self.previous_short_term_utility = short
        self._initial_long_term_utility = long
        self.previous_long_term_utility = long
        self.value = self.combine_utilities(short, long)
        return self.value
#
# Note:  For any of these that correspond to args, value must match the name of the corresponding arg in __init__()
DRIFT_RATE = 'drift_rate'
DRIFT_RATE_VARIABILITY = 'DDM_DriftRateVariability'
THRESHOLD = 'threshold'
THRESHOLD_VARIABILITY = 'DDM_ThresholdRateVariability'
STARTING_POINT = 'starting_point'
STARTING_POINT_VARIABILITY = "DDM_StartingPointVariability"
# NOISE = 'noise' -- Defined in Keywords
NON_DECISION_TIME = 't0'

# DDM solution options:
kwBogaczEtAl = "BogaczEtAl"
kwNavarrosAndFuss = "NavarroAndFuss"


# QUESTION: IF VARIABLE IS AN ARRAY, DOES IT RETURN AN ARRAY FOR EACH RETURN VALUE (RT, ER, ETC.)
class BogaczEtAl(
    IntegratorFunction):  # --------------------------------------------------------------------------------
    """
    BogaczEtAl(                                 \
        default_variable=ClassDefaults.variable,  \
        drift_rate=1.0,                         \
        threshold=1.0,                          \
        starting_point=0.0,                     \
        t0=0.2                                  \
        noise=0.5,                              \
        params=None,                            \
        owner=None,                             \
        prefs=None                              \
        )

    .. _BogaczEtAl:

    Return terminal value of decision variable, mean accuracy, and mean response time computed analytically for the
    drift diffusion process as described in `Bogacz et al (2006) <https://www.ncbi.nlm.nih.gov/pubmed/17014301>`_.

    Arguments
    ---------

    default_variable : number, list or np.array : default ClassDefaults.variable
        specifies a template for decision variable(s);  if it is list or array, a separate solution is computed
        independently for each element.

    drift_rate : float, list or 1d np.array : default 1.0
        specifies the drift_rate of the drift diffusion process.  If it is a list or array,
        it must be the same length as `default_variable <BogaczEtAl.default_variable>`.

    threshold : float, list or 1d np.array : default 1.0
        specifies the threshold (boundary) of the drift diffusion process.  If it is a list or array,
        it must be the same length as `default_variable <BogaczEtAl.default_variable>`.

    starting_point : float, list or 1d np.array : default 1.0
        specifies the initial value of the decision variable for the drift diffusion process.  If it is a list or
        array, it must be the same length as `default_variable <BogaczEtAl.default_variable>`.

    noise : float, list or 1d np.array : default 0.0
        specifies the noise term (corresponding to the diffusion component) of the drift diffusion process.
        If it is a float, it must be a number from 0 to 1.  If it is a list or array, it must be the same length as
        `default_variable <BogaczEtAl.default_variable>` and all elements must be floats from 0 to 1.

    t0 : float, list or 1d np.array : default 0.2
        specifies the non-decision time for solution. If it is a float, it must be a number from 0 to 1.  If it is a
        list or array, it must be the same length as  `default_variable <BogaczEtAl.default_variable>` and all
        elements must be floats from 0 to 1.

    params : Dict[param keyword: param value] : default None
        a `parameter dictionary <ParameterState_Specification>` that specifies the parameters for the
        function.  Values specified for parameters in the dictionary override any assigned to those parameters in
        arguments of the constructor.

    owner : Component
        `component <Component>` to which to assign the Function.

    name : str : default see `name <Function.name>`
        specifies the name of the Function.

    prefs : PreferenceSet or specification dict : default Function.classPreferences
        specifies the `PreferenceSet` for the Function (see `prefs <Function_Base.prefs>` for details).

    Attributes
    ----------

    variable : number or 1d np.array
        holds initial value assigned to :keyword:`default_variable` argument;
        ignored by `function <BogaczEtal.function>`.

    drift_rate : float or 1d np.array
        determines the drift component of the drift diffusion process.

    threshold : float or 1d np.array
        determines the threshold (boundary) of the drift diffusion process (i.e., at which the integration
        process is assumed to terminate).

    starting_point : float or 1d np.array
        determines the initial value of the decision variable for the drift diffusion process.

    noise : float or 1d np.array
        determines the diffusion component of the drift diffusion process (used to specify the variance of a
        Gaussian random process).

    t0 : float or 1d np.array
        determines the assumed non-decision time to determine the response time returned by the solution.

    bias : float or 1d np.array
        normalized starting point:
        (`starting_point <BogaczEtAl.starting_point>` + `threshold <BogaczEtAl.threshold>`) /
        (2 * `threshold <BogaczEtAl.threshold>`)

    owner : Component
        `component <Component>` to which the Function has been assigned.

    name : str
        the name of the Function; if it is not specified in the **name** argument of the constructor, a
        default is assigned by FunctionRegistry (see `Naming` for conventions used for default and duplicate names).

    prefs : PreferenceSet or specification dict : Function.classPreferences
        the `PreferenceSet` for function; if it is not specified in the **prefs** argument of the Function's
        constructor, a default is assigned using `classPreferences` defined in __init__.py (see :doc:`PreferenceSet
        <LINK>` for details).
    """

    componentName = kwBogaczEtAl

    class ClassDefaults(IntegratorFunction.ClassDefaults):
        variable = [[0]]

    paramClassDefaults = Function_Base.paramClassDefaults.copy()

    @tc.typecheck
    def __init__(self,
                 default_variable=ClassDefaults.variable,
                 drift_rate:parameter_spec = 1.0,
                 starting_point: parameter_spec = 0.0,
                 threshold: parameter_spec = 1.0,
                 noise: parameter_spec = 0.5,
                 t0: parameter_spec = .200,
                 params=None,
                 owner=None,
                 prefs: is_pref_set = None,
                 context='Integrator Init'):

        # Assign args to params and functionParams dicts (kwConstants must == arg names)
        params = self._assign_args_to_param_dicts(drift_rate=drift_rate,
                                                  starting_point=starting_point,
                                                  threshold=threshold,
                                                  noise=noise,
                                                  t0=t0,
                                                  params=params)

        super().__init__(default_variable=default_variable,
                         params=params,
                         owner=owner,
                         prefs=prefs,
                         context=context)

    def function(self,
                 variable=None,
                 params=None,
                 context=None):
        """
        Return: terminal value of decision variable (equal to threshold), mean accuracy (error rate; ER) and mean
        response time (RT)

        Arguments
        ---------

        variable : 2d np.array
            ignored.

        params : Dict[param keyword: param value] : default None
            a `parameter dictionary <ParameterState_Specification>` that specifies the parameters for the
            function.  Values specified for parameters in the dictionary override any assigned to those parameters in
            arguments of the constructor.


        Returns
        -------
        Decision variable, mean ER, mean RT : (float, float, float)

        """

        variable = self._update_variable(self._check_args(variable=variable, params=params, context=context))

        attentional_drift_rate = float(self.get_current_function_param(DRIFT_RATE))
        stimulus_drift_rate = float(variable)
        drift_rate = attentional_drift_rate * stimulus_drift_rate
        threshold = float(self.get_current_function_param(THRESHOLD))
        starting_point = float(self.get_current_function_param(STARTING_POINT))
        noise = float(self.get_current_function_param(NOISE))
        t0 = float(self.get_current_function_param(NON_DECISION_TIME))

        # drift_rate = float(self.drift_rate) * float(variable)
        # threshold = float(self.threshold)
        # starting_point = float(self.starting_point)
        # noise = float(self.noise)
        # t0 = float(self.t0)

        self.bias = bias = (starting_point + threshold) / (2 * threshold)

        # Prevents div by 0 issue below:
        if bias <= 0:
            bias = 1e-8
        if bias >= 1:
            bias = 1 - 1e-8

        # drift_rate close to or at 0 (avoid float comparison)
        if np.abs(drift_rate) < 1e-8:
            # back to absolute bias in order to apply limit
            bias_abs = bias * 2 * threshold - threshold
            # use expression for limit a->0 from Srivastava et al. 2016
            rt = t0 + (threshold ** 2 - bias_abs ** 2) / (noise ** 2)
            er = (threshold - bias_abs) / (2 * threshold)
        else:
            drift_rate_normed = np.abs(drift_rate)
            ztilde = threshold / drift_rate_normed
            atilde = (drift_rate_normed / noise) ** 2

            is_neg_drift = drift_rate < 0
            bias_adj = (is_neg_drift == 1) * (1 - bias) + (is_neg_drift == 0) * bias
            y0tilde = ((noise ** 2) / 2) * np.log(bias_adj / (1 - bias_adj))
            if np.abs(y0tilde) > threshold:
                y0tilde = -1 * (is_neg_drift == 1) * threshold + (is_neg_drift == 0) * threshold
            x0tilde = y0tilde / drift_rate_normed

            with np.errstate(over='raise', under='raise'):
                try:
                    rt = ztilde * np.tanh(ztilde * atilde) + \
                         ((2 * ztilde * (1 - np.exp(-2 * x0tilde * atilde))) / (
                         np.exp(2 * ztilde * atilde) - np.exp(-2 * ztilde * atilde)) - x0tilde) + t0
                    er = 1 / (1 + np.exp(2 * ztilde * atilde)) - \
                         ((1 - np.exp(-2 * x0tilde * atilde)) / (np.exp(2 * ztilde * atilde) - np.exp(-2 * ztilde * atilde)))

                except FloatingPointError:
                    # Per Mike Shvartsman:
                    # If ±2*ztilde*atilde (~ 2*z*a/(c^2) gets very large, the diffusion vanishes relative to drift
                    # and the problem is near-deterministic. Without diffusion, error rate goes to 0 or 1
                    # depending on the sign of the drift, and so decision time goes to a point mass on z/a – x0, and
                    # generates a "RuntimeWarning: overflow encountered in exp"
                    er = 0
                    rt = ztilde / atilde - x0tilde + t0

            # This last line makes it report back in terms of a fixed reference point
            #    (i.e., closer to 1 always means higher p(upper boundary))
            # If you comment this out it will report errors in the reference frame of the drift rate
            #    (i.e., reports p(upper) if drift is positive, and p(lower if drift is negative)
            er = (is_neg_drift == 1) * (1 - er) + (is_neg_drift == 0) * (er)

        return rt, er

    def derivative(self, output=None, input=None):
        """
        derivative(output, input)

        Calculate the derivative of :math:`\\frac{1}{reward rate}` with respect to the threshold (**output** arg)
        and drift_rate (**input** arg).  Reward rate (:math:`RR`) is assumed to be:

            :math:`RR = delay_{ITI} + \\frac{Z}{A} + ED`;

        the derivative of :math:`\\frac{1}{RR}` with respect to the `threshold <BogaczEtAl.threshold>` is:

            :math:`\\frac{1}{A} - \\frac{E}{A} - 2\\frac{A}{c^2}ED`;

        and the derivative of 1/RR with respect to the `drift_rate <BogaczEtAl.drift_rate>` is:

            :math:`-\\frac{Z}{A^2} + \\frac{Z}{A^2}E - \\frac{2Z}{c^2}ED`

        where:

            *A* = `drift_rate <BogaczEtAl.drift_rate>`,

            *Z* = `threshold <BogaczEtAl.threshold>`,

            *c* = `noise <BogaczEtAl.noise>`,

            *E* = :math:`e^{-2\\frac{ZA}{c^2}}`,

            *D* = :math:`delay_{ITI} + delay_{penalty} - \\frac{Z}{A}`,

            :math:`delay_{ITI}` is the intertrial interval and :math:`delay_{penalty}` is a penalty delay.


        Returns
        -------

        derivatives :  List[float, float)
            of :math:`\\frac{1}{RR}` with respect to `threshold <BogaczEtAl.threshold>` and `drift_rate
            <BogaczEtAl.drift_rate>`.

        """
        Z = output or self.get_current_function_param(THRESHOLD)
        A = input or self.get_current_function_param(DRIFT_RATE)
        c = self.get_current_function_param(NOISE)
        c_sq = c**2
        E = np.exp(-2*Z*A/c_sq)
        D_iti = 0
        D_pen = 0
        D = D_iti + D_pen
        # RR =  1/(D_iti + Z/A + (E*D))

        dRR_dZ = 1/A + E/A + (2*A/c_sq)*E*D
        dRR_dA = -Z/A**2 + (Z/A**2)*E - (2*Z/c_sq)*E*D

        return [dRR_dZ, dRR_dA]


# Results from Navarro and Fuss DDM solution (indices for return value tuple)
class NF_Results(IntEnum):
    MEAN_ER = 0
    MEAN_RT = 1
    MEAN_DT = 2
    COND_RTS = 3
    COND_VAR_RTS = 4
    COND_SKEW_RTS = 5


# ----------------------------------------------------------------------------
class NavarroAndFuss(IntegratorFunction):
    """
    NavarroAndFuss(                             \
        default_variable=ClassDefaults.variable,  \
        drift_rate=1.0,                         \
        threshold=1.0,                          \
        starting_point=0.0,                     \
        t0=0.2                                  \
        noise=0.5,                              \
        params=None,                            \
        owner=None,                             \
        prefs=None                              \
        )

    .. _NavarroAndFuss:

    Return terminal value of decision variable, mean accuracy, mean response time (RT), correct RT mean, correct RT
    variance and correct RT skew computed analytically for the drift diffusion process (Wiener diffusion model)
    as described in `Navarro and Fuss (2009) <http://www.sciencedirect.com/science/article/pii/S0022249609000200>`_.

    .. note::
       Use of this Function requires that the MatLab engine is installed.

    Arguments
    ---------

    default_variable : number, list or np.array : default ClassDefaults.variable
        specifies a template for decision variable(s);  if it is list or array, a separate solution is computed
        independently for each element.

    drift_rate : float, list or 1d np.array : default 1.0
        specifies the drift_rate of the drift diffusion process.  If it is a list or array,
        it must be the same length as `default_variable <BogaczEtAl.default_variable>`.

    threshold : float, list or 1d np.array : default 1.0
        specifies the threshold (boundary) of the drift diffusion process.  If it is a list or array,
        it must be the same length as `default_variable <BogaczEtAl.default_variable>`.

    starting_point : float, list or 1d np.array : default 1.0
        specifies the initial value of the decision variable for the drift diffusion process.  If it is a list or
        array, it must be the same length as `default_variable <BogaczEtAl.default_variable>`.

    noise : float, list or 1d np.array : default 0.0
        specifies the noise term (corresponding to the diffusion component) of the drift diffusion process.
        If it is a float, it must be a number from 0 to 1.  If it is a list or array, it must be the same length as
        `default_variable <BogaczEtAl.default_variable>` and all elements must be floats from 0 to 1.

    t0 : float, list or 1d np.array : default 0.2
        specifies the non-decision time for solution. If it is a float, it must be a number from 0 to 1.  If it is a
        list or array, it must be the same length as  `default_variable <BogaczEtAl.default_variable>` and all
        elements must be floats from 0 to 1.

    params : Dict[param keyword: param value] : default None
        a `parameter dictionary <ParameterState_Specification>` that specifies the parameters for the
        function.  Values specified for parameters in the dictionary override any assigned to those parameters in
        arguments of the constructor.

    owner : Component
        `component <Component>` to which to assign the Function.

    name : str : default see `name <Function.name>`
        specifies the name of the Function.

    prefs : PreferenceSet or specification dict : default Function.classPreferences
        specifies the `PreferenceSet` for the Function (see `prefs <Function_Base.prefs>` for details).

    Attributes
    ----------

    variable : number or 1d np.array
        holds initial value assigned to :keyword:`default_variable` argument;
        ignored by `function <NovarroAndFuss.function>`.

    drift_rate : float or 1d np.array
        determines the drift component of the drift diffusion process.

    threshold : float or 1d np.array
        determines the threshold (bound) of the drift diffusion process (i.e., at which the integration
        process is assumed to terminate).

    starting_point : float or 1d np.array
        determines the initial value of the decision variable for the drift diffusion process.

    noise : float or 1d np.array
        determines the diffusion component of the drift diffusion process (used to specify the variance of a
        Gaussian random process).

    t0 : float or 1d np.array
        determines the assumed non-decision time to determine the response time returned by the solution.

    bias : float or 1d np.array
        normalized starting point:
        (`starting_point <BogaczEtAl.starting_point>` + `threshold <BogaczEtAl.threshold>`) /
        (2 * `threshold <BogaczEtAl.threshold>`)

    owner : Component
        `component <Component>` to which the Function has been assigned.

    name : str
        the name of the Function; if it is not specified in the **name** argument of the constructor, a
        default is assigned by FunctionRegistry (see `Naming` for conventions used for default and duplicate names).

    prefs : PreferenceSet or specification dict : Function.classPreferences
        the `PreferenceSet` for function; if it is not specified in the **prefs** argument of the Function's
        constructor, a default is assigned using `classPreferences` defined in __init__.py (see :doc:`PreferenceSet
        <LINK>` for details).
    """

    componentName = kwNavarrosAndFuss

    class ClassDefaults(IntegratorFunction.ClassDefaults):
        variable = [[0]]

    paramClassDefaults = Function_Base.paramClassDefaults.copy()

    @tc.typecheck
    def __init__(self,
                 default_variable=ClassDefaults.variable,
                 drift_rate: parameter_spec = 1.0,
                 starting_point: parameter_spec = 0.0,
                 threshold: parameter_spec = 1.0,
                 noise: parameter_spec = 0.5,
                 t0: parameter_spec = .200,
                 params=None,
                 owner=None,
                 prefs: is_pref_set = None,
                 context='Integrator Init'):
        # Assign args to params and functionParams dicts (kwConstants must == arg names)
        params = self._assign_args_to_param_dicts(drift_rate=drift_rate,
                                                  starting_point=starting_point,
                                                  threshold=threshold,
                                                  noise=noise,
                                                  t0=t0,
                                                  params=params)

        super().__init__(default_variable=default_variable,
                         params=params,
                         owner=owner,
                         prefs=prefs,
                         context=context)

    def _instantiate_function(self, context=None):
        import os
        import sys
        try:
            import matlab.engine
        except ImportError as e:
            raise ImportError(
                'python failed to import matlab. Ensure that MATLAB and the python API is installed. See'
                ' https://www.mathworks.com/help/matlab/matlab_external/install-the-matlab-engine-for-python.html'
                ' for more info'
            )

        ddm_functions_path = os.path.abspath(sys.modules['psyneulink'].__path__[0] + '/../Matlab/DDMFunctions')

        # must add the package-included MATLAB files to the engine path to run when not running from the path
        # MATLAB is very finnicky about the formatting here to actually add the path so be careful if you modify
        self.eng1 = matlab.engine.start_matlab("-r 'addpath(char(\"{0}\"))' -nojvm".format(ddm_functions_path))

        super()._instantiate_function(context=context)

    def function(self,
                 variable=None,
                 params=None,
                 context=None):
        """
        Return: terminal value of decision variable, mean accuracy (error rate; ER), mean response time (RT),
        correct RT mean, correct RT variance and correct RT skew.  **Requires that the MatLab engine is installed.**

        Arguments
        ---------

        variable : 2d np.array
            ignored.

        params : Dict[param keyword: param value] : default None
            a `parameter dictionary <ParameterState_Specification>` that specifies the parameters for the
            function.  Values specified for parameters in the dictionary override any assigned to those parameters in
            arguments of the constructor.


        Returns
        -------
        Decision variable, mean ER, mean RT, correct RT mean, correct RT variance, correct RT skew : \
        (float, float, float, float, float, float)

        """

        self._check_args(variable=variable, params=params, context=context)

        drift_rate = float(self.get_current_function_param(DRIFT_RATE))
        threshold = float(self.get_current_function_param(THRESHOLD))
        starting_point = float(self.get_current_function_param(STARTING_POINT))
        noise = float(self.get_current_function_param(NOISE))
        t0 = float(self.get_current_function_param(NON_DECISION_TIME))

        # used to pass values in a way that the matlab script can handle
        ddm_struct = {
            'z': threshold,
            'c': noise,
            'T0': t0
        }

        results = self.eng1.ddmSimFRG(drift_rate, starting_point, ddm_struct, 1, nargout=6)

        return results


# region ************************************   DISTRIBUTION FUNCTIONS   ***********************************************

class DistributionFunction(Function_Base):
    componentType = DIST_FUNCTION_TYPE


class NormalDist(DistributionFunction):
    """
    NormalDist(                     \
             mean=0.0,              \
             standard_dev=1.0,      \
             params=None,           \
             owner=None,            \
             prefs=None             \
             )

    .. _NormalDist:

    Return a random sample from a normal distribution using numpy.random.normal

    Arguments
    ---------

    mean : float : default 0.0
        The mean or center of the normal distribution

    standard_dev : float : default 1.0
        Standard deviation of the normal distribution. Must be > 0.0

    params : Dict[param keyword: param value] : default None
        a `parameter dictionary <ParameterState_Specification>` that specifies the parameters for the
        function.  Values specified for parameters in the dictionary override any assigned to those parameters in
        arguments of the constructor.

    owner : Component
        `component <Component>` to which to assign the Function.

    name : str : default see `name <Function.name>`
        specifies the name of the Function.

    prefs : PreferenceSet or specification dict : default Function.classPreferences
        specifies the `PreferenceSet` for the Function (see `prefs <Function_Base.prefs>` for details).

    Attributes
    ----------

    mean : float : default 0.0
        The mean or center of the normal distribution

    standard_dev : float : default 1.0
        Standard deviation of the normal distribution. Must be > 0.0

    params : Dict[param keyword: param value] : default None
        a `parameter dictionary <ParameterState_Specification>` that specifies the parameters for the
        function.  Values specified for parameters in the dictionary override any assigned to those parameters in
        arguments of the constructor.

    owner : Component
        `component <Component>` to which to assign the Function.

    name : str : default see `name <Function.name>`
        specifies the name of the Function.

    prefs : PreferenceSet or specification dict : default Function.classPreferences
        specifies the `PreferenceSet` for the Function (see `prefs <Function_Base.prefs>` for details).

    """

    componentName = NORMAL_DIST_FUNCTION

    class ClassDefaults(DistributionFunction.ClassDefaults):
        variable = [0]

    paramClassDefaults = Function_Base.paramClassDefaults.copy()

    @tc.typecheck
    def __init__(self,
                 default_variable=ClassDefaults.variable,
                 mean=0.0,
                 standard_dev=1.0,
                 params=None,
                 owner=None,
                 prefs: is_pref_set = None,
                 context=componentName + INITIALIZING):
        # Assign args to params and functionParams dicts (kwConstants must == arg names)
        params = self._assign_args_to_param_dicts(mean=mean,
                                                  standard_dev=standard_dev,
                                                  params=params)

        super().__init__(default_variable=default_variable,
                         params=params,
                         owner=owner,
                         prefs=prefs,
                         context=context)

        self.functionOutputType = None

    def _validate_params(self, request_set, target_set=None, context=None):
        super()._validate_params(request_set=request_set, target_set=target_set, context=context)

        if STANDARD_DEVIATION in target_set:
            if target_set[STANDARD_DEVIATION] <= 0.0:
                raise FunctionError("The standard_dev parameter ({}) of {} must be greater than zero.".
                                            format(target_set[STANDARD_DEVIATION], self.name))


    def function(self,
                 variable=None,
                 params=None,
                 context=None):
        # Validate variable and validate params
        variable = self._update_variable(self._check_args(variable=variable, params=params, context=context))

        mean = self.get_current_function_param(DIST_MEAN)
        standard_deviation = self.get_current_function_param(STANDARD_DEVIATION)

        result = np.random.normal(mean, standard_deviation)

        return result


class UniformToNormalDist(DistributionFunction):
    """
    UniformToNormalDist(            \
             mean=0.0,              \
             standard_dev=1.0,      \
             params=None,           \
             owner=None,            \
             prefs=None             \
             )

    .. _UniformToNormalDist:

    Return a random sample from a normal distribution using first np.random.rand(1) to generate a sample from a uniform
    distribution, and then converting that sample to a sample from a normal distribution with the following equation:

    .. math::

        normal\\_sample = \\sqrt{2} \\cdot standard\\_dev \\cdot scipy.special.erfinv(2 \\cdot uniform\\_sample - 1)  + mean

    The uniform --> normal conversion allows for a more direct comparison with MATLAB scripts.

    .. note::

        This function requires `SciPy <https://pypi.python.org/pypi/scipy>`_.

    (https://github.com/jonasrauber/randn-matlab-python)

    Arguments
    ---------

    mean : float : default 0.0
        The mean or center of the normal distribution

    standard_dev : float : default 1.0
        Standard deviation of the normal distribution

    params : Dict[param keyword: param value] : default None
        a `parameter dictionary <ParameterState_Specification>` that specifies the parameters for the
        function.  Values specified for parameters in the dictionary override any assigned to those parameters in
        arguments of the constructor.

    owner : Component
        `component <Component>` to which to assign the Function.

    name : str : default see `name <Function.name>`
        specifies the name of the Function.

    prefs : PreferenceSet or specification dict : default Function.classPreferences
        specifies the `PreferenceSet` for the Function (see `prefs <Function_Base.prefs>` for details).

    Attributes
    ----------

    mean : float : default 0.0
        The mean or center of the normal distribution

    standard_dev : float : default 1.0
        Standard deviation of the normal distribution

    params : Dict[param keyword: param value] : default None
        a `parameter dictionary <ParameterState_Specification>` that specifies the parameters for the
        function.  Values specified for parameters in the dictionary override any assigned to those parameters in
        arguments of the constructor.

    owner : Component
        `component <Component>` to which to assign the Function.

    name : str : default see `name <Function.name>`
        specifies the name of the Function.

    prefs : PreferenceSet or specification dict : default Function.classPreferences
        specifies the `PreferenceSet` for the Function (see `prefs <Function_Base.prefs>` for details).

    """

    componentName = NORMAL_DIST_FUNCTION

    class ClassDefaults(DistributionFunction.ClassDefaults):
        variable = [0]

    paramClassDefaults = Function_Base.paramClassDefaults.copy()

    @tc.typecheck
    def __init__(self,
                 default_variable=ClassDefaults.variable,
                 mean=0.0,
                 standard_dev=1.0,
                 params=None,
                 owner=None,
                 prefs: is_pref_set = None,
                 context=componentName + INITIALIZING):
        # Assign args to params and functionParams dicts (kwConstants must == arg names)
        params = self._assign_args_to_param_dicts(mean=mean,
                                                  standard_dev=standard_dev,
                                                  params=params)

        super().__init__(default_variable=default_variable,
                         params=params,
                         owner=owner,
                         prefs=prefs,
                         context=context)

        self.functionOutputType = None

    def function(self,
                 variable=None,
                 params=None,
                 context=None):

        try:
            from scipy.special import erfinv
        except:
            raise FunctionError("The UniformToNormalDist function requires the SciPy package.")

        # Validate variable and validate params
        variable = self._update_variable(self._check_args(variable=variable, params=params, context=context))

        mean = self.get_current_function_param(DIST_MEAN)
        standard_deviation = self.get_current_function_param(STANDARD_DEVIATION)

        sample = np.random.rand(1)[0]
        return ((np.sqrt(2) * erfinv(2 * sample - 1)) * standard_deviation) + mean

class ExponentialDist(DistributionFunction):
    """
    ExponentialDist(                \
             beta=1.0,              \
             params=None,           \
             owner=None,            \
             prefs=None             \
             )

    .. _ExponentialDist:

    Return a random sample from a exponential distribution using numpy.random.exponential

    Arguments
    ---------

    beta : float : default 1.0
        The scale parameter of the exponential distribution

    params : Dict[param keyword: param value] : default None
        a `parameter dictionary <ParameterState_Specification>` that specifies the parameters for the
        function.  Values specified for parameters in the dictionary override any assigned to those parameters in
        arguments of the constructor.

    owner : Component
        `component <Component>` to which to assign the Function.

    name : str : default see `name <Function.name>`
        specifies the name of the Function.

    prefs : PreferenceSet or specification dict : default Function.classPreferences
        specifies the `PreferenceSet` for the Function (see `prefs <Function_Base.prefs>` for details).

    Attributes
    ----------

    beta : float : default 1.0
        The scale parameter of the exponential distribution

    params : Dict[param keyword: param value] : default None
        a `parameter dictionary <ParameterState_Specification>` that specifies the parameters for the
        function.  Values specified for parameters in the dictionary override any assigned to those parameters in
        arguments of the constructor.

    owner : Component
        `component <Component>` to which to assign the Function.

    name : str : default see `name <Function.name>`
        specifies the name of the Function.

    prefs : PreferenceSet or specification dict : default Function.classPreferences
        specifies the `PreferenceSet` for the Function (see `prefs <Function_Base.prefs>` for details).

    """
    componentName = EXPONENTIAL_DIST_FUNCTION

    class ClassDefaults(DistributionFunction.ClassDefaults):
        variable = [0]

    paramClassDefaults = Function_Base.paramClassDefaults.copy()

    @tc.typecheck
    def __init__(self,
                 default_variable=ClassDefaults.variable,
                 beta=1.0,
                 params=None,
                 owner=None,
                 prefs: is_pref_set = None,
                 context=componentName + INITIALIZING):
        # Assign args to params and functionParams dicts (kwConstants must == arg names)
        params = self._assign_args_to_param_dicts(beta=beta,
                                                  params=params)

        super().__init__(default_variable=default_variable,
                         params=params,
                         owner=owner,
                         prefs=prefs,
                         context=context)

        self.functionOutputType = None

    def function(self,
                 variable=None,
                 params=None,
                 context=None):
        # Validate variable and validate params
        variable = self._update_variable(self._check_args(variable=variable, params=params, context=context))

        beta = self.get_current_function_param(BETA)
        result = np.random.exponential(beta)

        return result


class UniformDist(DistributionFunction):
    """
    UniformDist(                      \
             low=0.0,             \
             high=1.0,             \
             params=None,           \
             owner=None,            \
             prefs=None             \
             )

    .. _UniformDist:

    Return a random sample from a uniform distribution using numpy.random.uniform

    Arguments
    ---------

    low : float : default 0.0
        Lower bound of the uniform distribution

    high : float : default 1.0
        Upper bound of the uniform distribution

    params : Dict[param keyword: param value] : default None
        a `parameter dictionary <ParameterState_Specification>` that specifies the parameters for the
        function.  Values specified for parameters in the dictionary override any assigned to those parameters in
        arguments of the constructor.

    owner : Component
        `component <Component>` to which to assign the Function.

    name : str : default see `name <Function.name>`
        specifies the name of the Function.

    prefs : PreferenceSet or specification dict : default Function.classPreferences
        specifies the `PreferenceSet` for the Function (see `prefs <Function_Base.prefs>` for details).

    Attributes
    ----------

    low : float : default 0.0
        Lower bound of the uniform distribution

    high : float : default 1.0
        Upper bound of the uniform distribution

    params : Dict[param keyword: param value] : default None
        a `parameter dictionary <ParameterState_Specification>` that specifies the parameters for the
        function.  Values specified for parameters in the dictionary override any assigned to those parameters in
        arguments of the constructor.

    owner : Component
        `component <Component>` to which to assign the Function.

    name : str : default see `name <Function.name>`
        specifies the name of the Function.

    prefs : PreferenceSet or specification dict : default Function.classPreferences
        specifies the `PreferenceSet` for the Function (see `prefs <Function_Base.prefs>` for details).

    """
    componentName = UNIFORM_DIST_FUNCTION

    class ClassDefaults(DistributionFunction.ClassDefaults):
        variable = [0]

    paramClassDefaults = Function_Base.paramClassDefaults.copy()

    @tc.typecheck
    def __init__(self,
                 default_variable=ClassDefaults.variable,
                 low=0.0,
                 high=1.0,
                 params=None,
                 owner=None,
                 prefs: is_pref_set = None,
                 context=componentName + INITIALIZING):
        # Assign args to params and functionParams dicts (kwConstants must == arg names)
        params = self._assign_args_to_param_dicts(low=low,
                                                  high=high,
                                                  params=params)

        super().__init__(default_variable=default_variable,
                         params=params,
                         owner=owner,
                         prefs=prefs,
                         context=context)

        self.functionOutputType = None

    def function(self,
                 variable=None,
                 params=None,
                 context=None):
        # Validate variable and validate params
        variable = self._update_variable(self._check_args(variable=variable, params=params, context=context))

        low = self.get_current_function_param(LOW)
        high = self.get_current_function_param(HIGH)
        result = np.random.uniform(low, high)

        return result


class GammaDist(DistributionFunction):
    """
    GammaDist(\
             scale=1.0,\
             dist_shape=1.0,\
             params=None,\
             owner=None,\
             prefs=None\
             )

    .. _GammaDist:

    Return a random sample from a gamma distribution using numpy.random.gamma

    Arguments
    ---------

    scale : float : default 1.0
        The scale of the gamma distribution. Should be greater than zero.

    dist_shape : float : default 1.0
        The shape of the gamma distribution. Should be greater than zero.

    params : Dict[param keyword: param value] : default None
        a `parameter dictionary <ParameterState_Specification>` that specifies the parameters for the
        function.  Values specified for parameters in the dictionary override any assigned to those parameters in
        arguments of the constructor.

    owner : Component
        `component <Component>` to which to assign the Function.

    name : str : default see `name <Function.name>`
        specifies the name of the Function.

    prefs : PreferenceSet or specification dict : default Function.classPreferences
        specifies the `PreferenceSet` for the Function (see `prefs <Function_Base.prefs>` for details).

    Attributes
    ----------

    scale : float : default 1.0
        The dist_shape of the gamma distribution. Should be greater than zero.

    dist_shape : float : default 1.0
        The scale of the gamma distribution. Should be greater than zero.

    params : Dict[param keyword: param value] : default None
        a `parameter dictionary <ParameterState_Specification>` that specifies the parameters for the
        function.  Values specified for parameters in the dictionary override any assigned to those parameters in
        arguments of the constructor.

    owner : Component
        `component <Component>` to which to assign the Function.

    name : str : default see `name <Function.name>`
        specifies the name of the Function.

    prefs : PreferenceSet or specification dict : default Function.classPreferences
        specifies the `PreferenceSet` for the Function (see `prefs <Function_Base.prefs>` for details).

    """

    componentName = GAMMA_DIST_FUNCTION

    class ClassDefaults(DistributionFunction.ClassDefaults):
        variable = [0]

    paramClassDefaults = Function_Base.paramClassDefaults.copy()

    @tc.typecheck
    def __init__(self,
                 default_variable=ClassDefaults.variable,
                 scale=1.0,
                 dist_shape=1.0,
                 params=None,
                 owner=None,
                 prefs: is_pref_set = None,
                 context=componentName + INITIALIZING):
        # Assign args to params and functionParams dicts (kwConstants must == arg names)
        params = self._assign_args_to_param_dicts(scale=scale,
                                                  dist_shape=dist_shape,
                                                  params=params)

        super().__init__(default_variable=default_variable,
                         params=params,
                         owner=owner,
                         prefs=prefs,
                         context=context)

        self.functionOutputType = None

    def function(self,
                 variable=None,
                 params=None,
                 context=None):
        # Validate variable and validate params
        variable = self._update_variable(self._check_args(variable=variable, params=params, context=context))

        scale = self.get_current_function_param(SCALE)
        dist_shape = self.get_current_function_param(DIST_SHAPE)

        result = np.random.gamma(dist_shape, scale)

        return result


class WaldDist(DistributionFunction):
    """
     WaldDist(             \
              scale=1.0,\
              mean=1.0,\
              params=None,\
              owner=None,\
              prefs=None\
              )

     .. _WaldDist:

     Return a random sample from a Wald distribution using numpy.random.wald

     Arguments
     ---------

     scale : float : default 1.0
         Scale parameter of the Wald distribution. Should be greater than zero.

     mean : float : default 1.0
         Mean of the Wald distribution. Should be greater than or equal to zero.

     params : Dict[param keyword: param value] : default None
         a `parameter dictionary <ParameterState_Specification>` that specifies the parameters for the
         function.  Values specified for parameters in the dictionary override any assigned to those parameters in
         arguments of the constructor.

     owner : Component
         `component <Component>` to which to assign the Function.

     prefs : PreferenceSet or specification dict : default Function.classPreferences
         the `PreferenceSet` for the Function. If it is not specified, a default is assigned using `classPreferences`
         defined in __init__.py (see :doc:`PreferenceSet <LINK>` for details).


     Attributes
     ----------

     scale : float : default 1.0
         Scale parameter of the Wald distribution. Should be greater than zero.

     mean : float : default 1.0
         Mean of the Wald distribution. Should be greater than or equal to zero.

     params : Dict[param keyword: param value] : default None
         a `parameter dictionary <ParameterState_Specification>` that specifies the parameters for the
         function.  Values specified for parameters in the dictionary override any assigned to those parameters in
         arguments of the constructor.

     owner : Component
         `component <Component>` to which to assign the Function.

     prefs : PreferenceSet or specification dict : default Function.classPreferences
         the `PreferenceSet` for the Function. If it is not specified, a default is assigned using `classPreferences`
         defined in __init__.py (see :doc:`PreferenceSet <LINK>` for details).


     """

    componentName = WALD_DIST_FUNCTION

    class ClassDefaults(DistributionFunction.ClassDefaults):
        variable = [0]

    paramClassDefaults = Function_Base.paramClassDefaults.copy()

    @tc.typecheck
    def __init__(self,
                 default_variable=ClassDefaults.variable,
                 scale=1.0,
                 mean=1.0,
                 params=None,
                 owner=None,
                 prefs: is_pref_set = None,
                 context=componentName + INITIALIZING):
        # Assign args to params and functionParams dicts (kwConstants must == arg names)
        params = self._assign_args_to_param_dicts(scale=scale,
                                                  mean=mean,
                                                  params=params)

        super().__init__(default_variable=default_variable,
                         params=params,
                         owner=owner,
                         prefs=prefs,
                         context=context)

        self.functionOutputType = None

    def function(self,
                 variable=None,
                 params=None,
                 context=None):
        # Validate variable and validate params
        variable = self._update_variable(self._check_args(variable=variable, params=params, context=context))

        scale = self.get_current_function_param(SCALE)
        mean = self.get_current_function_param(DIST_MEAN)

        result = np.random.wald(mean, scale)

        return result


# endregion

# region **************************************   OBJECTIVE FUNCTIONS **************************************************

class ObjectiveFunction(Function_Base):
    """Abstract class of `Function` used for evaluating states.
    """

    componentType = OBJECTIVE_FUNCTION_TYPE


class Stability(ObjectiveFunction):
    """
    Stability(                                  \
        default_variable=ClassDefaults.variable,  \
        matrix=HOLLOW_MATRIX,                   \
        metric=ENERGY                           \
        transfer_fct=None                       \
        normalize=False,                        \
        params=None,                            \
        owner=None,                             \
        prefs=None                              \
        )

    .. _Stability:

    Return the stability of `variable <Stability.variable>` based on a state transformation matrix.

    The value of `variable <Stability.variable>` is passed through the `matrix <Stability.matrix>`,
    transformed using the `transfer_fct <Stability.transfer_fct>` (if specified), and then compared with its initial
    value using the `distance metric <DistanceMetric>` specified by `metric <Stability.metric>`.  If `normalize
    <Stability.normalize>` is `True`, the result is normalized by the length of (number of elements in) `variable
    <Stability.variable>`.

COMMENT:
*** 11/11/17 - DELETE THIS ONE Stability IS STABLE:
    Stability s is calculated according as specified by `metric <Distance.metric>`, using the formulae below,
    where :math:`i` and :math:`j` are each elements of `variable <Stability.variable>`, *len* is its length,
    :math:`\\bar{v}` is its mean, :math:`\\sigma_v` is its standard deviation, and :math:`w_{ij}` is the entry of the
    weight matrix for the connection between entries :math:`i` and :math:`j` in `variable <Stability.variable>`.

    *ENTROPY*:

       :math:`s = -\\sum\\limits^{len}(i*log(j))`

    *DIFFERENCE*:

       :math:`s = \\sum\\limits^{len}(i-j)`

    *EUCLIDEAN*:

       :math:`s = \\sum\\limits^{len}\\sqrt{(i-j)^2}`

    *CORRELATION*:

       :math:`s = \\frac{\\sum\\limits^{len}(i-\\bar{i})(j-\\bar{j})}{(len-1)\\sigma_{i}\\sigma_{j}}`

    **normalize**:

       :math:`s = \\frac{s}{len}`
COMMENT


    Arguments
    ---------

    variable : list of numbers or 1d np.array : Default ClassDefaults.variable
        the array for which stability is calculated.

    matrix : list, np.ndarray, np.matrix, function keyword, or MappingProjection : default HOLLOW_MATRIX
        specifies the matrix of recurrent weights;  must be a square matrix with the same width as the
        length of `variable <Stability.variable>`.

    metric : keyword in DistanceMetrics : Default ENERGY
        specifies a `metric <DistanceMetrics>` from `DistanceMetrics` used to compute stability.

    transfer_fct : function or method : Default None
        specifies the function used to transform output of weight `matrix <Stability.matrix>`.

    normalize : bool : Default False
        specifies whether to normalize the stability value by the length of `variable <Stability.variable>`.

    params : Dict[param keyword: param value] : default None
        a `parameter dictionary <ParameterState_Specification>` that specifies the parameters for the
        function.  Values specified for parameters in the dictionary override any assigned to those parameters in
        arguments of the constructor.

    owner : Component
        `component <Component>` to which to assign the Function.

    name : str : default see `name <Function.name>`
        specifies the name of the Function.

    prefs : PreferenceSet or specification dict : default Function.classPreferences
        specifies the `PreferenceSet` for the Function (see `prefs <Function_Base.prefs>` for details).
    Attributes
    ----------

    variable : 1d np.array
        array for which stability is calculated.

    matrix : list, np.ndarray, np.matrix, function keyword, or MappingProjection : default HOLLOW_MATRIX
        weight matrix from each element of `variable <Stability.variablity>` to each other;  if a matrix other
        than HOLLOW_MATRIX is assigned, it is convolved with HOLLOW_MATRIX to eliminate self-connections from the
        stability calculation.

    metric : keyword in DistanceMetrics
        metric used to compute stability; must be a `DistanceMetrics` keyword. The `Distance` Function is used to
        compute the stability of `variable <Stability.variable>` with respect to its value after its transformation
        by `matrix <Stability.matrix>` and `transfer_fct <Stability.transfer_fct>`.

    transfer_fct : function or method
        function used to transform output of weight `matrix <Stability.matrix>` prior to computing stability.

    normalize : bool
        if `True`, result of stability calculation is normalized by the length of `variable <Stability.variable>`.

    params : Dict[param keyword: param value] : default None
        a `parameter dictionary <ParameterState_Specification>` that specifies the parameters for the
        function.  Values specified for parameters in the dictionary override any assigned to those parameters in
        arguments of the constructor.

    owner : Component
        `component <Component>` to which to assign the Function.

    prefs : PreferenceSet or specification dict : default Function.classPreferences
        specifies the `PreferenceSet` for the Function (see `prefs <Function_Base.prefs>` for details).     """

    componentName = STABILITY_FUNCTION

    class ClassDefaults(ObjectiveFunction.ClassDefaults):
        variable = [0]

    paramClassDefaults = Function_Base.paramClassDefaults.copy()

    @tc.typecheck
    def __init__(self,
                 default_variable=ClassDefaults.variable,
                 matrix=HOLLOW_MATRIX,
                 # metric:is_distance_metric=ENERGY,
                 metric:tc.any(tc.enum(ENERGY, ENTROPY), is_distance_metric)=ENERGY,
                 transfer_fct:tc.optional(tc.any(function_type, method_type))=None,
                 normalize:bool=False,
                 params=None,
                 owner=None,
                 prefs: is_pref_set = None,
                 context=componentName + INITIALIZING):
        # Assign args to params and functionParams dicts (kwConstants must == arg names)
        params = self._assign_args_to_param_dicts(matrix=matrix,
                                                  metric=metric,
                                                  transfer_fct=transfer_fct,
                                                  normalize=normalize,
                                                  params=params)

        super().__init__(default_variable=default_variable,
                         params=params,
                         owner=owner,
                         prefs=prefs,
                         context=context)

        self.functionOutputType = None

    def _validate_params(self, request_set, target_set=None, context=None):
        """Validate matrix param

        `matrix <Stability.matrix>` argument must be one of the following
            - 2d list, np.ndarray or np.matrix
            - ParameterState for one of the above
            - MappingProjection with a parameterStates[MATRIX] for one of the above

        Parse matrix specification to insure it resolves to a square matrix
        (but leave in the form in which it was specified so that, if it is a ParameterState or MappingProjection,
         its current value can be accessed at runtime (i.e., it can be used as a "pointer")
        """

        super()._validate_params(request_set=request_set, target_set=target_set, context=context)

        # Validate error_matrix specification
        if MATRIX in target_set:

            from psyneulink.components.projections.pathway.mappingprojection import MappingProjection
            from psyneulink.components.states.parameterstate import ParameterState

            matrix = target_set[MATRIX]

            if isinstance(matrix, str):
                matrix = get_matrix(matrix)

            if isinstance(matrix, MappingProjection):
                try:
                    matrix = matrix._parameter_states[MATRIX].value
                    param_type_string = "MappingProjection's ParameterState"
                except KeyError:
                    raise FunctionError("The MappingProjection specified for the {} arg of {} ({}) must have a {} "
                                        "ParameterState that has been assigned a 2d array or matrix".
                                        format(MATRIX, self.name, matrix.shape, MATRIX))

            elif isinstance(matrix, ParameterState):
                try:
                    matrix = matrix.value
                    param_type_string = "ParameterState"
                except KeyError:
                    raise FunctionError("The value of the {} parameterState specified for the {} arg of {} ({}) "
                                        "must be a 2d array or matrix".
                                        format(MATRIX, MATRIX, self.name, matrix.shape))

            else:
                param_type_string = "array or matrix"

            matrix = np.array(matrix)
            if matrix.ndim != 2:
                raise FunctionError("The value of the {} specified for the {} arg of {} ({}) "
                                    "must be a 2d array or matrix".
                                    format(param_type_string, MATRIX, self.name, matrix))
            rows = matrix.shape[0]
            cols = matrix.shape[1]
            # MODIFIED 11/25/17 OLD:
            # size = len(np.squeeze(self.instance_defaults.variable))
            # MODIFIED 11/25/17 NEW:
            size = len(self.instance_defaults.variable)
            # MODIFIED 11/25/17 END

            if rows != size:
                raise FunctionError("The value of the {} specified for the {} arg of {} is the wrong size;"
                                    "it is {}x{}, but must be square matrix of size {}".
                                    format(param_type_string, MATRIX, self.name, rows, cols, size))

            if rows != cols:
                raise FunctionError("The value of the {} specified for the {} arg of {} ({}) "
                                    "must be a square matrix".
                                    format(param_type_string, MATRIX, self.name, matrix))

    def _instantiate_attributes_before_function(self, context=None):
        """Instantiate matrix

        Specified matrix is convolved with HOLLOW_MATRIX
            to eliminate the diagonal (self-connections) from the calculation.
        The `Distance` Function is used for all calculations except ENERGY (which is not really a distance metric).
        If ENTROPY is specified as the metric, convert to CROSS_ENTROPY for use with the Distance Function.

        """

        # MODIFIED 11/25/17 OLD:
        # size = len(np.squeeze(self.instance_defaults.variable))
        # MODIFIED 11/25/17 NEW:
        size = len(self.instance_defaults.variable)
        # MODIFIED 11/25/17 END

        from psyneulink.components.projections.pathway.mappingprojection import MappingProjection
        from psyneulink.components.states.parameterstate import ParameterState
        if isinstance(self.matrix,MappingProjection):
            self._matrix = self.matrix._parameter_states[MATRIX]
        elif isinstance(self.matrix,ParameterState):
            pass
        else:
            self._matrix = get_matrix(self.matrix, size, size)

        self._hollow_matrix = get_matrix(HOLLOW_MATRIX, size, size)

        # # MODIFIED 11/12/17 OLD:
        # if self.metric is ENTROPY:
        #     self._metric_fct = Distance(metric=CROSS_ENTROPY)
        # elif self.metric in DISTANCE_METRICS:
        #     self._metric_fct = Distance(metric=self.metric)
        # MODIFIED 11/12/17 NEW:
        if self.metric is ENTROPY:
            self._metric_fct = Distance(metric=CROSS_ENTROPY, normalize=self.normalize)
        elif self.metric in DISTANCE_METRICS._set():
            self._metric_fct = Distance(metric=self.metric, normalize=self.normalize)
        # MODIFIED 11/12/17 END


    def function(self,
                 variable=None,
                 params=None,
                 context=None):
        """Calculate the stability of `variable <Stability.variable>`.

        Compare the value of `variable <Stability.variable>` with its value after transformation by
        `matrix <Stability.matrix>` and `transfer_fct <Stability.transfer_fct>` (if specified), using the specified
        `metric <Stability.metric>`.  If `normalize <Stability.normalize>` is `True`, the result is divided
        by the length of `variable <Stability.variable>`.

        Returns
        -------

        stability : scalar

        """
        # Validate variable and validate params
        variable = self._update_variable(self._check_args(variable=variable, params=params, context=context))

        from psyneulink.components.states.parameterstate import ParameterState
        if isinstance(self.matrix, ParameterState):
            matrix = self.matrix.value
        else:
            matrix = self.matrix

        current = variable
        if self.transfer_fct is not None:
            transformed = self.transfer_fct(np.dot(matrix * self._hollow_matrix, variable))
        else:
            transformed = np.dot(matrix * self._hollow_matrix, variable)

        # # MODIFIED 11/12/15 OLD:
        # if self.metric is ENERGY:
        #     result = -np.sum(current * transformed)/2
        # else:
        #     result = self._metric_fct.function(variable=[current,transformed], context=context)
        #
        # if self.normalize:
        #     if self.metric is ENERGY:
        #         result /= len(variable)**2
        #     else:
        #         result /= len(variable)
        # MODIFIED 11/12/15 NEW:
        result = self._metric_fct.function(variable=[current,transformed], context=context)
        # MODIFIED 11/12/15 END

        return result

# endregion

class Distance(ObjectiveFunction):
    """
    Distance(                                    \
       default_variable=ClassDefaults.variable,  \
       metric=EUCLIDEAN                          \
       normalize=False,                          \
       params=None,                              \
       owner=None,                               \
       prefs=None                                \
       )

    .. _Distance:

    Return the distance between the vectors in the two items of `variable <Distance.variable>` using the `distance
    metric <DistanceMetrics>` specified in the `metric <Stability.metric>` attribute.  If `normalize
    <Distance.normalize>` is `True`, the result is normalized by the length of (number of elements in) `variable
    <Stability.variable>`.

    Arguments
    ---------

    variable : 2d np.array with two items : Default ClassDefaults.variable
        the arrays between which the distance is calculated.

    metric : keyword in DistancesMetrics : Default EUCLIDEAN
        specifies a `distance metric <DistanceMetrics>` used to compute the distance between the two items in `variable
        <Distance.variable>`.

    normalize : bool : Default False
        specifies whether to normalize the distance by the length of `variable <Distance.variable>`.

    params : Dict[param keyword: param value] : default None
        a `parameter dictionary <ParameterState_Specification>` that specifies the parameters for the
        function.  Values specified for parameters in the dictionary override any assigned to those parameters in
        arguments of the constructor.

    owner : Component
        `component <Component>` to which to assign the Function.

    name : str : default see `name <Function.name>`
        specifies the name of the Function.

    prefs : PreferenceSet or specification dict : default Function.classPreferences
        specifies the `PreferenceSet` for the Function (see `prefs <Function_Base.prefs>` for details).

    Attributes
    ----------

    variable : 2d np.array with two items
        contains the arrays between which the distance is calculated.

    metric : keyword in DistanceMetrics
        determines the `metric <DistanceMetrics>` used to compute the distance between the two items in `variable
        <Distance.variable>`.

    normalize : bool
        determines whether the distance is normalized by the length of `variable <Distance.variable>`.

    params : Dict[param keyword: param value] : default None
        a `parameter dictionary <ParameterState_Specification>` that specifies the parameters for the
        function.  Values specified for parameters in the dictionary override any assigned to those parameters in
        arguments of the constructor.

    owner : Component
        `component <Component>` to which to assign the Function.

    prefs : PreferenceSet or specification dict : default Function.classPreferences
        specifies the `PreferenceSet` for the Function (see `prefs <Function_Base.prefs>` for details).    """

    componentName = DISTANCE_FUNCTION

    class ClassDefaults(ObjectiveFunction.ClassDefaults):
        variable = [[0],[0]]

    paramClassDefaults = Function_Base.paramClassDefaults.copy()

    @tc.typecheck
    def __init__(self,
                 default_variable=ClassDefaults.variable,
                 metric:DistanceMetrics._is_metric=DIFFERENCE,
                 normalize:bool=False,
                 params=None,
                 owner=None,
                 prefs: is_pref_set = None,
                 context=componentName + INITIALIZING):
        # Assign args to params and functionParams dicts (kwConstants must == arg names)
        params = self._assign_args_to_param_dicts(metric=metric,
                                                  normalize=normalize,
                                                  params=params)

        super().__init__(default_variable=default_variable,
                         params=params,
                         owner=owner,
                         prefs=prefs,
                         context=context)

        self.functionOutputType = None

    def _validate_params(self, request_set, target_set=None, variable=None, context=None):
        """Validate that variable had two items of equal length

        """
        super()._validate_params(request_set=request_set, target_set=target_set, context=context)

        if len(variable) != 2:
            raise FunctionError("variable for {} ({}) must have two items".format(self.name, variable))

        if len(variable[0]) != len(variable[1]):
            raise FunctionError("The lengths of the items in the variable for {} ({},{}) must be equal".
                format(self.name, len(variable[0]), len(variable[1])))

    def function(self,
                 variable=None,
                 params=None,
                 context=None):
        """Calculate the distance between the two vectors in `variable <Stability.variable>`.

        Use the `distance metric <DistanceMetrics>` specified in `metric <Distance.metric>` to calculate the distance.
        If `normalize <Distance.normalize>` is `True`, the result is divided by the length of `variable
        <Distance.variable>`.

        Returns
        -------

        distance : scalar

        """
        # Validate variable and validate params
        variable = self._update_variable(self._check_args(variable=variable, params=params, context=context))

        v1 = variable[0]
        v2 = variable[1]

        # Simple Hadamard difference of v1 and v2
        if self.metric is DIFFERENCE:
            result = np.sum(np.abs(v1 - v2))

        # Euclidean distance between v1 and v2
        elif self.metric is EUCLIDEAN:
            result = np.linalg.norm(v2-v1)

        # FIX: NEED SCIPY HERE
        # # Angle (cosine) of v1 and v2
        # elif self.metric is ANGLE:
        #     result = scipy.spatial.distance.cosine(v1,v2)

        # Correlation of v1 and v2
        elif self.metric is CORRELATION:
            result = np.correlate(v1, v2)

        # Pearson Correlation of v1 and v2
        elif self.metric is PEARSON:
            result = np.corrcoef(v1, v2)

        # Cross-entropy of v1 and v2
        elif self.metric is CROSS_ENTROPY:
            # FIX: VALIDATE THAT ALL ELEMENTS OF V1 AND V2 ARE 0 TO 1
            if context is not None and INITIALIZING in context:
                v1 = np.where(v1==0, EPSILON, v1)
                v2 = np.where(v2==0, EPSILON, v2)
            result = -np.sum(v1*np.log(v2))

        # Energy
        elif self.metric is ENERGY:
            result = -np.sum(v1*v2)/2

        if self.normalize:
            # # MODIFIED 11/12/17 OLD:
            # result /= len(variable[0])
            # MODIFIED 11/12/17 NEW:
            if self.metric is ENERGY:
                result /= len(v1)**2
            else:
                result /= len(v1)
            # MODIFIED 11/12/17 END

        return result

# endregion

# region **************************************   LEARNING FUNCTIONS ***************************************************

ReturnVal = namedtuple('ReturnVal', 'learning_signal, error_signal')

LEARNING_ACTIVATION_FUNCTION = 'activation_function'
LEARNING_ACTIVATION_INPUT = 0  # a(j)
# MATRIX = 1             # w
LEARNING_ACTIVATION_OUTPUT = 1  # a(i)
LEARNING_ERROR_OUTPUT = 2
AUTOASSOCIATIVE = 'AUTOASSOCIATIVE'

class LearningFunction(Function_Base):
    """Abstract class of `Function <Function>` used for learning.

    COMMENT:
    IMPLEMENTATION NOTE:
       The function method of a LearningFunction *must* include a **kwargs argument, which accomodates
       Function-specific parameters;  this is to accommodate the ability of LearningMechanisms to call
       the function of a LearningFunction with arguments that may not be implemented for all LearningFunctions
       (e.g., error_matrix for BackPropagation) -- these can't be included in the params argument, as those
       are validated against paramClassDefaults which will not recognize params specific to another Function.
<<<<<<< HEAD
    COMMENT
=======
>>>>>>> 9014c8a2

    Attributes
    ----------

    variable : list or np.array
        most LearningFunctions take a list or 2d array that must contain three items:

        * the input to the parameter being modified (variable[LEARNING_ACTIVATION_INPUT]);
        * the output of the parameter being modified (variable[LEARNING_ACTIVATION_OUTPUT]);
        * the error associated with the output (variable[LEARNING_ERROR_OUTPUT]).

        However, the exact specification depends on the funtion's type.

    default_learning_rate : numeric
        the value used for the function's `learning_rate <LearningFunction.learning_rate>` parameter if none of the
        following are specified:  the `learning_rate <LearningMechanism.learning_rate>` for the `LearningMechanism` to
        which the function has been assigned, the `learning_rate <Process.learning_rate>` for any `Process` or
        the `learning_rate <System.learning_rate>` for any `System` to which that LearningMechanism belongs.
        The exact form of the value (i.e., whether it is a scalar or array) depends on the function's type.

    learning_rate : numeric
        generally used to multiply the result of the function before it is returned;  however, both the form of the
        value (i.e., whether it is a scalar or array) and how it is used depend on the function's type.

    Returns
    -------

    The number of items returned and their format depend on the function's type.

    Most return an array (used as the `learning_signal <LearningMechanism.learning_signal>` by a \
    `LearningMechanism`), and some also return a similarly formatted array containing either the \
    error received (in the third item of the `variable <LearningFunction.variable>`) or a \
    version of it modified by the function.

    """

    componentType = LEARNING_FUNCTION_TYPE

    # def __init__(self, default_variable, params, owner, prefs, context):
    #     super().__init__(default_variable=default_variable,
    #                      params=params,
    #                      owner=owner,
    #                      prefs=prefs,
    #                      context=context)

    #     self.learning_rate_dim = None
    #     if learning_rate is not None:
    #         self.learning_rate_dim = np.array(learning_rate).ndim

    #     self.return_val = return_val(None, None)


    def _validate_learning_rate(self, learning_rate, type=None):

        learning_rate = np.array(learning_rate).copy()
        learning_rate_dim = learning_rate.ndim

        self._validate_parameter_spec(learning_rate, LEARNING_RATE)

        if type is AUTOASSOCIATIVE:

            if learning_rate_dim == 1 and len(learning_rate) != len(self.instance_defaults.variable):
                raise FunctionError("Length of {} arg for {} ({}) must be the same as its variable ({})".
                                    format(LEARNING_RATE, self.name, len(learning_rate), len(self.instance_defaults.variable)))

            if learning_rate_dim == 2:
                shape = learning_rate.shape
                if shape[0] != shape[1] or shape[0] != len(self.instance_defaults.variable):
                    raise FunctionError("Shape of {} arg for {} ({}) must be square and "
                                        "of the same width as the length of its variable ({})".
                                        format(LEARNING_RATE, self.name, shape, len(self.instance_defaults.variable)))

            if learning_rate_dim > 2:
                raise FunctionError("{} arg for {} ({}) must be a single value of a 1d or 2d array".
                                    format(LEARNING_RATE, self.name, learning_rate))

        else:
            if learning_rate_dim:
                raise FunctionError("{} arg for {} ({}) must be a single value".
                                    format(LEARNING_RATE, self.name, learning_rate))

class Hebbian(LearningFunction):  # -------------------------------------------------------------------------------
    """
    Hebbian(                                             \
        default_variable=ClassDefaults.variable,         \
        activation_function=Linear,                      \
        learning_rate=None,                              \
        params=None,                                     \
        name=None,                                       \
        prefs=None)

    Implements a function that calculates a matrix of weight changes using the Hebbian (correlational) learning rule.

    Arguments
    ---------

    variable : List[number] or 1d np.array : default ClassDefaults.variable
       specifies the activation values, the pair-wise products of which are used to generate the a weight change matrix.

    activation_function : Function or function : SoftMax
        specifies the `function <Mechanism_Base.function>` of the `Mechanism` that generated the array of activations
        in `variable <Hebbian.variable>`.

    learning_rate : scalar or list, 1d or 2d np.array, or np.matrix of numeric values: default default_learning_rate
        specifies the learning rate used by the `function <Hebbian.function>`; supersedes any specification  for the
        `Process` and/or `System` to which the function's `owner <Function.owner>` belongs (see `learning_rate
        <Hebbian.learning_rate>` for details).

    params : Dict[param keyword: param value] : default None
        a `parameter dictionary <ParameterState_Specification>` that specifies the parameters for the function.
        Values specified for parameters in the dictionary override any assigned to those parameters in arguments
        of the constructor.

    owner : Component
        `component <Component>` to which to assign the Function.

    name : str : default see `name <Function.name>`
        specifies the name of the Function.

    prefs : PreferenceSet or specification dict : default Function.classPreferences
        specifies the `PreferenceSet` for the Function (see `prefs <Function_Base.prefs>` for details).
    Attributes
    ----------

    variable: 1d np.array
        activation values, the pair-wise products of which are used to generate the weight change matrix returned by
        the `function <Hebbian.function>`.

    activation_function : Function or function : SoftMax
        the `function <Mechanism_Base.function>` of the `Mechanism` that generated the array of activations in
        `variable <Hebbian.variable>`.

    learning_rate : float, 1d or 2d np.array
        used by the `function <Hebbian.function>` to scale the weight change matrix returned by the `function
        <Hebbian.function>`.  If specified, it supersedes any learning_rate specified for the `Process
        <Process_Base_Learning>` and/or `System <System_Learning>` to which the function's `owner <Hebbian.owner>`
        belongs.  If it is a scalar, it is multiplied by the weight change matrix;  if it is a 1d np.array, it is
        multiplied Hadamard (elementwise) by the `variable` <Hebbian.variable>` before calculating the weight change
        matrix;  if it is a 2d np.array, it is multiplied Hadamard (elementwise) by the weight change matrix; if it is
        `None`, then the `learning_rate <Process.learning_rate>` specified for the Process to which the `owner
        <Hebbian.owner>` belongs is used;  and, if that is `None`, then the `learning_rate <System.learning_rate>`
        for the System to which it belongs is used. If all are `None`, then the `default_learning_rate
        <Hebbian.default_learning_rate>` is used.

    default_learning_rate : float
        the value used for the `learning_rate <Hebbian.learning_rate>` if it is not otherwise specified.

    function : function
         calculates the pairwise product of all elements in the `variable <Hebbian.variable>`, and then
         scales that by the `learning_rate <Hebbian.learning_rate>` to generate the weight change matrix
         returned by the function.

    owner : Component
        `Mechanism <Mechanism>` to which the Function belongs.

    prefs : PreferenceSet or specification dict : default Function.classPreferences
        the `PreferenceSet` for the Function (see `prefs <Function_Base.prefs>` for details).    """

    componentName = HEBBIAN_FUNCTION

    class ClassDefaults(LearningFunction.ClassDefaults):
        variable = [0,0]

    default_learning_rate = 0.05

    paramClassDefaults = Function_Base.paramClassDefaults.copy()

    def __init__(self,
                 default_variable=ClassDefaults.variable,
                 activation_function: tc.any(Linear, tc.enum(Linear)) = Linear,  # Allow class or instance
                 # learning_rate: tc.optional(parameter_spec) = None,
                 learning_rate=None,
                 params=None,
                 owner=None,
                 prefs: is_pref_set = None,
                 context='Component Init'):

        # Assign args to params and functionParams dicts (kwConstants must == arg names)
        params = self._assign_args_to_param_dicts(activation_function=activation_function,
                                                  learning_rate=learning_rate,
                                                  params=params)

        super().__init__(default_variable=default_variable,
                         params=params,
                         owner=owner,
                         prefs=prefs,
                         context=context)

        self.functionOutputType = None

    def _validate_variable(self, variable, context=None):
        variable = self._update_variable(super()._validate_variable(variable, context))

        variable = np.squeeze(np.array(variable))

        if not is_numeric(variable):
            raise ComponentError("Variable for {} ({}) contains non-numeric entries".
                                 format(self.name, variable))
        if variable.ndim == 0:
            raise ComponentError("Variable for {} is a single number ({}) "
                                 "which doesn't make much sense for associative learning".
                                 format(self.name, variable))
        if variable.ndim > 1:
            raise ComponentError("Variable for {} ({}) must be a list or 1d np.array of numbers".
                                 format(self.name, variable))
        return variable

    def _validate_params(self, request_set, target_set=None, context=None):
        """Validate learning_rate
        """
        super()._validate_params(request_set=request_set, target_set=target_set, context=context)
        if LEARNING_RATE in target_set and target_set[LEARNING_RATE] is not None:
            self._validate_learning_rate(target_set[LEARNING_RATE], AUTOASSOCIATIVE)

    def function(self,
                 variable=None,
                 params=None,
                 context=None,
                 **kwargs):
        """Calculate a matrix of weight changes from a 1d array of activity values using Hebbian learning function.

        The weight change matrix is calculated as:

           *learning_rate* * :math:`a_ia_j` if :math:`i \\neq j`, else :math:`0`

        where :math:`a_i` and :math:`a_j` are elements of `variable <Hebbian.variable>`.

        Arguments
        ---------

        variable : List[number] or 1d np.array : default ClassDefaults.variable
            array of activity values, the pairwise products of which are used to generate a weight change matrix.

        params : Dict[param keyword: param value] : default None
            a `parameter dictionary <ParameterState_Specification>` that specifies the parameters for the function.
            Values specified for parameters in the dictionary override any assigned to those parameters in arguments
            of the constructor.

        Returns
        -------

        weight change matrix : 2d np.array
            matrix of pairwise products of elements of `variable <Hebbian.variable>` scaled by the `learning_rate
            <HebbinaMechanism.learning_rate>`, with all diagonal elements = 0 (i.e., hollow matix).

        """

        self._check_args(variable=variable, params=params, context=context)

        # IMPLEMENTATION NOTE: have to do this here, rather than in validate_params for the following reasons:
        #                      1) if no learning_rate is specified for the Mechanism, need to assign None
        #                          so that the process or system can see it is free to be assigned
        #                      2) if neither the system nor the process assigns a value to the learning_rate,
        #                          then need to assign it to the default value
        # If learning_rate was not specified for instance or composition, use default value
        if self.learning_rate is None:
            learning_rate = self.default_learning_rate
        else:
            learning_rate = self.learning_rate

        # FIX: SHOULD PUT THIS ON SUPER (THERE, BUT NEEDS TO BE DEBUGGED)
        self.learning_rate_dim = None
        if learning_rate is not None:
            self.learning_rate_dim = np.array(learning_rate).ndim

        # MODIFIED 9/21/17 NEW:
        # FIX: SHOULDN'T BE NECESSARY TO DO THIS;  WHY IS IT GETTING A 2D ARRAY AT THIS POINT?
        if not isinstance(variable, np.ndarray):
            variable = np.array(variable)
        if variable.ndim > 1:
            variable = np.squeeze(variable)
        # MODIFIED 9/21/17 END

        # If learning_rate is a 1d array, multiply it by variable
        if self.learning_rate_dim == 1:
            variable = variable * learning_rate

        # Generate the column array from the variable
        # col = variable.reshape(len(variable),1)
        col = np.array(np.matrix(variable).T)

        # Calculate weight chhange matrix
        weight_change_matrix = variable * col
        # Zero diagonals (i.e., don't allow correlation of a unit with itself to be included)
        weight_change_matrix = weight_change_matrix * (1-np.identity(len(variable)))

        # If learning_rate is scalar or 2d, multiply it by the weight change matrix
        if self.learning_rate_dim in {0, 2}:
            weight_change_matrix = weight_change_matrix * learning_rate

        return weight_change_matrix


class Reinforcement(LearningFunction):  # -------------------------------------------------------------------------------
    """
    Reinforcement(                                       \
        default_variable=ClassDefaults.variable,         \
        activation_function=SoftMax,                     \
        learning_rate=None,                              \
        params=None,                                     \
        name=None,                                       \
        prefs=None)

    Implements a function that calculates a diagonal matrix of weight changes using the reinforcement (delta)
    learning rule.

    COMMENT:
        Reinforcement learning rule
          [matrix]         [scalar]        [col array]
        delta_weight =  learning rate   *     error
          return     =  LEARNING_RATE  *  variable

        Reinforcement.function:
            variable must be a 2D np.array with three items (standard for learning functions)
                note: only the LEARNING_ACTIVATION_OUTPUT and LEARNING_ERROR_OUTPUT items are used by RL
            assumes matrix to which errors are applied is the identity matrix
                (i.e., set of "parallel" weights from input to output)
            LEARNING_RATE param must be a float
            returns matrix of weight changes

        Initialization arguments:
         - variable (list or np.array): must a single 1D np.array
         - params (dict): specifies
             + LEARNING_RATE: (float) - learning rate (default: 1.0)
    COMMENT

    Arguments
    ---------

    variable : List or 2d np.array [length 3 in axis 0] : default ClassDefaults.variable
       template for the three items provided as the variable in the call to the `function <Reinforcement.function>`
       (in order):
       `activation_input <Reinforcement.activation_input>` (1d np.array),
       `activation_output <Reinforcement.activation_output>` (1d np.array),
       `error_signal <Reinforcement.error_signal>` (1d np.array).

    activation_function : Function or function : SoftMax
        specifies the function of the Mechanism that generates `activation_output <Reinforcement.activation_output>`.

    learning_rate : float : default default_learning_rate
        supersedes any specification for the `Process` and/or `System` to which the function's
        `owner <Function.owner>` belongs (see `learning_rate <Reinforcement.learning_rate>` for details).

    params : Dict[param keyword: param value] : default None
        a `parameter dictionary <ParameterState_Specification>` that specifies the parameters for the
        function.  Values specified for parameters in the dictionary override any assigned to those parameters in
        arguments of the constructor.

    owner : Component
        `component <Component>` to which to assign the Function.

    name : str : default see `name <Function.name>`
        specifies the name of the Function.

    prefs : PreferenceSet or specification dict : default Function.classPreferences
        specifies the `PreferenceSet` for the Function (see `prefs <Function_Base.prefs>` for details).

    Attributes
    ----------

    variable: 2d np.array
        specifies three values used as input to the `function <Reinforcement.function>`:
       `activation_input <Reinforcement.activation_input>`,
       `activation_output <Reinforcement.activation_output>`, and
       `error_signal <Reinforcement.error_signal>`.

    activation_input : 1d np.array
        first item of `variable <Reinforcement.variable>`;  this is not used (it is implemented for consistency
        with other `LearningFunctions <LearningFunction>`).

    activation_output : 1d np.array
        the output of the function for which the matrix being modified provides the input; must have a single non-zero
        value (corresponding to the selected "action").

    error_signal : 1d np.array
        the error signal associated with the `activation_output <Reinforcement.activation_output>`; must be the same
        length as `activation_output <Reinforcement.activation_output>` and must have a single non-zero value in the
        same position as the one in `activation_output <Reinforcement.activation_output>`.

    activation_function : Function or function : SoftMax
        the function of the Mechanism that generates `activation_output <Reinforcement.activation_output>`; must
        return an array with a single non-zero value.

    learning_rate : float
        the learning rate used by the function.  If specified, it supersedes any learning_rate specified for the
        `Process <Process_Base_Learning>` and/or `System <System_Learning>` to which the function's
        `owner <Reinforcement.owner>` belongs.  If it is `None`, then the `learning_rate <Process.learning_rate>`
        specified for the Process to which the `owner <Reinforcement.owner>` belongs is used;  and, if that is `None`,
        then the `learning_rate <System.learning_rate>` for the System to which it belongs is used. If all are
        `None`, then the `default_learning_rate <Reinforcement.default_learning_rate>` is used.

    default_learning_rate : float
        the value used for the `learning_rate <Reinforcement.learning_rate>` if it is not otherwise specified.

    function : function
         the function that computes the weight change matrix, and returns that along with the
         `error_signal <Reinforcement.error_signal>` received.

    owner : Component
        `Mechanism <Mechanism>` to which the Function belongs.

    prefs : PreferenceSet or specification dict : default Function.classPreferences
        the `PreferenceSet` for the Function (see `prefs <Function_Base.prefs>` for details).    """

    componentName = RL_FUNCTION

    class ClassDefaults(LearningFunction.ClassDefaults):
        variable = [[0], [0], [0]]

    default_learning_rate = 0.05

    paramClassDefaults = Function_Base.paramClassDefaults.copy()

    def __init__(self,
                 default_variable=ClassDefaults.variable,
                 activation_function: tc.any(SoftMax, tc.enum(SoftMax)) = SoftMax,  # Allow class or instance
                 # learning_rate: tc.optional(parameter_spec) = None,
                 learning_rate=None,
                 params=None,
                 owner=None,
                 prefs: is_pref_set = None,
                 context='Component Init'):

        # Assign args to params and functionParams dicts (kwConstants must == arg names)
        params = self._assign_args_to_param_dicts(activation_function=activation_function,
                                                  learning_rate=learning_rate,
                                                  params=params)

        # self.return_val = ReturnVal(None, None)

        super().__init__(default_variable=default_variable,
                         params=params,
                         owner=owner,
                         prefs=prefs,
                         context=context)

        self.functionOutputType = None

    def _validate_variable(self, variable, context=None):
        variable = self._update_variable(super()._validate_variable(variable, context))

        if len(variable) != 3:
            raise ComponentError("Variable for {} ({}) must have three items (input, output and error arrays)".
                                 format(self.name, variable))

        # TODO: stateful - should these be stateful?
        self.activation_input = variable[LEARNING_ACTIVATION_INPUT]
        self.activation_output = variable[LEARNING_ACTIVATION_OUTPUT]
        self.error_signal = variable[LEARNING_ERROR_OUTPUT]

        if len(self.error_signal) != 1:
            raise ComponentError("Error term for {} (the third item of its variable arg) must be an array with a "
                                 "single element for {}".
                                 format(self.name, self.error_signal))

        # Allow initializion with zero but not during a run (i.e., when called from check_args())
        if not INITIALIZING in context:
            if np.count_nonzero(self.activation_output) != 1:
                raise ComponentError("Second item ({}) of variable for {} must be an array with a single non-zero value "
                                     "(if output Mechanism being trained uses softmax,"
                                     " its \'output\' arg may need to be set to to PROB)".
                                     format(variable[LEARNING_ACTIVATION_OUTPUT], self.componentName))

        return variable

    def _validate_params(self, request_set, target_set=None, context=None):
        """Validate learning_rate
        """
        super()._validate_params(request_set=request_set, target_set=target_set, context=context)
        if LEARNING_RATE in target_set and target_set[LEARNING_RATE] is not None:
            self._validate_learning_rate(target_set[LEARNING_RATE], AUTOASSOCIATIVE)

    def function(self,
                 variable=None,
                 params=None,
                 context=None,
                 **kwargs):
        """Calculate a matrix of weight changes from a single (scalar) error term

        COMMENT:
            Assume output array has a single non-zero value chosen by the softmax function of the error_source
            Assume error is a single scalar value
            Assume weight matrix (for MappingProjection to error_source) is a diagonal matrix
                (one weight for corresponding pairs of elements in the input and output arrays)
            Adjust the weight corresponding to  chosen element of the output array, using error value and learning rate

            Note: assume variable is a 2D np.array with three items (input, output, error)
                  for compatibility with other learning functions (and calls from LearningProjection)

        COMMENT

        Arguments
        ---------

        variable : List or 2d np.array [length 3 in axis 0] : default ClassDefaults.variable
           must have three items that are the values for (in order):
           `activation_input <Reinforcement.activation_input>` (not used),
           `activation_output <Reinforcement.activation_output>` (1d np.array with a single non-zero value),
           `error_signal <Reinforcement.error_signal>` (1d np.array).

        params : Dict[param keyword: param value] : default None
            a `parameter dictionary <ParameterState_Specification>` that specifies the parameters for the
            function.  Values specified for parameters in the dictionary override any assigned to those parameters in
            arguments of the constructor.


        Returns
        -------
        diagonal weight change matrix : 2d np.array
            has a single non-zero entry in the same row and column as the one in
            `activation_output <Reinforcement.activation_output>` and `error_signal <Reinforcement.error_signal>`.

        error signal : 1d np.array
            COMMENT:
            same as value received in `error_signal <Reinforcement.error_signal>` argument.
            COMMENT
            1d array of error terms (the diagonal elements of the weight change matrix)

        """

        self._check_args(variable=variable, params=params, context=context)

        output = self.activation_output
        error = self.error_signal
        learning_rate = self.get_current_function_param(LEARNING_RATE)
        # IMPLEMENTATION NOTE: have to do this here, rather than in validate_params for the following reasons:
        #                      1) if no learning_rate is specified for the Mechanism, need to assign None
        #                          so that the process or system can see it is free to be assigned
        #                      2) if neither the system nor the process assigns a value to the learning_rate,
        #                          then need to assign it to the default value
        # If learning_rate was not specified for instance or composition, use default value
        if learning_rate is None:
            learning_rate = self.default_learning_rate

        # Assign error term to chosen item of output array
        error_array = (np.where(output, learning_rate * error, 0))

        # Construct weight change matrix with error term in proper element
        weight_change_matrix = np.diag(error_array)

        return [error_array, error_array]


# Argument names:
ERROR_MATRIX = 'error_matrix'
WT_MATRIX_SENDERS_DIM = 0
WT_MATRIX_RECEIVERS_DIM = 1


class BackPropagation(LearningFunction):
    """
    BackPropagation(                                     \
        default_variable=ClassDefaults.variable,         \
        activation_derivative_fct=Logistic().derivative, \
        error_derivative_fct=Logistic().derivative,      \
        learning_rate=None,                              \
        params=None,                                     \
        name=None,                                       \
        prefs=None)

    Implements a function that calculate a matrix of weight changes using the backpropagation
    (`Generalized Delta Rule <http://www.nature.com/nature/journal/v323/n6088/abs/323533a0.html>`_) learning algorithm.

    COMMENT:
        Description:
            Backpropagation learning algorithm (Generalized Delta Rule):
              [matrix]         [scalar]     [row array]              [row array/ col array]                [col array]
            delta_weight =  learning rate *   input      *            d(output)/d(input)                 *     error
              return     =  LEARNING_RATE * variable[0]  *  kwTransferFctDeriv(variable[1],variable[0])  *  variable[2]

    COMMENT

    Arguments
    ---------

    variable : List or 2d np.array [length 3 in axis 0] : default ClassDefaults.variable
       specifies a template for the three items provided as the variable in the call to the
       `function <BackPropagation.function>` (in order):
       `activation_input <BackPropagation.activation_input>` (1d np.array),
       `activation_output <BackPropagation.activation_output>` (1d np.array),
       `error_signal <BackPropagation.error_signal>` (1d np.array).

    activation_derivative : Function or function
        specifies the derivative for the function of the Mechanism that generates
        `activation_output <BackPropagation.activation_output>`.

    error_derivative : Function or function
        specifies the derivative for the function of the Mechanism that is the receiver of the
        `error_matrix <BackPropagation.error_matrix>`.


    COMMENT:
    error_matrix : List, 2d np.array, np.matrix, ParameterState, or MappingProjection
        matrix, the output of which is used to calculate the `error_signal <BackPropagation.error_signal>`.
        If it is specified as a ParameterState it must be one for the `matrix <MappingProjection.matrix>`
        parameter of a `MappingProjection`;  if it is a MappingProjection, it must be one with a
        MATRIX parameterState.
    COMMENT

    learning_rate : float : default default_learning_rate
        supersedes any specification for the `Process` and/or `System` to which the function's
        `owner <Function.owner>` belongs (see `learning_rate <BackPropagation.learning_rate>` for details).

    params : Dict[param keyword: param value] : default None
        a `parameter dictionary <ParameterState_Specification>` that specifies the parameters for the
        function.  Values specified for parameters in the dictionary override any assigned to those parameters in
        arguments of the constructor.

    owner : Component
        `component <Component>` to which to assign the Function.

    name : str : default see `name <Function.name>`
        specifies the name of the Function.

    prefs : PreferenceSet or specification dict : default Function.classPreferences
        specifies the `PreferenceSet` for the Function (see `prefs <Function_Base.prefs>` for details).

    Attributes
    ----------

    variable: 2d np.array
        contains the three values used as input to the `function <BackPropagation.function>`:
       `activation_input <BackPropagation.activation_input>`,
       `activation_output <BackPropagation.activation_output>`, and
       `error_signal <BackPropagation.error_signal>`.

    activation_input : 1d np.array
        the input to the matrix being modified; same as 1st item of `variable <BackPropagation.variable>`.

    activation_output : 1d np.array
        the output of the function for which the matrix being modified provides the input;
        same as 2nd item of `variable <BackPropagation.variable>`.

    error_signal : 1d np.array
        the error signal for the next matrix (layer above) in the learning sequence, or the error computed from the
        target (training signal) and the output of the last Mechanism in the sequence;
        same as 3rd item of `variable <BackPropagation.variable>`.

    error_matrix : 2d np.array or ParameterState
        matrix, the output of which is used to calculate the `error_signal <BackPropagation.error_signal>`;
        if it is a `ParameterState`, it refers to the MATRIX parameterState of the `MappingProjection` being learned.

    learning_rate : float
        the learning rate used by the function.  If specified, it supersedes any learning_rate specified for the
        `process <Process.learning_Rate>` and/or `system <System.learning_rate>` to which the function's  `owner
        <BackPropagation.owner>` belongs.  If it is `None`, then the learning_rate specified for the process to
        which the `owner <BackPropagation.owner>` belongs is used;  and, if that is `None`, then the learning_rate for
        the system to which it belongs is used. If all are `None`, then the
        `default_learning_rate <BackPropagation.default_learning_rate>` is used.

    default_learning_rate : float
        the value used for the `learning_rate <BackPropagation.learning_rate>` if it is not otherwise specified.

    function : function
         the function that computes the weight change matrix, and returns that along with the
         `error_signal <BackPropagation.error_signal>` received, weighted by the contribution made by each element of
         `activation_output <BackPropagation.activation_output>` as a function of the
         `error_matrix <BackPropagation.error_matrix>`.

    owner : Component
        `Mechanism <Mechanism>` to which the Function belongs.

    prefs : PreferenceSet or specification dict : default Function.classPreferences
        the `PreferenceSet` for the Function (see `prefs <Function_Base.prefs>` for details).
    """

    componentName = BACKPROPAGATION_FUNCTION

    class ClassDefaults(LearningFunction.ClassDefaults):
        variable = [[0], [0], [0]]

    default_learning_rate = 1.0

    paramClassDefaults = Function_Base.paramClassDefaults.copy()

    @tc.typecheck
    def __init__(self,
                 default_variable=ClassDefaults.variable,
                 # default_variable:tc.any(list, np.ndarray),
                 activation_derivative_fct: tc.optional(tc.any(function_type, method_type)) = Logistic().derivative,
                 error_derivative_fct: tc.optional(tc.any(function_type, method_type)) = Logistic().derivative,
                 # learning_rate: tc.optional(parameter_spec) = None,
                 learning_rate=None,
                 params=None,
                 owner=None,
                 prefs: is_pref_set = None,
                 context='Component Init'):

        error_matrix=np.zeros((len(default_variable[LEARNING_ACTIVATION_OUTPUT]),
                               len(default_variable[LEARNING_ERROR_OUTPUT])))

        # Assign args to params and functionParams dicts (kwConstants must == arg names)
        params = self._assign_args_to_param_dicts(activation_derivative_fct=activation_derivative_fct,
                                                  error_derivative_fct=error_derivative_fct,
                                                  error_matrix=error_matrix,
                                                  learning_rate=learning_rate,
                                                  params=params)

        # self.return_val = ReturnVal(None, None)

        super().__init__(default_variable=default_variable,
                         params=params,
                         owner=owner,
                         prefs=prefs,
                         context=context)

        self.functionOutputType = None

    def _validate_variable(self, variable, context=None):
        variable = self._update_variable(super()._validate_variable(variable, context))

        if len(variable) != 3:
            raise ComponentError("Variable for {} ({}) must have three items: "
                                 "activation_input, activation_output, and error_signal)".
                                 format(self.name, variable))

        # TODO: stateful - should these be stateful?
        self.activation_input = variable[LEARNING_ACTIVATION_INPUT]
        self.activation_output = variable[LEARNING_ACTIVATION_OUTPUT]
        self.error_signal = variable[LEARNING_ERROR_OUTPUT]

        return variable

    def _validate_params(self, request_set, target_set=None, context=None):
        """Validate learning_rate and error_matrix params

        `error_matrix` argument must be one of the following
            - 2d list, np.ndarray or np.matrix
            - ParameterState for one of the above
            - MappingProjection with a parameterStates[MATRIX] for one of the above

        Parse error_matrix specification and insure it is compatible with error_signal and activation_output

        Insure that the length of the error_signal matches the number of cols (receiver elements) of error_matrix
            (since it will be dot-producted to generate the weighted error signal)

        Insure that length of activation_output matches the number of rows (sender elements) of error_matrix
           (since it will be compared against the *result* of the dot product of the error_matrix and error_signal

        Note: error_matrix is left in the form in which it was specified so that, if it is a ParameterState
              or MappingProjection, its current value can be accessed at runtime (i.e., it can be used as a "pointer")
        """

        # # MODIFIED 3/22/17 OLD:
        # # This allows callers to specify None as learning_rate (e.g., _instantiate_learning_components)
        # if request_set[LEARNING_RATE] is None:
        #     request_set[LEARNING_RATE] = 1.0
        # # request_set[LEARNING_RATE] = request_set[LEARNING_RATE] or 1.0
        # # MODIFIED 3/22/17 END

        super()._validate_params(request_set=request_set, target_set=target_set, context=context)

        if LEARNING_RATE in target_set and target_set[LEARNING_RATE] is not None:
            self._validate_learning_rate(target_set[LEARNING_RATE], AUTOASSOCIATIVE)

        # Validate error_matrix specification
        if ERROR_MATRIX in target_set:

            error_matrix = target_set[ERROR_MATRIX]

            from psyneulink.components.states.parameterstate import ParameterState
            from psyneulink.components.projections.pathway.mappingprojection import MappingProjection
            if not isinstance(error_matrix, (list, np.ndarray, np.matrix, ParameterState, MappingProjection)):
                raise FunctionError("The {} arg for {} ({}) must be a list, 2d np.array, ParamaterState or "
                                    "MappingProjection".format(ERROR_MATRIX, self.__class__.__name__, error_matrix))

            if isinstance(error_matrix, MappingProjection):
                try:
                    error_matrix = error_matrix._parameter_states[MATRIX].value
                    param_type_string = "MappingProjection's ParameterState"
                except KeyError:
                    raise FunctionError("The MappingProjection specified for the {} arg of {} ({}) must have a {} "
                                        "paramaterState that has been assigned a 2d array or matrix".
                                        format(ERROR_MATRIX, self.__class__.__name__, error_matrix.shape, MATRIX))

            elif isinstance(error_matrix, ParameterState):
                try:
                    error_matrix = error_matrix.value
                    param_type_string = "ParameterState"
                except KeyError:
                    raise FunctionError("The value of the {} parameterState specified for the {} arg of {} ({}) "
                                        "must be a 2d array or matrix".
                                        format(MATRIX, ERROR_MATRIX, self.__class__.__name__, error_matrix.shape))

            else:
                param_type_string = "array or matrix"

            error_matrix = np.array(error_matrix)
            rows = error_matrix.shape[WT_MATRIX_SENDERS_DIM]
            cols = error_matrix.shape[WT_MATRIX_RECEIVERS_DIM]
            activity_output_len = len(self.activation_output)
            error_signal_len = len(self.error_signal)

            if error_matrix.ndim != 2:
                raise FunctionError("The value of the {} specified for the {} arg of {} ({}) "
                                    "must be a 2d array or matrix".
                                    format(param_type_string, ERROR_MATRIX, self.name, error_matrix))

            # The length of the sender outputState.value (the error signal) must be the
            #     same as the width (# columns) of the MappingProjection's weight matrix (# of receivers)

            # Validate that columns (number of receiver elements) of error_matrix equals length of error_signal
            if cols != error_signal_len:
                raise FunctionError("The width (number of columns, {}) of the \'{}\' arg ({}) specified for {} "
                                    "must match the length of the error signal ({}) it receives".
                                    format(cols, MATRIX, error_matrix.shape, self.name, error_signal_len))

            # Validate that rows (number of sender elements) of error_matrix equals length of activity_output,
            if rows != activity_output_len:
                raise FunctionError("The height (number of rows, {}) of \'{}\' arg specified for {} must match the "
                                    "length of the output {} of the activity vector being monitored ({})".
                                    format(rows, MATRIX, self.name, activity_output_len))

    def function(self,
                 variable=None,
                 # error_matrix=None,
                 params=None,
                 context=None,
                 **kwargs):
        """Calculate and return a matrix of weight changes from arrays of inputs, outputs and error terms

        Arguments
        ---------

        variable : List or 2d np.array [length 3 in axis 0] : default ClassDefaults.variable
           must have three items that are the values for (in order):
           `activation_input <BackPropagation.activation_input>` (1d np.array),
           `activation_output <BackPropagation.activation_output>` (1d np.array),
           `error_signal <BackPropagation.error_signal>` (1d np.array).

        params : Dict[param keyword: param value] : default None
            a `parameter dictionary <ParameterState_Specification>` that specifies the parameters for the
            function.  Values specified for parameters in the dictionary override any assigned to those parameters in
            arguments of the constructor.

        Returns
        -------

        weighted error signal : 1d np.array
            `error_signal <BackPropagation.error_signal>`, weighted by the contribution made by each element of
            `activation_output <BackPropagation.activation_output>` as a function of
            `error_matrix <BackPropagation.error_matrix>`.

        weight change matrix : 2d np.array
            the modifications to make to the matrix.
        """

        if INITIALIZING in context:
            error_matrix_param = {ERROR_MATRIX:np.zeros((len(variable[LEARNING_ACTIVATION_OUTPUT]),
                                                         len(variable[LEARNING_ERROR_OUTPUT])))}

            if params is None:
                params = error_matrix_param
            else:
                params.update(error_matrix_param)

        elif kwargs is None or not ERROR_MATRIX in kwargs:
            owner_string = ""
            if self.owner:
                owner_string = " of " + self.owner.name
            raise FunctionError("Call to {} function{} must include \'ERROR_MATRIX\' in params arg".
                                format(self.__class__.__name__, owner_string))
        else:
            if params is None:
                params = kwargs
            else:
                params.update(kwargs)

<<<<<<< HEAD
=======
        # if INITIALIZING in context and error_matrix is None:
        #     error_matrix = {ERROR_MATRIX:np.zeros((len(variable[LEARNING_ACTIVATION_OUTPUT]),
        #                                            len(variable[LEARNING_ERROR_OUTPUT])))}
        # if params is None:
        #     params = error_matrix
        # else:
        #     params.update(error_matrix)

>>>>>>> 9014c8a2
        self._check_args(variable=variable, params=params, context=context)

        from psyneulink.components.states.parameterstate import ParameterState
        if isinstance(params[ERROR_MATRIX], ParameterState):
            error_matrix = params[ERROR_MATRIX].value
        else:
            error_matrix = params[ERROR_MATRIX]

        # IMPLEMENTATION NOTE: have to do this here, rather than in validate_params for the following reasons:
        #                      1) if no learning_rate is specified for the Mechanism, need to assign None
        #                          so that the process or system can see it is free to be assigned
        #                      2) if neither the system nor the process assigns a value to the learning_rate,
        #                          then need to assign it to the default value
        # If learning_rate was not specified for instance or composition, use default value
        if self.learning_rate is None:
            learning_rate = self.default_learning_rate
        else:
            learning_rate = self.learning_rate

        # make activation_input a 1D row array
        activation_input = np.array(self.activation_input).reshape(len(self.activation_input), 1)

        # Derivative of error with respect to output activity (contribution of each output unit to the error above)
        dE_dA = np.dot(error_matrix, self.error_signal)

        # Derivative of the output activity
        dA_dW = self.activation_derivative_fct(input=self.activation_input, output=self.activation_output)

        # Chain rule to get the derivative of the error with respect to the weights
        dE_dW = dE_dA * dA_dW

        # Weight changes = delta rule (learning rate * activity * error)
        weight_change_matrix = learning_rate * activation_input * dE_dW

        # # TEST PRINT:
        # if context and not 'INIT' in context:
        #     print("\nBACKPROP for {}:\n    "
        #           "-input: {}\n    "
        #           "-error_signal (dE_DA): {}\n    "
        #           "-derivative (dA_dW): {}\n    "
        #           "-error_derivative (dE_dW): {}\n".
        #           format(self.owner_name, self.activation_input, dE_dA, dA_dW ,dE_dW))

        # self.return_val.error_signal = dE_dW
        # self.return_val.learning_signal = weight_change_matrix
        #
        # return list(self.return_val)

        return [weight_change_matrix, dE_dW]


class TDLearning(Reinforcement):
    """
    This class is used to implement temporal difference learning via the
    `Reinforcement` function. See `Reinforcement` for class details.
    """
    componentName = TDLEARNING_FUNCTION

    class ClassDefaults(Reinforcement.ClassDefaults):
        variable = [[0], [0]]

    def __init__(self,
                 default_variable=Reinforcement.ClassDefaults.variable,
                 activation_function: tc.any(SoftMax, tc.enum(SoftMax))=SoftMax,
                 learning_rate=Reinforcement.default_learning_rate,
                 params=None,
                 owner=None,
                 prefs=None,
                 context='TDLearning Function Init'):
        """
        Dummy function used to implement TD Learning via Reinforcement Learning

        Parameters
        ----------
        default_variable
        learning_rate: float: default 0.05
        params
        owner
        prefs
        context
        """
        # params = self._assign_args_to_param_dicts(learning_rate=learning_rate,
                                                  # params=params)
        super().__init__(default_variable=default_variable,
                         activation_function=activation_function,
                         learning_rate=learning_rate,
                         params=params,
                         context=context,
                         owner=owner,
                         prefs=prefs)

    def _validate_variable(self, variable, context=None):
        variable = self._update_variable(super(Reinforcement, self)._validate_variable(variable, context))

        if len(variable) != 3:
            raise ComponentError("Variable for {} ({}) must have three items (input"
                                ", output, and error arrays".format(self.name, variable))

        self.activation_input = variable[LEARNING_ACTIVATION_INPUT]
        self.activation_output = variable[LEARNING_ACTIVATION_OUTPUT]
        self.error_signal = variable[LEARNING_ERROR_OUTPUT]

        if len(self.error_signal) != len(self.activation_output):
            raise ComponentError("Error term does not match the length of the"
                                 "sample sequence")

        return variable

    def function(self, variable=None, params=None, context=None, **kwargs):
        return super().function(variable=variable, params=params, context=context)


# region *****************************************   OBJECTIVE FUNCTIONS
# ***********************************************
# endregion
# TBI

# region  *****************************************   REGISTER FUNCTIONS ***********************************************

# region


# FIX: IMPLEMENT AS Functions
def max_vs_next(x):
    x_part = np.partition(x, -2)
    max_val = x_part[-1]
    next = x_part[-2]
    return max_val - next


def max_vs_avg(x):
    x_part = np.partition(x, -2)
    max_val = x_part[-1]
    others = x_part[:-1]
    return max_val - np.mean(others)

#endregion<|MERGE_RESOLUTION|>--- conflicted
+++ resolved
@@ -8830,10 +8830,6 @@
        the function of a LearningFunction with arguments that may not be implemented for all LearningFunctions
        (e.g., error_matrix for BackPropagation) -- these can't be included in the params argument, as those
        are validated against paramClassDefaults which will not recognize params specific to another Function.
-<<<<<<< HEAD
-    COMMENT
-=======
->>>>>>> 9014c8a2
 
     Attributes
     ----------
@@ -9051,8 +9047,7 @@
     def function(self,
                  variable=None,
                  params=None,
-                 context=None,
-                 **kwargs):
+                 context=None):
         """Calculate a matrix of weight changes from a 1d array of activity values using Hebbian learning function.
 
         The weight change matrix is calculated as:
@@ -9702,8 +9697,6 @@
             else:
                 params.update(kwargs)
 
-<<<<<<< HEAD
-=======
         # if INITIALIZING in context and error_matrix is None:
         #     error_matrix = {ERROR_MATRIX:np.zeros((len(variable[LEARNING_ACTIVATION_OUTPUT]),
         #                                            len(variable[LEARNING_ERROR_OUTPUT])))}
@@ -9712,7 +9705,6 @@
         # else:
         #     params.update(error_matrix)
 
->>>>>>> 9014c8a2
         self._check_args(variable=variable, params=params, context=context)
 
         from psyneulink.components.states.parameterstate import ParameterState
