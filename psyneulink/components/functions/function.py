--- conflicted
+++ resolved
@@ -9047,16 +9047,11 @@
     def function(self,
                  variable=None,
                  params=None,
-<<<<<<< HEAD
                  context=None,
                  **kwargs):
-        """Calculate a matrix of weight changes from a 1d array of activity values
-=======
-                 context=None):
         """Calculate a matrix of weight changes from a 1d array of activity values using Hebbian learning function.
 
         Weight change matrix = *learning_rate* :math:`* w_{ij}x_ix_j`
->>>>>>> e5d93381
 
         Arguments
         ---------
