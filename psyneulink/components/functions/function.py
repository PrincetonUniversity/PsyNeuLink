#
# Princeton University licenses this file to You under the Apache License, Version 2.0 (the "License");
# you may not use this file except in compliance with the License.  You may obtain a copy of the License at:
#     http://www.apache.org/licenses/LICENSE-2.0
# Unless required by applicable law or agreed to in writing, software distributed under the License is distributed
# on an "AS IS" BASIS, WITHOUT WARRANTIES OR CONDITIONS OF ANY KIND, either express or implied.
# See the License for the specific language governing permissions and limitations under the License.
#
#
# ***********************************************  Function ************************************************************

"""
Example function:
  * `ArgumentTherapy`

Combination Functions:
  * `Reduce`
  * `LinearCombination`
  * `CombineMeans`
  * `PredictionErrorDelta`

TransferMechanism Functions:
  * `Linear`
  * `Exponential`
  * `Logistic`
  * `SoftMax`
  * `LinearMatrix`

Integrator Functions:
  * `Integrator`
  * `SimpleIntegrator`
  * `ConstantIntegrator`
  * `AdaptiveIntegrator`
  * `DriftDiffusionIntegrator`
  * `OrnsteinUhlenbeckIntegrator`
  * `AccumulatorIntegrator`
  * `FHNIntegrator`
  * `AGTUtilityIntegrator`
  * `BogaczEtAl`
  * `NavarroAndFuss`

Distribution Functions:
  * `NormalDist`
  * `ExponentialDist`
  * `UniformDist`
  * `GammaDist`
  * `WaldDist`

Objective Functions:
  * `Stability`
  * `Distance`

Learning Functions:
  * `Hebbian`
  * `Reinforcement`
  * `BackPropagation`
  * `TDLearning`

.. _Function_Overview:

Overview
--------

A Function is a `Component <Component>` that "packages" a function (in its `function <Function_Base.function>` method)
for use by other Components.  Every Component in PsyNeuLink is assigned a Function; when that Component is executed, its
Function's `function <Function_Base.function>` is executed.  The `function <Function_Base.function>` can be any callable
operation, although most commonly it is a mathematical operation (and, for those, almost always uses a call to one or
more numpy functions).  There are two reasons PsyNeuLink packages functions in a Function Component:

* **Manage parameters** -- parameters are attributes of a Function that either remain stable over multiple calls to the
  function (e.g., the `gain <Logistic.gain>` or `bias <Logistic.bias>` of a `Logistic` function, or the learning rate
  of a learning function); or, if they change, they do so less frequently or under the control of different factors
  than the function's variable (i.e., its input).  As a consequence, it is useful to manage these separately from the
  function's variable, and not have to provide them every time the function is called.  To address this, every
  PsyNeuLink Function has a set of attributes corresponding to the parameters of the function, that can be specified at
  the time the Function is created (in arguments to its constructor), and can be modified independently
  of a call to its :keyword:`function`. Modifications can be directly (e.g., in a script), or by the operation of other
  PsyNeuLink Components (e.g., `AdaptiveMechanisms`) by way of `ControlProjections <ControlProjection>`.
..
* **Modularity** -- by providing a standard interface, any Function assigned to a Components in PsyNeuLink can be
  replaced with other PsyNeuLink Functions, or with user-written custom functions so long as they adhere to certain
  standards (the PsyNeuLink :ref:`Function API <LINK>`).

.. _Function_Creation:

Creating a Function
-------------------

A Function can be created directly by calling its constructor.  Functions are also created automatically whenever
any other type of PsyNeuLink Component is created (and its :keyword:`function` is not otherwise specified). The
constructor for a Function has an argument for its `variable <Function_Base.variable>` and each of the parameters of
its `function <Function_Base.function>`.  The `variable <Function_Base.variable>` argument is used both to format the
input to the `function <Function_Base.function>`, and assign its default value.  The arguments for each parameter can
be used to specify the default value for that parameter; the values can later be modified in various ways as described
below.

.. _Function_Structure:

Structure
---------

.. _Function_Core_Attributes:

Core Attributes
~~~~~~~~~~~~~~~

Every Function has the following core attributes:

* `variable <Function_Base.variable>` -- provides the input to the Function's `function <Function_Base.function>`.
..
* `function <Function_Base.function>` -- determines the computation carried out by the Function; it must be a
  callable object (that is, a python function or method of some kind). Unlike other PsyNeuLink `Components
  <Component>`, it *cannot* be (another) Function object (it can't be "turtles" all the way down!). If the Function
  has been assigned to another `Component`, then its `function <Function_Base.function>` is also assigned as the
  the `function <Component.function>` attribute of the Component to which it has been assigned (i.e., its
  `owner <Function_Base.owner>`.

A Function also has an attribute for each of the parameters of its `function <Function_Base.function>`.

Owner
~~~~~

If a Function has been assigned to another `Component`, then it also has an `owner <Function_Base.owner>` attribute
that refers to that Component.  The Function itself is assigned as the Component's
`function_object <Component.function_object>` attribute.  Each of the Function's attributes is also assigned
as an attribute of the `owner <Function_Base.owner>`, and those are each associated with with a
`parameterState <ParameterState>` of the `owner <Function_Base.owner>`.  Projections to those parameterStates can be
used by `ControlProjections <ControlProjection>` to modify the Function's parameters.


COMMENT:
.. _Function_Output_Type_Conversion:

If the `function <Function_Base.function>` returns a single numeric value, and the Function's class implements
FunctionOutputTypeConversion, then the type of value returned by its `function <Function>` can be specified using the
`functionOutputType` attribute, by assigning it one of the following `FunctionOutputType` values:
    * FunctionOutputType.RAW_NUMBER: return "exposed" number;
    * FunctionOutputType.NP_1D_ARRAY: return 1d np.array
    * FunctionOutputType.NP_2D_ARRAY: return 2d np.array.

To implement FunctionOutputTypeConversion, the Function's FUNCTION_OUTPUT_TYPE_CONVERSION parameter must set to True,
and function type conversion must be implemented by its `function <Function_Base.function>` method
(see `Linear` for an example).
COMMENT

.. _Function_Modulatory_Params:

Modulatory Parameters
~~~~~~~~~~~~~~~~~~~~~

Some classes of Functions also implement a pair of modulatory parameters: `multiplicative_param` and `additive_param`.
Each of these is assigned the name of one of the function's parameters. These are used by `ModulatorySignals
<ModulatorySignal>` to modulate the output of the function (see `figure <ModulatorySignal_Detail_Figure>`).  For
example, they are used by `GatingSignals <GatingSignal>` to modulate the `function <State_Base.function>` of an
`InputState` or `OutputState`, and thereby its `value <State_Base.value>`; and by the `ControlSignal(s) <ControlSignal>`
of an `LCControlMechanism` to modulate the `multiplicative_param` of the `function <TransferMechanism.function>` of a
`TransferMechanism`.


.. _Function_Execution:

Execution
---------

Functions are not executable objects, but their `function <Function_Base.function>` can be called.   This can be done
directly.  More commonly, however, they are called when their `owner <Function_Base.owner>` is executed.  The parameters
of the `function <Function_Base.function>` can be modified when it is executed, by assigning a
`parameter specification dictionary <ParameterState_Specification>` to the **params** argument in the
call to the `function <Function_Base.function>`.  For `Mechanisms <Mechanism>`, this can also be done by specifying
`runtime_params <Mechanism_Runtime_Parameters>` for the Mechanism when it is `executed <Mechanism_Base.execute>`.

Class Reference
---------------

"""

import numbers
import numpy as np
import typecheck as tc
import warnings

from collections import namedtuple
from enum import Enum, IntEnum
from random import randint

from psyneulink.components.component import ComponentError, function_type, method_type, parameter_keywords
from psyneulink.components.shellclasses import Function
from psyneulink.globals.keywords import ACCUMULATOR_INTEGRATOR_FUNCTION, ADAPTIVE_INTEGRATOR_FUNCTION, ALL, ARGUMENT_THERAPY_FUNCTION, AUTO_ASSIGN_MATRIX, AUTO_DEPENDENT, BACKPROPAGATION_FUNCTION, BETA, BIAS, COMBINATION_FUNCTION_TYPE, COMBINE_MEANS_FUNCTION, CONSTANT_INTEGRATOR_FUNCTION, CORRELATION, CROSS_ENTROPY, DECAY, DIFFERENCE, DISTANCE_FUNCTION, DISTANCE_METRICS, DIST_FUNCTION_TYPE, DIST_MEAN, DIST_SHAPE, DRIFT_DIFFUSION_INTEGRATOR_FUNCTION, DistanceMetrics, ENERGY, ENTROPY, EUCLIDEAN, EXAMPLE_FUNCTION_TYPE, EXECUTING, EXPONENTIAL_DIST_FUNCTION, EXPONENTIAL_FUNCTION, EXPONENTS, FHN_INTEGRATOR_FUNCTION, FULL_CONNECTIVITY_MATRIX, FUNCTION, FUNCTION_OUTPUT_TYPE, FUNCTION_OUTPUT_TYPE_CONVERSION, FUNCTION_PARAMS, GAIN, GAMMA_DIST_FUNCTION, HEBBIAN_FUNCTION, HIGH, HOLLOW_MATRIX, IDENTITY_MATRIX, INCREMENT, INITIALIZER, INITIALIZING, INPUT_STATES, INTEGRATOR_FUNCTION, INTEGRATOR_FUNCTION_TYPE, INTERCEPT, LEARNING, LEARNING_FUNCTION_TYPE, LEARNING_RATE, LINEAR_COMBINATION_FUNCTION, LINEAR_FUNCTION, LINEAR_MATRIX_FUNCTION, LOGISTIC_FUNCTION, LOW, MATRIX, MATRIX_KEYWORD_NAMES, MATRIX_KEYWORD_VALUES, MAX_INDICATOR, MAX_VAL, NOISE, NORMALIZING_FUNCTION_TYPE, NORMAL_DIST_FUNCTION, OBJECTIVE_FUNCTION_TYPE, OFFSET, OPERATION, ORNSTEIN_UHLENBECK_INTEGRATOR_FUNCTION, OUTPUT_STATES, OUTPUT_TYPE, PARAMETER_STATE_PARAMS, PEARSON, PREDICTION_ERROR_DELTA_FUNCTION, PROB, PRODUCT, RANDOM_CONNECTIVITY_MATRIX, RATE, RECEIVER, REDUCE_FUNCTION, RL_FUNCTION, SCALE, SIMPLE_INTEGRATOR_FUNCTION, SLOPE, SOFTMAX_FUNCTION, STABILITY_FUNCTION, STANDARD_DEVIATION, SUM, TDLEARNING_FUNCTION, TIME_STEP_SIZE, TRANSFER_FUNCTION_TYPE, UNIFORM_DIST_FUNCTION, USER_DEFINED_FUNCTION, USER_DEFINED_FUNCTION_TYPE, UTILITY_INTEGRATOR_FUNCTION, VARIABLE, WALD_DIST_FUNCTION, WEIGHTS, kwComponentCategory, kwPreferenceSetName

from psyneulink.globals.preferences.componentpreferenceset import is_pref_set, kpReportOutputPref, kpRuntimeParamStickyAssignmentPref
from psyneulink.globals.preferences.preferenceset import PreferenceEntry, PreferenceLevel
from psyneulink.globals.registry import register_category
from psyneulink.globals.utilities import AutoNumber, is_distance_metric, is_matrix, is_numeric, iscompatible, np_array_less_than_2d, parameter_spec
from psyneulink.scheduling.time import TimeScale

__all__ = [
    'AccumulatorIntegrator', 'AdaptiveIntegrator', 'ADDITIVE', 'ADDITIVE_PARAM',
    'AdditiveParam', 'AGTUtilityIntegrator', 'ArgumentTherapy',
    'AUTOASSOCIATIVE', 'BackPropagation', 'BogaczEtAl', 'BOUNDS',
    'CombinationFunction', 'CombineMeans', 'ConstantIntegrator', 'DISABLE',
    'DISABLE_PARAM', 'Distance', 'DistributionFunction', 'DRIFT_RATE',
    'DRIFT_RATE_VARIABILITY', 'DriftDiffusionIntegrator', 'EPSILON',
    'ERROR_MATRIX', 'Exponential', 'ExponentialDist', 'FHNIntegrator',
    'Function_Base', 'function_keywords', 'FunctionError', 'FunctionOutputType',
    'FunctionRegistry', 'GammaDist', 'get_matrix', 'get_param_value_for_function',
    'get_param_value_for_keyword', 'Hebbian', 'Integrator',
    'IntegratorFunction', 'is_Function', 'is_function_type', 'kwBogaczEtAl',
    'kwNavarrosAndFuss', 'LCAIntegrator', 'LEARNING_ACTIVATION_FUNCTION',
    'LEARNING_ACTIVATION_INPUT', 'LEARNING_ACTIVATION_OUTPUT',
    'LEARNING_ERROR_OUTPUT', 'LearningFunction', 'Linear', 'LinearCombination',
    'LinearMatrix', 'Logistic', 'max_vs_avg', 'max_vs_next', 'ModulatedParam',
    'ModulationParam', 'MULTIPLICATIVE', 'MULTIPLICATIVE_PARAM',
    'MultiplicativeParam', 'NavarroAndFuss', 'NF_Results', 'NON_DECISION_TIME',
    'NormalDist', 'ObjectiveFunction', 'OrnsteinUhlenbeckIntegrator',
    'OVERRIDE', 'OVERRIDE_PARAM', 'PERTINACITY', 'PredictionErrorDeltaFunction',
    'PROPENSITY', 'Reduce', 'Reinforcement', 'ReturnVal', 'SimpleIntegrator',
    'SoftMax', 'Stability', 'STARTING_POINT', 'STARTING_POINT_VARIABILITY',
    'TDLearning', 'THRESHOLD', 'TransferFunction', 'THRESHOLD_VARIABILITY',
    'UniformDist', 'UserDefinedFunction', 'WaldDist', 'WT_MATRIX_RECEIVERS_DIM',
    'WT_MATRIX_SENDERS_DIM'
]

import functools
import ctypes
import psyneulink.llvm as pnlvm
from psyneulink.llvm import helpers
from llvmlite import ir

EPSILON = np.finfo(float).eps

FunctionRegistry = {}

function_keywords = {FUNCTION_OUTPUT_TYPE, FUNCTION_OUTPUT_TYPE_CONVERSION}


class FunctionError(Exception):
    def __init__(self, error_value):
        self.error_value = error_value

    def __str__(self):
        return repr(self.error_value)


class FunctionOutputType(IntEnum):
    RAW_NUMBER = 0
    NP_1D_ARRAY = 1
    NP_2D_ARRAY = 2


# Typechecking *********************************************************************************************************

# TYPE_CHECK for Function Instance or Class
def is_Function(x):
    if not x:
        return False
    elif isinstance(x, Function):
        return True
    elif issubclass(x, Function):
        return True
    else:
        return False


def is_function_type(x):
    if not x:
        return False
    elif isinstance(x, (Function, function_type, method_type)):
        return True
    elif issubclass(x, Function):
        return True
    else:
        return False


# Modulatory Parameters ************************************************************************************************

ADDITIVE_PARAM = 'additive_param'
MULTIPLICATIVE_PARAM = 'multiplicative_param'
OVERRIDE_PARAM = 'OVERRIDE'
DISABLE_PARAM = 'DISABLE'


class MultiplicativeParam():
    attrib_name = MULTIPLICATIVE_PARAM
    name = 'MULTIPLICATIVE'
    init_val = 1
    reduce = lambda x : np.product(np.array(x), axis=0)


class AdditiveParam():
    attrib_name = ADDITIVE_PARAM
    name = 'ADDITIVE_PARAM'
    init_val = 0
    reduce = lambda x : np.sum(np.array(x), axis=0)

# IMPLEMENTATION NOTE:  USING A namedtuple DOESN'T WORK, AS CAN'T COPY PARAM IN Component._validate_param
# ModulationType = namedtuple('ModulationType', 'attrib_name, name, init_val, reduce')


class ModulationParam():
    """Specify parameter of a `Function <Function>` for `modulation <ModulatorySignal_Modulation>` by a ModulatorySignal

    COMMENT:
        Each term specifies a different type of modulation used by a `ModulatorySignal <ModulatorySignal>`.  The first
        two refer to classes that define the following terms:
            * attrib_name (*ADDITIVE_PARAM* or *MULTIPLICATIVE_PARAM*):  specifies which meta-parameter of the function
              to use for modulation;
            * name (str): name of the meta-parameter
            * init_val (int or float): value with which to initialize the parameter being modulated if it is not otherwise
              specified
            * reduce (function): the manner by which to aggregate multiple ModulatorySignals of that type, if the
              `ParameterState` receives more than one `ModulatoryProjection <ModulatoryProjection>` of that type.
    COMMENT

    Attributes
    ----------

    MULTIPLICATIVE
        assign the `value <ModulatorySignal.value>` of the ModulatorySignal to the *MULTIPLICATIVE_PARAM*
        of the State's `function <State_Base.function>`

    ADDITIVE
        assign the `value <ModulatorySignal.value>` of the ModulatorySignal to the *ADDITIVE_PARAM*
        of the State's `function <State_Base.function>`

    OVERRIDE
        assign the `value <ModulatorySignal.value>` of the ModulatorySignal directly to the State's
        `value <State_Base.value>` (ignoring its `variable <State_Base.variable>` and `function <State_Base.function>`)

    DISABLE
        ignore the ModulatorySignal when calculating the State's `value <State_Base.value>`
    """
    MULTIPLICATIVE = MultiplicativeParam
    # MULTIPLICATIVE = ModulationType(MULTIPLICATIVE_PARAM,
    #                                 'MULTIPLICATIVE',
    #                                 1,
    #                                 lambda x : np.product(np.array(x), axis=0))
    ADDITIVE = AdditiveParam
    # ADDITIVE = ModulationType(ADDITIVE_PARAM,
    #                           'ADDITIVE_PARAM',
    #                           0,
    #                           lambda x : np.sum(np.array(x), axis=0))
    OVERRIDE = OVERRIDE_PARAM
    DISABLE = DISABLE_PARAM

MULTIPLICATIVE = ModulationParam.MULTIPLICATIVE
ADDITIVE = ModulationParam.ADDITIVE
OVERRIDE = ModulationParam.OVERRIDE
DISABLE = ModulationParam.DISABLE


def _is_modulation_param(val):
    if val in ModulationParam.__dict__.values():
        return True
    else:
        return False

ModulatedParam = namedtuple('ModulatedParam', 'meta_param, function_param, function_param_val')


def _get_modulated_param(owner, mod_proj):
    """Return ModulationParam object, function param name and value of param modulated by ModulatoryProjection
    """

    from psyneulink.components.projections.modulatory.modulatoryprojection import ModulatoryProjection_Base

    if not isinstance(mod_proj, ModulatoryProjection_Base):
        raise FunctionError('mod_proj ({0}) is not a ModulatoryProjection_Base'.format(mod_proj))

    # Get function "meta-parameter" object specified in the Projection sender's modulation attribute
    function_mod_meta_param_obj = mod_proj.sender.modulation

    # Get the actual parameter of owner.function_object to be modulated
    function_param_name = owner.function_object.params[function_mod_meta_param_obj.attrib_name]

    # Get the function parameter's value
    function_param_value = owner.function_object.params[function_param_name]
    # MODIFIED 6/9/17 OLD:
    # if function_param_value is None:
    #     function_param_value = function_mod_meta_param_obj.init_val
    # MODIFIED 6/9/17 END

    # Return the meta_parameter object, function_param name, and function_param_value
    return ModulatedParam(function_mod_meta_param_obj, function_param_name, function_param_value)


# *******************************   get_param_value_for_keyword ********************************************************

def get_param_value_for_keyword(owner, keyword):
    """Return the value for a keyword used by a subclass of Function

    Parameters
    ----------
    owner : Component
    keyword : str

    Returns
    -------
    value

    """
    try:
        return owner.paramsCurrent[FUNCTION].keyword(owner, keyword)
    except FunctionError as e:
        # assert(False)
        # prefs is not always created when this is called, so check
        try:
            owner.prefs
            has_prefs = True
        except AttributeError:
            has_prefs = False

        if has_prefs and owner.prefs.verbosePref:
            print("{} of {}".format(e, owner.name))
        # return None
        else:
            raise FunctionError(e)
    except AttributeError:
        # prefs is not always created when this is called, so check
        try:
            owner.prefs
            has_prefs = True
        except AttributeError:
            has_prefs = False

        if has_prefs and owner.prefs.verbosePref:
            print("Keyword ({}) not recognized for {}".format(keyword, owner.name))
        return None


def get_param_value_for_function(owner, function):
    try:
        return owner.paramsCurrent[FUNCTION].param_function(owner, function)
    except FunctionError as e:
        if owner.prefs.verbosePref:
            print("{} of {}".format(e, owner.name))
        return None
    except AttributeError:
        if owner.prefs.verbosePref:
            print("Function ({}) can't be evaluated for {}".format(function, owner.name))
        return None


class Function_Base(Function):
    """
    Function_Base(           \
         default_variable,   \
         params=None,        \
         owner=None,         \
         name=None,          \
         prefs=None          \
    )

    Implement abstract class for Function category of Component class

    COMMENT:
        Description:
            Functions are used to "wrap" functions used used by other components;
            They are defined here (on top of standard libraries) to provide a uniform interface for managing parameters
             (including defaults)
            NOTE:   the Function category definition serves primarily as a shell, and as an interface to the Function
                       class, to maintain consistency of structure with the other function categories;
                    it also insures implementation of .function for all Function Components
                    (as distinct from other Function subclasses, which can use a FUNCTION param
                        to implement .function instead of doing so directly)
                    Function Components are the end of the recursive line; as such:
                        they don't implement functionParams
                        in general, don't bother implementing function, rather...
                        they rely on Function_Base.function which passes on the return value of .function

        Variable and Parameters:
        IMPLEMENTATION NOTE:  ** DESCRIBE VARIABLE HERE AND HOW/WHY IT DIFFERS FROM PARAMETER
            - Parameters can be assigned and/or changed individually or in sets, by:
              - including them in the initialization call
              - calling the _instantiate_defaults method (which changes their default values)
              - including them in a call the function method (which changes their values for just for that call)
            - Parameters must be specified in a params dictionary:
              - the key for each entry should be the name of the parameter (used also to name associated Projections)
              - the value for each entry is the value of the parameter

        Return values:
            The functionOutputType can be used to specify type conversion for single-item return values:
            - it can only be used for numbers or a single-number list; other values will generate an exception
            - if self.functionOutputType is set to:
                FunctionOutputType.RAW_NUMBER, return value is "exposed" as a number
                FunctionOutputType.NP_1D_ARRAY, return value is 1d np.array
                FunctionOutputType.NP_2D_ARRAY, return value is 2d np.array
            - it must be enabled for a subclass by setting params[FUNCTION_OUTPUT_TYPE_CONVERSION] = True
            - it must be implemented in the execute method of the subclass
            - see Linear for an example

        MechanismRegistry:
            All Function functions are registered in FunctionRegistry, which maintains a dict for each subclass,
              a count for all instances of that type, and a dictionary of those instances

        Naming:
            Function functions are named by their componentName attribute (usually = componentType)

        Class attributes:
            + componentCategory: kwComponentCategory
            + className (str): kwMechanismFunctionCategory
            + suffix (str): " <className>"
            + registry (dict): FunctionRegistry
            + classPreference (PreferenceSet): ComponentPreferenceSet, instantiated in __init__()
            + classPreferenceLevel (PreferenceLevel): PreferenceLevel.CATEGORY
            + paramClassDefaults (dict): {FUNCTION_OUTPUT_TYPE_CONVERSION: :keyword:`False`}

        Class methods:
            none

        Instance attributes:
            + componentType (str):  assigned by subclasses
            + componentName (str):   assigned by subclasses
            + variable (value) - used as input to function's execute method
            + paramInstanceDefaults (dict) - defaults for instance (created and validated in Components init)
            + paramsCurrent (dict) - set currently in effect
            + value (value) - output of execute method
            + name (str) - if not specified as an arg, a default based on the class is assigned in register_category
            + prefs (PreferenceSet) - if not specified as an arg, default is created by copying ComponentPreferenceSet

        Instance methods:
            The following method MUST be overridden by an implementation in the subclass:
            - execute(variable, params)
            The following can be implemented, to customize validation of the function variable and/or params:
            - [_validate_variable(variable)]
            - [_validate_params(request_set, target_set, context)]
    COMMENT

    Arguments
    ---------

    variable : value : default ClassDefaults.variable
        specifies the format and a default value for the input to `function <Function>`.

    params : Dict[param keyword: param value] : default None
        a `parameter dictionary <ParameterState_Specification>` that specifies the parameters for the
        function.  Values specified for parameters in the dictionary override any assigned to those parameters in
        arguments of the constructor.

    owner : Component
        `component <Component>` to which to assign the Function.

    name : str : default see `name <Function.name>`
        specifies the name of the Function.

    prefs : PreferenceSet or specification dict : default Function.classPreferences
        specifies the `PreferenceSet` for the Function (see `prefs <Function_Base.prefs>` for details).


    Attributes
    ----------

    variable: value
        format and default value can be specified by the :keyword:`variable` argument of the constructor;  otherwise,
        they are specified by the Function's :keyword:`ClassDefaults.variable`.

    function : function
        called by the Function's `owner <Function_Base.owner>` when it is executed.

    COMMENT:
    functionOutputTypeConversion : Bool : False
        specifies whether `function output type conversion <Function_Output_Type_Conversion>` is enabled.

    functionOutputType : FunctionOutputType : None
        used to specify the return type for the `function <Function_Base.function>`;  `functionOuputTypeConversion`
        must be enabled and implemented for the class (see `FunctionOutputType <Function_Output_Type_Conversion>`
        for details).
    COMMENT

    owner : Component
        `component <Component>` to which the Function has been assigned.

    name : str
        the name of the Function; if it is not specified in the **name** argument of the constructor, a
        default is assigned by FunctionRegistry (see `Naming` for conventions used for default and duplicate names).

    prefs : PreferenceSet or specification dict : Function.classPreferences
        the `PreferenceSet` for function; if it is not specified in the **prefs** argument of the Function's
        constructor, a default is assigned using `classPreferences` defined in __init__.py (see :doc:`PreferenceSet
        <LINK>` for details).

    """

    componentCategory = kwComponentCategory
    className = componentCategory
    suffix = " " + className

    registry = FunctionRegistry

    classPreferenceLevel = PreferenceLevel.CATEGORY

    variableClassDefault_locked = False

    # Note: the following enforce encoding as 1D np.ndarrays (one array per variable)
    variableEncodingDim = 1

    paramClassDefaults = Function.paramClassDefaults.copy()
    paramClassDefaults.update({
        FUNCTION_OUTPUT_TYPE_CONVERSION: False,  # Enable/disable output type conversion
        FUNCTION_OUTPUT_TYPE:None                # Default is to not convert
    })

    def __init__(self,
                 default_variable,
                 params,
                 owner=None,
                 name=None,
                 prefs=None,
                 context='Function_Base Init'):
        """Assign category-level preferences, register category, and call super.__init__

        Initialization arguments:
        - default_variable (anything): establishes type for the variable, used for validation
        - params_default (dict): assigned as paramInstanceDefaults
        Note: if parameter_validation is off, validation is suppressed (for efficiency) (Function class default = on)

        :param default_variable: (anything but a dict) - value to assign as self.instance_defaults.variable
        :param params: (dict) - params to be assigned to paramInstanceDefaults
        :param log: (ComponentLog enum) - log entry types set in self.componentLog
        :param name: (string) - optional, overrides assignment of default (componentName of subclass)
        :return:
        """

        self._functionOutputType = None
        # self.name = self.componentName

        register_category(entry=self,
                          base_class=Function_Base,
                          registry=FunctionRegistry,
                          name=name,
                          context=context)
        self.owner = owner
        if self.owner is not None:
            self.owner_name = ' ' + self.owner.name
        else:
            self.owner_name = ''

        super().__init__(default_variable=default_variable,
                         param_defaults=params,
                         name=name,
                         prefs=prefs,
                         context=context)

<<<<<<< HEAD
        self.__llvm_function_name = None
        self.__llvm_regenerate = True
        self.__llvm_bin_function = None
        self.__llvm_recompile = True

        # TODO: move this to a nicer, shareable place
        def nested_len(x):
            try:
                return sum(nested_len(y) for y in x)
            except:
                return 1

        self._variable_length = nested_len(default_variable)

=======
    def _validate_parameter_spec(self, param, param_name, numeric_only=True):
        """Validates function param
        Replace direct call to parameter_spec in tc, which seems to not get called by Function __init__()'s"""
        if not parameter_spec(param, numeric_only):
            owner_name = 'of ' + self.owner.name if self.owner else ""
            raise FunctionError("{} is not a valid specification for the {} argument of {}{}".
                                format(param, param_name, self.__class__.__name__, owner_name))
>>>>>>> dd9bef5b

    def execute(self, variable=None, params=None, context=None):
        return self.function(variable=variable, params=params, context=context)

    @property
    def llvmSymbolName(self):
        if self.__llvm_regenerate:
            self.__llvm_function_name = self._gen_llvm_function()
            self.__llvm_regenerate = False
            self.__llvm_recompile = True
        return self.__llvm_function_name

    @property
    def _llvmBinFunction(self):
        if self.__llvm_recompile:
            self.__llvm_bin_function = pnlvm.LLVMBinaryFunction.get(self.llvmSymbolName)
            self.__llvm_recompile = False
        return self.__llvm_bin_function


    def get_context_struct_type(self):
        with pnlvm.LLVMBuilderContext() as ctx:
            context_type = ir.LiteralStructType([])
        return context_type


    def get_context_initializer(self):
        return tuple([])

    @property
    def functionOutputType(self):
        if hasattr(self, FUNCTION_OUTPUT_TYPE_CONVERSION):
            return self._functionOutputType
        return None

    @functionOutputType.setter
    def functionOutputType(self, value):

        # Initialize backing field if it has not yet been set
        #    ??or if FunctionOutputTypeConversion is False?? <- FIX: WHY?? [IS THAT A SIDE EFFECT OR PREVIOUSLY USING
        #                                                       FIX: self.paramsCurrent[FUNCTION_OUTPUT_TYPE_CONVERSION]
        #                                                       FIX: TO DECIDE IF ATTRIBUTE EXISTS?
        if value is None and (not hasattr(self, FUNCTION_OUTPUT_TYPE_CONVERSION)
                              or not self.FunctionOutputTypeConversion):
            self._functionOutputType = value
            return

        # Attempt to set outputType but conversion not enabled
        if value and not self.paramsCurrent[FUNCTION_OUTPUT_TYPE_CONVERSION]:
            raise FunctionError("output conversion is not enabled for {0}".format(self.__class__.__name__))

        # Bad outputType specification
        if value and not isinstance(value, FunctionOutputType):
            raise FunctionError("value ({0}) of functionOutputType attribute must be FunctionOutputType for {1}".
                                format(self.functionOutputType, self.__class__.__name__))

        # Can't convert from arrays of length > 1 to number
        if (len(self.instance_defaults.variable) > 1 and (self.functionOutputType is FunctionOutputType.RAW_NUMBER)):
            raise FunctionError(
                "{0} can't be set to return a single number since its variable has more than one number".
                format(self.__class__.__name__))
        self._functionOutputType = value

    def show_params(self):
        print("\nParams for {} ({}):".format(self.name, self.componentName))
        for param_name, param_value in sorted(self.user_params.items()):
            print("\t{}: {}".format(param_name, param_value))
        print('')

# *****************************************   EXAMPLE FUNCTION   *******************************************************

PROPENSITY = "PROPENSITY"
PERTINACITY = "PERTINACITY"


class ArgumentTherapy(Function_Base):
    """
    ArgumentTherapy(                   \
         variable,                     \
         propensity=Manner.CONTRARIAN, \
         pertinacity=10.0              \
         params=None,                  \
         owner=None,                   \
         name=None,                    \
         prefs=None                    \
         )

    .. _ArgumentTherapist:

    Return `True` or :keyword:`False` according to the manner of the therapist.

    Arguments
    ---------

    variable : boolean or statement that resolves to one : default ClassDefaults.variable
        assertion for which a therapeutic response will be offered.

    propensity : Manner value : default Manner.CONTRARIAN
        specifies preferred therapeutic manner

    pertinacity : float : default 10.0
        specifies therapeutic consistency

    params : Dict[param keyword: param value] : default None
        a `parameter dictionary <ParameterState_Specification>` that specifies the parameters for the
        function.  Values specified for parameters in the dictionary override any assigned to those parameters in
        arguments of the constructor.

    owner : Component
        `component <Component>` to which to assign the Function.

    name : str : default see `name <Function.name>`
        specifies the name of the Function.

    prefs : PreferenceSet or specification dict : default Function.classPreferences
        specifies the `PreferenceSet` for the Function (see `prefs <Function_Base.prefs>` for details).


    Attributes
    ----------

    variable : boolean
        assertion to which a therapeutic response is made.

    propensity : Manner value : default Manner.CONTRARIAN
        determines therapeutic manner:  tendency to agree or disagree.

    pertinacity : float : default 10.0
        determines consistency with which the manner complies with the propensity.

    owner : Component
        `component <Component>` to which the Function has been assigned.

    name : str
        the name of the Function; if it is not specified in the **name** argument of the constructor, a
        default is assigned by FunctionRegistry (see `Naming` for conventions used for default and duplicate names).

    prefs : PreferenceSet or specification dict : Function.classPreferences
        the `PreferenceSet` for function; if it is not specified in the **prefs** argument of the Function's
        constructor, a default is assigned using `classPreferences` defined in __init__.py (see :doc:`PreferenceSet
        <LINK>` for details).


    """

    # Function componentName and type (defined at top of module)
    componentName = ARGUMENT_THERAPY_FUNCTION
    componentType = EXAMPLE_FUNCTION_TYPE

    class ClassDefaults(Function_Base.ClassDefaults):
        variable = 0

    classPreferences = {
        kwPreferenceSetName: 'ExampleClassPreferences',
        kpReportOutputPref: PreferenceEntry(False, PreferenceLevel.INSTANCE),
        kpRuntimeParamStickyAssignmentPref: PreferenceEntry(False, PreferenceLevel.INSTANCE)
    }

    # Variable class default
    # This is used both to type-cast the variable, and to initialize instance_defaults.variable
    variableClassDefault_locked = False

    # Mode indicators
    class Manner(Enum):
        OBSEQUIOUS = 0
        CONTRARIAN = 1

    # Param class defaults
    # These are used both to type-cast the params, and as defaults if none are assigned
    #  in the initialization call or later (using either _instantiate_defaults or during a function call)

    paramClassDefaults = Function_Base.paramClassDefaults.copy()
    paramClassDefaults.update({FUNCTION_OUTPUT_TYPE_CONVERSION: True,
                               PARAMETER_STATE_PARAMS: None
                               # PROPENSITY: Manner.CONTRARIAN,
                               # PERTINACITY:  10
                               })

    def __init__(self,
                 default_variable=ClassDefaults.variable,
                 propensity=10.0,
                 pertincacity=Manner.CONTRARIAN,
                 params=None,
                 owner=None,
                 prefs: is_pref_set = None,
                 context=componentName + INITIALIZING):

        # Assign args to params and functionParams dicts (kwConstants must == arg names)
        params = self._assign_args_to_param_dicts(propensity=propensity,
                                                  pertinacity=pertincacity,
                                                  params=params)

        # This validates variable and/or params_list if assigned (using _validate_params method below),
        #    and assigns them to paramsCurrent and paramInstanceDefaults;
        #    otherwise, assigns paramClassDefaults to paramsCurrent and paramInstanceDefaults
        # NOTES:
        #    * paramsCurrent can be changed by including params in call to function
        #    * paramInstanceDefaults can be changed by calling assign_default
        super().__init__(default_variable=default_variable,
                         params=params,
                         owner=owner,
                         prefs=prefs,
                         context=context)

        self.functionOutputType = None

    def _validate_variable(self, variable, context=None):
        """Validates variable and returns validated value

        This overrides the class method, to perform more detailed type checking
        See explanation in class method.
        Note: this method (or the class version) is called only if the parameter_validation attribute is `True`

        :param variable: (anything but a dict) - variable to be validated:
        :param context: (str)
        :return variable: - validated
        """

        if type(variable) == type(self.ClassDefaults.variable) or \
                (isinstance(variable, numbers.Number) and isinstance(self.ClassDefaults.variable, numbers.Number)):
            return variable
        else:
            raise FunctionError("Variable must be {0}".format(type(self.ClassDefaults.variable)))

    def _validate_params(self, request_set, target_set=None, context=None):
        """Validates variable and /or params and assigns to targets

        This overrides the class method, to perform more detailed type checking
        See explanation in class method.
        Note: this method (or the class version) is called only if the parameter_validation attribute is `True`

        :param request_set: (dict) - params to be validated
        :param target_set: (dict) - destination of validated params
        :return none:
        """

        message = ""

        # Check params
        for param_name, param_value in request_set.items():

            # Check that specified parameter is legal
            if param_name not in request_set.keys():
                message += "{0} is not a valid parameter for {1}".format(param_name, self.name)

            if param_name == PROPENSITY:
                if isinstance(param_value, ArgumentTherapy.Manner):
                    # target_set[self.PROPENSITY] = param_value
                    pass  # This leaves param in request_set, clear to be assigned to target_set in call to super below
                else:
                    message = "Propensity must be of type Example.Mode"
                continue

            # Validate param
            if param_name == PERTINACITY:
                if isinstance(param_value, numbers.Number) and 0 <= param_value <= 10:
                    # target_set[PERTINACITY] = param_value
                    pass  # This leaves param in request_set, clear to be assigned to target_set in call to super below
                else:
                    message += "Pertinacity must be a number between 0 and 10"
                continue

        if message:
            raise FunctionError(message)

        super()._validate_params(request_set, target_set, context)

    def function(self,
                 variable=None,
                 params=None,
                 context=None):
        """
        Returns a boolean that is (or tends to be) the same as or opposite the one passed in.

        Arguments
        ---------

        variable : boolean : default ClassDefaults.variable
           an assertion to which a therapeutic response is made.

        params : Dict[param keyword: param value] : default None
            a `parameter dictionary <ParameterState_Specification>` that specifies the parameters for the
            function.  Values specified for parameters in the dictionary override any assigned to those parameters in
            arguments of the constructor.


        Returns
        -------

        therapeutic response : boolean

        """
        variable = self._update_variable(self._check_args(variable, params, context))

        # Compute the function
        statement = variable
        propensity = self.paramsCurrent[PROPENSITY]
        pertinacity = self.paramsCurrent[PERTINACITY]
        whim = randint(-10, 10)

        if propensity == self.Manner.OBSEQUIOUS:
            return whim < pertinacity

        elif propensity == self.Manner.CONTRARIAN:
            return whim > pertinacity

        else:
            raise FunctionError("This should not happen if parameter_validation == True;  check its value")


# region ****************************************   FUNCTIONS   ********************************************************
# endregion

# region **********************************  USER-DEFINED FUNCTION  ****************************************************
# endregion

class UserDefinedFunction(Function_Base):
    """
    Function_Base(           \
         function,           \
         variable=None,      \
         params=None,        \
         owner=None,         \
         name=None,          \
         prefs=None          \
    )

    Implement user-defined Function.

    This is used to "wrap" custom functions in the PsyNeuLink `Function API <LINK>`.
    It is automatically invoked and applied to any function that is assigned to the `function <Component.function>`
    attribute of a PsyNeuLink component (other than a Function itself).  The function can take any arguments and
    return any values.  However, if UserDefinedFunction is used to create a custom version of another PsyNeuLink
    `Function <Function>`, then it must conform to the requirements of that Function's type.

    .. note::
       Currently the arguments for the `function <UserDefinedFunction.function>` of a UserDefinedFunction are NOT
       assigned as attributes of the UserDefinedFunction object or its owner, nor to its :keyword:`user_params` dict.

    Arguments
    ---------

    function : function
        specifies function to "wrap." It can be any function, take any arguments (including standard ones,
        such as :keyword:`params` and :keyword:`context`) and return any value(s), so long as these are consistent
        with the context in which the UserDefinedFunction will be used.

    variable : value : default ClassDefaults.variable
        specifies the format and a default value for the input to `function <Function>`.

    params : Dict[param keyword: param value] : default None
        a `parameter dictionary <ParameterState_Specification>` that specifies the parameters for the
        function.  Values specified for parameters in the dictionary override any assigned to those parameters in
        arguments of the constructor.

    owner : Component
        `component <Component>` to which to assign the Function.

    name : str : default see `name <Function.name>`
        specifies the name of the Function.

    prefs : PreferenceSet or specification dict : default Function.classPreferences
        specifies the `PreferenceSet` for the Function (see `prefs <Function_Base.prefs>` for details).

    Attributes
    ----------

    variable: value
        format and default value can be specified by the :keyword:`variable` argument of the constructor;  otherwise,
        they are specified by the Function's :keyword:`ClassDefaults.variable`.

    function : function
        called by the Function's `owner <Function_Base.owner>` when it is executed.

    COMMENT:
    functionOutputTypeConversion : Bool : False
        specifies whether `function output type conversion <Function_Output_Type_Conversion>` is enabled.

    functionOutputType : FunctionOutputType : None
        used to specify the return type for the `function <Function_Base.function>`;  `functionOuputTypeConversion`
        must be enabled and implemented for the class (see `FunctionOutputType <Function_Output_Type_Conversion>`
        for details).
    COMMENT

    owner : Component
        `component <Component>` to which the Function has been assigned.

    name : str
        the name of the Function; if it is not specified in the **name** argument of the constructor, a
        default is assigned by FunctionRegistry (see `Naming` for conventions used for default and duplicate names).

    prefs : PreferenceSet or specification dict
        the `PreferenceSet` for the Function; if it is not specified in the **prefs** argument of the
        constructor, a default is assigned using `classPreferences` defined in __init__.py (see :doc:`PreferenceSet
        <LINK>` for details).

    """
    componentName = USER_DEFINED_FUNCTION
    componentType = USER_DEFINED_FUNCTION_TYPE

    class ClassDefaults(Function_Base.ClassDefaults):
        variable = [0]

    paramClassDefaults = Function_Base.paramClassDefaults.copy()
    paramClassDefaults.update({
        FUNCTION_OUTPUT_TYPE_CONVERSION: False,
        PARAMETER_STATE_PARAMS: None
    })

    @tc.typecheck
    def __init__(self,
                 function,
                 variable=None,
                 params=None,
                 owner=None,
                 prefs: is_pref_set = None,
                 context=componentName + INITIALIZING):
        # Assign args to params and functionParams dicts (kwConstants must == arg names)
        params = self._assign_args_to_param_dicts(params=params)
        self.user_defined_function = function

        super().__init__(default_variable=variable,
                         params=params,
                         owner=owner,
                         prefs=prefs,
                         context=context)

        self.functionOutputType = None

        # IMPLEMENT: PARSE ARGUMENTS FOR user_defined_function AND ASSIGN TO user_params

    def function(self,
                 **kwargs):
        return self.user_defined_function(**kwargs)


# region **********************************  COMBINATION FUNCTIONS  ****************************************************
# endregion


class CombinationFunction(Function_Base):
    """Function that combines multiple items, yielding a result with the same shape as its operands

    All CombinationFunctions must have two attributes - multiplicative_param and additive_param -
        each of which is assigned the name of one of the function's parameters;
        this is for use by ModulatoryProjections (and, in particular, GatingProjections,
        when the CombinationFunction is used as the function of an InputState or OutputState).

    """
    componentType = COMBINATION_FUNCTION_TYPE

    # IMPLEMENTATION NOTE: THESE SHOULD SHOULD BE REPLACED WITH ABC WHEN IMPLEMENTED
    def __init__(self, default_variable,
                 params,
                 owner,
                 prefs,
                 context):

        if not hasattr(self, MULTIPLICATIVE_PARAM):
            raise FunctionError("PROGRAM ERROR: {} must implement a {} attribute".
                                format(self.__class__.__name__, MULTIPLICATIVE_PARAM))

        if not hasattr(self, ADDITIVE_PARAM):
            raise FunctionError("PROGRAM ERROR: {} must implement an {} attribute".
                                format(self.__class__.__name__, ADDITIVE_PARAM))

        super().__init__(default_variable=default_variable,
                         params=params,
                         owner=owner,
                         prefs=prefs,
                         context=context)

    @property
    def multiplicative(self):
        return getattr(self, self.multiplicative_param)

    @multiplicative.setter
    def multiplicative(self, val):
        setattr(self, self.multiplicative_param, val)

    @property
    def additive(self):
        return getattr(self, self.additive_param)

    @additive.setter
    def additive(self, val):
        setattr(self, self.additive_param, val)


class Reduce(CombinationFunction):  # ------------------------------------------------------------------------
    # FIX: CONFIRM THAT 1D KWEIGHTS USES EACH ELEMENT TO SCALE CORRESPONDING VECTOR IN VARIABLE
    # FIX  CONFIRM THAT LINEAR TRANSFORMATION (OFFSET, SCALE) APPLY TO THE RESULTING ARRAY
    # FIX: CONFIRM RETURNS LIST IF GIVEN LIST, AND SIMLARLY FOR NP.ARRAY
    """
    Reduce(                                     \
         default_variable=ClassDefaults.variable, \
         operation=SUM,                         \
         scale=1.0,                             \
         offset=0.0,                            \
         params=None,                           \
         owner=None,                            \
         prefs=None,                            \
    )

    .. _Reduce:

    Combine values in each of one or more arrays into a single value for each array.
    Use optional SCALE and OFFSET parameters to linearly transform the resulting value for each array.
    Returns a scalar value for each array of the input.

    COMMENT:
        IMPLEMENTATION NOTE: EXTEND TO MULTIDIMENSIONAL ARRAY ALONG ARBITRARY AXIS
    COMMENT

    Arguments
    ---------

    default_variable : list or np.array : default ClassDefaults.variable
        specifies a template for the value to be transformed and its default value;  all entries must be numeric.

    operation : SUM or PRODUCT : default SUM
        specifies whether to sum or multiply the elements in `variable <Reduce.function.variable>` of
        `function <Reduce.function>`.

    scale : float
        specifies a value by which to multiply each element of the output of `function <Reduce.function>`
        (see `scale <Reduce.scale>` for details)

    offset : float
        specifies a value to add to each element of the output of `function <Reduce.function>`
        (see `offset <Reduce.offset>` for details)

    params : Dict[param keyword: param value] : default None
        a `parameter dictionary <ParameterState_Specification>` that specifies the parameters for the
        function.  Values specified for parameters in the dictionary override any assigned to those parameters in
        arguments of the constructor.

    owner : Component
        `component <Component>` to which to assign the Function.

    name : str : default see `name <Function.name>`
        specifies the name of the Function.

    prefs : PreferenceSet or specification dict : default Function.classPreferences
        specifies the `PreferenceSet` for the Function (see `prefs <Function_Base.prefs>` for details).

    Attributes
    ----------

    default_variable : list or np.array
        contains array(s) to be reduced.

    operation : SUM or PRODUCT
        determines whether elements of each array in `variable <Reduce.function.variable>` of
        `function <Reduce.function>` are summmed or multiplied.

    scale : float
        value is applied multiplicatively to each element of the array after applying the `operation <Reduce.operation>`
        (see `scale <Reduce.scale>` for details);  this done before applying the `offset <Reduce.offset>`
        (if it is specified).

    offset : float
        value is added to each element of the array after applying the `operation <Reduce.operation>`
        and `scale <Reduce.scale>` (if it is specified).

    owner : Component
        `component <Component>` to which the Function has been assigned.

    name : str
        the name of the Function; if it is not specified in the **name** argument of the constructor, a
        default is assigned by FunctionRegistry (see `Naming` for conventions used for default and duplicate names).

    prefs : PreferenceSet or specification dict : Function.classPreferences
        the `PreferenceSet` for function; if it is not specified in the **prefs** argument of the Function's
        constructor, a default is assigned using `classPreferences` defined in __init__.py (see :doc:`PreferenceSet
        <LINK>` for details).
    """
    componentName = REDUCE_FUNCTION

    multiplicative_param = SCALE
    additive_param = OFFSET

    class ClassDefaults(CombinationFunction.ClassDefaults):
        variable = [0, 0]
    # variableClassDefault_locked = True

    paramClassDefaults = Function_Base.paramClassDefaults.copy()

    @tc.typecheck
    def __init__(self,
                 default_variable=ClassDefaults.variable,
                 operation: tc.enum(SUM, PRODUCT) = SUM,
                 scale: parameter_spec = 1.0,
                 offset: parameter_spec = 0.0,
                 params=None,
                 owner=None,
                 prefs: is_pref_set = None,
                 context=componentName + INITIALIZING):

        # Assign args to params and functionParams dicts (kwConstants must == arg names)
        params = self._assign_args_to_param_dicts(operation=operation,
                                                  scale=scale,
                                                  offset=offset,
                                                  params=params)

        super().__init__(default_variable=default_variable,
                         params=params,
                         owner=owner,
                         prefs=prefs,
                         context=context)

    def _validate_variable(self, variable, context=None):
        """Insure that list or array is 1d and that all elements are numeric

        Args:
            variable:
            context:
        """
        variable = self._update_variable(super()._validate_variable(variable=variable, context=context))
        if not is_numeric(variable):
            raise FunctionError("All elements of {} must be scalar values".
                                format(self.__class__.__name__))
        return variable

    def function(self,
                 variable=None,
                 params=None,
                 context=None):
        """
        Calculate sum or product of the elements for each array in `variable <Reduce.variable>`,
        apply `scale <Reduce.scale>` and/or `offset <Reduce.offset>`, and return array of resulting values.

        Arguments
        ---------

        variable : list or np.array : default ClassDefaults.variable
           a list or np.array of numeric values.

        params : Dict[param keyword: param value] : default None
            a `parameter dictionary <ParameterState_Specification>` that specifies the parameters for the
            function.  Values specified for parameters in the dictionary override any assigned to those parameters in
            arguments of the constructor.


        Returns
        -------

        Sum or product of arrays in variable : np.array
            in an array that is one dimension less than `variable <Reduce.variable>`.


        """

        # Validate variable and assign to variable, and validate params
        variable = self._update_variable(self._check_args(variable=variable, params=params, context=context))

        operation = self.paramsCurrent[OPERATION]
        scale = self.paramsCurrent[SCALE]
        offset = self.paramsCurrent[OFFSET]

        # Calculate using relevant aggregation operation and return
        if operation is SUM:
            result = np.sum(variable) * scale + offset
        elif operation is PRODUCT:
            result = np.product(variable) * scale + offset
        else:
            raise FunctionError("Unrecognized operator ({0}) for Reduce function".
                                format(self.paramsCurrent[OPERATION].self.Operation.SUM))
        return result


class LinearCombination(CombinationFunction):  # ------------------------------------------------------------------------
    # FIX: CONFIRM THAT 1D KWEIGHTS USES EACH ELEMENT TO SCALE CORRESPONDING VECTOR IN VARIABLE
    # FIX  CONFIRM THAT LINEAR TRANSFORMATION (OFFSET, SCALE) APPLY TO THE RESULTING ARRAY
    # FIX: CONFIRM RETURNS LIST IF GIVEN LIST, AND SIMILARLY FOR NP.ARRAY
    """
    LinearCombination(     \
         default_variable, \
         weights=None,     \
         exponents=None,   \
         operation=SUM,    \
         scale=None,       \
         offset=None,      \
         params=None,      \
         owner=None,       \
         name=None,        \
         prefs=None        \
         )

    .. _LinearCombination:

    Linearly combine arrays of values, with optional weighting and/or exponentiation of each array prior to combining,
    and scaling and/or offset of result.

    Combines the arrays in the items of the `variable <LinearCombination.variable>` argument.  Each array can be
    individually weighted and/or exponentiated; they can combined additively or multiplicatively; and the resulting
    array can be multiplicatively transformed and/or additively offset.

    COMMENT:
        Description:
            Combine corresponding elements of arrays in variable arg, using arithmetic operation determined by OPERATION
            Use optional SCALE and OFFSET parameters to linearly transform the resulting array
            Returns a list or 1D array of the same length as the individual ones in the variable

            Notes:
            * If variable contains only a single array, it is simply linearly transformed using SCALE and OFFSET
            * If there is more than one array in variable, they must all be of the same length
            * WEIGHTS and EXPONENTS can be:
                - 1D: each array in variable is scaled by the corresponding element of WEIGHTS or EXPONENTS
                - 2D: each array in variable is scaled by (Hadamard-wise) corresponding array of WEIGHTS or EXPONENTS
        Initialization arguments:
         - variable (value, np.ndarray or list): values to be combined;
             can be a list of lists, or a 1D or 2D np.array;  a 1D np.array is always returned
             if it is a list, it must be a list of numbers, lists, or np.arrays
             all items in the list or 2D np.array must be of equal length
             + WEIGHTS (list of numbers or 1D np.array): multiplies each item of variable before combining them
                  (default: [1,1])
             + EXPONENTS (list of numbers or 1D np.array): exponentiates each item of variable before combining them
                  (default: [1,1])
         - params (dict) can include:
             + WEIGHTS (list of numbers or 1D np.array): multiplies each variable before combining them (default: [1,1])
             + OFFSET (value): added to the result (after the arithmetic operation is applied; default is 0)
             + SCALE (value): multiples the result (after combining elements; default: 1)
             + OPERATION (Operation Enum) - method used to combine terms (default: SUM)
                  SUM: element-wise sum of the arrays in variable
                  PRODUCT: Hadamard Product of the arrays in variable

        LinearCombination.function returns combined values:
        - single number if variable was a single number
        - list of numbers if variable was list of numbers
        - 1D np.array if variable was a single np.variable or np.ndarray
    COMMENT

    Arguments
    ---------

    variable : 1d or 2d np.array : default ClassDefaults.variable
        specifies a template for the arrays to be combined.  If it is 2d, all items must have the same length.

    weights : 1d or 2d np.array : default None
        specifies values used to multiply the elements of each array in `variable  <LinearCombination.variable>`.
        If it is 1d, its length must equal the number of items in `variable <LinearCombination.variable>`;
        if it is 2d, the length of each item must be the same as those in `variable <LinearCombination.variable>`,
        and there must be the same number of items as there are in `variable <LinearCombination.variable>`
        (see `weights <LinearCombination.weights>` for details)

    exponents : 1d or 2d np.array : default None
        specifies values used to exponentiate the elements of each array in `variable  <LinearCombination.variable>`.
        If it is 1d, its length must equal the number of items in `variable <LinearCombination.variable>`;
        if it is 2d, the length of each item must be the same as those in `variable <LinearCombination.variable>`,
        and there must be the same number of items as there are in `variable <LinearCombination.variable>`
        (see `exponents <LinearCombination.exponents>` for details)

    operation : SUM or PRODUCT : default SUM
        specifies whether the `function <LinearCombination.function>` takes the elementwise (Hadamarad)
        sum or product of the arrays in `variable  <LinearCombination.variable>`.

    scale : float or np.ndarray : default None
        specifies a value by which to multiply each element of the result of `function <LinearCombination.function>`
        (see `scale <LinearCombination.scale>` for details)

    offset : float or np.ndarray : default None
        specifies a value to add to each element of the result of `function <LinearCombination.function>`
        (see `offset <LinearCombination.offset>` for details)

    params : Dict[param keyword: param value] : default None
        a `parameter dictionary <ParameterState_Specification>` that specifies the parameters for the
        function.  Values specified for parameters in the dictionary override any assigned to those parameters in
        arguments of the constructor.

    owner : Component
        `component <Component>` to which to assign the Function.

    name : str : default see `name <Function.name>`
        specifies the name of the Function.

    prefs : PreferenceSet or specification dict : default Function.classPreferences
        specifies the `PreferenceSet` for the Function (see `prefs <Function_Base.prefs>` for details).

    Attributes
    ----------

    variable : 1d or 2d np.array
        contains the arrays to be combined by `function <LinearCombination>`.  If it is 1d, the array is simply
        linearly transformed by and `scale <LinearCombination.scale>` and `offset <LinearCombination.scale>`.
        If it is 2d, the arrays (all of which must be of equal length) are weighted and/or exponentiated as
        specified by `weights <LinearCombination.weights>` and/or `exponents <LinearCombination.exponents>`
        and then combined as specified by `operation <LinearCombination.operation>`.

    weights : 1d or 2d np.array
        if it is 1d, each element is used to multiply all elements in the corresponding array of
        `variable <LinearCombination.variable>`;    if it is 2d, then each array is multiplied elementwise
        (i.e., the Hadamard Product is taken) with the corresponding array of `variable <LinearCombinations.variable>`.
        All :keyword:`weights` are applied before any exponentiation (if it is specified).

    exponents : 1d or 2d np.array
        if it is 1d, each element is used to exponentiate the elements of the corresponding array of
        `variable <LinearCombinations.variable>`;  if it is 2d, the element of each array is used to exponentiate
        the correspnding element of the corresponding array of `variable <LinearCombination.variable>`.
        In either case, exponentiating is applied after application of the `weights <LinearCombination.weights>`
        (if any are specified).

    operation : SUM or PRODUCT
        determines whether the `function <LinearCombination.function>` takes the elementwise (Hadamard) sum or
        product of the arrays in `variable  <LinearCombination.variable>`.

    scale : float or np.ndarray
        value is applied multiplicatively to each element of the array after applying the
        `operation <LinearCombination.operation>` (see `scale <LinearCombination.scale>` for details);
        this done before applying the `offset <LinearCombination.offset>` (if it is specified).

    offset : float or np.ndarray
        value is added to each element of the array after applying the `operation <LinearCombination.operation>`
        and `scale <LinearCombination.scale>` (if it is specified).

    COMMENT:
    function : function
        applies the `weights <LinearCombination.weights>` and/or `exponents <LinearCombinations.weights>` to the
        arrays in `variable <LinearCombination.variable>`, then takes their sum or product (as specified by
        `operation <LinearCombination.operation>`), and finally applies `scale <LinearCombination.scale>` and/or
        `offset <LinearCombination.offset>`.

    functionOutputTypeConversion : Bool : False
        specifies whether `function output type conversion <Function_Output_Type_Conversion>` is enabled.

    functionOutputType : FunctionOutputType : None
        used to specify the return type for the `function <Function_Base.function>`;  `functionOuputTypeConversion`
        must be enabled and implemented for the class (see `FunctionOutputType <Function_Output_Type_Conversion>`
        for details).
    COMMENT

    owner : Component
        `component <Component>` to which the Function has been assigned.

    name : str
        the name of the Function; if it is not specified in the **name** argument of the constructor, a
        default is assigned by FunctionRegistry (see `Naming` for conventions used for default and duplicate names).

    prefs : PreferenceSet or specification dict : Function.classPreferences
        the `PreferenceSet` for function; if it is not specified in the **prefs** argument of the Function's
        constructor, a default is assigned using `classPreferences` defined in __init__.py (see :doc:`PreferenceSet
        <LINK>` for details).
    """

    componentName = LINEAR_COMBINATION_FUNCTION

    classPreferences = {
        kwPreferenceSetName: 'LinearCombinationCustomClassPreferences',
        kpReportOutputPref: PreferenceEntry(False, PreferenceLevel.INSTANCE),
        kpRuntimeParamStickyAssignmentPref: PreferenceEntry(False, PreferenceLevel.INSTANCE)
    }

    multiplicative_param = SCALE
    additive_param = OFFSET

    class ClassDefaults(CombinationFunction.ClassDefaults):
        variable = [2, 2]
    # variableClassDefault_locked = True

    paramClassDefaults = Function_Base.paramClassDefaults.copy()

    @tc.typecheck
    def __init__(self,
                 default_variable=ClassDefaults.variable,
                 # weights: tc.optional(parameter_spec)=None,
                 # exponents: tc.optional(parameter_spec)=None,
                 weights=None,
                 exponents=None,
                 operation: tc.enum(SUM, PRODUCT)=SUM,
                 scale=None,
                 offset=None,
                 params=None,
                 owner=None,
                 prefs: is_pref_set = None,
                 context=componentName + INITIALIZING):

        # Assign args to params and functionParams dicts (kwConstants must == arg names)
        params = self._assign_args_to_param_dicts(weights=weights,
                                                  exponents=exponents,
                                                  operation=operation,
                                                  scale=scale,
                                                  offset=offset,
                                                  params=params)

        super().__init__(default_variable=default_variable,
                         params=params,
                         owner=owner,
                         prefs=prefs,
                         context=context)

        if self.weights is not None:
            self.weights = np.atleast_2d(self.weights).reshape(-1, 1)
        if self.exponents is not None:
            self.exponents = np.atleast_2d(self.exponents).reshape(-1, 1)

    def _validate_variable(self, variable, context=None):
        """Insure that all items of list or np.ndarray in variable are of the same length

        Args:
            variable:
            context:
        """
        variable = self._update_variable(super()._validate_variable(variable=variable, context=context))
        # FIX: CONVERT TO AT LEAST 1D NP ARRAY IN INIT AND EXECUTE, SO ALWAYS NP ARRAY
        # FIX: THEN TEST THAT SHAPES OF EVERY ELEMENT ALONG AXIS 0 ARE THE SAME
        # FIX; PUT THIS IN DOCUMENTATION
        if isinstance(variable, (list, np.ndarray)):
            if isinstance(variable, np.ndarray) and not variable.ndim:
                return variable
            length = 0
            for i in range(len(variable)):
                if i == 0:
                    continue
                if isinstance(variable[i - 1], numbers.Number):
                    old_length = 1
                else:
                    old_length = len(variable[i - 1])
                if isinstance(variable[i], numbers.Number):
                    new_length = 1
                else:
                    new_length = len(variable[i])
                if old_length != new_length:
                    raise FunctionError("Length of all arrays in variable {0} "
                                        "for {1} must be the same".format(variable,
                                                                          self.__class__.__name__))
        return variable

    def _validate_params(self, request_set, target_set=None, context=None):
        """Validate weghts, exponents, scale and offset parameters

        Check that WEIGHTS and EXPONENTS are lists or np.arrays of numbers with length equal to variable
        Check that SCALE and OFFSET are either scalars or np.arrays of numbers with length and shape equal to variable

        Note: the checks of compatibility with variable are only performed for validation calls during execution
              (i.e., from check_args(), since during initialization or COMMAND_LINE assignment,
              a parameter may be re-assigned before variable assigned during is known
        """

        # FIX: MAKE SURE THAT IF OPERATION IS SUBTRACT OR DIVIDE, THERE ARE ONLY TWO VECTORS

        super()._validate_params(request_set=request_set,
                                 target_set=target_set,
                                 context=context)

        if WEIGHTS in target_set and target_set[WEIGHTS] is not None:
            self._validate_parameter_spec(target_set[WEIGHTS], WEIGHTS, numeric_only=True)
            target_set[WEIGHTS] = np.atleast_2d(target_set[WEIGHTS]).reshape(-1, 1)
            if any(c in context for c in {EXECUTING, LEARNING}):
                if len(target_set[WEIGHTS]) != len(self.instance_defaults.variable):
                    raise FunctionError("Number of weights ({0}) is not equal to number of items in variable ({1})".
                                        format(len(target_set[WEIGHTS]), len(self.instance_defaults.variable.shape)))

        if EXPONENTS in target_set and target_set[EXPONENTS] is not None:
            self._validate_parameter_spec(target_set[EXPONENTS], EXPONENTS, numeric_only=True)
            target_set[EXPONENTS] = np.atleast_2d(target_set[EXPONENTS]).reshape(-1, 1)
            if (c in context for c in {EXECUTING, LEARNING}):
                if len(target_set[EXPONENTS]) != len(self.instance_defaults.variable):
                    raise FunctionError("Number of exponents ({0}) does not equal number of items in variable ({1})".
                                        format(len(target_set[EXPONENTS]), len(self.instance_defaults.variable.shape)))

        if SCALE in target_set and target_set[SCALE] is not None:
            scale = target_set[SCALE]
            if isinstance(scale, numbers.Number):
                pass
            elif isinstance(scale, np.ndarray):
                target_set[SCALE] = np.array(scale)
            else:
                raise FunctionError("{} param of {} ({}) must be a scalar or an np.ndarray".
                                    format(SCALE, self.name, scale))
            if (c in context for c in {EXECUTING, LEARNING}):
                if (isinstance(scale, np.ndarray) and
                        (scale.size != self.instance_defaults.variable.size or
                         scale.shape != self.instance_defaults.variable.shape)):
                    raise FunctionError("Scale is using Hadamard modulation "
                                        "but its shape and/or size (shape: {}, size:{}) "
                                        "do not match the variable being modulated (shape: {}, size: {})".
                                        format(scale.shape, scale.size, self.instance_defaults.variable.shape, self.instance_defaults.variable.size))

        if OFFSET in target_set and target_set[OFFSET] is not None:
            offset = target_set[OFFSET]
            if isinstance(offset, numbers.Number):
                pass
            elif isinstance(offset, np.ndarray):
                target_set[OFFSET] = np.array(offset)
            else:
                raise FunctionError("{} param of {} ({}) must be a scalar or an np.ndarray".
                                    format(OFFSET, self.name, offset))
            if (c in context for c in {EXECUTING, LEARNING}):
                if (isinstance(offset, np.ndarray) and
                        (offset.size != self.instance_defaults.variable.size or
                         offset.shape != self.instance_defaults.variable.shape)):
                    raise FunctionError("Offset is using Hadamard modulation "
                                        "but its shape and/or size (shape: {}, size:{}) "
                                        "do not match the variable being modulated (shape: {}, size: {})".
                                        format(offset.shape, offset.size, self.instance_defaults.variable.shape, self.instance_defaults.variable.size))

            # if not operation:
            #     raise FunctionError("Operation param missing")
            # if not operation == self.Operation.SUM and not operation == self.Operation.PRODUCT:
            #     raise FunctionError("Operation param ({0}) must be Operation.SUM or Operation.PRODUCT".
            #     format(operation))

    def function(self,
                 variable=None,
                 params=None,
                 context=None):
        """
        Apply `weights <LinearCombination.weights>` and/or `exponents <LinearCombinations.weights>` to the
        arrays in `variable <LinearCombination.variable>`, then take their sum or product (as specified by
        `operation <LinearCombination.operation>`), apply `scale <LinearCombination.scale>` and/or `offset
        <LinearCombination.offset>`, and return the resulting array.

        COMMENT: [SHORTER VERSION]
            Linearly combine multiple arrays, optionally weighted and/or exponentiated, and return optionally scaled
            and/or offset array (see :ref:`above <LinearCombination>` for details of param specifications`).
        COMMENT

        Arguments
        ---------

        variable : 1d or 2d np.array : default ClassDefaults.variable
           a single numeric array, or multiple arrays to be combined; if it is 2d, all arrays must have the same length.

        params : Dict[param keyword: param value] : default None
            a `parameter dictionary <ParameterState_Specification>` that specifies the parameters for the
            function.  Values specified for parameters in the dictionary override any assigned to those parameters in
            arguments of the constructor.


        Returns
        -------

        combined array : 1d np.array
            the result of linearly combining the arrays in `variable <LinearCombination.variable>`.

        """

        # Validate variable and assign to variable, and validate params
        variable = self._update_variable(self._check_args(variable=variable, params=params, context=context))
        exponents = self.exponents
        weights = self.weights
        operation = self.operation
        # QUESTION:  WHICH IS LESS EFFICIENT:
        #                A) UNECESSARY ARITHMETIC OPERATIONS IF SCALE AND/OR OFFSET ARE 1.0 AND 0, RESPECTIVELY?
        #                   (DOES THE COMPILER KNOW NOT TO BOTHER WITH MULT BY 1 AND/OR ADD 0?)
        #                B) EVALUATION OF IF STATEMENTS TO DETERMINE THE ABOVE?
        # IMPLEMENTATION NOTE:  FOR NOW, ASSUME B) ABOVE, AND ASSIGN DEFAULT "NULL" VALUES TO offset AND scale
        if self.offset is None:
            offset = 0.0
        else:
            offset = self.offset
        if self.scale is None:
            scale = 1.0
        else:
            scale = self.scale

        # IMPLEMENTATION NOTE: CONFIRM: SHOULD NEVER OCCUR, AS _validate_variable NOW ENFORCES 2D np.ndarray
        # If variable is 0D or 1D:
        if np_array_less_than_2d(variable):
            return (variable * scale) + offset

        # FIX FOR EFFICIENCY: CHANGE THIS AND WEIGHTS TO TRY/EXCEPT // OR IS IT EVEN NECESSARY, GIVEN VALIDATION ABOVE??
        # Apply exponents if they were specified
        if exponents is not None:
            # Avoid divide by zero warning:
            #    make sure there are no zeros for an element that is assigned a negative exponent
            # Allow during initialization because 0s are common in default_variable argument
            if context is not None and INITIALIZING in context:
                try:
                    variable = self._update_variable(variable ** exponents)
                except ZeroDivisionError:
                    variable = self._update_variable(np.ones_like(variable))
            else:
                # if this fails with ZeroDivisionError it should not be caught outside of initialization
                variable = self._update_variable(variable ** exponents)

        # Apply weights if they were specified
        if weights is not None:
            variable = self._update_variable(variable * weights)

        # CALCULATE RESULT USING RELEVANT COMBINATION OPERATION AND MODULATION

        if operation is SUM:
            if isinstance(scale, numbers.Number):
                # Scalar scale and offset
                if isinstance(offset, numbers.Number):
                    result = np.sum(variable, axis=0) * scale + offset
                # Scalar scale and Hadamard offset
                else:
                    result = np.sum(np.append([variable * scale], [offset], axis=0), axis=0)
            else:
                # Hadamard scale, scalar offset
                if isinstance(offset, numbers.Number):
                    result = np.product([np.sum([variable], axis=0), scale], axis=0)
                # Hadamard scale and offset
                else:
                    hadamard_product = np.product([np.sum([variable], axis=0), scale], axis=0)
                    result = np.sum(np.append([hadamard_product], [offset], axis=0), axis=0)

        elif operation is PRODUCT:
            product = np.product(variable, axis=0)
            if isinstance(scale, numbers.Number):
                # Scalar scale and offset
                if isinstance(offset, numbers.Number):
                    result = product * scale + offset
                # Scalar scale and Hadamard offset
                else:
                    result = np.sum(np.append([product], [offset], axis=0), axis=0) + offset
            else:
                # Hadamard scale, scalar offset
                if isinstance(offset, numbers.Number):
                    result = np.product(np.append([product], [scale], axis=0), axis=0) + offset
                # Hadamard scale and offset
                else:
                    hadamard_product = np.product(np.append([product], [scale], axis=0), axis=0)
                    result = np.sum(np.append([hadamard_product], [offset], axis=0), axis=0)

        else:
            raise FunctionError("Unrecognized operator ({0}) for LinearCombination function".
                                format(self.paramsCurrent[OPERATION].self.Operation.SUM))
        return result

    @property
    def offset(self):
        if not hasattr(self, '_offset'):
            return None
        else:
            return self._offset

    @offset.setter
    def offset(self, val):
        self._offset = val

    @property
    def scale(self):
        if not hasattr(self, '_scale'):
            return None
        else:
            return self._scale

    @scale.setter
    def scale(self, val):
        self._scale = val


class CombineMeans(CombinationFunction):  # ------------------------------------------------------------------------
    # FIX: CONFIRM THAT 1D KWEIGHTS USES EACH ELEMENT TO SCALE CORRESPONDING VECTOR IN VARIABLE
    # FIX  CONFIRM THAT LINEAR TRANSFORMATION (OFFSET, SCALE) APPLY TO THE RESULTING ARRAY
    # FIX: CONFIRM RETURNS LIST IF GIVEN LIST, AND SIMLARLY FOR NP.ARRAY
    """
    CombineMeans(            \
         default_variable, \
         weights=None,     \
         exponents=None,   \
         operation=SUM,    \
         scale=None,       \
         offset=None,      \
         params=None,      \
         owner=None,       \
         name=None,        \
         prefs=None        \
         )

    .. _CombineMeans:

    Linearly combines the means of one or more arrays of values with optional scaling and/or offset applied to result.

    Takes the mean of the array in each item of its `variable <CombineMeans.variable>` argument, and combines them
    as specified by the `operation <CombineMeans.operation>` parameter, taking either their sum (the default) or their
    product.  The mean of each array can be individually weighted and/or exponentiated prior to being combined,
    and the resulting scalar can be multiplicatively transformed and/or additively offset.

    COMMENT:
        Description:
            Take means of elements of each array in variable arg,
                and combine using arithmetic operation determined by OPERATION
            Use optional SCALE and OFFSET parameters to linearly transform the resulting array
            Returns a scalar

            Notes:
            * WEIGHTS and EXPONENTS can be:
                - 1D: each array in variable is scaled by the corresponding element of WEIGHTS or EXPONENTS
                - 2D: each array in variable is scaled by (Hadamard-wise) corresponding array of WEIGHTS or EXPONENTS
        Initialization arguments:
         - variable (value, np.ndarray or list): values to be combined;
             can be a list of lists, or a 1D or 2D np.array;  a scalar is always returned
             if it is a list, it must be a list of numbers, lists, or np.arrays
             if WEIGHTS or EXPONENTS are specified, their length along the outermost dimension (axis 0)
                 must equal the number of items in the variable
         - params (dict) can include:
             + WEIGHTS (list of numbers or 1D np.array): multiplies each item of variable before combining them
                  (default: [1,1])
             + EXPONENTS (list of numbers or 1D np.array): exponentiates each item of variable before combining them
                  (default: [1,1])
             + OFFSET (value): added to the result (after the arithmetic operation is applied; default is 0)
             + SCALE (value): multiples the result (after combining elements; default: 1)
             + OPERATION (Operation Enum) - method used to combine the means of the arrays in variable (default: SUM)
                  SUM: sum of the means of the arrays in variable
                  PRODUCT: product of the means of the arrays in variable

        CombineMeans.function returns a scalar value
    COMMENT

    Arguments
    ---------

    variable : 1d or 2d np.array : default ClassDefaults.variable
        specifies a template for the arrays to be combined.  If it is 2d, all items must have the same length.

    weights : 1d or 2d np.array : default None
        specifies values used to multiply the elements of each array in `variable  <CombineMeans.variable>`.
        If it is 1d, its length must equal the number of items in `variable <CombineMeans.variable>`;
        if it is 2d, the length of each item must be the same as those in `variable <CombineMeans.variable>`,
        and there must be the same number of items as there are in `variable <CombineMeans.variable>`
        (see `weights <CombineMeans.weights>` for details)

    exponents : 1d or 2d np.array : default None
        specifies values used to exponentiate the elements of each array in `variable  <CombineMeans.variable>`.
        If it is 1d, its length must equal the number of items in `variable <CombineMeans.variable>`;
        if it is 2d, the length of each item must be the same as those in `variable <CombineMeans.variable>`,
        and there must be the same number of items as there are in `variable <CombineMeans.variable>`
        (see `exponents <CombineMeans.exponents>` for details)

    operation : SUM or PRODUCT : default SUM
        specifies whether the `function <CombineMeans.function>` takes the sum or product of the means of the arrays in
        `variable  <CombineMeans.variable>`.

    scale : float or np.ndarray : default None
        specifies a value by which to multiply the result of `function <CombineMeans.function>`
        (see `scale <CombineMeans.scale>` for details)

    offset : float or np.ndarray : default None
        specifies a value to add to the result of `function <CombineMeans.function>`
        (see `offset <CombineMeans.offset>` for details)

    params : Dict[param keyword: param value] : default None
        a `parameter dictionary <ParameterState_Specification>` that specifies the parameters for the
        function.  Values specified for parameters in the dictionary override any assigned to those parameters in
        arguments of the constructor.

    owner : Component
        `component <Component>` to which to assign the Function.

    name : str : default see `name <Function.name>`
        specifies the name of the Function.

    prefs : PreferenceSet or specification dict : default Function.classPreferences
        specifies the `PreferenceSet` for the Function (see `prefs <Function_Base.prefs>` for details).

    Attributes
    ----------

    variable : 1d or 2d np.array
        contains the arrays to be combined by `function <CombineMeans>`.  If it is 1d, the array is simply
        linearly transformed by and `scale <CombineMeans.scale>` and `offset <CombineMeans.scale>`.
        If it is 2d, the arrays (all of which must be of equal length) are weighted and/or exponentiated as
        specified by `weights <CombineMeans.weights>` and/or `exponents <CombineMeans.exponents>`
        and then combined as specified by `operation <CombineMeans.operation>`.

    weights : 1d or 2d np.array : default NOne
        if it is 1d, each element is used to multiply all elements in the corresponding array of
        `variable <CombineMeans.variable>`;    if it is 2d, then each array is multiplied elementwise
        (i.e., the Hadamard Product is taken) with the corresponding array of `variable <CombineMeanss.variable>`.
        All :keyword:`weights` are applied before any exponentiation (if it is specified).

    exponents : 1d or 2d np.array : default None
        if it is 1d, each element is used to exponentiate the elements of the corresponding array of
        `variable <CombineMeans.variable>`;  if it is 2d, the element of each array is used to exponentiate
        the corresponding element of the corresponding array of `variable <CombineMeans.variable>`.
        In either case, exponentiating is applied after application of the `weights <CombineMeans.weights>`
        (if any are specified).

    operation : SUM or PRODUCT : default SUM
        determines whether the `function <CombineMeans.function>` takes the elementwise (Hadamard) sum or
        product of the arrays in `variable  <CombineMeans.variable>`.

    scale : float or np.ndarray : default None
        value is applied multiplicatively to each element of the array after applying the
        `operation <CombineMeans.operation>` (see `scale <CombineMeans.scale>` for details);
        this done before applying the `offset <CombineMeans.offset>` (if it is specified).

    offset : float or np.ndarray : default None
        value is added to each element of the array after applying the `operation <CombineMeans.operation>`
        and `scale <CombineMeans.scale>` (if it is specified).

    COMMENT:
    function : function
        applies the `weights <CombineMeans.weights>` and/or `exponents <CombineMeanss.weights>` to the
        arrays in `variable <CombineMeans.variable>`, then takes their sum or product (as specified by
        `operation <CombineMeans.operation>`), and finally applies `scale <CombineMeans.scale>` and/or
        `offset <CombineMeans.offset>`.

    functionOutputTypeConversion : Bool : False
        specifies whether `function output type conversion <Function_Output_Type_Conversion>` is enabled.

    functionOutputType : FunctionOutputType : None
        used to specify the return type for the `function <Function_Base.function>`;  `functionOuputTypeConversion`
        must be enabled and implemented for the class (see `FunctionOutputType <Function_Output_Type_Conversion>`
        for details).
    COMMENT

    owner : Component
        `component <Component>` to which the Function has been assigned.

    name : str
        the name of the Function; if it is not specified in the **name** argument of the constructor, a
        default is assigned by FunctionRegistry (see `Naming` for conventions used for default and duplicate names).

    prefs : PreferenceSet or specification dict : Function.classPreferences
        the `PreferenceSet` for function; if it is not specified in the **prefs** argument of the Function's
        constructor, a default is assigned using `classPreferences` defined in __init__.py (see :doc:`PreferenceSet
        <LINK>` for details).
    """

    componentName = COMBINE_MEANS_FUNCTION

    classPreferences = {
        kwPreferenceSetName: 'CombineMeansCustomClassPreferences',
        kpReportOutputPref: PreferenceEntry(False, PreferenceLevel.INSTANCE),
        kpRuntimeParamStickyAssignmentPref: PreferenceEntry(False, PreferenceLevel.INSTANCE)
    }

    multiplicative_param = SCALE
    additive_param = OFFSET

    class ClassDefaults(CombinationFunction.ClassDefaults):
        variable = [2, 2]
    # variableClassDefault_locked = True

    paramClassDefaults = Function_Base.paramClassDefaults.copy()

    @tc.typecheck
    def __init__(self,
                 default_variable=ClassDefaults.variable,
                 # weights:tc.optional(parameter_spec)=None,
                 # exponents:tc.optional(parameter_spec)=None,
                 weights=None,
                 exponents=None,
                 operation: tc.enum(SUM, PRODUCT)=SUM,
                 scale=None,
                 offset=None,
                 params=None,
                 owner=None,
                 prefs: is_pref_set = None,
                 context=componentName + INITIALIZING):

        # Assign args to params and functionParams dicts (kwConstants must == arg names)
        params = self._assign_args_to_param_dicts(weights=weights,
                                                  exponents=exponents,
                                                  operation=operation,
                                                  scale=scale,
                                                  offset=offset,
                                                  params=params)

        super().__init__(default_variable=default_variable,
                         params=params,
                         owner=owner,
                         prefs=prefs,
                         context=context)

        if self.weights is not None:
            self.weights = np.atleast_2d(self.weights).reshape(-1, 1)
        if self.exponents is not None:
            self.exponents = np.atleast_2d(self.exponents).reshape(-1, 1)

    def _validate_variable(self, variable, context=None):
        """Insure that all items of variable are numeric
        """
        variable = self._update_variable(super()._validate_variable(variable=variable, context=context))
        # if any(not is_numeric(item) for item in variable):
        #     raise FunctionError("All items of the variable for {} must be numeric".format(self.componentName))
        return variable

    def _validate_params(self, request_set, target_set=None, context=None):
        """Validate weights, exponents, scale and offset parameters

        Check that WEIGHTS and EXPONENTS are lists or np.arrays of numbers with length equal to variable
        Check that SCALE and OFFSET are either scalars or np.arrays of numbers with length and shape equal to variable

        Note: the checks of compatibility with variable are only performed for validation calls during execution
              (i.e., from check_args(), since during initialization or COMMAND_LINE assignment,
              a parameter may be re-assigned before variable assigned during is known
        """

        # FIX: MAKE SURE THAT IF OPERATION IS SUBTRACT OR DIVIDE, THERE ARE ONLY TWO VECTORS

        super()._validate_params(request_set=request_set,
                                 target_set=target_set,
                                 context=context)

        if WEIGHTS in target_set and target_set[WEIGHTS] is not None:
            target_set[WEIGHTS] = np.atleast_2d(target_set[WEIGHTS]).reshape(-1, 1)
            if (c in context for c in {EXECUTING, LEARNING}):
                if len(target_set[WEIGHTS]) != len(self.instance_defaults.variable):
                    raise FunctionError("Number of weights ({0}) is not equal to number of items in variable ({1})".
                                        format(len(target_set[WEIGHTS]), len(self.instance_defaults.variable.shape)))

        if EXPONENTS in target_set and target_set[EXPONENTS] is not None:
            target_set[EXPONENTS] = np.atleast_2d(target_set[EXPONENTS]).reshape(-1, 1)
            if (c in context for c in {EXECUTING, LEARNING}):
                if len(target_set[EXPONENTS]) != len(self.instance_defaults.variable):
                    raise FunctionError("Number of exponents ({0}) does not equal number of items in variable ({1})".
                                        format(len(target_set[EXPONENTS]), len(self.instance_defaults.variable.shape)))

        if SCALE in target_set and target_set[SCALE] is not None:
            scale = target_set[SCALE]
            if isinstance(scale, numbers.Number):
                pass
            elif isinstance(scale, np.ndarray):
                target_set[SCALE] = np.array(scale)
            else:
                raise FunctionError("{} param of {} ({}) must be a scalar or an np.ndarray".
                                    format(SCALE, self.name, scale))
            if (c in context for c in {EXECUTING, LEARNING}):
                if (isinstance(scale, np.ndarray) and
                        (scale.size != self.instance_defaults.variable.size or
                         scale.shape != self.instance_defaults.variable.shape)):
                    raise FunctionError("Scale is using Hadamard modulation "
                                        "but its shape and/or size (shape: {}, size:{}) "
                                        "do not match the variable being modulated (shape: {}, size: {})".
                                        format(scale.shape, scale.size, self.instance_defaults.variable.shape, self.instance_defaults.variable.size))

        if OFFSET in target_set and target_set[OFFSET] is not None:
            offset = target_set[OFFSET]
            if isinstance(offset, numbers.Number):
                pass
            elif isinstance(offset, np.ndarray):
                target_set[OFFSET] = np.array(offset)
            else:
                raise FunctionError("{} param of {} ({}) must be a scalar or an np.ndarray".
                                    format(OFFSET, self.name, offset))
            if (c in context for c in {EXECUTING, LEARNING}):
                if (isinstance(offset, np.ndarray) and
                        (offset.size != self.instance_defaults.variable.size or
                         offset.shape != self.instance_defaults.variable.shape)):
                    raise FunctionError("Offset is using Hadamard modulation "
                                        "but its shape and/or size (shape: {}, size:{}) "
                                        "do not match the variable being modulated (shape: {}, size: {})".
                                        format(offset.shape, offset.size, self.instance_defaults.variable.shape, self.instance_defaults.variable.size))

            # if not operation:
            #     raise FunctionError("Operation param missing")
            # if not operation == self.Operation.SUM and not operation == self.Operation.PRODUCT:
            #     raise FunctionError("Operation param ({0}) must be Operation.SUM or Operation.PRODUCT".
            #     format(operation))


    def function(self,
                 variable=None,
                 params=None,
                 context=None):
        """Calculate and combine means of items in `variable <CombineMean.variable>`.

        Take mean of each item of `variable <CombineMean.variable>`;
        Apply `weights <CombineMeans.weights>` and/or `exponents <CombineMeanss.weights>` (if specified) to the means;
        Take their sum or product, as specified by `operation <CombineMeans.operation>`;
        Apply `scale <CombineMeans.scale>` (if specified) multiplicatively to the result;
        Apply `offset <CombineMeans.offset>` (if specified) to the result;
        Return scalar

        Arguments
        ---------

        variable : 1d or 2d np.array : default ClassDefaults.variable
           a single numeric array, or multiple arrays to be combined; if it is 2d, all arrays must have the same length.

        params : Dict[param keyword: param value] : default None
            a `parameter dictionary <ParameterState_Specification>` that specifies the parameters for the
            function.  Values specified for parameters in the dictionary override any assigned to those parameters in
            arguments of the constructor.


        Returns
        -------

        combined array : 1d np.array
            the result of linearly combining the arrays in `variable <CombineMeans.variable>`.

        """

        # Validate variable and assign to variable, and validate params
        variable = self._update_variable(self._check_args(variable=variable, params=params, context=context))

        exponents = self.exponents
        weights = self.weights
        operation = self.operation
        # QUESTION:  WHICH IS LESS EFFICIENT:
        #                A) UNECESSARY ARITHMETIC OPERATIONS IF SCALE AND/OR OFFSET ARE 1.0 AND 0, RESPECTIVELY?
        #                   (DOES THE COMPILER KNOW NOT TO BOTHER WITH MULT BY 1 AND/OR ADD 0?)
        #                B) EVALUATION OF IF STATEMENTS TO DETERMINE THE ABOVE?
        # IMPLEMENTATION NOTE:  FOR NOW, ASSUME B) ABOVE, AND ASSIGN DEFAULT "NULL" VALUES TO offset AND scale
        if self.offset is None:
            offset = 0.0
        else:
            offset = self.offset
        if self.scale is None:
            scale = 1.0
        else:
            scale = self.scale

        # IMPLEMENTATION NOTE: CONFIRM: SHOULD NEVER OCCUR, AS _validate_variable NOW ENFORCES 2D np.ndarray
        # If variable is 0D or 1D:
        # if np_array_less_than_2d(variable):
        #     return (variable * scale) + offset

        means = np.array([[None]]*len(variable))
        for i, item in enumerate(variable):
            means[i] = np.mean(item)

        # FIX FOR EFFICIENCY: CHANGE THIS AND WEIGHTS TO TRY/EXCEPT // OR IS IT EVEN NECESSARY, GIVEN VALIDATION ABOVE??
        # Apply exponents if they were specified
        if exponents is not None:
            # Avoid divide by zero warning:
            #    make sure there are no zeros for an element that is assigned a negative exponent
            if INITIALIZING in context and any(not any(i) and j < 0 for i, j in zip(variable, exponents)):
                means = np.ones_like(means)
            else:
                means = means ** exponents

        # Apply weights if they were specified
        if weights is not None:
            means = means * weights

        # CALCULATE RESULT USING RELEVANT COMBINATION OPERATION AND MODULATION

        if (operation is SUM):
            result = np.sum(means, axis=0) * scale + offset

        elif (operation is PRODUCT):
            result = np.product(means, axis=0) * scale + offset

        else:
            raise FunctionError("Unrecognized operator ({0}) for CombineMeans function".
                                format(self.paramsCurrent[OPERATION].self.Operation.SUM))
        return result

    @property
    def offset(self):
        if not hasattr(self, '_offset'):
            return None
        else:
            return self._offset

    @offset.setter
    def offset(self, val):
        self._offset = val

    @property
    def scale(self):
        if not hasattr(self, '_scale'):
            return None
        else:
            return self._scale

    @scale.setter
    def scale(self, val):
        self._scale = val


GAMMA = 'gamma'
class PredictionErrorDeltaFunction(CombinationFunction):
    """
    Function that calculates the temporal difference prediction error
    """
    componentName = PREDICTION_ERROR_DELTA_FUNCTION

    classPreferences = {
        kwPreferenceSetName: 'PredictionErrorDeltaCustomClassPreferences',
        kpReportOutputPref: PreferenceEntry(False, PreferenceLevel.INSTANCE),
        kpRuntimeParamStickyAssignmentPref: PreferenceEntry(False,
                                                            PreferenceLevel.INSTANCE)
    }

    class ClassDefaults(CombinationFunction.ClassDefaults):
        variable = [[1], [1]]

    paramClassDefaults = Function_Base.paramClassDefaults.copy()
    multiplicative_param = None
    additive_param = None

    @tc.typecheck
    def __init__(self,
                 default_variable=ClassDefaults.variable,
                 gamma: tc.optional(float) = 1.0,
                 params=None,
                 owner=None,
                 prefs: is_pref_set = None,
                 context=componentName + INITIALIZING):
        # Assign args to params and functionParams dicts
        # (kwConstants must == arg names)
        params = self._assign_args_to_param_dicts(gamma=gamma,
                                                  params=params)

        super().__init__(default_variable=default_variable,
                         params=params,
                         owner=owner,
                         prefs=prefs,
                         context=context)

        self.gamma = gamma

    def _validate_variable(self, variable, context=None):
        """
        Insure that all items of variable are numeric

        Parameters
        ----------
        variable
        context

        Returns
        -------
        variable if all items are numeric
        """
        variable = self._update_variable(super()._validate_variable(variable=variable, context=context))

        if isinstance(variable, (list, np.ndarray)):
            if isinstance(variable, np.ndarray) and not variable.ndim:
                return variable
            length = 0
            for i in range(1, len(variable)):
                if i == 0:
                    continue
                if isinstance(variable[i - 1], numbers.Number):
                    old_length = 1
                else:
                    old_length = len(variable[i - 1])
                if isinstance(variable[i], numbers.Number):
                    new_length = 1
                else:
                    new_length = len(variable[i])
                if old_length != new_length:
                    raise FunctionError("Length of all arrays in variable {} "
                                        "for {} must be the same".format(variable,
                                                                         self.__class__.__name__))
        return variable

    def _validate_params(self, request_set, target_set=None, context=None):
        """
        Checks that WEIGHTS is a list or np.array of numbers with length equal
        to variable.

        Note: the checks of compatibility with variable are only performed for
        validation calls during execution (i.e. from `check_args()`), since
        during initialization or COMMAND_LINE assignment, a parameter may be
        re-assigned before variable assigned during is known

        Parameters
        ----------
        request_set
        target_set
        context

        Returns
        -------
        None
        """
        super()._validate_params(request_set,
                                 target_set=target_set,
                                 context=context)

        if GAMMA in target_set and target_set[GAMMA] is not None:
            self._validate_parameter_spec(target_set[GAMMA] ,GAMMA, numeric_only=True)

        if WEIGHTS in target_set and target_set[WEIGHTS] is not None:
            self._validate_parameter_spec(target_set[WEIGHTS] ,WEIGHTS, numeric_only=True)
            target_set[WEIGHTS] = np.atleast_2d(target_set[WEIGHTS]).reshape(-1,1)
            if EXECUTING in context:
                if len(target_set[WEIGHTS]) != len(
                        self.instance_defaults.variable):
                    raise FunctionError("Number of weights {} is not equal to "
                                        "number of items in variable {}".format(
                        len(target_set[WEIGHTS]),
                        len(self.instance_defaults.variable.shape)))

    def function(self,
                 variable=None,
                 params=None,
                 context=None):
        """
        Calculates the prediction error using the arrays in `variable
        <PredictionErrorDeltaFunction.variable>` and returns the resulting
        array.

        Parameters
        ----------
        variable : 2d np.array : default ClassDefaults.variable
            a 2d array representing the sample and target values to be used to
            calculate the temporal difference delta values. Both arrays must
            have the same length

        params : Dict[param keyword, param value] : default None
            a `parameter dictionary <ParameterState_Specification>` that
            specifies the parameters for the function. Values specified for
            parameters in the dictionary override any assigned to those
            parameters in arguments of the constructor.


        Returns
        -------
        delta values : 1d np.array
            the result of
                :math: `\\delta(t) = r(t) + \\gamma sample(t) - sample(t - 1)`

        """
        variable = self._update_variable(self._check_args(variable=variable,
                                                          params=params,
                                                          context=context))
        gamma = self.gamma
        sample = variable[0]
        reward = variable[1]
        delta = np.zeros(sample.shape)

        for t in range(1, len(sample)):
            delta[t] = reward[t] + gamma * sample[t] - sample[t - 1]
        return delta


# *********************************** NORMALIZING FUNCTIONS **************************************************

class NormalizingFunction(Function_Base):
    """Function that adjusts a set of values
    """
    componentType = NORMALIZING_FUNCTION_TYPE

    # IMPLEMENTATION NOTE: THESE SHOULD SHOULD BE REPLACED WITH ABC WHEN IMPLEMENTED
    def __init__(self, default_variable,
                 params,
                 owner,
                 prefs,
                 context):

        if not hasattr(self, MULTIPLICATIVE_PARAM):
            raise FunctionError("PROGRAM ERROR: {} must implement a {} attribute".
                                format(self.__class__.__name__, MULTIPLICATIVE_PARAM))

        if not hasattr(self, ADDITIVE_PARAM):
            raise FunctionError("PROGRAM ERROR: {} must implement an {} attribute".
                                format(self.__class__.__name__, ADDITIVE_PARAM))

        super().__init__(default_variable=default_variable,
                         params=params,
                         owner=owner,
                         prefs=prefs,
                         context=context)

    @property
    def multiplicative(self):
        return getattr(self, self.multiplicative_param)

    @multiplicative.setter
    def multiplicative(self, val):
        setattr(self, self.multiplicative_param, val)

    @property
    def additive(self):
        return getattr(self, self.additive_param)

    @additive.setter
    def additive(self, val):
        setattr(self, self.additive_param, val)


class SoftMax(NormalizingFunction):
    """
    SoftMax(               \
         default_variable, \
         gain=1.0,         \
         output=ALL,       \
         params=None,      \
         owner=None,       \
         name=None,        \
         prefs=None        \
         )

    .. _SoftMax:

    SoftMax transform of variable (see `The Softmax function and its derivative
    <http://eli.thegreenplace.net/2016/the-softmax-function-and-its-derivative/>`_ for a nice discussion).

    Arguments
    ---------

    default_variable : 1d np.array : default ClassDefaults.variable
        specifies a template for the value to be transformed.

    gain : float : default 1.0
        specifies a value by which to multiply `variable <Linear.variable>` before SoftMax transformation.

    output : ALL, MAX_VAL, MAX_INDICATOR, or PROB : default ALL
        specifies the format of array returned by `function <SoftMax.function>`
        (see `output <SoftMax.output>` for details).

    params : Dict[param keyword: param value] : default None
        a `parameter dictionary <ParameterState_Specification>` that specifies the parameters for the
        function.  Values specified for parameters in the dictionary override any assigned to those parameters in
        arguments of the constructor.

    owner : Component
        `component <Component>` to which to assign the Function.

    name : str : default see `name <Function.name>`
        specifies the name of the Function.

    prefs : PreferenceSet or specification dict : default Function.classPreferences
        specifies the `PreferenceSet` for the Function (see `prefs <Function_Base.prefs>` for details).

    Attributes
    ----------

    variable : 1d np.array
        contains value to be transformed.

    gain : float
        value by which `variable <Logistic.variable>` is multiplied before the SoftMax transformation;  determines
        the "sharpness" of the distribution.

    output : ALL, MAX_VAL, MAX_INDICATOR, or PROB
        determines how the SoftMax-transformed values of the elements in `variable <SoftMax.variable>` are reported
        in the array returned by `function <SoftMax.function>`:
            * **ALL**: array of all SoftMax-transformed values (the default);
            * **MAX_VAL**: SoftMax-transformed value for the element with the maximum such value, 0 for all others;
            * **MAX_INDICATOR**: 1 for the element with the maximum SoftMax-transformed value, 0 for all others;
            * **PROB**: probabilistically chosen element based on SoftMax-transformed values after normalizing sum of
              values to 1, 0 for all others.

    bounds : None if `output <SoftMax.output>` == MAX_VAL, else (0,1) : default (0,1)

    owner : Component
        `component <Component>` to which the Function has been assigned.

    name : str
        the name of the Function; if it is not specified in the **name** argument of the constructor, a
        default is assigned by FunctionRegistry (see `Naming` for conventions used for default and duplicate names).

    prefs : PreferenceSet or specification dict : Function.classPreferences
        the `PreferenceSet` for function; if it is not specified in the **prefs** argument of the Function's
        constructor, a default is assigned using `classPreferences` defined in __init__.py (see :doc:`PreferenceSet
        <LINK>` for details).
    """

    componentName = SOFTMAX_FUNCTION

    bounds = (0,1)
    multiplicative_param = GAIN
    additive_param = None

    class ClassDefaults(NormalizingFunction.ClassDefaults):
        variable = 0

    paramClassDefaults = Function_Base.paramClassDefaults.copy()

    @tc.typecheck
    def __init__(self,
                 default_variable=ClassDefaults.variable,
                 gain: parameter_spec = 1.0,
                 output: tc.enum(ALL, MAX_VAL, MAX_INDICATOR, PROB) = ALL,
                 params: tc.optional(dict) = None,
                 owner=None,
                 prefs: is_pref_set = None,
                 context='SoftMax Init'):

        # Assign args to params and functionParams dicts (kwConstants must == arg names)
        params = self._assign_args_to_param_dicts(gain=gain,
                                                  output=output,
                                                  params=params)
        if output is MAX_VAL:
            bounds = None

        super().__init__(default_variable=default_variable,
                         params=params,
                         owner=owner,
                         prefs=prefs,
                         context=context)

    def get_param_struct_type(self):
        with pnlvm.LLVMBuilderContext() as ctx:
            param_type = ir.LiteralStructType([ctx.float_ty])
        return param_type

    def get_param_initializer(self):
        return tuple([self.gain])

    def __gen_llvm_exp_sum_max(self, builder, index, ctx, vi, vo, gain, max_ptr, exp_sum_ptr, max_ind_ptr):
        ptri = builder.gep(vi, [ctx.int32_ty(0), index])
        ptro = builder.gep(vo, [ctx.int32_ty(0), index])

        exp_f = ctx.module.declare_intrinsic("llvm.exp", [ctx.float_ty])
        orig_val = builder.load(ptri)
        val = builder.fmul(orig_val, gain)
        exp_val = builder.call(exp_f, [val])

        exp_sum = builder.load(exp_sum_ptr)
        new_exp_sum = builder.fadd(exp_sum, exp_val)
        builder.store(new_exp_sum, exp_sum_ptr)

        old_max = builder.load(max_ptr)
        gt = builder.fcmp_ordered(">", exp_val, old_max)
        new_max = builder.select(gt, exp_val, old_max)
        builder.store(new_max, max_ptr)

        old_index = builder.load(max_ind_ptr)
        new_index = builder.select(gt, index, old_index)
        builder.store(new_index, max_ind_ptr)


    def __gen_llvm_exp_div(self, builder, index, ctx, vi, vo, gain, exp_sum):
        output_type = self.params[OUTPUT_TYPE]
        ptro = builder.gep(vo, [ctx.int32_ty(0), index])

        if output_type in (MAX_VAL, MAX_INDICATOR):
            builder.store(ctx.float_ty(0), ptro)
            return

        ptri = builder.gep(vi, [ctx.int32_ty(0), index])
        exp_f = ctx.module.declare_intrinsic("llvm.exp", [ctx.float_ty])
        orig_val = builder.load(ptri)
        val = builder.fmul(orig_val, gain)
        val = builder.call(exp_f, [val])
        val = builder.fdiv(val, exp_sum)
        builder.store(val, ptro)


    def _gen_llvm_function(self):
        func_name = None
        llvm_func = None
        with pnlvm.LLVMBuilderContext() as ctx:
            func_name = ctx.module.get_unique_name("softmax")
            struct_param_ty = self.get_param_struct_type()
            vec_ty = ir.ArrayType(ctx.float_ty, self._variable_length)
            func_ty = ir.FunctionType(ir.VoidType(), (
                self.get_param_struct_type().as_pointer(),
                vec_ty.as_pointer(), vec_ty.as_pointer()))
            vector_length = ctx.int32_ty(self._variable_length)
            llvm_func = ir.Function(ctx.module, func_ty, name=func_name)
            llvm_func.attributes.add('argmemonly')
            llvm_func.attributes.add('alwaysinline')
            params, vi, vo = llvm_func.args
            for a in params, vi, vo:
                a.attributes.add('nonnull')
                a.attributes.add('noalias')

            # Create entry block
            block = llvm_func.append_basic_block(name="entry")
            builder = ir.IRBuilder(block)

            exp_sum_ptr = builder.alloca(ctx.float_ty)
            builder.store(ctx.float_ty(0), exp_sum_ptr)
            max_ptr = builder.alloca(ctx.float_ty)
            builder.store(ctx.float_ty(float('-inf')), max_ptr)
            max_ind_ptr = builder.alloca(ctx.int32_ty)
            gain_ptr = builder.gep(params, [ctx.int32_ty(0), ctx.int32_ty(0)])
            gain = builder.load(gain_ptr)

            kwargs = {"ctx":ctx, "vi":vi, "vo":vo, "max_ptr": max_ptr, "gain":gain, "max_ind_ptr":max_ind_ptr, "exp_sum_ptr":exp_sum_ptr}
            inner = functools.partial(self.__gen_llvm_exp_sum_max, **kwargs)

            builder = helpers.for_loop_zero_inc(builder, vector_length, inner, "exp_sum_max")

            output_type = self.params[OUTPUT_TYPE]
            exp_sum = builder.load(exp_sum_ptr)
            index = builder.load(max_ind_ptr)
            ptro = builder.gep(vo, [ctx.int32_ty(0), index])

            if output_type == ALL:
                kwargs = {"ctx":ctx, "vi":vi, "vo":vo, "gain":gain, "exp_sum":exp_sum}
                inner = functools.partial(self.__gen_llvm_exp_div, **kwargs)
                builder = helpers.for_loop_zero_inc(builder, vector_length, inner, "exp_div")
            elif output_type == MAX_VAL:
                ptri = builder.gep(vi, [ctx.int32_ty(0), index])
                exp_f = ctx.module.declare_intrinsic("llvm.exp", [ctx.float_ty])
                orig_val = builder.load(ptri)
                val = builder.fmul(orig_val, gain)
                val = builder.call(exp_f, [val])
                val = builder.fdiv(val, exp_sum)
                builder.store(val, ptro)
            elif output_type == MAX_INDICATOR:
                builder.store(ctx.float_ty(1), ptro)


            builder.ret_void()
        return func_name

    def bin_function(self,
                 variable=None,
                 params=None,
                 time_scale=TimeScale.TRIAL,
                 context=None):

        # TODO: Port this to llvm
        variable = self._update_variable(self._check_args(variable=variable, params=params, context=context))

        bf = self._llvmBinFunction

        ret = np.zeros(len(variable))
        gain = self.params[GAIN]
        par_struct_ty, vi_ty, vo_ty = bf.byref_arg_types

        ct_param = par_struct_ty(gain)
        ct_vi = variable.ctypes.data_as(ctypes.POINTER(vi_ty))
        ct_vo = ret.ctypes.data_as(ctypes.POINTER(vo_ty))

        bf(ct_param, ct_vi, ct_vo)

        return ret

    def function(self,
                 variable=None,
                 params=None,
                 context=None):
        """
        Return: e**(`gain <SoftMax.gain>` * `variable <SoftMax.variable>`) /
        sum(e**(`gain <SoftMax.gain>` * `variable <SoftMax.variable>`)),
        filtered by `ouptput <SoftMax.output>` specification.

        Arguments
        ---------

        variable : 1d np.array : default ClassDefaults.variable
           an array to be transformed.

        params : Dict[param keyword: param value] : default None
            a `parameter dictionary <ParameterState_Specification>` that specifies the parameters for the
            function.  Values specified for parameters in the dictionary override any assigned to those parameters in
            arguments of the constructor.


        Returns
        -------

        SoftMax transformation of variable : number or np.array

        """

        variable = self._update_variable(self._check_args(variable=variable, params=params, context=context))

        # Assign the params and return the result
        output_type = self.params[OUTPUT_TYPE]
        gain = self.params[GAIN]

        # Modulate variable by gain
        v = gain * variable
        # Shift by max to avoid extreme values:
        v = v - np.max(v)
        # Exponentiate
        v = np.exp(v)
        # Normalize (to sum to 1)
        sm = v / np.sum(v, axis=0)

        # For the element that is max of softmax, set it's value to its softmax value, set others to zero
        if output_type is MAX_VAL:
            max_value = np.max(sm)
            sm = np.where(sm == max_value, max_value, 0)

        # For the element that is max of softmax, set its value to 1, set others to zero
        elif output_type is MAX_INDICATOR:
            # sm = np.where(sm == np.max(sm), 1, 0)
            max_value = np.max(sm)
            sm = np.where(sm == max_value, 1, 0)

        # Choose a single element probabilistically based on softmax of their values;
        #    leave that element's value intact, set others to zero
        elif output_type is PROB:
            cum_sum = np.cumsum(sm)
            random_value = np.random.uniform()
            chosen_item = next(element for element in cum_sum if element > random_value)
            chosen_in_cum_sum = np.where(cum_sum == chosen_item, 1, 0)
            sm = variable * chosen_in_cum_sum

        return sm

    def derivative(self, output, input=None):
        """
        derivative(output)

        Calculate the derivative of `function <SoftMax.function>`.  If OUTPUT_TYPE for the SoftMax Function is ALL,
        return Jacobian matrix (derivative for each element of the output array with respect to each of the others):
            COMMENT:
                D[j]/S[i] = S[i](d[i,j] - S[j]) where d[i,j]=1 if i==j; d[i,j]=0 if i!=j.
            COMMENT
            D\\ :sub:`j`\\ S\\ :sub:`i` = S\\ :sub:`i`\\ (𝜹\\ :sub:`i,j` - S\\ :sub:`j`),
            where 𝜹\\ :sub:`i,j`\\ =1 if i=j and 𝜹\\ :sub:`i,j`\\ =0 if i≠j.
        If OUTPUT_TYPE is MAX_VAL or MAX_INDICATOR, return 1d array of the derivatives of the maximum
        value with respect to the others (calculated as above). If OUTPUT_TYPE is PROB, raise an exception
        (since it is ambiguous as to which element would have been chosen by the SoftMax function)

        Returns
        -------

        derivative :  1d or 2d np.array (depending on OUTPUT_TYPE of SoftMax)
            derivative of values returns by SoftMax.

        """

        output_type = self.params[OUTPUT_TYPE]
        size = len(output)
        sm = self.function(output, params={OUTPUT_TYPE: ALL})

        if output_type is ALL:
            # Return full Jacobian matrix of derivatives
            derivative = np.empty([size, size])
            for j in range(size):
                for i, val in zip(range(size), output):
                    if i==j:
                        d = 1
                    else:
                        d = 0
                    derivative[j,i] = sm[i] * (d - sm[j])

        elif output_type in {MAX_VAL, MAX_INDICATOR}:
            # Return 1d array of derivatives for max element (i.e., the one chosen by SoftMax)
            derivative = np.empty(size)
            # Get the element of output returned as non-zero when output_type is not ALL
            index_of_max = int(np.where(output==np.max(output))[0])
            max_val = sm[index_of_max]
            for i in range(size):
                if i==index_of_max:
                    d = 1
                else:
                    d = 0
                derivative[i] = sm[i] * (d - max_val)

        else:
            raise FunctionError("Can't calculate derivative for SoftMax function{} since OUTPUT_TYPE is PROB "
                                "(and therefore the relevant element is ambiguous)".format(self.owner_name))

        return derivative


# region ***********************************  TRANSFER FUNCTIONS  ***********************************************
# endregion

BOUNDS = 'bounds'

class TransferFunction(Function_Base):
    """Function that transforms variable but maintains its shape

    All TransferFunctions must have the following attributes:

    `bounds` -- specifies the lower and upper limits of the result;  if there are none, the attribute is set to
    `None`;  if it has at least one bound, the attribute is set to a tuple specifying the lower and upper bounds,
    respectively, with `None` as the entry for no bound.

    `multiplicative_param` and `additive_param` -- each of these is assigned the name of one of the function's
    parameters and used by `ModulatoryProjections <ModulatoryProjection>` to modulate the output of the
    TransferFunction's function (see `Function_Modulatory_Params`).

    """
    componentType = TRANSFER_FUNCTION_TYPE

    # IMPLEMENTATION NOTE: THESE SHOULD SHOULD BE REPLACED WITH ABC WHEN IMPLEMENTED
    def __init__(self, default_variable,
                 params,
                 owner,
                 prefs,
                 context):

        if not hasattr(self, BOUNDS):
            raise FunctionError("PROGRAM ERROR: {} must implement a {} attribute".
                                format(self.__class__.__name__, BOUNDS))

        if not hasattr(self, MULTIPLICATIVE_PARAM):
            raise FunctionError("PROGRAM ERROR: {} must implement a {} attribute".
                                format(self.__class__.__name__, MULTIPLICATIVE_PARAM))

        if not hasattr(self, ADDITIVE_PARAM):
            raise FunctionError("PROGRAM ERROR: {} must implement an {} attribute".
                                format(self.__class__.__name__, ADDITIVE_PARAM))

        super().__init__(default_variable=default_variable,
                         params=params,
                         owner=owner,
                         prefs=prefs,
                         context=context)

    @property
    def multiplicative(self):
        return getattr(self, self.multiplicative_param)

    @multiplicative.setter
    def multiplicative(self, val):
        setattr(self, self.multiplicative_param, val)

    @property
    def additive(self):
        return getattr(self, self.additive_param)

    @additive.setter
    def additive(self, val):
        setattr(self, self.additive_param, val)


class Linear(TransferFunction):  # -------------------------------------------------------------------------------------
    """
    Linear(                \
         default_variable, \
         slope=1.0,        \
         intercept=0.0,    \
         params=None,      \
         owner=None,       \
         name=None,        \
         prefs=None        \
         )

    .. _Linear:

    Linearly transform variable.

    Note: default values for `slope` and `intercept` implement the IDENTITY_FUNCTION

    Arguments
    ---------

    variable : number or np.array : default ClassDefaults.variable
        specifies a template for the value to be transformed.

    slope : float : default 1.0
        specifies a value by which to multiply `variable <Linear.variable>`.

    intercept : float : default 0.0
        specifies a value to add to each element of `variable <Linear.variable>` after applying `slope <Linear.slope>`.

    params : Dict[param keyword: param value] : default None
        a `parameter dictionary <ParameterState_Specification>` that specifies the parameters for the
        function.  Values specified for parameters in the dictionary override any assigned to those parameters in
        arguments of the constructor.

    owner : Component
        `component <Component>` to which to assign the Function.

    name : str : default see `name <Function.name>`
        specifies the name of the Function.

    prefs : PreferenceSet or specification dict : default Function.classPreferences
        specifies the `PreferenceSet` for the Function (see `prefs <Function_Base.prefs>` for details).

    Attributes
    ----------

    variable : number or np.array
        contains value to be transformed.

    slope : float
        value by which each element of `variable <Linear.variable>` is multiplied before applying the
        `intercept <Linear.intercept>` (if it is specified).

    intercept : float
        value added to each element of `variable <Linear.variable>` after applying the `slope <Linear.slope>`
        (if it is specified).

    bounds : None

    owner : Component
        `component <Component>` to which the Function has been assigned.

    name : str
        the name of the Function; if it is not specified in the **name** argument of the constructor, a
        default is assigned by FunctionRegistry (see `Naming` for conventions used for default and duplicate names).

    prefs : PreferenceSet or specification dict : Function.classPreferences
        the `PreferenceSet` for function; if it is not specified in the **prefs** argument of the Function's
        constructor, a default is assigned using `classPreferences` defined in __init__.py (see :doc:`PreferenceSet
        <LINK>` for details).
    """

    componentName = LINEAR_FUNCTION

    bounds = None
    multiplicative_param = SLOPE
    additive_param = INTERCEPT

    classPreferences = {
        kwPreferenceSetName: 'LinearClassPreferences',
        kpReportOutputPref: PreferenceEntry(False, PreferenceLevel.INSTANCE),
        kpRuntimeParamStickyAssignmentPref: PreferenceEntry(False, PreferenceLevel.INSTANCE)
    }

    class ClassDefaults(TransferFunction.ClassDefaults):
        variable = [0]

    paramClassDefaults = Function_Base.paramClassDefaults.copy()
    paramClassDefaults.update({
        FUNCTION_OUTPUT_TYPE_CONVERSION: True,
        PARAMETER_STATE_PARAMS: None
    })

    @tc.typecheck
    def __init__(self,
                 default_variable=ClassDefaults.variable,
                 slope: parameter_spec = 1.0,
                 intercept: parameter_spec = 0.0,
                 params=None,
                 owner=None,
                 prefs: is_pref_set = None,
                 context=componentName + INITIALIZING):

        # Assign args to params and functionParams dicts (kwConstants must == arg names)
        params = self._assign_args_to_param_dicts(slope=slope,
                                                  intercept=intercept,
                                                  params=params)

        super().__init__(default_variable=default_variable,
                         params=params,
                         owner=owner,
                         prefs=prefs,
                         context=context)

        # self.functionOutputType = None

    def get_param_struct_type(self):
        with pnlvm.LLVMBuilderContext() as ctx:
            param_type = ir.LiteralStructType((ctx.float_ty, ctx.float_ty))
        return param_type

    def get_param_initializer(self):
        return tuple([self.slope, self.intercept])

    def __gen_llvm_linear(self, builder, index, ctx, vi, vo, params):
        ptri = builder.gep(vi, [ctx.int32_ty(0), index])
        ptro = builder.gep(vo, [ctx.int32_ty(0), index])
        slope_ptr = builder.gep(params, [ctx.int32_ty(0), ctx.int32_ty(0)])
        intercept_ptr = builder.gep(params, [ctx.int32_ty(0), ctx.int32_ty(1)])
        slope = builder.load(slope_ptr)
        intercept = builder.load(intercept_ptr)

        val = builder.load(ptri)
        val = builder.fmul(val, slope)
        val = builder.fadd(val, intercept)

        builder.store(val, ptro)

    def _gen_llvm_function(self):
        func_name = None
        llvm_func = None
        with pnlvm.LLVMBuilderContext() as ctx:
            func_name = ctx.module.get_unique_name("linear")
            vec_ty = ir.ArrayType(ctx.float_ty, self._variable_length)
            func_ty = ir.FunctionType(ir.VoidType(),
                (self.get_param_struct_type().as_pointer(),
                 vec_ty.as_pointer(), vec_ty.as_pointer()))
            llvm_func = ir.Function(ctx.module, func_ty, name=func_name)
            llvm_func.attributes.add('argmemonly')
            llvm_func.attributes.add('alwaysinline')
            params, vi, vo = llvm_func.args
            for a in params, vi, vo:
                a.attributes.add('nonnull')
                a.attributes.add('noalias')

            # Create entry block
            block = llvm_func.append_basic_block(name="entry")
            builder = ir.IRBuilder(block)

            kwargs = {"ctx":ctx, "vi":vi, "vo":vo, "params":params}
            inner = functools.partial(self.__gen_llvm_linear, **kwargs)

            vector_length = ctx.int32_ty(self._variable_length)
            builder = helpers.for_loop_zero_inc(builder, vector_length, inner, "linear")

            builder.ret_void()
        return func_name

    def bin_function(self,
                 variable=None,
                 params=None,
                 time_scale=TimeScale.TRIAL,
                 context=None):

        # TODO: Port this to llvm
        variable = self._update_variable(self._check_args(variable=variable, params=params, context=context))

        bf = self._llvmBinFunction

        ret = np.zeros(len(variable))
        slope = self.paramsCurrent[SLOPE]
        intercept = self.paramsCurrent[INTERCEPT]

        par_struct_ty, vi_ty, vo_ty = bf.byref_arg_types

        ct_param = par_struct_ty(slope, intercept)

        ct_vi = variable.ctypes.data_as(ctypes.POINTER(vi_ty))
        ct_vo = ret.ctypes.data_as(ctypes.POINTER(vo_ty))
        bf(ct_param, ct_vi, ct_vo)

        return ret

    def function(self,
                 variable=None,
                 params=None,
                 context=None):
        """
        Return: `slope <Linear.slope>` * `variable <Linear.variable>` + `intercept <Linear.intercept>`.

        Arguments
        ---------

        variable : number or np.array : default ClassDefaults.variable
           a single value or array to be transformed.

        params : Dict[param keyword: param value] : default None
            a `parameter dictionary <ParameterState_Specification>` that specifies the parameters for the
            function.  Values specified for parameters in the dictionary override any assigned to those parameters in
            arguments of the constructor.


        Returns
        -------

        linear transformation of variable : number or np.array

        """

        variable = self._update_variable(self._check_args(variable=variable, params=params, context=context))
        slope = self.paramsCurrent[SLOPE]
        intercept = self.paramsCurrent[INTERCEPT]
        outputType = self.functionOutputType

        # MODIFIED 11/9/17 NEW:
        try:
        # By default, result should be returned as np.ndarray with same dimensionality as input
            result = variable * slope + intercept
        except TypeError:
            # If variable is an array with mixed sizes or types, try item-by-item operation
            if variable.dtype == object:
                result = np.zeros_like(variable)
                for i, item in enumerate(variable):
                    result[i] = variable[i] * slope + intercept
            else:
                raise FunctionError("Unrecognized type for {} of {} ({})".format(VARIABLE, self.name, variable))
        # MODIFIED 11/9/17 END


        # region Type conversion (specified by outputType):
        # Convert to 2D array, irrespective of variable type:
        if outputType is FunctionOutputType.NP_2D_ARRAY:
            result = np.atleast_2d(result)

        # Convert to 1D array, irrespective of variable type:
        # Note: if 2D array (or higher) has more than two items in the outer dimension, generate exception
        elif outputType is FunctionOutputType.NP_1D_ARRAY:
            # If variable is 2D
            if variable.ndim == 2:
                # If there is only one item:
                if len(variable) == 1:
                    result = result[0]
                else:
                    raise FunctionError("Can't convert result ({0}: 2D np.ndarray object with more than one array)"
                                        " to 1D array".format(result))
            elif len(variable) == 1:
                result = result
            elif len(variable) == 0:
                result = np.atleast_1d(result)
            else:
                raise FunctionError("Can't convert result ({0} to 1D array".format(result))

        # Convert to raw number, irrespective of variable type:
        # Note: if 2D or 1D array has more than two items, generate exception
        elif outputType is FunctionOutputType.RAW_NUMBER:
            # If variable is 2D
            if variable.ndim == 2:
                # If there is only one item:
                if len(variable) == 1 and len(variable[0]) == 1:
                    result = result[0][0]
                else:
                    raise FunctionError("Can't convert result ({0}) with more than a single number to a raw number".
                                        format(result))
            elif len(variable) == 1:
                if len(variable) == 1:
                    result = result[0]
                else:
                    raise FunctionError("Can't convert result ({0}) with more than a single number to a raw number".
                                        format(result))
            else:
                return result
        # endregion

        return result

    def derivative(self, input=None, output=None):
        """
        derivative()

        Derivative of `function <Linear.function>`.

        Returns
        -------

        derivative :  number
            current value of `slope <Linear.slope>`.

        """

        return self.slope


class Exponential(TransferFunction):  # --------------------------------------------------------------------------------
    """
    Exponential(           \
         default_variable, \
         scale=1.0,        \
         rate=1.0,         \
         params=None,      \
         owner=None,       \
         name=None,        \
         prefs=None        \
         )

    .. _Exponential:

    Exponentially transform variable.

    Arguments
    ---------

    variable : number or np.array : default ClassDefaults.variable
        specifies a template for the value to be transformed.

    rate : float : default 1.0
        specifies a value by which to multiply `variable <Exponential.variable>` before exponentiation.

    scale : float : default 1.0
        specifies a value by which to multiply the exponentiated value of `variable <Exponential.variable>`.

    params : Dict[param keyword: param value] : default None
        a `parameter dictionary <ParameterState_Specification>` that specifies the parameters for the
        function.  Values specified for parameters in the dictionary override any assigned to those parameters in
        arguments of the constructor.

    owner : Component
        `component <Component>` to which to assign the Function.

    name : str : default see `name <Function.name>`
        specifies the name of the Function.

    prefs : PreferenceSet or specification dict : default Function.classPreferences
        specifies the `PreferenceSet` for the Function (see `prefs <Function_Base.prefs>` for details).

    Attributes
    ----------

    variable : number or np.array
        contains value to be transformed.

    rate : float
        value by which `variable <Exponential.variable>` is multiplied before exponentiation.

    scale : float
        value by which the exponentiated value is multiplied.

    bounds : (0, None)

    owner : Component
        `component <Component>` to which the Function has been assigned.

    name : str
        the name of the Function; if it is not specified in the **name** argument of the constructor, a
        default is assigned by FunctionRegistry (see `Naming` for conventions used for default and duplicate names).

    prefs : PreferenceSet or specification dict : Function.classPreferences
        the `PreferenceSet` for function; if it is not specified in the **prefs** argument of the Function's
        constructor, a default is assigned using `classPreferences` defined in __init__.py (see :doc:`PreferenceSet
        <LINK>` for details).
    """

    componentName = EXPONENTIAL_FUNCTION

    bounds = (0, None)
    multiplicative_param = RATE
    additive_param = SCALE


    class ClassDefaults(TransferFunction.ClassDefaults):
        variable = 0

    paramClassDefaults = Function_Base.paramClassDefaults.copy()

    @tc.typecheck
    def __init__(self,
                 default_variable=ClassDefaults.variable,
                 rate: parameter_spec = 1.0,
                 scale: parameter_spec = 1.0,
                 params=None,
                 owner=None,
                 prefs: is_pref_set = None,
                 context=componentName + INITIALIZING):
        # Assign args to params and functionParams dicts (kwConstants must == arg names)
        params = self._assign_args_to_param_dicts(rate=rate,
                                                  scale=scale,
                                                  params=params)

        super().__init__(default_variable=default_variable,
                         params=params,
                         owner=owner,
                         prefs=prefs,
                         context=context)

    def get_param_struct_type(self):
        with pnlvm.LLVMBuilderContext() as ctx:
            param_type = ir.LiteralStructType((ctx.float_ty, ctx.float_ty))
        return param_type

    def get_param_initializer(self):
        return tuple([self.rate, self.scale])

    def __gen_llvm_exponential(self, builder, index, ctx, vi, vo, rate, scale):
        ptri = builder.gep(vi, [ctx.int32_ty(0), index])
        ptro = builder.gep(vo, [ctx.int32_ty(0), index])

        exp_f = ctx.module.declare_intrinsic("llvm.exp", [ctx.float_ty])
        val = builder.load(ptri)
        val = builder.fmul(val, rate)
        val = builder.call(exp_f, [val])
        val = builder.fmul(val, scale)

        builder.store(val, ptro)

    def _gen_llvm_function(self):
        func_name = None
        llvm_func = None
        with pnlvm.LLVMBuilderContext() as ctx:
            func_name = ctx.module.get_unique_name("exponential")
            vec_ty = ir.ArrayType(ctx.float_ty, self._variable_length)
            func_ty = ir.FunctionType(ir.VoidType(),
                (self.get_param_struct_type().as_pointer(),
                vec_ty.as_pointer(), vec_ty.as_pointer()))
            llvm_func = ir.Function(ctx.module, func_ty, name=func_name)
            llvm_func.attributes.add('argmemonly')
            llvm_func.attributes.add('alwaysinline')
            params, vi, vo = llvm_func.args
            for a in params, vi, vo:
                a.attributes.add('nonnull')
                a.attributes.add('noalias')

            # Create entry block
            block = llvm_func.append_basic_block(name="entry")
            builder = ir.IRBuilder(block)

            rate_ptr = builder.gep(params, [ctx.int32_ty(0), ctx.int32_ty(0)])
            scale_ptr = builder.gep(params, [ctx.int32_ty(0), ctx.int32_ty(1)])
            rate = builder.load(rate_ptr)
            scale = builder.load(scale_ptr)

            kwargs = {"ctx":ctx, "vi":vi, "vo":vo, "rate":rate, "scale":scale}
            inner = functools.partial(self.__gen_llvm_exponential, **kwargs)

            vector_length = ctx.int32_ty(self._variable_length)
            builder = helpers.for_loop_zero_inc(builder, vector_length, inner, "exponential")

            builder.ret_void()
        return func_name

    def bin_function(self,
                 variable=None,
                 params=None,
                 time_scale=TimeScale.TRIAL,
                 context=None):

        # TODO: Port this to llvm
        variable = self._update_variable(self._check_args(variable=variable, params=params, context=context))

        bf = self._llvmBinFunction
        ret = np.zeros(len(variable))

        rate = self.paramsCurrent[RATE]
        scale = self.paramsCurrent[SCALE]

        par_struct_ty, vi_ty, vo_ty = bf.byref_arg_types

        ct_param = par_struct_ty(rate, scale)
        ct_vi = variable.ctypes.data_as(ctypes.POINTER(vi_ty))
        ct_vo = ret.ctypes.data_as(ctypes.POINTER(vo_ty))

        bf(ct_param, ct_vi, ct_vo)

        return ret

    def function(self,
                 variable=None,
                 params=None,
                 context=None):
        """
        Return: `scale <Exponential.scale>`
        :math:`*` e**(`rate <Exponential.rate>` :math:`*` `variable <Linear.variable>`).

        Arguments
        ---------

        variable : number or np.array : default ClassDefaults.variable
           a single value or array to be exponentiated.

        params : Dict[param keyword: param value] : default None
            a `parameter dictionary <ParameterState_Specification>` that specifies the parameters for the
            function.  Values specified for parameters in the dictionary override any assigned to those parameters in
            arguments of the constructor.


        Returns
        -------

        exponential transformation of variable : number or np.array

        """

        variable = self._update_variable(self._check_args(variable=variable, params=params, context=context))

        # Assign the params and return the result
        rate = self.paramsCurrent[RATE]
        scale = self.paramsCurrent[SCALE]

        return scale * np.exp(rate * variable)

    def derivative(self, input, output=None):
        """
        derivative(input)

        Derivative of `function <Exponential.function>`.

        Returns
        -------

        derivative :  number
            `rate <Exponential.rate>` * input.

        """
        return self.rate * input


class Logistic(TransferFunction):  # ------------------------------------------------------------------------------------
    """
    Logistic(              \
         default_variable, \
         gain=1.0,         \
         bias=0.0,         \
         offset=0.0,       \
         params=None,      \
         owner=None,       \
         name=None,        \
         prefs=None        \
         )

    .. _Logistic:

    Logistically transform variable.

    Arguments
    ---------

    variable : number or np.array : default ClassDefaults.variable
        specifies a template for the value to be transformed.

    gain : float : default 1.0
        specifies a value by which to multiply `variable <Logistic.variable>` before logistic transformation

    bias : float : default 0.0
        specifies a value to add to each element of `variable <Logistic.variable>` before applying `gain <Logistic.gain>`
        and before logistic transformation.

    offset : float : default 0.0
        specifies a value to add to each element of `variable <Logistic.variable>` after applying `gain <Logistic.gain>`
        but before logistic transformation.

    params : Dict[param keyword: param value] : default None
        a `parameter dictionary <ParameterState_Specification>` that specifies the parameters for the
        function.  Values specified for parameters in the dictionary override any assigned to those parameters in
        arguments of the constructor.

    owner : Component
        `component <Component>` to which to assign the Function.

    name : str : default see `name <Function.name>`
        specifies the name of the Function.

    prefs : PreferenceSet or specification dict : default Function.classPreferences
        specifies the `PreferenceSet` for the Function (see `prefs <Function_Base.prefs>` for details).

    Attributes
    ----------

    variable : number or np.array
        contains value to be transformed.

    gain : float : default 1.0
        value by which each element of `variable <Logistic.variable>` is multiplied before applying the
        `bias <Logistic.bias>` (if it is specified).

    bias : float : default 0.0
        value added to each element of `variable <Logistic.variable>` after applying the `gain <Logistic.gain>`
        (if it is specified).

    bounds : (0,1)

    owner : Component
        `component <Component>` to which the Function has been assigned.

    name : str
        the name of the Function; if it is not specified in the **name** argument of the constructor, a
        default is assigned by FunctionRegistry (see `Naming` for conventions used for default and duplicate names).

    prefs : PreferenceSet or specification dict : Function.classPreferences
        the `PreferenceSet` for function; if it is not specified in the **prefs** argument of the Function's
        constructor, a default is assigned using `classPreferences` defined in __init__.py (see :doc:`PreferenceSet
        <LINK>` for details).
    """

    componentName = LOGISTIC_FUNCTION
    parameter_keywords.update({GAIN, BIAS})

    bounds = (0,1)
    multiplicative_param = GAIN
    additive_param = BIAS

    class ClassDefaults(TransferFunction.ClassDefaults):
        variable = 0

    paramClassDefaults = Function_Base.paramClassDefaults.copy()

    @tc.typecheck
    def __init__(self,
                 default_variable=ClassDefaults.variable,
                 gain: parameter_spec = 1.0,
                 bias: parameter_spec = 0.0,
                 offset: parameter_spec = 0.0,
                 params=None,
                 owner=None,
                 prefs: is_pref_set = None,
                 context='Logistic Init'):
        # Assign args to params and functionParams dicts (kwConstants must == arg names)
        params = self._assign_args_to_param_dicts(gain=gain,
                                                  bias=bias,
                                                  offset=offset,
                                                  params=params)

        super().__init__(default_variable=default_variable,
                         params=params,
                         owner=owner,
                         prefs=prefs,
                         context=context)


    def get_param_struct_type(self):
        with pnlvm.LLVMBuilderContext() as ctx:
            param_type = ir.LiteralStructType((ctx.float_ty, ctx.float_ty, ctx.float_ty))
        return param_type

    def get_param_initializer(self):
        return tuple([self.gain, self.bias, self.offset])

    def __gen_llvm_logistic(self, builder, index, ctx, vi, vo, params):
        ptri = builder.gep(vi, [ctx.int32_ty(0), index])
        ptro = builder.gep(vo, [ctx.int32_ty(0), index])
        gain_ptr = builder.gep(params, [ctx.int32_ty(0), ctx.int32_ty(0)])
        bias_ptr = builder.gep(params, [ctx.int32_ty(0), ctx.int32_ty(1)])
        offset_ptr = builder.gep(params, [ctx.int32_ty(0), ctx.int32_ty(2)])
        gain = builder.load(gain_ptr)
        bias = builder.load(bias_ptr)
        offset = builder.load(offset_ptr)

        exp_f = ctx.module.declare_intrinsic("llvm.exp", [ctx.float_ty])
        val = builder.load(ptri)
        val = builder.fsub(val, bias)
        val = builder.fmul(val, gain)
        val = builder.fsub(offset, val)
        val = builder.call(exp_f, [val])
        val = builder.fadd(ctx.float_ty(1), val)
        val = builder.fdiv(ctx.float_ty(1), val)

        builder.store(val, ptro)


    def _gen_llvm_function(self):
        func_name = None
        llvm_func = None
        with pnlvm.LLVMBuilderContext() as ctx:
            func_name = ctx.module.get_unique_name("logistic")
            vec_ty = ir.ArrayType(ctx.float_ty, self._variable_length)
            func_ty = ir.FunctionType(ir.VoidType(),
                (self.get_param_struct_type().as_pointer(),
                 vec_ty.as_pointer(), vec_ty.as_pointer()))
            llvm_func = ir.Function(ctx.module, func_ty, name=func_name)
            llvm_func.attributes.add('argmemonly')
            llvm_func.attributes.add('alwaysinline')
            params, vi, vo = llvm_func.args
            for a in params, vi, vo:
                a.attributes.add('nonnull')
                a.attributes.add('noalias')

            # Create entry block
            block = llvm_func.append_basic_block(name="entry")
            builder = ir.IRBuilder(block)

            kwargs = {"ctx":ctx, "vi":vi, "vo":vo, "params":params}
            inner = functools.partial(self.__gen_llvm_logistic, **kwargs)

            vector_length = ctx.int32_ty(self._variable_length)
            builder = helpers.for_loop_zero_inc(builder, vector_length, inner, "logistic")

            builder.ret_void()
        return func_name

    def bin_function(self,
                 variable=None,
                 params=None,
                 time_scale=TimeScale.TRIAL,
                 context=None):

        # TODO: Port this to llvm
        variable = self._update_variable(self._check_args(variable=variable, params=params, context=context))

        bf = self._llvmBinFunction

        ret = np.zeros(len(variable))
        gain = self.paramsCurrent[GAIN]
        bias = self.paramsCurrent[BIAS]
        offset = self.paramsCurrent[OFFSET]

        par_struct_ty, vi_ty, vo_ty = bf.byref_arg_types

        ct_param = par_struct_ty(gain, bias, offset)

        ct_vi = variable.ctypes.data_as(ctypes.POINTER(vi_ty))
        ct_vo = ret.ctypes.data_as(ctypes.POINTER(vo_ty))
        bf(ct_param, ct_vi, ct_vo)

        return ret

    def function(self,
                 variable=None,
                 params=None,
                 context=None):
        """
        Return:

        .. math::

           \\fract{1}{1 + e^{ - gain ( variable - bias ) + offset}}

        Arguments
        ---------

        variable : number or np.array : default ClassDefaults.variable
           a single value or array to be transformed.

        params : Dict[param keyword: param value] : default None
            a `parameter dictionary <ParameterState_Specification>` that specifies the parameters for the
            function.  Values specified for parameters in the dictionary override any assigned to those parameters in
            arguments of the constructor.


        Returns
        -------

        logistic transformation of variable : number or np.array

        """

        variable = self._update_variable(self._check_args(variable=variable, params=params, context=context))
        gain = self.paramsCurrent[GAIN]
        bias = self.paramsCurrent[BIAS]
        offset = self.paramsCurrent[OFFSET]

        return 1 / (1 + np.exp(-gain*(variable-bias) + offset))

    def derivative(self, output, input=None):
        """
        derivative(output)

        Derivative of `function <Logistic.function>`.

        Returns
        -------

        derivative :  number
            output * (1 - output).

        """
        return output * (1 - output)

# ------------------------------------------------------------------------------------

# class SoftMax(TransferFunction):
#     """
#     SoftMax(               \
#          default_variable, \
#          gain=1.0,         \
#          output=ALL,       \
#          params=None,      \
#          owner=None,       \
#          name=None,        \
#          prefs=None        \
#          )
#
#     .. _SoftMax:
#
#     SoftMax transform of variable (see `The Softmax function and its derivative
#     <http://eli.thegreenplace.net/2016/the-softmax-function-and-its-derivative/>`_ for a nice discussion).
#
#     Arguments
#     ---------
#
#     default_variable : 1d np.array : default ClassDefaults.variable
#         specifies a template for the value to be transformed.
#
#     gain : float : default 1.0
#         specifies a value by which to multiply `variable <Softmax.variable>` before SoftMax transformation.
#
#     output : ALL, MAX_VAL, MAX_INDICATOR, or PROB : default ALL
#         specifies the format of array returned by `function <SoftMax.function>`
#         (see `output <SoftMax.output>` for details).
#
#     params : Dict[param keyword: param value] : default None
#         a `parameter dictionary <ParameterState_Specification>` that specifies the parameters for the
#         function.  Values specified for parameters in the dictionary override any assigned to those parameters in
#         arguments of the constructor.
#
#     owner : Component
#         `component <Component>` to which to assign the Function.
#
#     name : str : default see `name <Function.name>`
#         specifies the name of the Function.
#
#     prefs : PreferenceSet or specification dict : default Function.classPreferences
#         specifies the `PreferenceSet` for the Function (see `prefs <Function_Base.prefs>` for details).
#
#     Attributes
#     ----------
#
#     variable : 1d np.array
#         contains value to be transformed.
#
#     gain : float
#         value by which `variable <Logistic.variable>` is multiplied before the SoftMax transformation;  determines
#         the "sharpness" of the distribution.
#
#     output : ALL, MAX_VAL, MAX_INDICATOR, or PROB
#         determines how the SoftMax-transformed values of the elements in `variable <SoftMax.variable>` are reported
#         in the array returned by `function <SoftMax.funtion>`:
#             * **ALL**: array of all SoftMax-transformed values (the default);
#             * **MAX_VAL**: SoftMax-transformed value for the element with the maximum such value, 0 for all others;
#             * **MAX_INDICATOR**: 1 for the element with the maximum SoftMax-transformed value, 0 for all others;
#             * **PROB**: probabilistically chosen element based on SoftMax-transformed values after normalizing sum of
#               values to 1, 0 for all others.
#
#     bounds : None if `output <SoftMax.output>` == MAX_VAL, else (0,1) : default (0,1)
#
#     owner : Component
#         `component <Component>` to which the Function has been assigned.
#
#     name : str
#         the name of the Function; if it is not specified in the **name** argument of the constructor, a
#         default is assigned by FunctionRegistry (see `Naming` for conventions used for default and duplicate names).
#
#     prefs : PreferenceSet or specification dict : Function.classPreferences
#         the `PreferenceSet` for function; if it is not specified in the **prefs** argument of the Function's
#         constructor, a default is assigned using `classPreferences` defined in __init__.py (see :doc:`PreferenceSet
#         <LINK>` for details).
#     """
#
#     componentName = SOFTMAX_FUNCTION
#
#     bounds = (0,1)
#     multiplicative_param = GAIN
#     additive_param = None
#
#     class ClassDefaults(TransferFunction.ClassDefaults):
#         variable = 0
#
#     paramClassDefaults = Function_Base.paramClassDefaults.copy()
#
#     @tc.typecheck
#     def __init__(self,
#                  default_variable=ClassDefaults.variable,
#                  gain: parameter_spec = 1.0,
#                  output: tc.enum(ALL, MAX_VAL, MAX_INDICATOR, PROB) = ALL,
#                  params: tc.optional(dict) = None,
#                  owner=None,
#                  prefs: is_pref_set = None,
#                  context='SoftMax Init'):
#
#         # Assign args to params and functionParams dicts (kwConstants must == arg names)
#         params = self._assign_args_to_param_dicts(gain=gain,
#                                                   output=output,
#                                                   params=params)
#         if output is MAX_VAL:
#             bounds = None
#
#         super().__init__(default_variable=default_variable,
#                          params=params,
#                          owner=owner,
#                          prefs=prefs,
#                          context=context)
#
#     def function(self,
#                  variable=None,
#                  params=None,
#                  context=None):
#         """
#         Return: e**(`gain <SoftMax.gain>` * `variable <SoftMax.variable>`) /
#         sum(e**(`gain <SoftMax.gain>` * `variable <SoftMax.variable>`)),
#         filtered by `ouptput <SoftMax.output>` specification.
#
#         Arguments
#         ---------
#
#         variable : 1d np.array : default ClassDefaults.variable
#            an array to be transformed.
#
#         params : Dict[param keyword: param value] : default None
#             a `parameter dictionary <ParameterState_Specification>` that specifies the parameters for the
#             function.  Values specified for parameters in the dictionary override any assigned to those parameters in
#             arguments of the constructor.
#
#         Returns
#         -------
#
#         SoftMax transformation of variable : number or np.array
#
#         """
#
#         variable = self._update_variable(self._check_args(variable=variable, params=params, context=context))
#
#         # Assign the params and return the result
#         output_type = self.params[OUTPUT_TYPE]
#         gain = self.params[GAIN]
#
#         # Modulate variable by gain
#         v = gain * variable
#         # Shift by max to avoid extreme values:
#         v = v - np.max(v)
#         # Exponentiate
#         v = np.exp(v)
#         # Normalize (to sum to 1)
#         sm = v / np.sum(v, axis=0)
#
#         # For the element that is max of softmax, set it's value to its softmax value, set others to zero
#         if output_type is MAX_VAL:
#             max_value = np.max(sm)
#             sm = np.where(sm == max_value, max_value, 0)
#
#         # For the element that is max of softmax, set its value to 1, set others to zero
#         elif output_type is MAX_INDICATOR:
#             # sm = np.where(sm == np.max(sm), 1, 0)
#             max_value = np.max(sm)
#             sm = np.where(sm == max_value, 1, 0)
#
#         # Choose a single element probabilistically based on softmax of their values;
#         #    leave that element's value intact, set others to zero
#         elif output_type is PROB:
#             cum_sum = np.cumsum(sm)
#             random_value = np.random.uniform()
#             chosen_item = next(element for element in cum_sum if element > random_value)
#             chosen_in_cum_sum = np.where(cum_sum == chosen_item, 1, 0)
#             sm = variable * chosen_in_cum_sum
#
#         return sm
#
#     def derivative(self, output, input=None):
#         """
#         derivative(output)
#
#         Calculate the derivative of `function <SoftMax.function>`.  If OUTPUT_TYPE for the SoftMax Function is ALL,
#         return Jacobian matrix (derivative for each element of the output array with respect to each of the others):
#             COMMENT:
#                 D[j]/S[i] = S[i](d[i,j] - S[j]) where d[i,j]=1 if i==j; d[i,j]=0 if i!=j.
#             COMMENT
#             D\\ :sub:`j`\\ S\\ :sub:`i` = S\\ :sub:`i`\\ (𝜹\\ :sub:`i,j` - S\\ :sub:`j`),
#             where 𝜹\\ :sub:`i,j`\\ =1 if i=j and 𝜹\\ :sub:`i,j`\\ =0 if i≠j.
#         If OUTPUT_TYPE is MAX_VAL or MAX_INDICATOR, return 1d array of the derivatives of the maximum
#         value with respect to the others (calculated as above). If OUTPUT_TYPE is PROB, raise an exception
#         (since it is ambiguous as to which element would have been chosen by the SoftMax function)
#
#         Returns
#         -------
#
#         derivative :  1d or 2d np.array (depending on OUTPUT_TYPE of SoftMax)
#             derivative of values returns by SoftMax.
#
#         """
#
#         output_type = self.params[OUTPUT_TYPE]
#         size = len(output)
#         sm = self.function(output, params={OUTPUT_TYPE: ALL})
#
#         if output_type is ALL:
#             # Return full Jacobian matrix of derivatives
#             derivative = np.empty([size, size])
#             for j in range(size):
#                 for i, val in zip(range(size), output):
#                     if i==j:
#                         d = 1
#                     else:
#                         d = 0
#                     derivative[j,i] = sm[i] * (d - sm[j])
#
#         elif output_type in {MAX_VAL, MAX_INDICATOR}:
#             # Return 1d array of derivatives for max element (i.e., the one chosen by SoftMax)
#             derivative = np.empty(size)
#             # Get the element of output returned as non-zero when output_type is not ALL
#             index_of_max = int(np.where(output==np.max(output))[0])
#             max_val = sm[index_of_max]
#             for i in range(size):
#                 if i==index_of_max:
#                     d = 1
#                 else:
#                     d = 0
#                 derivative[i] = sm[i] * (d - max_val)
#
#         else:
#             raise FunctionError("Can't calculate derivative for SoftMax function{} since OUTPUT_TYPE is PROB "
#                                 "(and therefore the relevant element is ambiguous)".format(self.owner_name))
#
#         return derivative


class LinearMatrix(TransferFunction):  # -------------------------------------------------------------------------------
    """
    LinearMatrix(          \
         default_variable, \
         matrix=None,      \
         params=None,      \
         owner=None,       \
         name=None,        \
         prefs=None        \
         )

    .. _LinearMatrix:

    Matrix transform of variable:

        `function <LinearMatrix.function>` returns dot product of `variable <LinearMatrix.variable>` and
        `matrix <LinearMatrix.matrix>`.

    COMMENT:  [CONVERT TO FIGURE]
        ----------------------------------------------------------------------------------------------------------
        MATRIX FORMAT <shape: (3,5)>
                                         INDICES:
                                     Output elements:
                              0       1       2       3       4
                         0  [0,0]   [0,1]   [0,2]   [0,3]   [0,4]
        Input elements:  1  [1,0]   [1,1]   [1,2]   [1,3]   [1,4]
                         2  [2,0]   [2,1]   [2,2]   [2,3]   [2,4]

        matrix.shape => (input/rows, output/cols)

        ----------------------------------------------------------------------------------------------------------
        ARRAY FORMAT
                                                                            INDICES
                                          [ [      Input 0 (row0)       ], [       Input 1 (row1)      ]... ]
                                          [ [ out0,  out1,  out2,  out3 ], [ out0,  out1,  out2,  out3 ]... ]
        matrix[input/rows, output/cols]:  [ [ row0,  row0,  row0,  row0 ], [ row1,  row1,  row1,  row1 ]... ]
                                          [ [ col0,  col1,  col2,  col3 ], [ col0,  col1,  col2,  col3 ]... ]
                                          [ [[0,0], [0,1], [0,2], [0,3] ], [[1,0], [1,1], [1,2], [1,3] ]... ]

        ----------------------------------------------------------------------------------------------------------
    COMMENT


    Arguments
    ---------

    variable : list or 1d np.array : default ClassDefaults.variable
        specifies a template for the value to be transformed; length must equal the number of rows of `matrix
        <LinearMatrix.matrix>`.

    matrix : number, list, 1d or 2d np.ndarray, np.matrix, function, or matrix keyword : default IDENTITY_MATRIX
        specifies matrix used to transform `variable <LinearMatrix.variable>`
        (see `matrix <LinearMatrix.matrix>` for specification details).

    bounds : None

    params : Dict[param keyword: param value] : default None
        a `parameter dictionary <ParameterState_Specification>` that specifies the parameters for the
        function.  Values specified for parameters in the dictionary override any assigned to those parameters in
        arguments of the constructor.

    owner : Component
        `component <Component>` to which to assign the Function.

    name : str : default see `name <Function.name>`
        specifies the name of the Function.

    prefs : PreferenceSet or specification dict : default Function.classPreferences
        specifies the `PreferenceSet` for the Function (see `prefs <Function_Base.prefs>` for details).

    Attributes
    ----------

    variable : 1d np.array
        contains value to be transformed.

    matrix : 2d np.array
        matrix used to transform `variable <LinearMatrix.variable>`.
        Can be specified as any of the following:
            * number - used as the filler value for all elements of the :keyword:`matrix` (call to np.fill);
            * list of arrays, 2d np.array or np.matrix - assigned as the value of :keyword:`matrix`;
            * matrix keyword - see `MatrixKeywords` for list of options.
        Rows correspond to elements of the input array (outer index), and
        columns correspond to elements of the output array (inner index).

    owner : Component
        `component <Component>` to which the Function has been assigned.

    name : str
        the name of the Function; if it is not specified in the **name** argument of the constructor, a
        default is assigned by FunctionRegistry (see `Naming` for conventions used for default and duplicate names).

    prefs : PreferenceSet or specification dict : Function.classPreferences
        the `PreferenceSet` for function; if it is not specified in the **prefs** argument of the Function's
        constructor, a default is assigned using `classPreferences` defined in __init__.py (see :doc:`PreferenceSet
        <LINK>` for details).
    """

    componentName = LINEAR_MATRIX_FUNCTION

    bounds = None
    multiplicative_param = None
    additive_param = None

    DEFAULT_FILLER_VALUE = 0

    class ClassDefaults(TransferFunction.ClassDefaults):
        variable = [0]  # Sender vector

    paramClassDefaults = Function_Base.paramClassDefaults.copy()

    # def is_matrix_spec(m):
    #     if m is None:
    #         return True
    #     if m in MATRIX_KEYWORD_VALUES:
    #         return True
    #     if isinstance(m, (list, np.ndarray, np.matrix, function_type)):
    #         return True
    #     return False

    @tc.typecheck
    def __init__(self,
                 default_variable=ClassDefaults.variable,
                 matrix:tc.optional(is_matrix) = None,
                 params=None,
                 owner=None,
                 prefs: is_pref_set = None,
                 context=componentName + INITIALIZING):

        # Assign args to params and functionParams dicts (kwConstants must == arg names)
        params = self._assign_args_to_param_dicts(matrix=matrix,
                                                  params=params)

        # Note: this calls _validate_variable and _validate_params which are overridden below;
        #       the latter implements the matrix if required
        # super(LinearMatrix, self).__init__(default_variable=default_variable,
        super().__init__(default_variable=default_variable,
                         params=params,
                         owner=owner,
                         prefs=prefs,
                         context=context)

        self._matrix = self.instantiate_matrix(self.paramsCurrent[MATRIX])

    def _validate_variable(self, variable, context=None):
        """Insure that variable passed to LinearMatrix is a max 2D np.array

        :param variable: (max 2D np.array)
        :param context:
        :return:
        """
        variable = self._update_variable(super()._validate_variable(variable, context))

        # Check that variable <= 2D
        try:
            if not variable.ndim <= 2:
                raise FunctionError("variable ({0}) for {1} must be a numpy.ndarray of dimension at most 2".format(variable, self.__class__.__name__))
        except AttributeError:
            raise FunctionError("PROGRAM ERROR: variable ({0}) for {1} should be a numpy.ndarray".
                                    format(variable, self.__class__.__name__))

        return variable


    def _validate_params(self, request_set, target_set=None, context=None):
        """Validate params and assign to targets

        This overrides the class method, to perform more detailed type checking (see explanation in class method).
        Note: this method (or the class version) is called only if the parameter_validation attribute is `True`

        :param request_set: (dict) - params to be validated
        :param target_set: (dict) - destination of validated params
        :param context: (str)
        :return none:
        """

        super()._validate_params(request_set, target_set, context)
        param_set = target_set
        sender = self.instance_defaults.variable
        # Note: this assumes variable is a 1D np.array, as enforced by _validate_variable
        sender_len = sender.size

        # FIX: RELABEL sender -> input AND receiver -> output
        # FIX: THIS NEEDS TO BE CLEANED UP:
        #      - AT LEAST CHANGE THE NAME FROM kwReceiver TO output_template OR SOMETHING LIKE THAT
        #      - MAKE ARG?  OR ADD OTHER PARAMS:  E.G., FILLER?
        #      - OR REFACTOR TO INCLUDE AS MATRIX SPEC:
        #                  IF MATRIX IS 1D, USE AS OUTPUT TEMPLATE
        #                     IF ALL ITS VALUES ARE 1'S => FULL CONNECTIVITY MATRIX
        #                     IF ALL ITS VALUES ARE 0'S => RANDOM CONNECTIVITY MATRIX
        #                     NOTE:  NO NEED FOR IDENTITY MATRIX, AS THAT WOULD BE SQUARE SO NO NEED FOR OUTPUT TEMPLATE
        #      - DOCUMENT WHEN DONE
        # MODIFIED 3/26/17 OLD:
        # Check for and validate kwReceiver first, since it may be needed to validate and/or construct the matrix
        # First try to get receiver from specification in params
        if RECEIVER in param_set:
            self.receiver = param_set[RECEIVER]
            # Check that specification is a list of numbers or an np.array
            if ((isinstance(self.receiver, list) and all(isinstance(elem, numbers.Number) for elem in self.receiver)) or
                    isinstance(self.receiver, np.ndarray)):
                self.receiver = np.atleast_1d(self.receiver)
            else:
                raise FunctionError("receiver param ({0}) for {1} must be a list of numbers or an np.array".
                                    format(self.receiver, self.name))
        # No receiver, so use sender as template (assuming square -- e.g., identity -- matrix)
        else:
            if (self.owner and self.owner.prefs.verbosePref) or self.prefs.verbosePref:
                print("Identity matrix requested but kwReceiver not specified; sender length ({0}) will be used".
                      format(sender_len))
            self.receiver = param_set[RECEIVER] = sender

        receiver_len = len(self.receiver)

        # Check rest of params
        message = ""
        for param_name, param_value in param_set.items():

            # Receiver param already checked above
            if param_name is RECEIVER:
                continue

            # Not currently used here
            if param_name in function_keywords:
                continue

            if param_name is AUTO_DEPENDENT:
                continue

            # Matrix specification param
            elif param_name == MATRIX:

                # A number (to be used as a filler), so OK
                if isinstance(param_value, numbers.Number):
                    continue

                # np.matrix or np.ndarray provided, so validate that it is numeric and check dimensions
                elif isinstance(param_value, (list, np.ndarray, np.matrix)):
                    # get dimensions specified by:
                    #   variable (sender): width/cols/outer index
                    #   kwReceiver param: height/rows/inner index

                    weight_matrix = np.matrix(param_value)
                    if 'U' in repr(weight_matrix.dtype):
                        raise FunctionError("Non-numeric entry in MATRIX "
                                            "specification ({}) for the {} "
                                            "function of {}".format(param_value,
                                                                    self.name,
                                                                    self.owner.name))

                    if weight_matrix.ndim != 2:
                        raise FunctionError("The matrix provided for the {} function of {} must be 2d (it is {}d".
                                            format(weight_matrix.ndim, self.name, self.owner.name))

                    matrix_rows = weight_matrix.shape[0]
                    matrix_cols = weight_matrix.shape[1]

                    # Check that number of rows equals length of sender vector (variable)
                    if matrix_rows != sender_len:
                        raise FunctionError("The number of rows ({}) of the "
                                            "matrix provided for {} function "
                                            "of {} does not equal the length "
                                            "({}) of the sender vector "
                                            "(variable)".format(matrix_rows,
                                                                self.name,
                                                                self.owner.name,
                                                                sender_len))

                # Auto, full or random connectivity matrix requested (using keyword):
                # Note:  assume that these will be properly processed by caller
                #        (e.g., MappingProjection._instantiate_receiver)
                elif param_value in MATRIX_KEYWORD_VALUES:
                    continue

                # Identity matrix requested (using keyword), so check send_len == receiver_len
                elif param_value in {IDENTITY_MATRIX, HOLLOW_MATRIX}:
                    # Receiver length doesn't equal sender length
                    if not (self.receiver.shape == sender.shape and self.receiver.size == sender.size):
                        # if self.owner.prefs.verbosePref:
                        #     print ("Identity matrix requested, but length of receiver ({0})"
                        #            " does not match length of sender ({1});  sender length will be used".
                        #            format(receiver_len, sender_len))
                        # # Set receiver to sender
                        # param_set[kwReceiver] = sender
                        raise FunctionError("{} requested for the {} function of {}, "
                                            "but length of receiver ({}) does not match length of sender ({})".
                                            format(param_value, self.name, self.owner.name, receiver_len, sender_len))
                    continue

                # list used to describe matrix, so convert to 2D np.array and pass to validation of matrix below
                elif isinstance(param_value, list):
                    try:
                        param_value = np.atleast_2d(param_value)
                    except (ValueError, TypeError) as error_msg:
                        raise FunctionError("Error in list specification ({}) of matrix for the {} function of {}: {})".
                                            # format(param_value, self.__class__.__name__, error_msg))
                                            format(param_value, self.name, self.owner.name, error_msg))

                # string used to describe matrix, so convert to np.matrix and pass to validation of matrix below
                elif isinstance(param_value, str):
                    try:
                        param_value = np.matrix(param_value)
                    except (ValueError, TypeError) as error_msg:
                        raise FunctionError("Error in string specification ({}) of the matrix "
                                            "for the {} function of {}: {})".
                                            # format(param_value, self.__class__.__name__, error_msg))
                                            format(param_value, self.name, self.owner.name, error_msg))

                # function so:
                # - assume it uses random.rand()
                # - call with two args as place markers for cols and rows
                # -  validate that it returns an np.array or np.matrix
                elif isinstance(param_value, function_type):
                    test = param_value(1, 1)
                    if not isinstance(test, (np.ndarray, np.matrix)):
                        raise FunctionError("A function is specified for the matrix of the {} function of {}: {}) "
                                            "that returns a value ({}) that is neither a matrix nor an array".
                                            # format(param_value, self.__class__.__name__, test))
                                            format(self.name, self.owner.name, param_value, test))

                else:
                    raise FunctionError("Value of {} param ({}) for the {} function of {} "
                                        "must be a matrix, a number (for filler), or a matrix keyword ({})".
                                        format(param_name,
                                               param_value,
                                               self.name,
                                               self.owner.name,
                                               MATRIX_KEYWORD_NAMES))
            else:
                message += "Unrecognized param ({}) specified for the {} function of {}\n".format(param_name,
                                                                                                self.componentName,
                                                                                                self.owner.name)
                continue

        if message:
            raise FunctionError(message)

    def _instantiate_attributes_before_function(self, context=None):
        self.matrix = self.instantiate_matrix(self.matrix)

    def instantiate_matrix(self, specification, context=None):
        """Implements matrix indicated by specification

         Specification is derived from MATRIX param (passed to self.__init__ or self.function)

         Specification (validated in _validate_params):
            + single number (used to fill self.matrix)
            + matrix keyword (see get_matrix)
            + 2D list or np.ndarray of numbers

        :return matrix: (2D list)
        """

        # Matrix provided (and validated in _validate_params); convert to np.array
        if isinstance(specification, np.matrix):
            return np.array(specification)

        sender = self.instance_defaults.variable
        sender_len = sender.shape[0]
        try:
            receiver = self.receiver
        except:
            raise FunctionError("Can't instantiate matrix specification ({}) for the {} function of {} "
                                "since its receiver has not been specified".
                                format(specification, self.name, self.owner.name))
            # receiver = sender
        receiver_len = receiver.shape[0]

        matrix = get_matrix(specification, rows=sender_len, cols=receiver_len, context=context)

        # This should never happen (should have been picked up in validate_param or above)
        if matrix is None:
            raise FunctionError("MATRIX param ({}) for the {} function of {} must be a matrix, a function that returns "
                                "one, a matrix specification keyword ({}), or a number (filler)".
                                format(specification, self.name, self.owner.name, MATRIX_KEYWORD_NAMES))
        else:
            return matrix

    def function(self,
                 variable=None,
                 params=None,
                 context=None):
        """
        Return: `variable <LinearMatrix.variable>` • `matrix <LinearMatrix.matrix>`

        Arguments
        ---------
        variable : list or 1d np.array
            array to be transformed;  length must equal the number of rows of 'matrix <LinearMatrix.matrix>`.

        params : Dict[param keyword: param value] : default None
            a `parameter dictionary <ParameterState_Specification>` that specifies the parameters for the
            function.  Values specified for parameters in the dictionary override any assigned to those parameters in
            arguments of the constructor.


        Returns
        ---------

        dot product of variable and matrix : 1d np.array
            length of the array returned equals the number of columns of `matrix <LinearMatrix.matrix>`.

        """

        # Note: this calls _validate_variable and _validate_params which are overridden above;
        variable = self._update_variable(self._check_args(variable=variable, params=params, context=context))

        return np.dot(variable, self.matrix)

    def keyword(self, keyword):

        from psyneulink.components.projections.pathway.mappingprojection import MappingProjection
        rows = None
        cols = None
        # use of variable attribute here should be ok because it's using it as a format/type
        if isinstance(self, MappingProjection):
            rows = len(self.sender.value)
            cols = len(self.receiver.instance_defaults.variable)
        matrix = get_matrix(keyword, rows, cols)

        if matrix is None:
            raise FunctionError("Unrecognized keyword ({}) specified for the {} function of {}".
                                format(keyword, self.name, self.owner.name))
        else:
            return matrix

    def param_function(owner, function):
        sender_len = len(owner.sender.value)
        receiver_len = len(owner.receiver.instance_defaults.variable)
        return function(sender_len, receiver_len)


# def is_matrix_spec(m):
#     if m is None:
#         return True
#     if isinstance(m, (list, np.ndarray, np.matrix, function_type)):
#         return True
#     if m in MATRIX_KEYWORD_VALUES:
#         return True
#     return False


def get_matrix(specification, rows=1, cols=1, context=None):
    """Returns matrix conforming to specification with dimensions = rows x cols or None

     Specification can be a matrix keyword, filler value or np.ndarray

     Specification (validated in _validate_params):
        + single number (used to fill self.matrix)
        + matrix keyword:
            + AUTO_ASSIGN_MATRIX: IDENTITY_MATRIX if it is square, othwerwise FULL_CONNECTIVITY_MATRIX
            + IDENTITY_MATRIX: 1's on diagonal, 0's elsewhere (must be square matrix), otherwise generates error
            + HOLLOW_MATRIX: 0's on diagonal, 1's elsewhere (must be square matrix), otherwise generates error
            + FULL_CONNECTIVITY_MATRIX: all 1's
            + RANDOM_CONNECTIVITY_MATRIX (random floats uniformly distributed between 0 and 1)
        + 2D list or np.ndarray of numbers

     Returns 2D np.array with length=rows in dim 0 and length=cols in dim 1, or none if specification is not recognized
    """

    # Matrix provided (and validated in _validate_params); convert to np.array
    if isinstance(specification, (list, np.matrix)):
        specification = np.array(specification)

    if isinstance(specification, np.ndarray):
        if specification.ndim == 2:
            return specification
        # FIX: MAKE THIS AN np.array WITH THE SAME DIMENSIONS??
        elif specification.ndim < 2:
            return np.atleast_2d(specification)
        else:
            raise FunctionError("Specification of np.array for matrix ({}) is more than 2d".
                                format(specification))

    if specification == AUTO_ASSIGN_MATRIX:
        if rows == cols:
            specification = IDENTITY_MATRIX
        else:
            specification = FULL_CONNECTIVITY_MATRIX

    if specification == FULL_CONNECTIVITY_MATRIX:
        return np.full((rows, cols), 1.0)

    if specification == IDENTITY_MATRIX:
        if rows != cols:
            raise FunctionError("Sender length ({}) must equal receiver length ({}) to use {}".
                                format(rows, cols, specification))
        return np.identity(rows)

    if specification == HOLLOW_MATRIX:
        if rows != cols:
            raise FunctionError("Sender length ({}) must equal receiver length ({}) to use {}".
                                format(rows, cols, specification))
        return 1-np.identity(rows)

    if specification == RANDOM_CONNECTIVITY_MATRIX:
        return np.random.rand(rows, cols)

    # Function is specified, so assume it uses random.rand() and call with sender_len and receiver_len
    if isinstance(specification, function_type):
        return specification(rows, cols)

    # (7/12/17 CW) this is a PATCH (like the one in MappingProjection) to allow users to
    # specify 'matrix' as a string (e.g. r = RecurrentTransferMechanism(matrix='1 2; 3 4'))
    if type(specification) == str:
        try:
            return np.array(np.matrix(specification))
        except (ValueError, NameError, TypeError):
            # np.matrix(specification) will give ValueError if specification is a bad value (e.g. 'abc', '1; 1 2')
            #                          [JDC] actually gives NameError if specification is a string (e.g., 'abc')
            pass

    # Specification not recognized
    return None


# region ***********************************  INTEGRATOR FUNCTIONS *****************************************************

#  Integrator
#  DDM_BogaczEtAl
#  DDM_NavarroAndFuss

class IntegratorFunction(Function_Base):
    componentType = INTEGRATOR_FUNCTION_TYPE

# • why does integrator return a 2d array?
# • are rate and noise converted to 1d np.array?  If not, correct docstring
# • can noise and initializer be an array?  If so, validated in validate_param?

class Integrator(IntegratorFunction):  # --------------------------------------------------------------------------------
    """
    Integrator(                 \
        default_variable=None,  \
        rate=1.0,               \

        noise=0.0,              \
        time_step_size=1.0,     \
        initializer,     \
        params=None,            \
        owner=None,             \
        prefs=None,             \
        )

    .. _Integrator:

    Integrate current value of `variable <Integrator.variable>` with its prior value.

    Arguments
    ---------

    default_variable : number, list or np.array : default ClassDefaults.variable
        specifies a template for the value to be integrated;  if it is a list or array, each element is independently
        integrated.

    rate : float, list or 1d np.array : default 1.0
        specifies the rate of integration.  If it is a list or array, it must be the same length as
        `variable <Integrator.default_variable>` (see `rate <Integrator.rate>` for details).

    noise : float, PsyNeuLink Function, list or 1d np.array : default 0.0
        specifies random value to be added in each call to `function <Integrator.function>`. (see
        `noise <Integrator.noise>` for details).

    time_step_size : float : default 0.0
        determines the timing precision of the integration process

    initializer float, list or 1d np.array : default 0.0
        specifies starting value for integration.  If it is a list or array, it must be the same length as
        `default_variable <Integrator.default_variable>` (see `initializer <Integrator.initializer>` for details).

    params : Dict[param keyword: param value] : default None
        a `parameter dictionary <ParameterState_Specification>` that specifies the parameters for the
        function.  Values specified for parameters in the dictionary override any assigned to those parameters in
        arguments of the constructor.

    owner : Component
        `component <Component>` to which to assign the Function.

    name : str : default see `name <Function.name>`
        specifies the name of the Function.

    prefs : PreferenceSet or specification dict : default Function.classPreferences
        specifies the `PreferenceSet` for the Function (see `prefs <Function_Base.prefs>` for details).

    Attributes
    ----------

    variable : number or np.array
        current input value some portion of which (determined by `rate <Integrator.rate>`) that will be
        added to the prior value;  if it is an array, each element is independently integrated.

    rate : float or 1d np.array
        determines the rate of integration based on current and prior values.  If integration_type is set to ADAPTIVE,
        all elements must be between 0 and 1 (0 = no change; 1 = instantaneous change). If it has a single element, it
        applies to all elements of `variable <Integrator.variable>`;  if it has more than one element, each element
        applies to the corresponding element of `variable <Integrator.variable>`.

    noise : float, function, list, or 1d np.array
        specifies random value to be added in each call to `function <Integrator.function>`.

        If noise is a list or array, it must be the same length as `variable <Integrator.default_variable>`. If noise is
        specified as a single float or function, while `variable <Integrator.variable>` is a list or array,
        noise will be applied to each variable element. In the case of a noise function, this means that the function
        will be executed separately for each variable element.

        Note that in the case of DIFFUSION, noise must be specified as a float (or list or array of floats) because this
        value will be used to construct the standard DDM probability distribution. For all other types of integration,
        in order to generate random noise, we recommend that you instead select a probability distribution function
        (see `Distribution Functions <DistributionFunction>` for details), which will generate a new noise value from
        its distribution on each execution. If noise is specified as a float or as a function with a fixed output (or a
        list or array of these), then the noise will simply be an offset that remains the same across all executions.

    initializer : 1d np.array or list
        determines the starting value for integration (i.e., the value to which
        `previous_value <Integrator.previous_value>` is set.

        If initializer is a list or array, it must be the same length as `variable <Integrator.default_variable>`. If
        initializer is specified as a single float or function, while `variable <Integrator.variable>` is a list or
        array, initializer will be applied to each variable element. In the case of an initializer function, this means
        that the function will be executed separately for each variable element.

    previous_value : 1d np.array : default ClassDefaults.variable
        stores previous value with which `variable <Integrator.variable>` is integrated.

    owner : Component
        `component <Component>` to which the Function has been assigned.

    name : str
        the name of the Function; if it is not specified in the **name** argument of the constructor, a
        default is assigned by FunctionRegistry (see `Naming` for conventions used for default and duplicate names).

    prefs : PreferenceSet or specification dict : Function.classPreferences
        the `PreferenceSet` for function; if it is not specified in the **prefs** argument of the Function's
        constructor, a default is assigned using `classPreferences` defined in __init__.py (see :doc:`PreferenceSet
        <LINK>` for details).
    """

    componentName = INTEGRATOR_FUNCTION
    class ClassDefaults(IntegratorFunction.ClassDefaults):
        variable = [[0]]

    paramClassDefaults = Function_Base.paramClassDefaults.copy()
    # paramClassDefaults.update({INITIALIZER: ClassDefaults.variable})
    paramClassDefaults.update({
        NOISE: None,
        RATE: None
    })

    @tc.typecheck
    def __init__(self,
                 default_variable=None,
                 rate: parameter_spec = 1.0,
                 noise=0.0,
                 initializer=ClassDefaults.variable,
                 params: tc.optional(dict) = None,
                 owner=None,
                 prefs: is_pref_set = None,
                 context="Integrator Init"):

        # Assign args to params and functionParams dicts (kwConstants must == arg names)
        params = self._assign_args_to_param_dicts(rate=rate,
                                                  initializer=initializer,
                                                  noise=noise,
                                                  params=params)


        # Assign here as default, for use in initialization of function
        self.previous_value = self.paramClassDefaults[INITIALIZER]

        super().__init__(default_variable=default_variable,
                         params=params,
                         owner=owner,
                         prefs=prefs,
                         context=context)

        # Reassign to kWInitializer in case default value was overridden
        # self.previous_value = self.initializer

        self.auto_dependent = True


    def _validate_params(self, request_set, target_set=None, context=None):

        # Handle list or array for rate specification
        if RATE in request_set:
            rate = request_set[RATE]

            if isinstance(rate, (list, np.ndarray)) and not iscompatible(rate, self.instance_defaults.variable):
                if len(rate) != 1 and len(rate) != np.array(self.instance_defaults.variable).size:
                    # If the variable was not specified, then reformat it to match rate specification
                    #    and assign ClassDefaults.variable accordingly
                    # Note: this situation can arise when the rate is parametrized (e.g., as an array) in the
                    #       Integrator's constructor, where that is used as a specification for a function parameter
                    #       (e.g., for an IntegratorMechanism), whereas the input is specified as part of the
                    #       object to which the function parameter belongs (e.g., the IntegratorMechanism);
                    #       in that case, the Integrator gets instantiated using its ClassDefaults.variable ([[0]]) before
                    #       the object itself, thus does not see the array specification for the input.
                    if self._variable_not_specified:
                        self._instantiate_defaults(variable=np.zeros_like(np.array(rate)), context=context)
                        if self.verbosePref:
                            warnings.warn(
                                "The length ({}) of the array specified for the rate parameter ({}) of {} "
                                "must match the length ({}) of the default input ({});  "
                                "the default input has been updated to match".format(
                                    len(rate),
                                    rate,
                                    self.name,
                                    np.array(self.instance_defaults.variable).size
                                ),
                                self.instance_defaults.variable,
                            )
                    else:
                        raise FunctionError(
                            "The length of the array specified for the rate parameter of {} ({})"
                            "must match the length of the default input ({}).".format(
                                len(rate),
                                # rate,
                                self.name,
                                np.array(self.instance_defaults.variable).size,
                                # self.instance_defaults.variable,
                            )
                        )
                # OLD:
                # self.paramClassDefaults[RATE] = np.zeros_like(np.array(rate))

                # KAM changed 5/15 b/c paramClassDefaults were being updated and *requiring* future integrator functions
                # to have a rate parameter of type ndarray/list

        super()._validate_params(request_set=request_set,
                                 target_set=target_set,
                                 context=context)

        # if INITIALIZER in target_set:
        #     print(target_set)
        #     self._validate_initializer(target_set[INITIALIZER])

        if NOISE in target_set:
            self._validate_noise(target_set[NOISE], self.instance_defaults.variable)

    # Ensure that the noise parameter makes sense with the input type and shape; flag any noise functions that will
    # need to be executed

    def _validate_noise(self, noise, var):
        # Noise is a list or array
        if isinstance(noise, (np.ndarray, list)):
            if len(noise) == 1:
                pass
            # Variable is a list/array
            elif not iscompatible(np.atleast_2d(noise), var) and not iscompatible(np.atleast_1d(noise), var) and len(noise) > 1:
                raise FunctionError(
                    "Noise parameter ({}) does not match default variable ({}). Noise parameter of {} must be specified "
                    "as a float, a function, or an array of the appropriate shape ({})."
                    .format(noise, self.instance_defaults.variable, self.name, np.shape(np.array(var))))
            else:
                for noise_item in noise:
                    if not isinstance(noise_item, (float, int)) and not callable(noise_item):
                        raise FunctionError(
                            "The elements of a noise list or array must be floats or functions. {} is not a valid noise "
                            "element for {}".format(noise_item, self.name))

        # Otherwise, must be a float, int or function
        elif not isinstance(noise, (float, int)) and not callable(noise):
            raise FunctionError(
                "Noise parameter ({}) for {} must be a float, function, or array/list of these."
                    .format(noise, self.name))


    def _try_execute_param(self, param, var):

        # param is a list; if any element is callable, execute it
        if isinstance(param, (np.ndarray, list)):
            # NOTE: np.atleast_2d will cause problems if the param has "rows" of different lengths
            param = np.atleast_2d(param)
            for i in range(len(param)):
                for j in range(len(param[i])):
                    if callable(param[i][j]):
                        param[i][j] = param[i][j]()
        # param is one function
        elif callable(param):
            # NOTE: np.atleast_2d will cause problems if the param has "rows" of different lengths
            new_param = []
            for row in np.atleast_2d(var):
                new_row = []
                for item in row:
                    new_row.append(param())
                new_param.append(new_row)
            param = new_param

        return param

    def _euler(self, previous_value, previous_time, slope, time_step_size):

        if callable(slope):
            slope = slope(previous_time, previous_value)

        return previous_value + slope*time_step_size

    def _runge_kutta_4(self, previous_value, previous_time, slope, time_step_size):

        if callable(slope):
            slope_approx_1 = slope(previous_time,
                                        previous_value)

            slope_approx_2 = slope(previous_time + time_step_size/2,
                                        previous_value + (0.5 * time_step_size * slope_approx_1))

            slope_approx_3 = slope(previous_time + time_step_size/2,
                                        previous_value + (0.5 * time_step_size * slope_approx_2))

            slope_approx_4 = slope(previous_time + time_step_size,
                                        previous_value + (time_step_size * slope_approx_3))

            value = previous_value \
                    + (time_step_size/6)*(slope_approx_1 + 2*(slope_approx_2 + slope_approx_3) + slope_approx_4)

        else:
            value = previous_value + time_step_size*slope

        return value


    def function(self, *args, **kwargs):
        raise FunctionError("Integrator is not meant to be called explicitly")

    @property
    def reset_initializer(self):
        return self._initializer

    @reset_initializer.setter
    def reset_initializer(self, val):
        self._initializer = val
        self.previous_value = val

class SimpleIntegrator(
    Integrator):  # --------------------------------------------------------------------------------
    """
    SimpleIntegrator(                 \
        default_variable=None,  \
        rate=1.0,               \
        noise=0.0,              \
        initializer,            \
        params=None,            \
        owner=None,             \
        prefs=None,             \
        )

    .. _SimpleIntegrator:

    Integrate current value of `variable <SimpleIntegrator.variable>` with its prior value:

    `previous_value <SimpleIntegrator.previous_value>` + \
    `rate <SimpleIntegrator.rate>` *`variable <variable.SimpleIntegrator.variable>` + \
    `noise <SimpleIntegrator.noise>`;

    Arguments
    ---------

    default_variable : number, list or np.array : default ClassDefaults.variable
        specifies a template for the value to be integrated;  if it is a list or array, each element is independently
        integrated.

    rate : float, list or 1d np.array : default 1.0
        specifies the rate of integration.  If it is a list or array, it must be the same length as
        `variable <SimpleIntegrator.default_variable>` (see `rate <SimpleIntegrator.rate>` for details).

    noise : float, PsyNeuLink Function, list or 1d np.array : default 0.0
        specifies random value to be added in each call to `function <SimpleIntegrator.function>`. (see
        `noise <SimpleIntegrator.noise>` for details).

    initializer float, list or 1d np.array : default 0.0
        specifies starting value for integration.  If it is a list or array, it must be the same length as
        `default_variable <SimpleIntegrator.default_variable>` (see `initializer <SimpleIntegrator.initializer>` for details).

    params : Dict[param keyword: param value] : default None
        a `parameter dictionary <ParameterState_Specification>` that specifies the parameters for the
        function.  Values specified for parameters in the dictionary override any assigned to those parameters in
        arguments of the constructor.

    owner : Component
        `component <Component>` to which to assign the Function.

    name : str : default see `name <Function.name>`
        specifies the name of the Function.

    prefs : PreferenceSet or specification dict : default Function.classPreferences
        specifies the `PreferenceSet` for the Function (see `prefs <Function_Base.prefs>` for details).

    Attributes
    ----------

    variable : number or np.array
        current input value some portion of which (determined by `rate <SimpleIntegrator.rate>`) will be
        added to the prior value;  if it is an array, each element is independently integrated.

    rate : float or 1d np.array
        determines the rate of integration based on current and prior values. If it has a single element, it
        applies to all elements of `variable <SimpleIntegrator.variable>`;  if it has more than one element, each element
        applies to the corresponding element of `variable <SimpleIntegrator.variable>`.

    noise : float, function, list, or 1d np.array
        specifies random value to be added in each call to `function <SimpleIntegrator.function>`.

        If noise is a list or array, it must be the same length as `variable <SimpleIntegrator.default_variable>`.

        If noise is specified as a single float or function, while `variable <SimpleIntegrator.variable>` is a list or array,
        noise will be applied to each variable element. In the case of a noise function, this means that the function
        will be executed separately for each variable element.


        .. note::
            In order to generate random noise, we recommend selecting a probability distribution function
            (see `Distribution Functions <DistributionFunction>` for details), which will generate a new noise value from
            its distribution on each execution. If noise is specified as a float or as a function with a fixed output, then
            the noise will simply be an offset that remains the same across all executions.

    initializer : float, 1d np.array or list
        determines the starting value for integration (i.e., the value to which
        `previous_value <SimpleIntegrator.previous_value>` is set.

        If initializer is a list or array, it must be the same length as `variable <SimpleIntegrator.default_variable>`.

    previous_value : 1d np.array : default ClassDefaults.variable
        stores previous value with which `variable <SimpleIntegrator.variable>` is integrated.

    owner : Component
        `component <Component>` to which the Function has been assigned.

    name : str
        the name of the Function; if it is not specified in the **name** argument of the constructor, a
        default is assigned by FunctionRegistry (see `Naming` for conventions used for default and duplicate names).

    prefs : PreferenceSet or specification dict : Function.classPreferences
        the `PreferenceSet` for function; if it is not specified in the **prefs** argument of the Function's
        constructor, a default is assigned using `classPreferences` defined in __init__.py (see :doc:`PreferenceSet
        <LINK>` for details).
    """

    componentName = SIMPLE_INTEGRATOR_FUNCTION

    class ClassDefaults(Integrator.ClassDefaults):
        variable = [[0]]

    paramClassDefaults = Function_Base.paramClassDefaults.copy()
    # paramClassDefaults.update({INITIALIZER: ClassDefaults.variable})
    paramClassDefaults.update({
        NOISE: None,
        RATE: None
    })

    multiplicative_param = RATE
    additive_param = OFFSET

    @tc.typecheck
    def __init__(self,
                 default_variable=None,
                 rate: parameter_spec=1.0,
                 noise=0.0,
                 offset=None,
                 initializer=ClassDefaults.variable,
                 params: tc.optional(dict)=None,
                 owner=None,
                 prefs: is_pref_set = None,
                 context="SimpleIntegrator Init"):

        # Assign args to params and functionParams dicts (kwConstants must == arg names)
        params = self._assign_args_to_param_dicts(rate=rate,
                                                  initializer=initializer,
                                                  noise=noise,
                                                  offset=offset,
                                                  params=params)

        super().__init__(default_variable=default_variable,
                         params=params,
                         owner=owner,
                         prefs=prefs,
                         context=context)

        self.previous_value = self.initializer
        self.auto_dependent = True

    def function(self,
                 variable=None,
                 params=None,
                 context=None):
        """
        Return: `variable <Linear.slope>` combined with `previous_value <SimpleIntegrator.previous_value>`
        according to `previous_value <SimpleIntegrator.previous_value>` + `rate <SimpleIntegrator.rate>` *`variable
        <variable.SimpleIntegrator.variable>` + `noise <SimpleIntegrator.noise>`;

        Arguments
        ---------

        variable : number, list or np.array : default ClassDefaults.variable
           a single value or array of values to be integrated.

        params : Dict[param keyword: param value] : default None
            a `parameter dictionary <ParameterState_Specification>` that specifies the parameters for the
            function.  Values specified for parameters in the dictionary override any assigned to those parameters in
            arguments of the constructor.

        Returns
        -------

        updated value of integral : 2d np.array

        """

        variable = self._update_variable(self._check_args(variable=variable, params=params, context=context))

        rate = np.array(self.paramsCurrent[RATE]).astype(float)

        if self.offset is None:
            offset = 0.0
        else:
            offset = self.offset

        # execute noise if it is a function
        noise = self._try_execute_param(self.noise, variable)

        # try:
        #     previous_value = self._initializer
        # except (TypeError, KeyError):
        previous_value = self.previous_value

        # previous_value = np.atleast_2d(previous_value)
        new_value = variable


        # if params and VARIABLE in params:
        #     new_value = params[VARIABLE]

        value = previous_value + (new_value * rate) + noise

        adjusted_value = value + offset
        # If this NOT an initialization run, update the old value
        # If it IS an initialization run, leave as is
        #    (don't want to count it as an execution step)
        if not context or not INITIALIZING in context:
            self.previous_value = adjusted_value

        return adjusted_value

class LCAIntegrator(
    Integrator):  # --------------------------------------------------------------------------------
    """
    LCAIntegrator(                  \
        default_variable=None,      \
        noise=0.0,                  \
        initializer=0.0,            \
        rate=1.0,                   \
        offset=None,                \
        time_step_size=0.1,         \
        params=None,                \
        owner=None,                 \
        prefs=None,                 \
        )

    .. _LCAIntegrator:

    Integrate current value of `variable <LCAIntegrator.variable>` with its prior value:

    .. math::

        rate \\dot previous\\_value + variable + noise \\sqrt{time\\_step\\_size}

    COMMENT:
    `rate <LCAIntegrator.rate>` * `previous_value <LCAIntegrator.previous_value>` + \
    `variable <variable.LCAIntegrator.variable>` + \
    `noise <LCAIntegrator.noise>`;
    COMMENT

    Arguments
    ---------

    default_variable : number, list or np.array : default ClassDefaults.variable
        specifies a template for the value to be integrated;  if it is a list or array, each element is independently
        integrated.

    rate : float, list or 1d np.array : default 1.0
        scales the contribution of `previous_value <LCAIntegrator.previous_value>` to the accumulation of the
        `value <LCAIntegrator.value>` on each time step

    noise : float, PsyNeuLink Function, list or 1d np.array : default 0.0
        specifies random value to be added in each call to `function <LCAIntegrator.function>`. (see
        `noise <LCAIntegrator.noise>` for details).

    initializer : float, list or 1d np.array : default 0.0
        specifies starting value for integration.  If it is a list or array, it must be the same length as
        `default_variable <LCAIntegrator.default_variable>` (see `initializer <LCAIntegrator.initializer>` for details).

    params : Dict[param keyword: param value] : default None
        a `parameter dictionary <ParameterState_Specification>` that specifies the parameters for the
        function.  Values specified for parameters in the dictionary override any assigned to those parameters in
        arguments of the constructor.

    owner : Component
        `component <Component>` to which to assign the Function.

    name : str : default see `name <Function.name>`
        specifies the name of the Function.

    prefs : PreferenceSet or specification dict : default Function.classPreferences
        specifies the `PreferenceSet` for the Function (see `prefs <Function_Base.prefs>` for details).

    Attributes
    ----------

    variable : number or np.array
        current input value some portion of which (determined by `rate <LCAIntegrator.rate>`) will be
        added to the prior value;  if it is an array, each element is independently integrated.

    rate : float or 1d np.array
        scales the contribution of `previous_value <LCAIntegrator.previous_value>` to the
        accumulation of the `value <LCAIntegrator.value>` on each time step. If rate has a single element, it
        applies to all elements of `variable <LCAIntegrator.variable>`;  if rate has more than one element, each element
        applies to the corresponding element of `variable <LCAIntegrator.variable>`.

    noise : float, function, list, or 1d np.array
        specifies random value to be added in each call to `function <LCAIntegrator.function>`.

        If noise is a list or array, it must be the same length as `variable <LCAIntegrator.default_variable>`.

        If noise is specified as a single float or function, while `variable <LCAIntegrator.variable>` is a list or array,
        noise will be applied to each variable element. In the case of a noise function, this means that the function
        will be executed separately for each variable element.

        .. note::
            In order to generate random noise, we recommend selecting a probability distribution function
            (see `Distribution Functions <DistributionFunction>` for details), which will generate a new noise value from
            its distribution on each execution. If noise is specified as a float or as a function with a fixed output, then
            the noise will simply be an offset that remains the same across all executions.

    initializer : float, 1d np.array or list
        determines the starting value for integration (i.e., the value to which
        `previous_value <LCAIntegrator.previous_value>` is set.

        If initializer is a list or array, it must be the same length as `variable <LCAIntegrator.default_variable>`.

    previous_value : 1d np.array : default ClassDefaults.variable
        stores previous value with which `variable <LCAIntegrator.variable>` is integrated.

    owner : Component
        `component <Component>` to which the Function has been assigned.

    name : str
        the name of the Function; if it is not specified in the **name** argument of the constructor, a
        default is assigned by FunctionRegistry (see `Naming` for conventions used for default and duplicate names).

    prefs : PreferenceSet or specification dict : Function.classPreferences
        the `PreferenceSet` for function; if it is not specified in the **prefs** argument of the Function's
        constructor, a default is assigned using `classPreferences` defined in __init__.py (see :doc:`PreferenceSet
        <LINK>` for details).
    """

    componentName = SIMPLE_INTEGRATOR_FUNCTION

    class ClassDefaults(Integrator.ClassDefaults):
        variable = [[0]]

    paramClassDefaults = Function_Base.paramClassDefaults.copy()
    # paramClassDefaults.update({INITIALIZER: ClassDefaults.variable})
    paramClassDefaults.update({
        NOISE: None,
        RATE: None
    })

    multiplicative_param = RATE
    additive_param = OFFSET

    @tc.typecheck
    def __init__(self,
                 default_variable=None,
                 rate: parameter_spec=1.0,
                 noise=0.0,
                 offset=None,
                 initializer=ClassDefaults.variable,
                 time_step_size=0.1,
                 params: tc.optional(dict)=None,
                 owner=None,
                 prefs: is_pref_set = None,
                 context="LCAIntegrator Init"):

        # Assign args to params and functionParams dicts (kwConstants must == arg names)
        params = self._assign_args_to_param_dicts(rate=rate,
                                                  initializer=initializer,
                                                  noise=noise,
                                                  time_step_size=time_step_size,
                                                  offset=offset,
                                                  params=params)

        super().__init__(default_variable=default_variable,
                         params=params,
                         owner=owner,
                         prefs=prefs,
                         context=context)

        self.previous_value = self.initializer
        self.auto_dependent = True

    def function(self,
                 variable=None,
                 params=None,
                 context=None):
        """
        Return:

        .. math::

            rate \\cdot previous\\_value + variable + noise \\sqrt{time\\_step\\_size}

        Arguments
        ---------

        variable : number, list or np.array : default ClassDefaults.variable
           a single value or array of values to be integrated.

        params : Dict[param keyword: param value] : default None
            a `parameter dictionary <ParameterState_Specification>` that specifies the parameters for the
            function.  Values specified for parameters in the dictionary override any assigned to those parameters in
            arguments of the constructor.

        Returns
        -------

        updated value of integral : 2d np.array

        """

        variable = self._update_variable(self._check_args(variable=variable, params=params, context=context))

        rate = np.array(self.paramsCurrent[RATE]).astype(float)

        if self.offset is None:
            offset = 0.0
        else:
            offset = self.offset

        # execute noise if it is a function
        noise = self._try_execute_param(self.noise, variable)

        # try:
        #     previous_value = self._initializer
        # except (TypeError, KeyError):
        previous_value = self.previous_value

        # previous_value = np.atleast_2d(previous_value)
        new_value = variable


        # if params and VARIABLE in params:
        #     new_value = params[VARIABLE]

        # Gilzenrat: previous_value + (-previous_value + variable)*self.time_step_size + noise --> rate = -1
        value = previous_value + (rate*previous_value + new_value)*self.time_step_size + noise*(self.time_step_size**0.5)

        adjusted_value = value + offset
        # If this NOT an initialization run, update the old value
        # If it IS an initialization run, leave as is
        #    (don't want to count it as an execution step)
        if not context or not INITIALIZING in context:
            self.previous_value = adjusted_value

        return adjusted_value


class ConstantIntegrator(Integrator):  # --------------------------------------------------------------------------------
    """
    ConstantIntegrator(                 \
        default_variable=None,          \
        rate=1.0,                       \
        noise=0.0,                      \
        scale: parameter_spec = 1.0,    \
        offset: parameter_spec = 0.0,   \
        initializer,                    \
        params=None,                    \
        owner=None,                     \
        prefs=None,                     \
        )

    .. _ConstantIntegrator:

    Integrates prior value by adding `rate <Integrator.rate>` and `noise <Integrator.noise>`. (Ignores
    `variable <Integrator.variable>`).

    `previous_value <ConstantIntegrator.previous_value>` + `rate <ConstantIntegrator.rate>` +
    `noise <ConstantIntegrator.noise>`

    Arguments
    ---------

    default_variable : number, list or np.array : default ClassDefaults.variable
        specifies a template for the value to be integrated;  if it is a list or array, each element is independently
        integrated.

    rate : float, list or 1d np.array : default 1.0
        specifies the rate of integration.  If it is a list or array, it must be the same length as
        `variable <ConstantIntegrator.default_variable>` (see `rate <ConstantIntegrator.rate>` for details).

    noise : float, PsyNeuLink Function, list or 1d np.array : default 0.0
        specifies random value to be added in each call to `function <ConstantIntegrator.function>`. (see
        `noise <ConstantIntegrator.noise>` for details).

    initializer float, list or 1d np.array : default 0.0
        specifies starting value for integration.  If it is a list or array, it must be the same length as
        `default_variable <ConstantIntegrator.default_variable>` (see `initializer <ConstantIntegrator.initializer>` for details).

    params : Dict[param keyword: param value] : default None
        a `parameter dictionary <ParameterState_Specification>` that specifies the parameters for the
        function.  Values specified for parameters in the dictionary override any assigned to those parameters in
        arguments of the constructor.

    owner : Component
        `component <Component>` to which to assign the Function.

    name : str : default see `name <Function.name>`
        specifies the name of the Function.

    prefs : PreferenceSet or specification dict : default Function.classPreferences
        specifies the `PreferenceSet` for the Function (see `prefs <Function_Base.prefs>` for details).

    Attributes
    ----------

    variable : number or np.array
        **Ignored** by the ConstantIntegrator function. Refer to LCAIntegrator or AdaptiveIntegrator for integrator
         functions that depend on both a prior value and a new value (variable).

    rate : float or 1d np.array
        determines the rate of integration.

        If it has a single element, that element is added to each element of
        `previous_value <ConstantIntegrator.previous_value>`.

        If it has more than one element, each element is added to the corresponding element of
        `previous_value <ConstantIntegrator.previous_value>`.

    noise : float, function, list, or 1d np.array
        specifies random value to be added in each call to `function <ConstantIntegrator.function>`.

        If noise is a list or array, it must be the same length as `variable <ConstantIntegrator.default_variable>`.

        If noise is specified as a single float or function, while `variable <ConstantIntegrator.variable>` is a list or array,
        noise will be applied to each variable element. In the case of a noise function, this means that the function
        will be executed separately for each variable element.

        .. note::
            In order to generate random noise, we recommend selecting a probability distribution function
            (see `Distribution Functions <DistributionFunction>` for details), which will generate a new noise value from
            its distribution on each execution. If noise is specified as a float or as a function with a fixed output, then
            the noise will simply be an offset that remains the same across all executions.

    initializer : float, 1d np.array or list
        determines the starting value for integration (i.e., the value to which
        `previous_value <ConstantIntegrator.previous_value>` is set.

        If initializer is a list or array, it must be the same length as `variable <ConstantIntegrator.default_variable>`.

    previous_value : 1d np.array : default ClassDefaults.variable
        stores previous value to which `rate <ConstantIntegrator.rate>` and `noise <ConstantIntegrator.noise>` will be
        added.

    owner : Component
        `component <Component>` to which the Function has been assigned.

    name : str
        the name of the Function; if it is not specified in the **name** argument of the constructor, a
        default is assigned by FunctionRegistry (see `Naming` for conventions used for default and duplicate names).

    prefs : PreferenceSet or specification dict : Function.classPreferences
        the `PreferenceSet` for function; if it is not specified in the **prefs** argument of the Function's
        constructor, a default is assigned using `classPreferences` defined in __init__.py (see :doc:`PreferenceSet
        <LINK>` for details).
    """

    componentName = CONSTANT_INTEGRATOR_FUNCTION

    class ClassDefaults(Integrator.ClassDefaults):
        variable = [[0]]

    paramClassDefaults = Function_Base.paramClassDefaults.copy()
    # paramClassDefaults.update({INITIALIZER: ClassDefaults.variable})
    paramClassDefaults.update({
        NOISE: None,
        RATE: None,
        OFFSET: None,
        SCALE: None,
    })

    multiplicative_param = SCALE
    additive_param = RATE

    @tc.typecheck
    def __init__(self,
                 default_variable=None,
                 # rate: parameter_spec = 1.0,
                 rate=0.0,
                 noise=0.0,
                 offset=0.0,
                 scale = 1.0,
                 initializer=ClassDefaults.variable,
                 params: tc.optional(dict) = None,
                 owner=None,
                 prefs: is_pref_set = None,
                 context="ConstantIntegrator Init"):

        # Assign args to params and functionParams dicts (kwConstants must == arg names)
        params = self._assign_args_to_param_dicts(rate=rate,
                                                  initializer=initializer,
                                                  noise=noise,
                                                  scale = scale,
                                                  offset=offset,
                                                  params=params)

        # Assign here as default, for use in initialization of function
        self.previous_value = self.paramClassDefaults[INITIALIZER]

        super().__init__(default_variable=default_variable,
                         params=params,
                         owner=owner,
                         prefs=prefs,
                         context=context)

        # Reassign to initializer in case default value was overridden
        self.previous_value = self.initializer

        self.auto_dependent = True

    def function(self,
                 variable=None,
                 params=None,
                 context=None):
        """
        Return: the sum of `previous_value <ConstantIntegrator.previous_value>`, `rate <ConstantIntegrator.rate>`, and
        `noise <ConstantIntegrator.noise>`.

        Arguments
        ---------

        params : Dict[param keyword: param value] : default None
            a `parameter dictionary <ParameterState_Specification>` that specifies the parameters for the
            function.  Values specified for parameters in the dictionary override any assigned to those parameters in
            arguments of the constructor.


        Returns
        -------

        updated value of integral : 2d np.array

        """
        variable = self._update_variable(self._check_args(variable=variable, params=params, context=context))

        rate = np.array(self.rate).astype(float)
        offset = self.offset
        scale = self.scale

        # CAVEAT: why was self.variable never used in this function before it was functionalized?
        # execute noise if it is a function
        noise = self._try_execute_param(self.noise, variable)


        # try:
        #     previous_value = params[INITIALIZER]
        # except (TypeError, KeyError):
        previous_value = self.previous_value

        previous_value = np.atleast_2d(previous_value)

        value = previous_value + rate + noise


        adjusted_value = value*scale + offset
        # If this NOT an initialization run, update the old value
        # If it IS an initialization run, leave as is
        #    (don't want to count it as an execution step)
        if not context or not INITIALIZING in context:
            self.previous_value = adjusted_value

        return adjusted_value

class AdaptiveIntegrator(
    Integrator):  # --------------------------------------------------------------------------------
    """
    AdaptiveIntegrator(                 \
        default_variable=None,          \
        rate=1.0,                       \
        noise=0.0,                      \
        scale: parameter_spec = 1.0,    \
        offset: parameter_spec = 0.0,   \
        initializer,                    \
        params=None,                    \
        owner=None,                     \
        prefs=None,                     \
        )

    .. _AdaptiveIntegrator:

    Computes an exponentially weighted moving average.

    (1 - `rate <AdaptiveIntegrator.rate>`) * `previous_value <AdaptiveIntegrator.previous_value>` + `rate <AdaptiveIntegrator.rate>` *
    `variable <AdaptiveIntegrator.variable>` + `noise <AdaptiveIntegrator.noise>`


    Arguments
    ---------

    default_variable : number, list or np.array : default ClassDefaults.variable
        specifies a template for the value to be integrated;  if it is a list or array, each element is independently
        integrated.

    rate : float, list or 1d np.array : default 1.0
        specifies the smoothing factor of the EWMA.  If it is a list or array, it must be the same length as
        `variable <AdaptiveIntegrator.default_variable>` (see `rate <AdaptiveIntegrator.rate>` for details).

    noise : float, PsyNeuLink Function, list or 1d np.array : default 0.0
        specifies random value to be added in each call to `function <AdaptiveIntegrator.function>`. (see
        `noise <AdaptiveIntegrator.noise>` for details).

    initializer float, list or 1d np.array : default 0.0
        specifies starting value for integration.  If it is a list or array, it must be the same length as
        `default_variable <AdaptiveIntegrator.default_variable>` (see `initializer <AdaptiveIntegrator.initializer>` for details).

    params : Dict[param keyword: param value] : default None
        a `parameter dictionary <ParameterState_Specification>` that specifies the parameters for the
        function.  Values specified for parameters in the dictionary override any assigned to those parameters in
        arguments of the constructor.

    owner : Component
        `component <Component>` to which to assign the Function.

    name : str : default see `name <Function.name>`
        specifies the name of the Function.

    prefs : PreferenceSet or specification dict : default Function.classPreferences
        specifies the `PreferenceSet` for the Function (see `prefs <Function_Base.prefs>` for details).

    Attributes
    ----------

    variable : number or np.array
        current input value some portion of which (determined by `rate <AdaptiveIntegrator.rate>`) will be
        added to the prior value;  if it is an array, each element is independently integrated.

    rate : float or 1d np.array
        determines the smoothing factor of the EWMA. All rate elements must be between 0 and 1 (rate = 0 --> no change,
        `variable <AdaptiveAdaptiveIntegrator.variable>` is ignored; rate = 1 -->
        `previous_value <AdaptiveIntegrator.previous_value>` is ignored).

        If rate is a float, it is applied to all elements of `variable <AdaptiveAdaptiveIntegrator.variable>` (and
        `previous_value <AdaptiveIntegrator.previous_value>`); if it has more than one element, each element is applied
        to the corresponding element of `variable <AdaptiveAdaptiveIntegrator.variable>` (and
        `previous_value <AdaptiveIntegrator.previous_value>`).

    noise : float, function, list, or 1d np.array
        specifies random value to be added in each call to `function <AdaptiveIntegrator.function>`.

        If noise is a list or array, it must be the same length as `variable <AdaptiveIntegrator.default_variable>`.

        If noise is specified as a single float or function, while `variable <AdaptiveIntegrator.variable>` is a list or array,
        noise will be applied to each variable element. In the case of a noise function, this means that the function
        will be executed separately for each variable element.

        .. note::
            In order to generate random noise, we recommend selecting a probability distribution function
            (see `Distribution Functions <DistributionFunction>` for details), which will generate a new noise value from
            its distribution on each execution. If noise is specified as a float or as a function with a fixed output, then
            the noise will simply be an offset that remains the same across all executions.

    initializer : float, 1d np.array or list
        determines the starting value for time-averaging (i.e., the value to which
        `previous_value <AdaptiveIntegrator.previous_value>` is originally set).

        If initializer is a list or array, it must be the same length as `variable <AdaptiveIntegrator.default_variable>`.

    previous_value : 1d np.array : default ClassDefaults.variable
        stores previous value with which `variable <AdaptiveIntegrator.variable>` is integrated.

    owner : Component
        `component <Component>` to which the Function has been assigned.

    name : str
        the name of the Function; if it is not specified in the **name** argument of the constructor, a
        default is assigned by FunctionRegistry (see `Naming` for conventions used for default and duplicate names).

    prefs : PreferenceSet or specification dict : Function.classPreferences
        the `PreferenceSet` for function; if it is not specified in the **prefs** argument of the Function's
        constructor, a default is assigned using `classPreferences` defined in __init__.py (see :doc:`PreferenceSet
        <LINK>` for details).
    """

    componentName = ADAPTIVE_INTEGRATOR_FUNCTION

    class ClassDefaults(Integrator.ClassDefaults):
        variable = [[0]]

    multiplicative_param = RATE
    additive_param = OFFSET

    paramClassDefaults = Function_Base.paramClassDefaults.copy()
    # paramClassDefaults.update({INITIALIZER: ClassDefaults.variable})
    paramClassDefaults.update({
        NOISE: None,
        RATE: None
    })

    @tc.typecheck
    def __init__(self,
                 default_variable=None,
                 rate: parameter_spec = 1.0,
                 noise=0.0,
                 offset= 0.0,
                 time_step_size=0.02,
                 initializer=ClassDefaults.variable,
                 params: tc.optional(dict) = None,
                 owner=None,
                 prefs: is_pref_set = None,
                 context="AdaptiveIntegrator Init"):

        # Assign args to params and functionParams dicts
        params = self._assign_args_to_param_dicts(rate=rate,
                                                  initializer=initializer,
                                                  noise=noise,
                                                  offset=offset,
                                                  time_step_size=time_step_size,
                                                  params=params)

        super().__init__(default_variable=default_variable,
                         params=params,
                         owner=owner,
                         prefs=prefs,
                         context=context)

        if type(default_variable) is not type(self.initializer):
            self.previous_value = np.full_like(default_variable, self.initializer)
        else:
            self.previous_value = self.initializer

        self.auto_dependent = True

    def _validate_params(self, request_set, target_set=None, context=None):

        # Handle list or array for rate specification
        if RATE in request_set:
            rate = request_set[RATE]
            if isinstance(rate, (list, np.ndarray)):
                if len(rate) != np.array(self.instance_defaults.variable).size:
                    # If the variable was not specified, then reformat it to match rate specification
                    #    and assign ClassDefaults.variable accordingly
                    # Note: this situation can arise when the rate is parametrized (e.g., as an array) in the
                    #       AdaptiveIntegrator's constructor, where that is used as a specification for a function parameter
                    #       (e.g., for an IntegratorMechanism), whereas the input is specified as part of the
                    #       object to which the function parameter belongs (e.g., the IntegratorMechanism);
                    #       in that case, the Integrator gets instantiated using its ClassDefaults.variable ([[0]]) before
                    #       the object itself, thus does not see the array specification for the input.
                    if self._variable_not_specified:
                        self._instantiate_defaults(variable=np.zeros_like(np.array(rate)), context=context)
                        if self.verbosePref:
                            warnings.warn(
                                "The length ({}) of the array specified for the rate parameter ({}) of {} "
                                "must match the length ({}) of the default input ({});  "
                                "the default input has been updated to match".format(
                                    len(rate),
                                    rate,
                                    self.name,
                                    np.array(self.instance_defaults.variable).size
                                ),
                                self.instance_defaults.variable
                            )
                    else:
                        raise FunctionError(
                            "The length ({}) of the array specified for the rate parameter ({}) of {} "
                            "must match the length ({}) of the default input ({})".format(
                                len(rate),
                                rate,
                                self.name,
                                np.array(self.instance_defaults.variable).size,
                                self.instance_defaults.variable,
                            )
                        )
                        # OLD:
                        # self.paramClassDefaults[RATE] = np.zeros_like(np.array(rate))

                        # KAM changed 5/15 b/c paramClassDefaults were being updated and *requiring* future integrator functions
                        # to have a rate parameter of type ndarray/list

        super()._validate_params(request_set=request_set,
                                 target_set=target_set,
                                 context=context)

        if RATE in target_set:
            if isinstance(target_set[RATE], (list, np.ndarray)):
                for r in target_set[RATE]:
                    if r < 0.0 or r > 1.0:
                        raise FunctionError("The rate parameter ({}) (or all of its elements) of {} must be "
                                            "between 0.0 and 1.0 because it is an AdaptiveIntegrator".
                                            format(target_set[RATE], self.name))
            else:
                if target_set[RATE] < 0.0 or target_set[RATE] > 1.0:
                    raise FunctionError(
                        "The rate parameter ({}) (or all of its elements) of {} must be between 0.0 and "
                        "1.0 because it is an AdaptiveIntegrator".format(target_set[RATE], self.name))

        if NOISE in target_set:
            self._validate_noise(target_set[NOISE], self.instance_defaults.variable)
        # if INITIALIZER in target_set:
        #     self._validate_initializer(target_set[INITIALIZER])

    def get_param_struct_type(self):
        with pnlvm.LLVMBuilderContext() as ctx:
            noise_is_array = hasattr(self.noise, "__len__") and len(self.noise) != 1
            noise_ty = ir.ArrayType(ctx.float_ty, len(self.noise)) if noise_is_array else ctx.float_ty
            # rate, offset, noise
            param_type = ir.LiteralStructType([ctx.float_ty, ctx.float_ty, noise_ty])
        return param_type

    def get_param_initializer(self):
        return tuple([self.rate, self.offset, self.noise])


    def get_context_struct_type(self):
        with pnlvm.LLVMBuilderContext() as ctx:
            previous_ty = ir.ArrayType(ctx.float_ty, self._variable_length)
            context_type = ir.LiteralStructType([previous_ty])
        return context_type


    def get_context_initializer(self, data=None):
        if data is None:
            # previous value should be extended version of the initializer
            # for some reason it's nested list
            data = self.previous_value[0]
        return tuple([tuple(data)])


    def __gen_llvm_integrate(self, builder, index, ctx, vi, vo, params, state):
        rate_p = builder.gep(params, [ctx.int32_ty(0), ctx.int32_ty(0)])
        offset_p = builder.gep(params, [ctx.int32_ty(0), ctx.int32_ty(1)])
        rate = builder.load(rate_p)
        offset = builder.load(offset_p)
        if hasattr(self.noise, "__len__") and len(self.noise) != 1:
            assert len(self.noise) == self._variable_length
            noise_p = builder.gep(params, [ctx.int32_ty(0), ctx.int32_ty(2), index])
        else:
            noise_p = builder.gep(params, [ctx.int32_ty(0), ctx.int32_ty(2)])

        noise = builder.load(noise_p)

        prev_ptr = builder.gep(state, [ctx.int32_ty(0), ctx.int32_ty(0), index])
        prev_val = builder.load(prev_ptr)

        vi_ptr = builder.gep(vi, [ctx.int32_ty(0), index])
        vi_val = builder.load(vi_ptr)

        rev_rate = builder.fsub(ctx.float_ty(1), rate)
        old_val = builder.fmul(prev_val, rev_rate)
        new_val = builder.fmul(vi_val, rate)

        ret = builder.fadd(old_val, new_val)
        ret = builder.fadd(ret, noise)
        res = builder.fadd(ret, offset)

        vo_ptr = builder.gep(vo, [ctx.int32_ty(0), index])
        builder.store(res, vo_ptr)
        builder.store(res, prev_ptr)


    def _gen_llvm_function(self):
        func_name = None
        llvm_func = None
        with pnlvm.LLVMBuilderContext() as ctx:
            func_name = ctx.module.get_unique_name("adaptiveintegrator")
            vec_ty = ir.ArrayType(ctx.float_ty, self._variable_length)
            func_ty = ir.FunctionType(ir.VoidType(),
                (self.get_param_struct_type().as_pointer(),
                 self.get_context_struct_type().as_pointer(),
                 vec_ty.as_pointer(), vec_ty.as_pointer()))
            vector_length = ctx.int32_ty(self._variable_length)

            llvm_func = ir.Function(ctx.module, func_ty, name=func_name)
            llvm_func.attributes.add('argmemonly')
            llvm_func.attributes.add('alwaysinline')
            params, state, vi, vo = llvm_func.args
            for p in vi, vo:
                p.attributes.add('nonnull')
                p.attributes.add('noalias')

            # Create entry block
            block = llvm_func.append_basic_block(name="entry")
            builder = ir.IRBuilder(block)
            vi = builder.gep(vi, [ctx.int32_ty(0)])
            vo = builder.gep(vo, [ctx.int32_ty(0)])

            kwargs = {"ctx":ctx, "vi":vi, "vo":vo, "params": params, "state":state}
            inner = functools.partial(self.__gen_llvm_integrate, **kwargs)
            builder = helpers.for_loop_zero_inc(builder, vector_length, inner, "integrate")

            builder.ret_void()
        return func_name

    def bin_function(self,
                     variable=None,
                     params=None,
                     time_scale=TimeScale.TRIAL,
                     context=None):

        # TODO: port this to LLVM
        variable = self._update_variable(self._check_args(variable=variable, params=params, context=context))

        rate = self.paramsCurrent[RATE]
        offset = self.paramsCurrent[OFFSET]
        # execute noise if it is a function
        # TODO: port this to LLVM
        noise = self._try_execute_param(self.noise, variable)
        if hasattr(self.noise, "__len__"):
            # Arrays need to be initialized using tuple
            # Take the first input
            noise = tuple(noise[0])

        bf = self._llvmBinFunction

        ret = np.zeros(len(variable))
        par_struct_ty, old_struct_ty, vi_ty, vo_ty = bf.byref_arg_types

        ct_param = par_struct_ty(rate, offset, noise)
        ct_old = old_struct_ty(tuple(self.previous_value))
        # This is bit hacky because numpy can't cast to arrays
        ct_vi = variable.ctypes.data_as(ctypes.POINTER(vi_ty))
        ct_vo = ret.ctypes.data_as(ctypes.POINTER(vo_ty))

        bf(ct_param, ct_old, ct_vi, ct_vo)

        # If this NOT an initialization run, update the old value
        # If it IS an initialization run, leave as is
        #    (don't want to count it as an execution step)
        # ct_old also contains the correct value
        if not context or not INITIALIZING in context:
            self.previous_value = ret

        return ret

    def function(self,
                 variable=None,
                 params=None,
                 context=None):
        """
        Return: some fraction of `variable <AdaptiveIntegrator.variable>` combined with some fraction of `previous_value
        <AdaptiveIntegrator.previous_value>`.

        Arguments
        ---------

        variable : number, list or np.array : default ClassDefaults.variable
           a single value or array of values to be integrated.

        params : Dict[param keyword: param value] : default None
            a `parameter dictionary <ParameterState_Specification>` that specifies the parameters for the
            function.  Values specified for parameters in the dictionary override any assigned to those parameters in
            arguments of the constructor.


        Returns
        -------

        updated value of integral : 2d np.array

        """
        variable = self._update_variable(self._check_args(variable=variable, params=params, context=context))

        rate = np.array(self.paramsCurrent[RATE]).astype(float)
        offset = self.paramsCurrent[OFFSET]
        # execute noise if it is a function
        noise = self._try_execute_param(self.noise, variable)


        # try:
        #     previous_value = params[INITIALIZER]
        # except (TypeError, KeyError):
        previous_value = self.previous_value

        previous_value = np.atleast_2d(previous_value)
        # value = (1 - rate) * previous_value + rate * new_value + noise
        value = (1-rate)*previous_value + rate*variable + noise
        adjusted_value = value + offset
        # If this NOT an initialization run, update the old value
        # If it IS an initialization run, leave as is
        #    (don't want to count it as an execution step)
        if not context or not INITIALIZING in context:
            self.previous_value = adjusted_value
        return adjusted_value

class DriftDiffusionIntegrator(
    Integrator):  # --------------------------------------------------------------------------------
    """
    DriftDiffusionIntegrator(           \
        default_variable=None,          \
        rate=1.0,                       \
        noise=0.0,                      \
        scale= 1.0,                     \
        offset= 0.0,                    \
        time_step_size=1.0,             \
        t0=0.0,                         \
        decay=0.0,                      \
        threshold=1.0                   \
        initializer,                    \
        params=None,                    \
        owner=None,                     \
        prefs=None,                     \
        )

    .. _DriftDiffusionIntegrator:

    Accumulates evidence over time based on a stimulus, rate, previous position, and noise. Stops accumulating at a
    threshold.

    Arguments
    ---------

    default_variable : number, list or np.array : default ClassDefaults.variable
        specifies the stimulus component of drift rate -- the drift rate is the product of variable and rate

    rate : float, list or 1d np.array : default 1.0
        specifies the attentional component of drift rate -- the drift rate is the product of variable and rate

    noise : float, PsyNeuLink Function, list or 1d np.array : default 0.0
        scales the random value to be added in each call to `function <DriftDiffusionIntegrator.function>`. (see
        `noise <DriftDiffusionIntegrator.noise>` for details).

    time_step_size : float : default 0.0
        determines the timing precision of the integration process (see `time_step_size
        <DriftDiffusionIntegrator.time_step_size>` for details.

    t0 : float
        determines the start time of the integration process and is used to compute the RESPONSE_TIME output state of
        the DDM Mechanism.

    initializer : float, list or 1d np.array : default 0.0
        specifies starting value for integration.  If it is a list or array, it must be the same length as
        `default_variable <DriftDiffusionIntegrator.default_variable>` (see `initializer <DriftDiffusionIntegrator.initializer>` for details).

    threshold : float : default 0.0
        specifies the threshold (boundaries) of the drift diffusion process (i.e., at which the
        integration process is assumed to terminate).

        Once the magnitude of the decision variable has exceeded the threshold, the function will simply return the
        threshold magnitude (with the appropriate sign) for that execution and any future executions.

        If the function is in a `DDM mechanism <DDM>`, crossing the threshold will also switch the `is_finished`
        attribute from False to True. This attribute may be important for the `Scheduler <Scheduler>` when using
         `Conditions <Condition>` such as `WhenFinished <WhenFinished>`.

    params : Dict[param keyword: param value] : default None
        a `parameter dictionary <ParameterState_Specification>` that specifies the parameters for the
        function.  Values specified for parameters in the dictionary override any assigned to those parameters in
        arguments of the constructor.

    owner : Component
        `component <Component>` to which to assign the Function.

    name : str : default see `name <Function.name>`
        specifies the name of the Function.

    prefs : PreferenceSet or specification dict : default Function.classPreferences
        specifies the `PreferenceSet` for the Function (see `prefs <Function_Base.prefs>` for details).

    Attributes
    ----------

    variable : number or np.array
        current input value, which represents the stimulus component of drift.

    rate : float or 1d np.array
        specifies the attentional component of drift rate -- the drift rate is the product of variable and rate

    noise : float, function, list, or 1d np.array
        scales the random value to be added in each call to `function <DriftDiffusionIntegrator.function> according to
        the standard DDM probability distribution.

        On each call to `function <DriftDiffusionIntegrator.function>, :math:`\\sqrt{time\\_step\\_size \\cdot noise}
        \\cdot Sample\\,From\\,Normal\\,distribution` is added to the accumulated evidence.

        Noise must be specified as a float (or list or array of floats).

    time_step_size : float
        determines the timing precision of the integration process and is used to scale the `noise
        <DriftDiffusionIntegrator.noise>` parameter according to the standard DDM probability distribution.

    t0 : float
        determines the start time of the integration process and is used to compute the RESPONSE_TIME output state of
        the DDM Mechanism.

    initializer : float, 1d np.array or list
        determines the starting value for integration (i.e., the value to which
        `previous_value <DriftDiffusionIntegrator.previous_value>` is set.

        If initializer is a list or array, it must be the same length as `variable <DriftDiffusionIntegrator.default_variable>`.

    previous_time : float
        stores previous time at which the function was executed and accumulates with each execution according to
        `time_step_size <DriftDiffusionIntegrator.default_time_step_size>`.

    previous_value : 1d np.array : default ClassDefaults.variable
        stores previous value with which `variable <DriftDiffusionIntegrator.variable>` is integrated.

    threshold : float : default 0.0
        when used properly determines the threshold (boundaries) of the drift diffusion process (i.e., at which the
        integration process is assumed to terminate).

        If the system is assembled as follows, then the DriftDiffusionIntegrator function stops accumulating when its
        value reaches +threshold or -threshold

            (1) the function is used in the `DDM mechanism <DDM>`

            (2) the mechanism is part of a `System <System>` with a `Scheduler <Scheduler>` which applies the
            `WhenFinished <WhenFinished>` `Condition <Condition>` to the mechanism

        Otherwise, `threshold <DriftDiffusionIntegrator.threshold>` does not influence the function at all.

    owner : Component
        `component <Component>` to which the Function has been assigned.

    name : str
        the name of the Function; if it is not specified in the **name** argument of the constructor, a
        default is assigned by FunctionRegistry (see `Naming` for conventions used for default and duplicate names).

    prefs : PreferenceSet or specification dict : Function.classPreferences
        the `PreferenceSet` for function; if it is not specified in the **prefs** argument of the Function's
        constructor, a default is assigned using `classPreferences` defined in __init__.py (see :doc:`PreferenceSet
        <LINK>` for details).
    """

    componentName = DRIFT_DIFFUSION_INTEGRATOR_FUNCTION

    class ClassDefaults(Integrator.ClassDefaults):
        variable = [[0]]

    multiplicative_param = RATE
    additive_param = OFFSET

    paramClassDefaults = Function_Base.paramClassDefaults.copy()
    # paramClassDefaults.update({INITIALIZER: ClassDefaults.variable})
    paramClassDefaults.update({
        NOISE: None,
        RATE: None
    })

    @tc.typecheck
    def __init__(self,
                 default_variable=None,
                 rate: parameter_spec = 1.0,
                 noise=0.0,
                 offset: parameter_spec = 0.0,
                 time_step_size=1.0,
                 t0=0.0,
                 initializer=ClassDefaults.variable,
                 threshold=100.0,
                 params: tc.optional(dict) = None,
                 owner=None,
                 prefs: is_pref_set = None,
                 context="DriftDiffusionIntegrator Init"):

        # Assign args to params and functionParams dicts (kwConstants must == arg names)
        params = self._assign_args_to_param_dicts(rate=rate,
                                                  time_step_size=time_step_size,
                                                  t0=t0,
                                                  initializer=initializer,
                                                  threshold=threshold,
                                                  noise=noise,
                                                  offset=offset,
                                                  params=params)

        # Assign here as default, for use in initialization of function
        self.previous_value = self.paramClassDefaults[INITIALIZER]

        super().__init__(default_variable=default_variable,
                         params=params,
                         owner=owner,
                         prefs=prefs,
                         context=context)

        # Reassign to kWInitializer in case default value was overridden
        self.previous_value = self.initializer
        self.previous_time = self.t0
        self.auto_dependent = True

    def _validate_noise(self, noise, var):
        if not isinstance(noise, float):
            raise FunctionError(
                "Invalid noise parameter for {}. DriftDiffusionIntegrator requires noise parameter to be a float. Noise"
                " parameter is used to construct the standard DDM noise distribution".format(self.name))

    def function(self,
                 variable=None,
                 params=None,
                 context=None):
        """
        Return: One time step of evidence accumulation according to the Drift Diffusion Model

        ..  math::

            previous\\_value + rate \\cdot variable \\cdot time\\_step\\_size + \\sqrt{time\\_step\\_size \\cdot noise}
            \\cdot Sample\\,from\\,Normal\\,Distribution

        Arguments
        ---------

        variable : number, list or np.array : default ClassDefaults.variable
            specifies the stimulus component of drift rate -- the drift rate is the product of variable and rate

        params : Dict[param keyword: param value] : default None
            a `parameter dictionary <ParameterState_Specification>` that specifies the parameters for the
            function.  Values specified for parameters in the dictionary override any assigned to those parameters in
            arguments of the constructor.

        Returns
        -------

        updated value of integral : 2d np.array

        """
        variable = self._update_variable(self._check_args(variable=variable, params=params, context=context))

        rate = np.array(self.paramsCurrent[RATE]).astype(float)
        offset = self.paramsCurrent[OFFSET]

        time_step_size = self.paramsCurrent[TIME_STEP_SIZE]

        noise = self.noise

        # try:
        #     previous_value = params[INITIALIZER]
        # except (TypeError, KeyError):
        previous_value = self.previous_value

        previous_value = np.atleast_2d(previous_value)
        new_value = variable


        value = previous_value + rate * new_value * time_step_size  \
                + np.sqrt(time_step_size * noise) * np.random.normal()

        if np.all(abs(value) < self.threshold):
            adjusted_value = value + offset
        else:
            adjusted_value = self.threshold
            for i in range(len(value)):
                adjusted_value[i] = self.threshold[i]*np.sign(value[i][0])
        # If this NOT an initialization run, update the old value and time
        # If it IS an initialization run, leave as is
        #    (don't want to count it as an execution step)
        if not context or not INITIALIZING in context:
            self.previous_value = adjusted_value
            self.previous_time += time_step_size

        return adjusted_value

class OrnsteinUhlenbeckIntegrator(
    Integrator):  # --------------------------------------------------------------------------------
    """
    OrnsteinUhlenbeckIntegrator(                 \
        default_variable=None,          \
        rate=1.0,                       \
        noise=0.0,                      \
        offset= 0.0,                    \
        time_step_size=1.0,             \
        t0=0.0,                         \
        decay=1.0,                      \
        initializer=0.0,                \
        params=None,                    \
        owner=None,                     \
        prefs=None,                     \
        )

    .. _OrnsteinUhlenbeckIntegrator:

    Accumulate evidence overtime based on a stimulus, noise, decay, and previous position.

    Arguments
    ---------

    default_variable : number, list or np.array : default ClassDefaults.variable
        specifies a template for  the stimulus component of drift rate -- the drift rate is the product of variable and
        rate

    rate : float, list or 1d np.array : default 1.0
        specifies  the attentional component of drift rate -- the drift rate is the product of variable and rate

    noise : float, PsyNeuLink Function, list or 1d np.array : default 0.0
        scales random value to be added in each call to `function <OrnsteinUhlenbeckIntegrator.function>`. (see
        `noise <OrnsteinUhlenbeckIntegrator.noise>` for details).

    time_step_size : float : default 0.0
        determines the timing precision of the integration process (see `time_step_size
        <OrnsteinUhlenbeckIntegrator.time_step_size>` for details.

    t0 : float : default 0.0
        represents the starting time of the model and is used to compute
        `previous_time <OrnsteinUhlenbeckIntegrator.previous_time>`

    initializer float, list or 1d np.array : default 0.0
        specifies starting value for integration.  If it is a list or array, it must be the same length as
        `default_variable <OrnsteinUhlenbeckIntegrator.default_variable>` (see `initializer
        <OrnsteinUhlenbeckIntegrator.initializer>` for details).

    params : Dict[param keyword: param value] : default None
        a `parameter dictionary <ParameterState_Specification>` that specifies the parameters for the
        function.  Values specified for parameters in the dictionary override any assigned to those parameters in
        arguments of the constructor.

    owner : Component
        `component <Component>` to which to assign the Function.

    name : str : default see `name <Function.name>`
        specifies the name of the Function.

    prefs : PreferenceSet or specification dict : default Function.classPreferences
        specifies the `PreferenceSet` for the Function (see `prefs <Function_Base.prefs>` for details).

    Attributes
    ----------

    variable : number or np.array
        represents the stimulus component of drift. The product of
        `variable <OrnsteinUhlenbeckIntegrator.variable>` and `rate <OrnsteinUhlenbeckIntegrator.rate>` is multiplied
        by `time_step_size <OrnsteinUhlenbeckIntegrator.time_step_size>` to model the accumulation of evidence during
        one step.

    rate : float or 1d np.array
        represents the attentional component of drift. The product of `rate <OrnsteinUhlenbeckIntegrator.rate>` and
        `variable <OrnsteinUhlenbeckIntegrator.variable>` is multiplied by
        `time_step_size <OrnsteinUhlenbeckIntegrator.time_step_size>` to model the accumulation of evidence during
        one step.

    noise : float, function, list, or 1d np.array
        scales the random value to be added in each call to `function <OrnsteinUhlenbeckIntegrator.function>`

        Noise must be specified as a float (or list or array of floats) because this
        value will be used to construct the standard DDM probability distribution.

    time_step_size : float
        determines the timing precision of the integration process and is used to scale the `noise
        <OrnsteinUhlenbeckIntegrator.noise>` parameter appropriately.

    initializer : float, 1d np.array or list
        determines the starting value for integration (i.e., the value to which
        `previous_value <OrnsteinUhlenbeckIntegrator.previous_value>` is originally set.)

        If initializer is a list or array, it must be the same length as `variable
        <OrnsteinUhlenbeckIntegrator.default_variable>`.

    previous_value : 1d np.array : default ClassDefaults.variable
        stores previous value with which `variable <OrnsteinUhlenbeckIntegrator.variable>` is integrated.

    previous_time : float
        stores previous time at which the function was executed and accumulates with each execution according to
        `time_step_size <OrnsteinUhlenbeckIntegrator.default_time_step_size>`.

    owner : Component
        `component <Component>` to which the Function has been assigned.

    name : str
        the name of the Function; if it is not specified in the **name** argument of the constructor, a
        default is assigned by FunctionRegistry (see `Naming` for conventions used for default and duplicate names).

    prefs : PreferenceSet or specification dict : Function.classPreferences
        the `PreferenceSet` for function; if it is not specified in the **prefs** argument of the Function's
        constructor, a default is assigned using `classPreferences` defined in __init__.py (see :doc:`PreferenceSet
        <LINK>` for details).
    """

    componentName = ORNSTEIN_UHLENBECK_INTEGRATOR_FUNCTION

    class ClassDefaults(Integrator.ClassDefaults):
        variable = [[0]]

    multiplicative_param = RATE
    additive_param = OFFSET

    paramClassDefaults = Function_Base.paramClassDefaults.copy()
    # paramClassDefaults.update({INITIALIZER: ClassDefaults.variable})
    paramClassDefaults.update({
        NOISE: None,
        RATE: None
    })

    @tc.typecheck
    def __init__(self,
                 default_variable=None,
                 rate: parameter_spec = 1.0,
                 noise=0.0,
                 offset: parameter_spec = 0.0,
                 time_step_size=1.0,
                 t0=0.0,
                 decay = 1.0,
                 initializer=ClassDefaults.variable,
                 params: tc.optional(dict) = None,
                 owner=None,
                 prefs: is_pref_set = None,
                 context="OrnsteinUhlenbeckIntegrator Init"):

        # Assign args to params and functionParams dicts (kwConstants must == arg names)
        params = self._assign_args_to_param_dicts(rate=rate,
                                                  time_step_size=time_step_size,
                                                  decay = decay,
                                                  initializer=initializer,
                                                  t0=t0,
                                                  noise=noise,
                                                  offset=offset,
                                                  params=params)

        # Assign here as default, for use in initialization of function
        self.previous_value = self.paramClassDefaults[INITIALIZER]

        super().__init__(default_variable=default_variable,
                         params=params,
                         owner=owner,
                         prefs=prefs,
                         context=context)

        # Reassign to kWInitializer in case default value was overridden
        self.previous_value = self.initializer
        self.previous_time = self.t0

        self.auto_dependent = True

    def _validate_noise(self, noise, var):
        if not isinstance(noise, float):
            raise FunctionError(
                "Invalid noise parameter for {}. OrnsteinUhlenbeckIntegrator requires noise parameter to be a float. "
                "Noise parameter is used to construct the standard DDM noise distribution".format(self.name))

    def function(self,
                 variable=None,
                 params=None,
                 context=None):
        """
        Return: One time step of evidence accumulation according to the Ornstein Uhlenbeck Model

        previous_value + decay * (previous_value -  rate * variable) + :math:`\\sqrt{time_step_size * noise}` * random
        sample from Normal distribution


        Arguments
        ---------

        variable : number, list or np.array : default ClassDefaults.variable
           the stimulus component of drift rate in the Drift Diffusion Model.


        params : Dict[param keyword: param value] : default None
            a `parameter dictionary <ParameterState_Specification>` that specifies the parameters for the
            function.  Values specified for parameters in the dictionary override any assigned to those parameters in
            arguments of the constructor.


        Returns
        -------

        updated value of integral : 2d np.array

        """
        variable = self._update_variable(self._check_args(variable=variable, params=params, context=context))

        rate = np.array(self.paramsCurrent[RATE]).astype(float)
        offset = self.paramsCurrent[OFFSET]

        time_step_size = self.paramsCurrent[TIME_STEP_SIZE]
        decay = self.paramsCurrent[DECAY]

        noise = self.noise

        # try:
        #     previous_value = params[INITIALIZER]
        # except (TypeError, KeyError):
        previous_value = self.previous_value

        previous_value = np.atleast_2d(previous_value)
        # dx = (lambda*x + A)dt + c*dW
        value = previous_value + (decay * previous_value - rate * variable) * time_step_size + np.sqrt(
            time_step_size * noise) * np.random.normal()

        # If this NOT an initialization run, update the old value and time
        # If it IS an initialization run, leave as is
        #    (don't want to count it as an execution step)
        adjusted_value = value + offset

        if not context or not INITIALIZING in context:
            self.previous_value = adjusted_value
            self.previous_time += time_step_size

        return adjusted_value


class FHNIntegrator(Integrator):  # --------------------------------------------------------------------------------
    """
    FHNIntegrator(                      \
        default_variable=1.0,           \
        scale: parameter_spec = 1.0,    \
        offset: parameter_spec = 0.0,   \
        initial_w=0.0,                  \
        initial_v=0.0,                  \
        time_step_size=0.05,          \
        t_0=0.0,                        \
        a_v=-1/3,                       \
        b_v=0.0,                        \
        c_v=1.0,                        \
        d_v=0.0,                        \
        e_v=-1.0,                       \
        f_v=1.0,                        \
        threshold=-1.0                  \
        time_constant_v=1.0,            \
        a_w=1.0,                        \
        b_w=-0.8,                       \
        c_w=0.7,                        \
        mode=1.0,                       \
        uncorrelated_activity=0.0       \
        time_constant_w = 12.5,         \
        integration_method="RK4"        \
        params=None,                    \
        owner=None,                     \
        prefs=None,                     \
        )

    .. _FHNIntegrator:

    The FHN Integrator function in PsyNeuLink implements the Fitzhugh-Nagumo model using a choice of Euler or 4th Order
    Runge-Kutta numerical integration.

    In order to support several common representations of the model, the FHNIntegrator includes many parameters, some of
    which would not be sensible to use in combination. The equations of the Fitzhugh-Nagumo model are expressed below in
    terms of all of the parameters exposed in PsyNeuLink:

    **Fast, Excitatory Variable:**


    .. math::

        \\frac{dv}{dt} = \\frac{a_v v^{3} + b_v v^{2} (1+threshold) - c_v v\\, threshold + d_v + e_v\\, previous_w + f_v\\, variable)}{time\\, constant_v}


    **Slow, Inactivating Variable:**


    .. math::

        \\frac{dw}{dt} = \\frac{a_w\\, mode\\, previous_v + b_w w + c_w +
                    uncorrelated\\,activity\\,(1-mode)}{time\\, constant_w}

    *The three formulations that the FHNIntegrator was designed to allow are:*

    (1) **Fitzhugh-Nagumo Model**

        **Fast, Excitatory Variable:**

        .. math::

            \\frac{dv}{dt} = v - \\frac{v^3}{3} - w + I_{ext}

        **Slow, Inactivating Variable:**

        .. math::

            \\frac{dw}{dt} = \\frac{v + a - bw}{T}

        :math:`\\frac{dw}{dt}` often has the following parameter values:

        .. math::

            \\frac{dw}{dt} = 0.08\\,(v + 0.7 - 0.8 w)

        *How to implement this model in PsyNeuLink:*

            In PsyNeuLink, the default parameter values of the FHNIntegrator function implement the above equations.


    (2) **Modified FHN Model**

        **Fast, Excitatory Variable:**

        .. math::

            \\frac{dv}{dt} = v(a-v)(v-1) - w + I_{ext}

        **Slow, Inactivating Variable:**

        .. math::

            \\frac{dw}{dt} = bv - cw

        `Mahbub Khan (2013) <http://pcwww.liv.ac.uk/~bnvasiev/Past%20students/Mahbub_549.pdf>`_ provides a nice summary
        of why this formulation is useful.

        *How to implement this model in PsyNeuLink:*

            In order to implement the modified FHN model, the following PsyNeuLink parameter values must be set in the
            equation for :math:`\\frac{dv}{dt}`:

            +-----------------+-----+-----+-----+-----+-----+-----+---------------+
            |**PNL Parameter**| a_v | b_v | c_v | d_v | e_v | f_v |time_constant_v|
            +-----------------+-----+-----+-----+-----+-----+-----+---------------+
            |**Value**        |-1.0 |1.0  |1.0  |0.0  |-1.0 |1.0  |1.0            |
            +-----------------+-----+-----+-----+-----+-----+-----+---------------+

            When the parameters above are set to the listed values, the PsyNeuLink equation for :math:`\\frac{dv}{dt}`
            reduces to the Modified FHN formulation, and the remaining parameters in the :math:`\\frac{dv}{dt}` equation
            correspond as follows:

            +--------------------------+---------------------------------------+---------------------------------------+
            |**PNL Parameter**         |`threshold <FHNIntegrator.threshold>`  |`variable <FHNIntegrator.variable>`    |
            +--------------------------+---------------------------------------+---------------------------------------+
            |**Modified FHN Parameter**|a                                      |:math:`I_{ext}`                        |
            +--------------------------+---------------------------------------+---------------------------------------+

            In order to implement the modified FHN model, the following PsyNeuLink parameter values must be set in the
            equation for :math:`\\frac{dw}{dt}`:

            +-----------------+-----+------+---------------+----------------------+
            |**PNL Parameter**|c_w  | mode |time_constant_w|uncorrelated_activity |
            +-----------------+-----+------+---------------+----------------------+
            |**Value**        | 0.0 | 1.0  |1.0            | 0.0                  |
            +-----------------+-----+------+---------------+----------------------+

            When the parameters above are set to the listed values, the PsyNeuLink equation for :math:`\\frac{dw}{dt}`
            reduces to the Modified FHN formulation, and the remaining parameters in the :math:`\\frac{dw}{dt}` equation
            correspond as follows:

            +--------------------------+---------------------------------------+---------------------------------------+
            |**PNL Parameter**         |`a_w <FHNIntegrator.a_w>`              |*NEGATIVE* `b_w <FHNIntegrator.b_w>`   |
            +--------------------------+---------------------------------------+---------------------------------------+
            |**Modified FHN Parameter**|b                                      |c                                      |
            +--------------------------+---------------------------------------+---------------------------------------+

    (3) **Modified FHN Model as implemented in** `Gilzenrat (2002) <http://www.sciencedirect.com/science/article/pii/S0893608002000552?via%3Dihub>`_

        **Fast, Excitatory Variable:**

        [Eq. (6) in `Gilzenrat (2002) <http://www.sciencedirect.com/science/article/pii/S0893608002000552?via%3Dihub>`_ ]

        .. math::

            \\tau_v \\frac{dv}{dt} = v(a-v)(v-1) - u + w_{vX_1}\\, f(X_1)

        **Slow, Inactivating Variable:**

        [Eq. (7) & Eq. (8) in `Gilzenrat (2002) <http://www.sciencedirect.com/science/article/pii/S0893608002000552?via%3Dihub>`_ ]

        .. math::

            \\tau_u \\frac{du}{dt} = Cv + (1-C)\\, d - u

        *How to implement this model in PsyNeuLink:*

            In order to implement the Gilzenrat 2002 model, the following PsyNeuLink parameter values must be set in the
            equation for :math:`\\frac{dv}{dt}`:

            +-----------------+-----+-----+-----+-----+-----+
            |**PNL Parameter**| a_v | b_v | c_v | d_v | e_v |
            +-----------------+-----+-----+-----+-----+-----+
            |**Value**        |-1.0 |1.0  |1.0  |0.0  |-1.0 |
            +-----------------+-----+-----+-----+-----+-----+

            When the parameters above are set to the listed values, the PsyNeuLink equation for :math:`\\frac{dv}{dt}`
            reduces to the Gilzenrat formulation, and the remaining parameters in the :math:`\\frac{dv}{dt}` equation
            correspond as follows:

            +-----------------------+-------------------------------------+-----------------------------------+-------------------------+----------------------------------------------------+
            |**PNL Parameter**      |`threshold <FHNIntegrator.threshold>`|`variable <FHNIntegrator.variable>`|`f_v <FHNIntegrator.f_v>`|`time_constant_v <FHNIntegrator.time_constant_v>`   |
            +-----------------------+-------------------------------------+-----------------------------------+-------------------------+----------------------------------------------------+
            |**Gilzenrat Parameter**|a                                    |:math:`f(X_1)`                     |:math:`w_{vX_1}`         |:math:`T_{v}`                                       |
            +-----------------------+-------------------------------------+-----------------------------------+-------------------------+----------------------------------------------------+

            In order to implement the Gilzenrat 2002 model, the following PsyNeuLink parameter values must be set in the
            equation for :math:`\\frac{dw}{dt}`:

            +-----------------+-----+-----+-----+
            |**PNL Parameter**| a_w | b_w | c_w |
            +-----------------+-----+-----+-----+
            |**Value**        | 1.0 |-1.0 |0.0  |
            +-----------------+-----+-----+-----+

            When the parameters above are set to the listed values, the PsyNeuLink equation for :math:`\\frac{dw}{dt}`
            reduces to the Gilzenrat formulation, and the remaining parameters in the :math:`\\frac{dw}{dt}` equation
            correspond as follows:

            +--------------------------+---------------------------------------+-------------------------------------------------------------+----------------------------------------------------+
            |**PNL Parameter**         |`mode <FHNIntegrator.mode>`            |`uncorrelated_activity <FHNIntegrator.uncorrelated_activity>`|`time_constant_v <FHNIntegrator.time_constant_w>`   |
            +--------------------------+---------------------------------------+-------------------------------------------------------------+----------------------------------------------------+
            |**Gilzenrat Parameter**   |C                                      |d                                                            |:math:`T_{u}`                                       |
            +--------------------------+---------------------------------------+-------------------------------------------------------------+----------------------------------------------------+

    Arguments
    ---------

    default_variable : number, list or np.array : default ClassDefaults.variable
        specifies a template for the external stimulus

    initial_w : float, list or 1d np.array : default 0.0
        specifies starting value for integration of dw/dt.  If it is a list or array, it must be the same length as
        `default_variable <FHNIntegrator.default_variable>`

    initial_v : float, list or 1d np.array : default 0.0
        specifies starting value for integration of dv/dt.  If it is a list or array, it must be the same length as
        `default_variable <FHNIntegrator.default_variable>`

    time_step_size : float : default 0.1
        specifies the time step size of numerical integration

    t_0 : float : default 0.0
        specifies starting value for time

    a_v : float : default -1/3
        coefficient on the v^3 term of the dv/dt equation

    b_v : float : default 0.0
        coefficient on the v^2 term of the dv/dt equation

    c_v : float : default 1.0
        coefficient on the v term of the dv/dt equation

    d_v : float : default 0.0
        constant term in the dv/dt equation

    e_v : float : default -1.0
        coefficient on the w term in the dv/dt equation

    f_v : float : default  1.0
        coefficient on the external stimulus (`variable <FHNIntegrator.variable>`) term in the dv/dt equation

    time_constant_v : float : default 1.0
        scaling factor on the dv/dt equation

    a_w : float : default 1.0,
        coefficient on the v term of the dw/dt equation

    b_w : float : default -0.8,
        coefficient on the w term of the dv/dt equation

    c_w : float : default 0.7,
        constant term in the dw/dt equation

    threshold : float : default -1.0
        specifies a value of the input below which the LC will tend not to respond and above which it will

    mode : float : default 1.0
        coefficient which simulates electrotonic coupling by scaling the values of dw/dt such that the v term
        (representing the input from the LC) increases when the uncorrelated_activity term (representing baseline
        activity) decreases

    uncorrelated_activity : float : default 0.0
        constant term in the dw/dt equation

    time_constant_w : float : default 12.5
        scaling factor on the dv/dt equation

    integration_method: str : default "RK4"
        selects the numerical integration method. Currently, the choices are: "RK4" (4th Order Runge-Kutta) or "EULER"
        (Forward Euler)

    params : Dict[param keyword: param value] : default None
        a `parameter dictionary <ParameterState_Specification>` that specifies the parameters for the
        function.  Values specified for parameters in the dictionary override any assigned to those parameters in
        arguments of the constructor.

    owner : Component
        `component <Component>` to which to assign the Function.

    name : str : default see `name <Function.name>`
        specifies the name of the Function.

    prefs : PreferenceSet or specification dict : default Function.classPreferences
        specifies the `PreferenceSet` for the Function (see `prefs <Function_Base.prefs>` for details).

    Attributes
    ----------

    variable : number or np.array
        External stimulus

    previous_v : 1d np.array : default ClassDefaults.variable
        stores accumulated value of v during integration

    previous_w : 1d np.array : default ClassDefaults.variable
        stores accumulated value of w during integration

    previous_t : float
        stores accumulated value of time, which is incremented by time_step_size on each execution of the function

    owner : Component
        `component <Component>` to which the Function has been assigned.

    initial_w : float, list or 1d np.array : default 0.0
        specifies starting value for integration of dw/dt.  If it is a list or array, it must be the same length as
        `default_variable <FHNIntegrator.default_variable>`

    initial_v : float, list or 1d np.array : default 0.0
        specifies starting value for integration of dv/dt.  If it is a list or array, it must be the same length as
        `default_variable <FHNIntegrator.default_variable>`

    time_step_size : float : default 0.1
        specifies the time step size of numerical integration

    t_0 : float : default 0.0
        specifies starting value for time

    a_v : float : default -1/3
        coefficient on the v^3 term of the dv/dt equation

    b_v : float : default 0.0
        coefficient on the v^2 term of the dv/dt equation

    c_v : float : default 1.0
        coefficient on the v term of the dv/dt equation

    d_v : float : default 0.0
        constant term in the dv/dt equation

    e_v : float : default -1.0
        coefficient on the w term in the dv/dt equation

    f_v : float : default  1.0
        coefficient on the external stimulus (`variable <FHNIntegrator.variable>`) term in the dv/dt equation

    time_constant_v : float : default 1.0
        scaling factor on the dv/dt equation

    a_w : float : default 1.0
        coefficient on the v term of the dw/dt equation

    b_w : float : default -0.8
        coefficient on the w term of the dv/dt equation

    c_w : float : default 0.7
        constant term in the dw/dt equation

    threshold : float : default -1.0
        coefficient that scales both the v^2 [ (1+threshold)*v^2 ] and v [ (-threshold)*v ] terms in the dv/dt equation
        under a specific formulation of the FHN equations, the threshold parameter behaves as a "threshold of
        excitation", and has the following relationship with variable (the external stimulus):

            - when the external stimulus is below the threshold of excitation, the system is either in a stable state,
              or will emit a single excitation spike, then reach a stable state. The behavior varies depending on the
              magnitude of the difference between the threshold and the stimulus.

            - when the external stimulus is equal to or above the threshold of excitation, the system is
              unstable, and will emit many excitation spikes

            - when the external stimulus is too far above the threshold of excitation, the system will emit some
              excitation spikes before reaching a stable state.

    mode : float : default 1.0
        coefficient which simulates electrotonic coupling by scaling the values of dw/dt such that the v term
        (representing the input from the LC) increases when the uncorrelated_activity term (representing baseline
        activity) decreases

    uncorrelated_activity : float : default 0.0
        constant term in the dw/dt equation

    time_constant_w : float : default 12.5
        scaling factor on the dv/dt equation

    prefs : PreferenceSet or specification dict : default Function.classPreferences
        the `PreferenceSet` for the Function (see `prefs <Function_Base.prefs>` for details).
    """

    MODE = 'mode'
    # offset=0.0,
    # scale=1.0,
    # initial_w=0.0,
    # initial_v=0.0,
    # time_step_size=0.1,
    # t_0=0.0,
    # a_v=-1/3,
    # b_v=0.0,
    # c_v=1.0,
    # d_v=0.0,
    # e_v=-1.0,
    # f_v=1.0,
    # time_constant_v=1.0,
    # a_w=1.0,
    # b_w=-0.8,
    # c_w=0.7,
    # threshold=-1.0,
    # time_constant_w=12.5,
    # mode=1.0,
    # uncorrelated_activity=0.0,

    componentName = FHN_INTEGRATOR_FUNCTION

    class ClassDefaults(Integrator.ClassDefaults):
        variable = [[0]]

    paramClassDefaults = Function_Base.paramClassDefaults.copy()
    paramClassDefaults.update({INITIALIZER: ClassDefaults.variable})
    paramClassDefaults.update({
        NOISE: None,
        RATE: None,
        INCREMENT: None,
    })


    multiplicative_param = SCALE
    additive_param = OFFSET

    @tc.typecheck
    def __init__(self,
                 default_variable=1.0,
                 offset=0.0,
                 scale=1.0,
                 initial_w=0.0,
                 initial_v=0.0,
                 time_step_size=0.05,
                 t_0=0.0,
                 a_v=-1/3,
                 b_v=0.0,
                 c_v=1.0,
                 d_v=0.0,
                 e_v=-1.0,
                 f_v=1.0,
                 time_constant_v=1.0,
                 a_w=1.0,
                 b_w=-0.8,
                 c_w=0.7,
                 threshold=-1.0,
                 time_constant_w=12.5,
                 mode=1.0,
                 uncorrelated_activity=0.0,
                 integration_method="RK4",
                 params: tc.optional(dict)=None,
                 owner=None,
                 prefs: is_pref_set = None,
                 context="FHNIntegrator Init"):

        # Assign args to params and functionParams dicts (kwConstants must == arg names)
        params = self._assign_args_to_param_dicts(default_variable=default_variable,
                                                  offset=offset,
                                                  scale=scale,
                                                  initial_v=initial_v,
                                                  initial_w=initial_w,
                                                  time_step_size=time_step_size,
                                                  t_0=t_0,
                                                  a_v=a_v,
                                                  b_v=b_v,
                                                  c_v=c_v,
                                                  d_v=d_v,
                                                  e_v=e_v,
                                                  f_v=f_v,
                                                  time_constant_v=time_constant_v,
                                                  a_w=a_w,
                                                  b_w=b_w,
                                                  c_w=c_w,
                                                  threshold=threshold,
                                                  mode=mode,
                                                  uncorrelated_activity=uncorrelated_activity,
                                                  integration_method=integration_method,
                                                  time_constant_w=time_constant_w,
                                                  params=params)

        self.previous_v = self.initial_v
        self.previous_w = self.initial_w
        self.previous_t = self.t_0
        super().__init__(
            default_variable=default_variable,
            params=params,
            owner=owner,
            prefs=prefs,
            context=context)

        self.auto_dependent = True

    def _validate_params(self, request_set, target_set=None, context=None):
        super()._validate_params(request_set=request_set,
                                 target_set=target_set,
                                 context=context)
        if self.integration_method not in {"RK4", "EULER"}:
            raise FunctionError("Invalid integration method ({}) selected for {}. Choose 'RK4' or 'EULER'".
                                format(self.integration_method, self.name))

    def _euler_FHN(self, previous_value_v, previous_value_w, previous_time, slope_v, slope_w, time_step_size):

        slope_v_approx = slope_v(previous_time,
                                   previous_value_v,
                                   previous_value_w)

        slope_w_approx = slope_w(previous_time,
                                   previous_value_w,
                                   previous_value_v)

        new_v = previous_value_v + time_step_size*slope_v_approx
        new_w = previous_value_w + time_step_size*slope_w_approx

        return new_v, new_w

    def _runge_kutta_4_FHN(self, previous_value_v, previous_value_w, previous_time, slope_v, slope_w, time_step_size):

        # First approximation
        # v is approximately previous_value_v
        # w is approximately previous_value_w

        slope_v_approx_1 = slope_v(previous_time,
                                   previous_value_v,
                                   previous_value_w)

        slope_w_approx_1 = slope_w(previous_time,
                                   previous_value_w,
                                   previous_value_v)
        # Second approximation
        # v is approximately previous_value_v + 0.5 * time_step_size * slope_w_approx_1
        # w is approximately previous_value_w + 0.5 * time_step_size * slope_w_approx_1

        slope_v_approx_2 = slope_v(previous_time + time_step_size/2,
                                   previous_value_v + (0.5 * time_step_size * slope_v_approx_1),
                                   previous_value_w + (0.5 * time_step_size * slope_w_approx_1))

        slope_w_approx_2 = slope_w(previous_time + time_step_size/2,
                                   previous_value_w + (0.5 * time_step_size * slope_w_approx_1),
                                   previous_value_v + (0.5 * time_step_size * slope_v_approx_1))

        # Third approximation
        # v is approximately previous_value_v + 0.5 * time_step_size * slope_v_approx_2
        # w is approximately previous_value_w + 0.5 * time_step_size * slope_w_approx_2

        slope_v_approx_3 = slope_v(previous_time + time_step_size/2,
                                   previous_value_v + (0.5 * time_step_size * slope_v_approx_2),
                                   previous_value_w + (0.5 * time_step_size * slope_w_approx_2))

        slope_w_approx_3 = slope_w(previous_time + time_step_size/2,
                                   previous_value_w + (0.5 * time_step_size * slope_w_approx_2),
                                   previous_value_v + (0.5 * time_step_size * slope_v_approx_2))

        # Fourth approximation
        # v is approximately previous_value_v + time_step_size * slope_v_approx_3
        # w is approximately previous_value_w + time_step_size * slope_w_approx_3

        slope_v_approx_4 = slope_v(previous_time + time_step_size,
                                   previous_value_v + (time_step_size * slope_v_approx_3),
                                   previous_value_w + (time_step_size * slope_v_approx_3))

        slope_w_approx_4 = slope_w(previous_time + time_step_size,
                                   previous_value_w + (time_step_size * slope_v_approx_3),
                                   previous_value_v + (time_step_size * slope_v_approx_3))

        new_v = previous_value_v \
                + (time_step_size/6)*(slope_v_approx_1 + 2*(slope_v_approx_2 + slope_v_approx_3) + slope_v_approx_4)
        new_w = previous_value_w \
                + (time_step_size/6)*(slope_w_approx_1 + 2*(slope_w_approx_2 + slope_w_approx_3) + slope_w_approx_4)

        return new_v, new_w



    def function(self,
                 variable=None,
                 params=None,
                 context=None):
        """
        Return: current v, current w

        The model is defined by the following system of differential equations:

            *time_constant_v* :math:`* \\frac{dv}{dt} =`

                *a_v* :math:`* v^3 + (1 + threshold) *` *b_v* :math:`* v^2 + (- threshold) *` *c_v*
                :math:`* v^2 +` *d_v* :math:`+` *e_v* :math:`* w +` *f_v* :math:`* I_{ext}`

            *time_constant_w* :math:`* dw/dt =`

                :math:`mode *` *a_w* :math:`* v +` *b_w* :math:`* w +` *c_w*
                :math:`+ (1 - self.mode) *` *self.uncorrelated_activity*


        Arguments
        ---------

        params : Dict[param keyword: param value] : default None
            a `parameter dictionary <ParameterState_Specification>` that specifies the parameters for the
            function.  Values specified for parameters in the dictionary override any assigned to those parameters in
            arguments of the constructor.

        Returns
        -------

        current value of v , current value of w : float, list, or np.array

        """
        def dv_dt(time, v, w):

            val= (self.a_v*(v**3) + (1+self.threshold)*self.b_v*(v**2) + (-self.threshold)*self.c_v*v + self.d_v
                    + self.e_v*self.previous_w + self.f_v*variable)/self.time_constant_v

            # Standard coefficients - hardcoded for testing
            # val = v - (v**3)/3 - w + variable

            # Gilzenrat paper - hardcoded for testing
            # val = (v*(v-0.5)*(1-v) - w + variable)/0.01

            return val

        def dw_dt(time, w, v):
            val = (self.mode*self.a_w*self.previous_v + self.b_w*w + self.c_w +
                    (1-self.mode)*self.uncorrelated_activity)/self.time_constant_w

            # Standard coefficients - hardcoded for testing
            # val = (v + 0.7 - 0.8*w)/12.5

            #Gilzenrat paper - hardcoded for testing

            # val = (v - 0.5*w)

            return val
        if self.integration_method == "RK4":
            approximate_values = self._runge_kutta_4_FHN(self.previous_v,
                                                         self.previous_w,
                                                         self.previous_t,
                                                         dv_dt,
                                                         dw_dt,
                                                         self.time_step_size)
        elif self.integration_method == "EULER":
            approximate_values = self._euler_FHN(self.previous_v,
                                                         self.previous_w,
                                                         self.previous_t,
                                                         dv_dt,
                                                         dw_dt,
                                                         self.time_step_size)
        else:
            raise FunctionError("Invalid integration method ({}) selected for {}".
                                format(self.integration_method, self.name))

        if not context or INITIALIZING not in context:
            self.previous_v = approximate_values[0]
            self.previous_w = approximate_values[1]
            self.previous_t += self.time_step_size[0]

        return self.previous_v, self.previous_w, self.previous_t


class AccumulatorIntegrator(Integrator):  # --------------------------------------------------------------------------------
    """
    AccumulatorIntegrator(              \
        default_variable=None,          \
        rate=1.0,                       \
        noise=0.0,                      \
        scale: parameter_spec = 1.0,    \
        offset: parameter_spec = 0.0,   \
        initializer,                    \
        params=None,                    \
        owner=None,                     \
        prefs=None,                     \
        )

    .. _AccumulatorIntegrator:

    Integrates prior value by multiplying `previous_value <AccumulatorIntegrator.previous_value>` by `rate
    <Integrator.rate>` and adding `increment <AccumulatorIntegrator.increment>` and  `noise
    <AccumulatorIntegrator.noise>`. Ignores `variable <Integrator.variable>`).

    Arguments
    ---------

    default_variable : number, list or np.array : default ClassDefaults.variable
        specifies a template for the value to be integrated;  if it is a list or array, each element is independently
        integrated.

    rate : float, list or 1d np.array : default 1.0
        specifies the multiplicative decrement of `previous_value <AccumulatorIntegrator.previous_value>` (i.e.,
        the rate of exponential decay).  If it is a list or array, it must be the same length as
        `variable <AccumulatorIntegrator.default_variable>`.

    increment : float, list or 1d np.array : default 0.0
        specifies an amount to be added to `previous_value <AccumulatorIntegrator.previous_value>` in each call to
        `function <AccumulatorIntegrator.function>` (see `increment <AccumulatorIntegrator.increment>` for details).
        If it is a list or array, it must be the same length as `variable <AccumulatorIntegrator.default_variable>`
        (see `increment <AccumulatorIntegrator.increment>` for details).

    noise : float, PsyNeuLink Function, list or 1d np.array : default 0.0
        specifies random value to be added to `prevous_value <AccumulatorIntegrator.previous_value>` in each call to
        `function <AccumulatorIntegrator.function>`. If it is a list or array, it must be the same length as
        `variable <AccumulatorIntegrator.default_variable>` (see `noise <AccumulatorIntegrator.noise>` for details).

    initializer float, list or 1d np.array : default 0.0
        specifies starting value for integration.  If it is a list or array, it must be the same length as
        `default_variable <AccumulatorIntegrator.default_variable>` (see `initializer
        <AccumulatorIntegrator.initializer>` for details).

    params : Dict[param keyword: param value] : default None
        a `parameter dictionary <ParameterState_Specification>` that specifies the parameters for the
        function.  Values specified for parameters in the dictionary override any assigned to those parameters in
        arguments of the constructor.

    owner : Component
        `component <Component>` to which to assign the Function.

    name : str : default see `name <Function.name>`
        specifies the name of the Function.

    prefs : PreferenceSet or specification dict : default Function.classPreferences
        specifies the `PreferenceSet` for the Function (see `prefs <Function_Base.prefs>` for details).

    Attributes
    ----------

    variable : number or np.array
        **Ignored** by the AccumulatorIntegrator function. Refer to LCAIntegrator or AdaptiveIntegrator for
        integrator functions that depend on both a prior value and a new value (variable).

    rate : float or 1d np.array
        determines the multiplicative decrement of `previous_value <AccumulatorIntegrator.previous_value>` (i.e., the
        rate of exponential decay) in each call to `function <AccumulatorIntegrator.function>`.  If it is a list or
        array, it must be the same length as `variable <AccumulatorIntegrator.default_variable>` and each element is
        used to multiply the corresponding element of `previous_value <AccumulatorIntegrator.previous_value>` (i.e.,
        it is used for Hadamard multiplication).  If it is a scalar or has a single element, its value is used to
        multiply all the elements of `previous_value <AccumulatorIntegrator.previous_value>`.

    increment : float, function, list, or 1d np.array
        determines the amount added to `previous_value <AccumulatorIntegrator.previous_value>` in each call to
        `function <AccumulatorIntegrator.function>`.  If it is a list or array, it must be the same length as
        `variable <AccumulatorIntegrator.default_variable>` and each element is added to the corresponding element of
        `previous_value <AccumulatorIntegrator.previous_value>` (i.e., it is used for Hadamard addition).  If it is a
        scalar or has a single element, its value is added to all the elements of `previous_value
        <AccumulatorIntegrator.previous_value>`.

    noise : float, function, list, or 1d np.array
        determines a random value to be added in each call to `function <AccumulatorIntegrator.function>`.
        If it is a list or array, it must be the same length as `variable <AccumulatorIntegrator.default_variable>` and
        each element is added to the corresponding element of `previous_value <AccumulatorIntegrator.previous_value>`
        (i.e., it is used for Hadamard addition).  If it is a scalar or has a single element, its value is added to all
        the elements of `previous_value <AccumulatorIntegrator.previous_value>`.  If it is a function, it will be
        executed separately and added to each element.

        .. note::

            In order to generate random noise, a probability distribution function should be selected (see
            `Distribution Functions <DistributionFunction>` for details), which will generate a new noise value from
            its distribution on each execution. If noise is specified as a float or as a function with a fixed output,
            then the noise will simply be an offset that remains the same across all executions.

    initializer : float, 1d np.array or list
        determines the starting value for integration (i.e., the value to which `previous_value
        <AccumulatorIntegrator.previous_value>` is set. If initializer is a list or array, it must be the same length
        as `variable <AccumulatorIntegrator.default_variable>`.

    previous_value : 1d np.array : default ClassDefaults.variable
        stores previous value to which `rate <AccumulatorIntegrator.rate>` and `noise <AccumulatorIntegrator.noise>`
        will be added.

    owner : Component
        `component <Component>` to which the Function has been assigned.

    name : str
        the name of the Function; if it is not specified in the **name** argument of the constructor, a
        default is assigned by FunctionRegistry (see `Naming` for conventions used for default and duplicate names).

    prefs : PreferenceSet or specification dict : Function.classPreferences
        the `PreferenceSet` for function; if it is not specified in the **prefs** argument of the Function's
        constructor, a default is assigned using `classPreferences` defined in __init__.py (see :doc:`PreferenceSet
        <LINK>` for details).
    """

    componentName = ACCUMULATOR_INTEGRATOR_FUNCTION

    class ClassDefaults(Integrator.ClassDefaults):
        variable = [[0]]

    paramClassDefaults = Function_Base.paramClassDefaults.copy()
    # paramClassDefaults.update({INITIALIZER: ClassDefaults.variable})
    paramClassDefaults.update({
        NOISE: None,
        RATE: None,
        INCREMENT: None,
    })

    # multiplicative param does not make sense in this case
    multiplicative_param = RATE
    additive_param = INCREMENT

    @tc.typecheck
    def __init__(self,
                 default_variable=None,
                 # rate: parameter_spec = 1.0,
                 rate=None,
                 noise=0.0,
                 increment=None,
                 initializer=ClassDefaults.variable,
                 params: tc.optional(dict) = None,
                 owner=None,
                 prefs: is_pref_set = None,
                 context="AccumulatorIntegrator Init"):

        # Assign args to params and functionParams dicts (kwConstants must == arg names)
        params = self._assign_args_to_param_dicts(rate=rate,
                                                  initializer=initializer,
                                                  noise=noise,
                                                  increment=increment,
                                                  params=params)

        super().__init__(
            default_variable=default_variable,
            params=params,
            owner=owner,
            prefs=prefs,
            context=context)

        self.previous_value = self.initializer
        self.instance_defaults.variable = self.initializer

        self.auto_dependent = True

    def _accumulator_check_args(self, variable=None, params=None, target_set=None, context=None):
        """validate params and assign any runtime params.

        Called by AccumulatorIntegrator to validate params
        Validation can be suppressed by turning parameter_validation attribute off
        target_set is a params dictionary to which params should be assigned;
           otherwise, they are assigned to paramsCurrent;

        Does the following:
        - assign runtime params to paramsCurrent
        - validate params if PARAM_VALIDATION is set

        :param params: (dict) - params to validate
        :target_set: (dict) - set to which params should be assigned (default: self.paramsCurrent)
        :return:
        """

        # PARAMS ------------------------------------------------------------

        # If target_set is not specified, use paramsCurrent
        if target_set is None:
            target_set = self.paramsCurrent

        # # MODIFIED 11/27/16 OLD:
        # # If parameter_validation is set, the function was called with params,
        # #   and they have changed, then validate requested values and assign to target_set
        # if self.prefs.paramValidationPref and params and not params is None and not params is target_set:
        #     # self._validate_params(params, target_set, context=FUNCTION_CHECK_ARGS)
        #     self._validate_params(request_set=params, target_set=target_set, context=context)

        # If params have been passed, treat as runtime params and assign to paramsCurrent
        #   (relabel params as runtime_params for clarity)
        runtime_params = params
        if runtime_params and runtime_params is not None:
            for param_name in self.user_params:
                # Ignore input_states and output_states -- they should not be modified during run
                # IMPLEMENTATION NOTE:
                #    FUNCTION_RUNTIME_PARAM_NOT_SUPPORTED:
                #        At present, assignment of ``function`` as runtime param is not supported
                #        (this is because paramInstanceDefaults[FUNCTION] could be a class rather than an bound method;
                #        i.e., not yet instantiated;  could be rectified by assignment in _instantiate_function)
                if param_name in {FUNCTION, INPUT_STATES, OUTPUT_STATES}:
                    continue
                # If param is specified in runtime_params, then assign it
                if param_name in runtime_params:
                    self.paramsCurrent[param_name] = runtime_params[param_name]
                # Otherwise, (re-)assign to paramInstanceDefaults
                #    this insures that any params that were assigned as runtime on last execution are reset here
                #    (unless they have been assigned another runtime value)
                elif not self.runtimeParamStickyAssignmentPref:
                    if param_name is FUNCTION_PARAMS:
                        for function_param in self.function_object.user_params:
                            self.function_object.paramsCurrent[function_param] = \
                                self.function_object.paramInstanceDefaults[function_param]
                        continue
                    self.paramsCurrent[param_name] = self.paramInstanceDefaults[param_name]
            self.runtime_params_in_use = True

        # Otherwise, reset paramsCurrent to paramInstanceDefaults
        elif self.runtime_params_in_use and not self.runtimeParamStickyAssignmentPref:
            # Can't do the following since function could still be a class ref rather than abound method (see below)
            # self.paramsCurrent = self.paramInstanceDefaults
            for param_name in self.user_params:
                # IMPLEMENTATION NOTE: FUNCTION_RUNTIME_PARAM_NOT_SUPPORTED
                #    At present, assignment of ``function`` as runtime param is not supported
                #        (this is because paramInstanceDefaults[FUNCTION] could be a class rather than an bound method;
                #        i.e., not yet instantiated;  could be rectified by assignment in _instantiate_function)
                if param_name is FUNCTION:
                    continue
                if param_name is FUNCTION_PARAMS:
                    for function_param in self.function_object.user_params:
                        self.function_object.paramsCurrent[function_param] = \
                            self.function_object.paramInstanceDefaults[function_param]
                    continue
                self.paramsCurrent[param_name] = self.paramInstanceDefaults[param_name]

            self.runtime_params_in_use = False

        # If parameter_validation is set and they have changed, then validate requested values and assign to target_set
        if self.prefs.paramValidationPref and params and not params is target_set:
            try:
                self._validate_params(variable=variable, request_set=params, target_set=target_set, context=context)
            except TypeError:
                self._validate_params(request_set=params, target_set=target_set, context=context)

    def function(self,
                 variable=None,
                 params=None,
                 context=None):
        """
        Return: `previous_value <ConstantIntegrator.previous_value>` combined with `rate <ConstantIntegrator.rate>` and
        `noise <ConstantIntegrator.noise>`.

        Arguments
        ---------

        params : Dict[param keyword: param value] : default None
            a `parameter dictionary <ParameterState_Specification>` that specifies the parameters for the
            function.  Values specified for parameters in the dictionary override any assigned to those parameters in
            arguments of the constructor.


        Returns
        -------

        updated value of integral : 2d np.array

        """
        self._accumulator_check_args(variable, params=params, context=context)

        # rate = np.array(self.rate).astype(float)
        # increment = self.increment

        if self.rate is None:
            rate = 1.0
        else:
            rate = self.rate

        if self.increment is None:
            increment = 0.0
        else:
            increment = self.increment

        # execute noise if it is a function
        noise = self._try_execute_param(self.noise, variable)

        # try:
        #     previous_value = params[INITIALIZER]
        # except (TypeError, KeyError):

        previous_value = np.atleast_2d(self.previous_value)

        value = previous_value * rate + noise + increment

        # If this NOT an initialization run, update the old value
        # If it IS an initialization run, leave as is
        #    (don't want to count it as an execution step)
        if not context or not INITIALIZING in context:
            self.previous_value = value
        return value


class AGTUtilityIntegrator(Integrator):  # --------------------------------------------------------------------------------
    """
    AGTUtilityIntegrator(                    \
        default_variable=None,            \
        rate=1.0,                         \
        noise=0.0,                        \
        scale: parameter_spec = 1.0,      \
        offset: parameter_spec = 0.0,     \
        initializer,                      \
        initial_short_term_utility = 0.0, \
        initial_long_term_utility = 0.0,  \
        short_term_gain = 1.0,            \
        long_term_gain =1.0,              \
        short_term_bias = 0.0,            \
        long_term_bias=0.0,               \
        short_term_rate=1.0,              \
        long_term_rate=1.0,               \
        params=None,                      \
        owner=None,                       \
        prefs=None,                       \
        )

    .. _AGTUtilityIntegrator:

    Computes an exponentially weighted moving average on the variable using two sets of parameters:

    short_term_utility =

       (1 - `short_term_rate <AGTUtilityIntegrator.short_term_rate>`) :math:`*` `previous_short_term_utility
       <AGTUtilityIntegrator.previous_short_term_utility>` + `short_term_rate <AGTUtilityIntegrator.short_term_rate>`
       :math:`*` `variable <AGTUtilityIntegrator.variable>`

    long_term_utility =

       (1 - `long_term_rate <AGTUtilityIntegrator.long_term_rate>`) :math:`*` `previous_long_term_utility
       <AGTUtilityIntegrator.previous_long_term_utility>` + `long_term_rate <AGTUtilityIntegrator.long_term_rate>`
       :math:`*` `variable <AGTUtilityIntegrator.variable>`

    then takes the logistic of each utility value, using the corresponding (short term and long term) gain and bias.

    Finally, computes a single value which combines the two values according to:

    value = [1-short_term_utility_logistic]*long_term_utility_logistic

    Arguments
    ---------

    rate : float, list or 1d np.array : default 1.0
        specifies the overall smoothing factor of the EWMA used to combine the long term and short term utility values

    noise : float, PsyNeuLink Function, list or 1d np.array : default 0.0
        TBI?

    initial_short_term_utility : float : default 0.0
        specifies starting value for integration of short_term_utility

    initial_long_term_utility : float : default 0.0
        specifies starting value for integration of long_term_utility

    short_term_gain : float : default 1.0
        specifies gain for logistic function applied to short_term_utility

    long_term_gain : float : default 1.0
        specifies gain for logistic function applied to long_term_utility

    short_term_bias : float : default 0.0
        specifies bias for logistic function applied to short_term_utility

    long_term_bias : float : default 0.0
        specifies bias for logistic function applied to long_term_utility

    short_term_rate : float : default 1.0
        specifies smoothing factor of EWMA filter applied to short_term_utility

    long_term_rate : float : default 1.0
        specifies smoothing factor of EWMA filter applied to long_term_utility

    params : Dict[param keyword: param value] : default None
        a `parameter dictionary <ParameterState_Specification>` that specifies the parameters for the
        function.  Values specified for parameters in the dictionary override any assigned to those parameters in
        arguments of the constructor.

    owner : Component
        `component <Component>` to which to assign the Function.

    name : str : default see `name <Function.name>`
        specifies the name of the Function.

    prefs : PreferenceSet or specification dict : default Function.classPreferences
        specifies the `PreferenceSet` for the Function (see `prefs <Function_Base.prefs>` for details).

    Attributes
    ----------

    variable : number or np.array
        current input value used in both the short term and long term EWMA computations

    noise : float, PsyNeuLink Function, list or 1d np.array : default 0.0
        TBI?

    initial_short_term_utility : float : default 0.0
        specifies starting value for integration of short_term_utility

    initial_long_term_utility : float : default 0.0
        specifies starting value for integration of long_term_utility

    short_term_gain : float : default 1.0
        specifies gain for logistic function applied to short_term_utility

    long_term_gain : float : default 1.0
        specifies gain for logistic function applied to long_term_utility

    short_term_bias : float : default 0.0
        specifies bias for logistic function applied to short_term_utility

    long_term_bias : float : default 0.0
        specifies bias for logistic function applied to long_term_utility

    short_term_rate : float : default 1.0
        specifies smoothing factor of EWMA filter applied to short_term_utility

    long_term_rate : float : default 1.0
        specifies smoothing factor of EWMA filter applied to long_term_utility

    previous_short_term_utility : 1d np.array
        stores previous value with which `variable <AGTUtilityIntegrator.variable>` is integrated using the EWMA filter and
        short term parameters

    previous_long_term_utility : 1d np.array
        stores previous value with which `variable <AGTUtilityIntegrator.variable>` is integrated using the EWMA filter and
        long term parameters

    owner : Component
        `component <Component>` to which the Function has been assigned.

    name : str
        the name of the Function; if it is not specified in the **name** argument of the constructor, a
        default is assigned by FunctionRegistry (see `Naming` for conventions used for default and duplicate names).

    prefs : PreferenceSet or specification dict : Function.classPreferences
        the `PreferenceSet` for function; if it is not specified in the **prefs** argument of the Function's
        constructor, a default is assigned using `classPreferences` defined in __init__.py (see :doc:`PreferenceSet
        <LINK>` for details).
    """

    componentName = UTILITY_INTEGRATOR_FUNCTION

    class ClassDefaults(Integrator.ClassDefaults):
        variable = [[0]]

    multiplicative_param = RATE
    additive_param = OFFSET

    paramClassDefaults = Function_Base.paramClassDefaults.copy()
    # paramClassDefaults.update({INITIALIZER: ClassDefaults.variable})
    paramClassDefaults.update({
        NOISE: None,
        RATE: None
    })

    @tc.typecheck
    def __init__(self,
                 default_variable=None,
                 rate: parameter_spec = 1.0,
                 noise=0.0,
                 offset=0.0,
                 initializer=ClassDefaults.variable,
                 initial_short_term_utility=0.0,
                 initial_long_term_utility=0.0,
                 short_term_gain=1.0,
                 long_term_gain=1.0,
                 short_term_bias=0.0,
                 long_term_bias=0.0,
                 short_term_rate=0.9,
                 long_term_rate=0.1,
                 operation="s*l",
                 params: tc.optional(dict) = None,
                 owner=None,
                 prefs: is_pref_set = None,
                 context="AGTUtilityIntegrator Init"):

        # Assign args to params and functionParams dicts
        params = self._assign_args_to_param_dicts(rate=rate,
                                                  initializer=initializer,
                                                  noise=noise,
                                                  offset=offset,
                                                  initial_short_term_utility=initial_short_term_utility,
                                                  initial_long_term_utility=initial_long_term_utility,
                                                  short_term_gain=short_term_gain,
                                                  long_term_gain=long_term_gain,
                                                  short_term_bias=short_term_bias,
                                                  long_term_bias=long_term_bias,
                                                  short_term_rate=short_term_rate,
                                                  long_term_rate=long_term_rate,
                                                  operation=operation,
                                                  params=params)

        self.previous_long_term_utility = self.initial_long_term_utility
        self.previous_short_term_utility = self.initial_short_term_utility

        super().__init__(default_variable=default_variable,
                         params=params,
                         owner=owner,
                         prefs=prefs,
                         context=context)

        self.auto_dependent = True

    def _validate_params(self, request_set, target_set=None, context=None):

        # Handle list or array for rate specification
        if RATE in request_set:
            rate = request_set[RATE]
            if isinstance(rate, (list, np.ndarray)):
                if len(rate) != np.array(self.instance_defaults.variable).size:
                    # If the variable was not specified, then reformat it to match rate specification
                    #    and assign ClassDefaults.variable accordingly
                    # Note: this situation can arise when the rate is parametrized (e.g., as an array) in the
                    #       AGTUtilityIntegrator's constructor, where that is used as a specification for a function parameter
                    #       (e.g., for an IntegratorMechanism), whereas the input is specified as part of the
                    #       object to which the function parameter belongs (e.g., the IntegratorMechanism);
                    #       in that case, the Integrator gets instantiated using its ClassDefaults.variable ([[0]]) before
                    #       the object itself, thus does not see the array specification for the input.
                    if self._variable_not_specified:
                        self._instantiate_defaults(variable=np.zeros_like(np.array(rate)), context=context)
                        if self.verbosePref:
                            warnings.warn(
                                "The length ({}) of the array specified for the rate parameter ({}) of {} "
                                "must match the length ({}) of the default input ({});  "
                                "the default input has been updated to match".format(
                                    len(rate),
                                    rate,
                                    self.name,
                                    np.array(self.instance_defaults.variable).size
                                ),
                                self.instance_defaults.variable
                            )
                    else:
                        raise FunctionError(
                            "The length ({}) of the array specified for the rate parameter ({}) of {} "
                            "must match the length ({}) of the default input ({})".format(
                                len(rate),
                                rate,
                                self.name,
                                np.array(self.instance_defaults.variable).size,
                                self.instance_defaults.variable,
                            )
                        )
                        # OLD:
                        # self.paramClassDefaults[RATE] = np.zeros_like(np.array(rate))

                        # KAM changed 5/15 b/c paramClassDefaults were being updated and *requiring* future integrator functions
                        # to have a rate parameter of type ndarray/list

        super()._validate_params(request_set=request_set,
                                 target_set=target_set,
                                 context=context)

        if RATE in target_set:
            if isinstance(target_set[RATE], (list, np.ndarray)):
                for r in target_set[RATE]:
                    if r < 0.0 or r > 1.0:
                        raise FunctionError("The rate parameter ({}) (or all of its elements) of {} must be "
                                            "between 0.0 and 1.0 when integration_type is set to ADAPTIVE.".
                                            format(target_set[RATE], self.name))
            else:
                if target_set[RATE] < 0.0 or target_set[RATE] > 1.0:
                    raise FunctionError(
                        "The rate parameter ({}) (or all of its elements) of {} must be between 0.0 and "
                        "1.0 when integration_type is set to ADAPTIVE.".format(target_set[RATE], self.name))

        if NOISE in target_set:
            self._validate_noise(target_set[NOISE], self.instance_defaults.variable)
            # if INITIALIZER in target_set:
            #     self._validate_initializer(target_set[INITIALIZER])

        if OPERATION in target_set:
            if not target_set[OPERATION] in {'s*l', 's+l', 's-l', 'l-s'}:
                raise FunctionError("\'{}\' arg for {} must be one of the following: {}".
                                    format(OPERATION, self.name, {'s*l', 's+l', 's-l', 'l-s'}))

    def _EWMA_filter(self, a, rate, b):

        return (1 - rate) * a + rate * b

    def _logistic(self, variable, gain, bias):

        return 1 / (1 + np.exp(-(gain * variable) + bias))

    def function(self,
                 variable=None,
                 params=None,
                 context=None):
        """
        Return: some fraction of `variable <AGTUtilityIntegrator.variable>` combined with some fraction of `previous_value
        <AGTUtilityIntegrator.previous_value>`.

        Arguments
        ---------

        variable : number, list or np.array : default ClassDefaults.variable
           a single value or array of values to be integrated.

        params : Dict[param keyword: param value] : default None
            a `parameter dictionary <ParameterState_Specification>` that specifies the parameters for the
            function.  Values specified for parameters in the dictionary override any assigned to those parameters in
            arguments of the constructor.

        Returns
        -------

        updated value of integral : 2d np.array

        """
        variable = self._update_variable(self._check_args(variable=variable, params=params, context=context))

        rate = np.array(self.paramsCurrent[RATE]).astype(float)
        offset = self.paramsCurrent[OFFSET]
        # execute noise if it is a function
        noise = self._try_execute_param(self.noise, variable)

        # long term params applied to variable
        long_term_utility = self._EWMA_filter(self.previous_long_term_utility,
                                            self.long_term_rate,
                                            variable)
        long_term_utility_logistic = self._logistic(variable=long_term_utility,
                                                    gain=self.long_term_gain,
                                                    bias=self.long_term_bias
                                                    )
        self.long_term_utility_logistic = long_term_utility_logistic

        # short term params applied to variable
        short_term_utility=self._EWMA_filter(self.previous_short_term_utility,
                                            self.short_term_rate,
                                            variable)
        short_term_utility_logistic=self._logistic(variable=short_term_utility,
                                                    gain=self.short_term_gain,
                                                    bias=self.short_term_bias
                                                    )
        self.short_term_utility_logistic = short_term_utility_logistic

        if self.operation == "s*l":
            # Engagement in current task = [1—logistic(short term utility)]*[logistic{long - term utility}]
            value = (1-short_term_utility_logistic)*long_term_utility_logistic
        elif self.operation =="s-l":
            # Engagement in current task = [1—logistic(short term utility)] - [logistic{long - term utility}]
            value = (1-short_term_utility_logistic) - long_term_utility_logistic
        elif self.operation =="s+l":
            # Engagement in current task = [1—logistic(short term utility)] + [logistic{long - term utility}]
            value = (1 - short_term_utility_logistic) + long_term_utility_logistic
        elif self.operation =="l-s":
            # Engagement in current task = [logistic{long - term utility}] - [1—logistic(short term utility)]
            value = long_term_utility_logistic - (1-short_term_utility_logistic)

        adjusted_value = value + offset
        # If this NOT an initialization run, update the old utility values
        # If it IS an initialization run, leave as is
        #    (don't want to count it as an execution step)

        if not context or not INITIALIZING in context:
            self.previous_long_term_utility = long_term_utility
            self.previous_short_term_utility = short_term_utility

        return adjusted_value
# Note:  For any of these that correspond to args, value must match the name of the corresponding arg in __init__()
DRIFT_RATE = 'drift_rate'
DRIFT_RATE_VARIABILITY = 'DDM_DriftRateVariability'
THRESHOLD = 'threshold'
THRESHOLD_VARIABILITY = 'DDM_ThresholdRateVariability'
STARTING_POINT = 'starting_point'
STARTING_POINT_VARIABILITY = "DDM_StartingPointVariability"
# NOISE = 'noise' -- Defined in Keywords
NON_DECISION_TIME = 't0'

# DDM solution options:
kwBogaczEtAl = "BogaczEtAl"
kwNavarrosAndFuss = "NavarroAndFuss"


# QUESTION: IF VARIABLE IS AN ARRAY, DOES IT RETURN AN ARRAY FOR EACH RETURN VALUE (RT, ER, ETC.)
class BogaczEtAl(
    IntegratorFunction):  # --------------------------------------------------------------------------------
    """
    BogaczEtAl(                                 \
        default_variable=ClassDefaults.variable,  \
        drift_rate=1.0,                         \
        threshold=1.0,                          \
        starting_point=0.0,                     \
        t0=0.2                                  \
        noise=0.5,                              \
        params=None,                            \
        owner=None,                             \
        prefs=None                              \
        )

    .. _BogaczEtAl:

    Return terminal value of decision variable, mean accuracy, and mean response time computed analytically for the
    drift diffusion process as described in `Bogacz et al (2006) <https://www.ncbi.nlm.nih.gov/pubmed/17014301>`_.

    Arguments
    ---------

    default_variable : number, list or np.array : default ClassDefaults.variable
        specifies a template for decision variable(s);  if it is list or array, a separate solution is computed
        independently for each element.

    drift_rate : float, list or 1d np.array : default 1.0
        specifies the drift_rate of the drift diffusion process.  If it is a list or array,
        it must be the same length as `default_variable <BogaczEtAl.default_variable>`.

    threshold : float, list or 1d np.array : default 1.0
        specifies the threshold (boundary) of the drift diffusion process.  If it is a list or array,
        it must be the same length as `default_variable <BogaczEtAl.default_variable>`.

    starting_point : float, list or 1d np.array : default 1.0
        specifies the initial value of the decision variable for the drift diffusion process.  If it is a list or
        array, it must be the same length as `default_variable <BogaczEtAl.default_variable>`.

    noise : float, list or 1d np.array : default 0.0
        specifies the noise term (corresponding to the diffusion component) of the drift diffusion process.
        If it is a float, it must be a number from 0 to 1.  If it is a list or array, it must be the same length as
        `default_variable <BogaczEtAl.default_variable>` and all elements must be floats from 0 to 1.

    t0 : float, list or 1d np.array : default 0.2
        specifies the non-decision time for solution. If it is a float, it must be a number from 0 to 1.  If it is a
        list or array, it must be the same length as  `default_variable <BogaczEtAl.default_variable>` and all
        elements must be floats from 0 to 1.

    params : Dict[param keyword: param value] : default None
        a `parameter dictionary <ParameterState_Specification>` that specifies the parameters for the
        function.  Values specified for parameters in the dictionary override any assigned to those parameters in
        arguments of the constructor.

    owner : Component
        `component <Component>` to which to assign the Function.

    name : str : default see `name <Function.name>`
        specifies the name of the Function.

    prefs : PreferenceSet or specification dict : default Function.classPreferences
        specifies the `PreferenceSet` for the Function (see `prefs <Function_Base.prefs>` for details).

    Attributes
    ----------

    variable : number or 1d np.array
        holds initial value assigned to :keyword:`default_variable` argument;
        ignored by `function <BogaczEtal.function>`.

    drift_rate : float or 1d np.array
        determines the drift component of the drift diffusion process.

    threshold : float or 1d np.array
        determines the threshold (boundary) of the drift diffusion process (i.e., at which the integration
        process is assumed to terminate).

    starting_point : float or 1d np.array
        determines the initial value of the decision variable for the drift diffusion process.

    noise : float or 1d np.array
        determines the diffusion component of the drift diffusion process (used to specify the variance of a
        Gaussian random process).

    t0 : float or 1d np.array
        determines the assumed non-decision time to determine the response time returned by the solution.

    bias : float or 1d np.array
        normalized starting point:
        (`starting_point <BogaczEtAl.starting_point>` + `threshold <BogaczEtAl.threshold>`) /
        (2 * `threshold <BogaczEtAl.threshold>`)

    owner : Component
        `component <Component>` to which the Function has been assigned.

    name : str
        the name of the Function; if it is not specified in the **name** argument of the constructor, a
        default is assigned by FunctionRegistry (see `Naming` for conventions used for default and duplicate names).

    prefs : PreferenceSet or specification dict : Function.classPreferences
        the `PreferenceSet` for function; if it is not specified in the **prefs** argument of the Function's
        constructor, a default is assigned using `classPreferences` defined in __init__.py (see :doc:`PreferenceSet
        <LINK>` for details).
    """

    componentName = kwBogaczEtAl

    class ClassDefaults(IntegratorFunction.ClassDefaults):
        variable = [[0]]

    paramClassDefaults = Function_Base.paramClassDefaults.copy()

    @tc.typecheck
    def __init__(self,
                 default_variable=ClassDefaults.variable,
                 drift_rate:parameter_spec = 1.0,
                 starting_point: parameter_spec = 0.0,
                 threshold: parameter_spec = 1.0,
                 noise: parameter_spec = 0.5,
                 t0: parameter_spec = .200,
                 params=None,
                 owner=None,
                 prefs: is_pref_set = None,
                 context='Integrator Init'):

        # Assign args to params and functionParams dicts (kwConstants must == arg names)
        params = self._assign_args_to_param_dicts(drift_rate=drift_rate,
                                                  starting_point=starting_point,
                                                  threshold=threshold,
                                                  noise=noise,
                                                  t0=t0,
                                                  params=params)

        super().__init__(default_variable=default_variable,
                         params=params,
                         owner=owner,
                         prefs=prefs,
                         context=context)

    def function(self,
                 variable=None,
                 params=None,
                 context=None):
        """
        Return: terminal value of decision variable (equal to threshold), mean accuracy (error rate; ER) and mean
        response time (RT)

        Arguments
        ---------

        variable : 2d np.array
            ignored.

        params : Dict[param keyword: param value] : default None
            a `parameter dictionary <ParameterState_Specification>` that specifies the parameters for the
            function.  Values specified for parameters in the dictionary override any assigned to those parameters in
            arguments of the constructor.


        Returns
        -------
        Decision variable, mean ER, mean RT : (float, float, float)

        """

        variable = self._update_variable(self._check_args(variable=variable, params=params, context=context))

        drift_rate = float(self.drift_rate) * float(variable)
        threshold = float(self.threshold)
        starting_point = float(self.starting_point)
        noise = float(self.noise)
        t0 = float(self.t0)

        self.bias = bias = (starting_point + threshold) / (2 * threshold)

        # Prevents div by 0 issue below:
        if bias <= 0:
            bias = 1e-8
        if bias >= 1:
            bias = 1 - 1e-8

        # drift_rate close to or at 0 (avoid float comparison)
        if np.abs(drift_rate) < 1e-8:
            # back to absolute bias in order to apply limit
            bias_abs = bias * 2 * threshold - threshold
            # use expression for limit a->0 from Srivastava et al. 2016
            rt = t0 + (threshold ** 2 - bias_abs ** 2) / (noise ** 2)
            er = (threshold - bias_abs) / (2 * threshold)
        else:
            drift_rate_normed = np.abs(drift_rate)
            ztilde = threshold / drift_rate_normed
            atilde = (drift_rate_normed / noise) ** 2

            is_neg_drift = drift_rate < 0
            bias_adj = (is_neg_drift == 1) * (1 - bias) + (is_neg_drift == 0) * bias
            y0tilde = ((noise ** 2) / 2) * np.log(bias_adj / (1 - bias_adj))
            if np.abs(y0tilde) > threshold:
                y0tilde = -1 * (is_neg_drift == 1) * threshold + (is_neg_drift == 0) * threshold
            x0tilde = y0tilde / drift_rate_normed

            old_settings = np.seterr(over='raise', under='raise')

            try:
                rt = ztilde * np.tanh(ztilde * atilde) + \
                     ((2 * ztilde * (1 - np.exp(-2 * x0tilde * atilde))) / (
                     np.exp(2 * ztilde * atilde) - np.exp(-2 * ztilde * atilde)) - x0tilde) + t0
                er = 1 / (1 + np.exp(2 * ztilde * atilde)) - \
                     ((1 - np.exp(-2 * x0tilde * atilde)) / (np.exp(2 * ztilde * atilde) - np.exp(-2 * ztilde * atilde)))

            except FloatingPointError:
                # Per Mike Shvartsman:
                # If ±2*ztilde*atilde (~ 2*z*a/(c^2) gets very large, the diffusion vanishes relative to drift
                # and the problem is near-deterministic. Without diffusion, error rate goes to 0 or 1
                # depending on the sign of the drift, and so decision time goes to a point mass on z/a – x0, and
                # generates a "RuntimeWarning: overflow encountered in exp"
                er = 0
                rt = ztilde / atilde - x0tilde + t0

            np.seterr(**old_settings)

            # This last line makes it report back in terms of a fixed reference point
            #    (i.e., closer to 1 always means higher p(upper boundary))
            # If you comment this out it will report errors in the reference frame of the drift rate
            #    (i.e., reports p(upper) if drift is positive, and p(lower if drift is negative)
            er = (is_neg_drift == 1) * (1 - er) + (is_neg_drift == 0) * (er)

        return rt, er

    def derivative(self, output=None, input=None):
        """
        derivative(output, input)

        Calculate the derivative of :math:`\\frac{1}{reward rate}` with respect to the threshold (**output** arg)
        and drift_rate (**input** arg).  Reward rate (:math:`RR`) is assumed to be:

            :math:`RR = delay_{ITI} + \\frac{Z}{A} + ED`;

        the derivative of :math:`\\frac{1}{RR}` with respect to the `threshold <BogaczEtAl.threshold>` is:

            :math:`\\frac{1}{A} - \\frac{E}{A} - 2\\frac{A}{c^2}ED`;

        and the derivative of 1/RR with respect to the `drift_rate <BogaczEtAl.drift_rate>` is:

            :math:`-\\frac{Z}{A^2} + \\frac{Z}{A^2}E - \\frac{2Z}{c^2}ED`

        where:

            *A* = `drift_rate <BogaczEtAl.drift_rate>`,

            *Z* = `threshold <BogaczEtAl.threshold>`,

            *c* = `noise <BogaczEtAl.noise>`,

            *E* = :math:`e^{-2\\frac{ZA}{c^2}}`,

            *D* = :math:`delay_{ITI} + delay_{penalty} - \\frac{Z}{A}`,

            :math:`delay_{ITI}` is the intertrial interval and :math:`delay_{penalty}` is a penalty delay.


        Returns
        -------

        derivatives :  List[float, float)
            of :math:`\\frac{1}{RR}` with respect to `threshold <BogaczEtAl.threshold>` and `drift_rate
            <BogaczEtAl.drift_rate>`.

        """
        Z = output or self.threshold
        A = input or self.drift_rate
        c = self.noise
        c_sq = c**2
        E = np.exp(-2*Z*A/c_sq)
        D_iti = 0
        D_pen = 0
        D = D_iti + D_pen
        # RR =  1/(D_iti + Z/A + (E*D))

        dRR_dZ = 1/A + E/A + (2*A/c_sq)*E*D
        dRR_dA = -Z/A**2 + (Z/A**2)*E - (2*Z/c_sq)*E*D

        return [dRR_dZ, dRR_dA]


# Results from Navarro and Fuss DDM solution (indices for return value tuple)
class NF_Results(IntEnum):
    MEAN_ER = 0
    MEAN_RT = 1
    MEAN_DT = 2
    COND_RTS = 3
    COND_VAR_RTS = 4
    COND_SKEW_RTS = 5


# ----------------------------------------------------------------------------
class NavarroAndFuss(IntegratorFunction):
    """
    NavarroAndFuss(                             \
        default_variable=ClassDefaults.variable,  \
        drift_rate=1.0,                         \
        threshold=1.0,                          \
        starting_point=0.0,                     \
        t0=0.2                                  \
        noise=0.5,                              \
        params=None,                            \
        owner=None,                             \
        prefs=None                              \
        )

    .. _NavarroAndFuss:

    Return terminal value of decision variable, mean accuracy, mean response time (RT), correct RT mean, correct RT
    variance and correct RT skew computed analytically for the drift diffusion process (Wiener diffusion model)
    as described in `Navarro and Fuss (2009) <http://www.sciencedirect.com/science/article/pii/S0022249609000200>`_.

    .. note::
       Use of this Function requires that the MatLab engine is installed.

    Arguments
    ---------

    default_variable : number, list or np.array : default ClassDefaults.variable
        specifies a template for decision variable(s);  if it is list or array, a separate solution is computed
        independently for each element.

    drift_rate : float, list or 1d np.array : default 1.0
        specifies the drift_rate of the drift diffusion process.  If it is a list or array,
        it must be the same length as `default_variable <BogaczEtAl.default_variable>`.

    threshold : float, list or 1d np.array : default 1.0
        specifies the threshold (boundary) of the drift diffusion process.  If it is a list or array,
        it must be the same length as `default_variable <BogaczEtAl.default_variable>`.

    starting_point : float, list or 1d np.array : default 1.0
        specifies the initial value of the decision variable for the drift diffusion process.  If it is a list or
        array, it must be the same length as `default_variable <BogaczEtAl.default_variable>`.

    noise : float, list or 1d np.array : default 0.0
        specifies the noise term (corresponding to the diffusion component) of the drift diffusion process.
        If it is a float, it must be a number from 0 to 1.  If it is a list or array, it must be the same length as
        `default_variable <BogaczEtAl.default_variable>` and all elements must be floats from 0 to 1.

    t0 : float, list or 1d np.array : default 0.2
        specifies the non-decision time for solution. If it is a float, it must be a number from 0 to 1.  If it is a
        list or array, it must be the same length as  `default_variable <BogaczEtAl.default_variable>` and all
        elements must be floats from 0 to 1.

    params : Dict[param keyword: param value] : default None
        a `parameter dictionary <ParameterState_Specification>` that specifies the parameters for the
        function.  Values specified for parameters in the dictionary override any assigned to those parameters in
        arguments of the constructor.

    owner : Component
        `component <Component>` to which to assign the Function.

    name : str : default see `name <Function.name>`
        specifies the name of the Function.

    prefs : PreferenceSet or specification dict : default Function.classPreferences
        specifies the `PreferenceSet` for the Function (see `prefs <Function_Base.prefs>` for details).

    Attributes
    ----------

    variable : number or 1d np.array
        holds initial value assigned to :keyword:`default_variable` argument;
        ignored by `function <NovarroAndFuss.function>`.

    drift_rate : float or 1d np.array
        determines the drift component of the drift diffusion process.

    threshold : float or 1d np.array
        determines the threshold (bound) of the drift diffusion process (i.e., at which the integration
        process is assumed to terminate).

    starting_point : float or 1d np.array
        determines the initial value of the decision variable for the drift diffusion process.

    noise : float or 1d np.array
        determines the diffusion component of the drift diffusion process (used to specify the variance of a
        Gaussian random process).

    t0 : float or 1d np.array
        determines the assumed non-decision time to determine the response time returned by the solution.

    bias : float or 1d np.array
        normalized starting point:
        (`starting_point <BogaczEtAl.starting_point>` + `threshold <BogaczEtAl.threshold>`) /
        (2 * `threshold <BogaczEtAl.threshold>`)

    owner : Component
        `component <Component>` to which the Function has been assigned.

    name : str
        the name of the Function; if it is not specified in the **name** argument of the constructor, a
        default is assigned by FunctionRegistry (see `Naming` for conventions used for default and duplicate names).

    prefs : PreferenceSet or specification dict : Function.classPreferences
        the `PreferenceSet` for function; if it is not specified in the **prefs** argument of the Function's
        constructor, a default is assigned using `classPreferences` defined in __init__.py (see :doc:`PreferenceSet
        <LINK>` for details).
    """

    componentName = kwNavarrosAndFuss

    class ClassDefaults(IntegratorFunction.ClassDefaults):
        variable = [[0]]

    paramClassDefaults = Function_Base.paramClassDefaults.copy()

    @tc.typecheck
    def __init__(self,
                 default_variable=ClassDefaults.variable,
                 drift_rate: parameter_spec = 1.0,
                 starting_point: parameter_spec = 0.0,
                 threshold: parameter_spec = 1.0,
                 noise: parameter_spec = 0.5,
                 t0: parameter_spec = .200,
                 params=None,
                 owner=None,
                 prefs: is_pref_set = None,
                 context='Integrator Init'):
        # Assign args to params and functionParams dicts (kwConstants must == arg names)
        params = self._assign_args_to_param_dicts(drift_rate=drift_rate,
                                                  starting_point=starting_point,
                                                  threshold=threshold,
                                                  noise=noise,
                                                  t0=t0,
                                                  params=params)

        super().__init__(default_variable=default_variable,
                         params=params,
                         owner=owner,
                         prefs=prefs,
                         context=context)

    def _instantiate_function(self, context=None):
        import os
        import sys
        try:
            import matlab.engine
        except ImportError as e:
            raise ImportError(
                'python failed to import matlab. Ensure that MATLAB and the python API is installed. See'
                ' https://www.mathworks.com/help/matlab/matlab_external/install-the-matlab-engine-for-python.html'
                ' for more info'
            )

        ddm_functions_path = os.path.abspath(sys.modules['psyneulink'].__path__[0] + '/../Matlab/DDMFunctions')

        # must add the package-included MATLAB files to the engine path to run when not running from the path
        # MATLAB is very finnicky about the formatting here to actually add the path so be careful if you modify
        self.eng1 = matlab.engine.start_matlab("-r 'addpath(char(\"{0}\"))' -nojvm".format(ddm_functions_path))

        super()._instantiate_function(context=context)

    def function(self,
                 variable=None,
                 params=None,
                 context=None):
        """
        Return: terminal value of decision variable, mean accuracy (error rate; ER), mean response time (RT),
        correct RT mean, correct RT variance and correct RT skew.  **Requires that the MatLab engine is installed.**

        Arguments
        ---------

        variable : 2d np.array
            ignored.

        params : Dict[param keyword: param value] : default None
            a `parameter dictionary <ParameterState_Specification>` that specifies the parameters for the
            function.  Values specified for parameters in the dictionary override any assigned to those parameters in
            arguments of the constructor.


        Returns
        -------
        Decision variable, mean ER, mean RT, correct RT mean, correct RT variance, correct RT skew : \
        (float, float, float, float, float, float)

        """

        self._check_args(variable=variable, params=params, context=context)

        drift_rate = float(self.drift_rate)
        threshold = float(self.threshold)
        starting_point = float(self.starting_point)
        noise = float(self.noise)
        t0 = float(self.t0)

        # used to pass values in a way that the matlab script can handle
        ddm_struct = {
            'z': threshold,
            'c': noise,
            'T0': t0
        }

        results = self.eng1.ddmSimFRG(drift_rate, starting_point, ddm_struct, 1, nargout=6)

        return results


# region ************************************   DISTRIBUTION FUNCTIONS   ***********************************************

class DistributionFunction(Function_Base):
    componentType = DIST_FUNCTION_TYPE


class NormalDist(DistributionFunction):
    """
    NormalDist(                     \
             mean=0.0,              \
             standard_dev=1.0,      \
             params=None,           \
             owner=None,            \
             prefs=None             \
             )

    .. _NormalDist:

    Return a random sample from a normal distribution using numpy.random.normal

    Arguments
    ---------

    mean : float : default 0.0
        The mean or center of the normal distribution

    standard_dev : float : default 1.0
        Standard deviation of the normal distribution. Must be > 0.0

    params : Dict[param keyword: param value] : default None
        a `parameter dictionary <ParameterState_Specification>` that specifies the parameters for the
        function.  Values specified for parameters in the dictionary override any assigned to those parameters in
        arguments of the constructor.

    owner : Component
        `component <Component>` to which to assign the Function.

    name : str : default see `name <Function.name>`
        specifies the name of the Function.

    prefs : PreferenceSet or specification dict : default Function.classPreferences
        specifies the `PreferenceSet` for the Function (see `prefs <Function_Base.prefs>` for details).

    Attributes
    ----------

    mean : float : default 0.0
        The mean or center of the normal distribution

    standard_dev : float : default 1.0
        Standard deviation of the normal distribution. Must be > 0.0

    params : Dict[param keyword: param value] : default None
        a `parameter dictionary <ParameterState_Specification>` that specifies the parameters for the
        function.  Values specified for parameters in the dictionary override any assigned to those parameters in
        arguments of the constructor.

    owner : Component
        `component <Component>` to which to assign the Function.

    name : str : default see `name <Function.name>`
        specifies the name of the Function.

    prefs : PreferenceSet or specification dict : default Function.classPreferences
        specifies the `PreferenceSet` for the Function (see `prefs <Function_Base.prefs>` for details).

    """

    componentName = NORMAL_DIST_FUNCTION

    class ClassDefaults(DistributionFunction.ClassDefaults):
        variable = [0]

    paramClassDefaults = Function_Base.paramClassDefaults.copy()

    @tc.typecheck
    def __init__(self,
                 default_variable=ClassDefaults.variable,
                 mean=0.0,
                 standard_dev=1.0,
                 params=None,
                 owner=None,
                 prefs: is_pref_set = None,
                 context=componentName + INITIALIZING):
        # Assign args to params and functionParams dicts (kwConstants must == arg names)
        params = self._assign_args_to_param_dicts(mean=mean,
                                                  standard_dev=standard_dev,
                                                  params=params)

        super().__init__(default_variable=default_variable,
                         params=params,
                         owner=owner,
                         prefs=prefs,
                         context=context)

        self.functionOutputType = None

    def _validate_params(self, request_set, target_set=None, context=None):
        super()._validate_params(request_set=request_set, target_set=target_set, context=context)

        if STANDARD_DEVIATION in target_set:
            if target_set[STANDARD_DEVIATION] <= 0.0:
                raise FunctionError("The standard_dev parameter ({}) of {} must be greater than zero.".
                                            format(target_set[STANDARD_DEVIATION], self.name))


    def function(self,
                 variable=None,
                 params=None,
                 context=None):
        # Validate variable and validate params
        variable = self._update_variable(self._check_args(variable=variable, params=params, context=context))

        mean = self.paramsCurrent[DIST_MEAN]
        standard_dev = self.paramsCurrent[STANDARD_DEVIATION]

        result = np.random.normal(mean, standard_dev)

        return result


class UniformToNormalDist(DistributionFunction):
    """
    UniformToNormalDist(            \
             mean=0.0,              \
             standard_dev=1.0,      \
             params=None,           \
             owner=None,            \
             prefs=None             \
             )

    .. _UniformToNormalDist:

    Return a random sample from a normal distribution using first np.random.rand(1) to generate a sample from a uniform
    distribution, and then converting that sample to a sample from a normal distribution with the following equation:

    .. math::

        normal\\_sample = \\sqrt{2} \\cdot standard\\_dev \\cdot scipy.special.erfinv(2 \\cdot uniform\\_sample - 1)  + mean

    The uniform --> normal conversion allows for a more direct comparison with MATLAB scripts.

    .. note::

        This function requires `SciPy <https://pypi.python.org/pypi/scipy>`_.

    (https://github.com/jonasrauber/randn-matlab-python)

    Arguments
    ---------

    mean : float : default 0.0
        The mean or center of the normal distribution

    standard_dev : float : default 1.0
        Standard deviation of the normal distribution

    params : Dict[param keyword: param value] : default None
        a `parameter dictionary <ParameterState_Specification>` that specifies the parameters for the
        function.  Values specified for parameters in the dictionary override any assigned to those parameters in
        arguments of the constructor.

    owner : Component
        `component <Component>` to which to assign the Function.

    name : str : default see `name <Function.name>`
        specifies the name of the Function.

    prefs : PreferenceSet or specification dict : default Function.classPreferences
        specifies the `PreferenceSet` for the Function (see `prefs <Function_Base.prefs>` for details).

    Attributes
    ----------

    mean : float : default 0.0
        The mean or center of the normal distribution

    standard_dev : float : default 1.0
        Standard deviation of the normal distribution

    params : Dict[param keyword: param value] : default None
        a `parameter dictionary <ParameterState_Specification>` that specifies the parameters for the
        function.  Values specified for parameters in the dictionary override any assigned to those parameters in
        arguments of the constructor.

    owner : Component
        `component <Component>` to which to assign the Function.

    name : str : default see `name <Function.name>`
        specifies the name of the Function.

    prefs : PreferenceSet or specification dict : default Function.classPreferences
        specifies the `PreferenceSet` for the Function (see `prefs <Function_Base.prefs>` for details).

    """

    componentName = NORMAL_DIST_FUNCTION

    class ClassDefaults(DistributionFunction.ClassDefaults):
        variable = [0]

    paramClassDefaults = Function_Base.paramClassDefaults.copy()

    @tc.typecheck
    def __init__(self,
                 default_variable=ClassDefaults.variable,
                 mean=0.0,
                 standard_dev=1.0,
                 params=None,
                 owner=None,
                 prefs: is_pref_set = None,
                 context=componentName + INITIALIZING):
        # Assign args to params and functionParams dicts (kwConstants must == arg names)
        params = self._assign_args_to_param_dicts(mean=mean,
                                                  standard_dev=standard_dev,
                                                  params=params)

        super().__init__(default_variable=default_variable,
                         params=params,
                         owner=owner,
                         prefs=prefs,
                         context=context)

        self.functionOutputType = None

    def function(self,
                 variable=None,
                 params=None,
                 context=None):

        try:
            from scipy.special import erfinv
        except:
            raise FunctionError("The UniformToNormalDist function requires the SciPy package.")

        # Validate variable and validate params
        variable = self._update_variable(self._check_args(variable=variable, params=params, context=context))

        mean = self.paramsCurrent[DIST_MEAN]
        standard_dev = self.paramsCurrent[STANDARD_DEVIATION]

        sample = np.random.rand(1)[0]
        return ((np.sqrt(2) * erfinv(2 * sample - 1)) * standard_dev) + mean

class ExponentialDist(DistributionFunction):
    """
    ExponentialDist(                \
             beta=1.0,              \
             params=None,           \
             owner=None,            \
             prefs=None             \
             )

    .. _ExponentialDist:

    Return a random sample from a exponential distribution using numpy.random.exponential

    Arguments
    ---------

    beta : float : default 1.0
        The scale parameter of the exponential distribution

    params : Dict[param keyword: param value] : default None
        a `parameter dictionary <ParameterState_Specification>` that specifies the parameters for the
        function.  Values specified for parameters in the dictionary override any assigned to those parameters in
        arguments of the constructor.

    owner : Component
        `component <Component>` to which to assign the Function.

    name : str : default see `name <Function.name>`
        specifies the name of the Function.

    prefs : PreferenceSet or specification dict : default Function.classPreferences
        specifies the `PreferenceSet` for the Function (see `prefs <Function_Base.prefs>` for details).

    Attributes
    ----------

    beta : float : default 1.0
        The scale parameter of the exponential distribution

    params : Dict[param keyword: param value] : default None
        a `parameter dictionary <ParameterState_Specification>` that specifies the parameters for the
        function.  Values specified for parameters in the dictionary override any assigned to those parameters in
        arguments of the constructor.

    owner : Component
        `component <Component>` to which to assign the Function.

    name : str : default see `name <Function.name>`
        specifies the name of the Function.

    prefs : PreferenceSet or specification dict : default Function.classPreferences
        specifies the `PreferenceSet` for the Function (see `prefs <Function_Base.prefs>` for details).

    """
    componentName = EXPONENTIAL_DIST_FUNCTION

    class ClassDefaults(DistributionFunction.ClassDefaults):
        variable = [0]

    paramClassDefaults = Function_Base.paramClassDefaults.copy()

    @tc.typecheck
    def __init__(self,
                 default_variable=ClassDefaults.variable,
                 beta=1.0,
                 params=None,
                 owner=None,
                 prefs: is_pref_set = None,
                 context=componentName + INITIALIZING):
        # Assign args to params and functionParams dicts (kwConstants must == arg names)
        params = self._assign_args_to_param_dicts(beta=beta,
                                                  params=params)

        super().__init__(default_variable=default_variable,
                         params=params,
                         owner=owner,
                         prefs=prefs,
                         context=context)

        self.functionOutputType = None

    def function(self,
                 variable=None,
                 params=None,
                 context=None):
        # Validate variable and validate params
        variable = self._update_variable(self._check_args(variable=variable, params=params, context=context))

        beta = self.paramsCurrent[BETA]

        result = np.random.exponential(beta)

        return result


class UniformDist(DistributionFunction):
    """
    UniformDist(                      \
             low=0.0,             \
             high=1.0,             \
             params=None,           \
             owner=None,            \
             prefs=None             \
             )

    .. _UniformDist:

    Return a random sample from a uniform distribution using numpy.random.uniform

    Arguments
    ---------

    low : float : default 0.0
        Lower bound of the uniform distribution

    high : float : default 1.0
        Upper bound of the uniform distribution

    params : Dict[param keyword: param value] : default None
        a `parameter dictionary <ParameterState_Specification>` that specifies the parameters for the
        function.  Values specified for parameters in the dictionary override any assigned to those parameters in
        arguments of the constructor.

    owner : Component
        `component <Component>` to which to assign the Function.

    name : str : default see `name <Function.name>`
        specifies the name of the Function.

    prefs : PreferenceSet or specification dict : default Function.classPreferences
        specifies the `PreferenceSet` for the Function (see `prefs <Function_Base.prefs>` for details).

    Attributes
    ----------

    low : float : default 0.0
        Lower bound of the uniform distribution

    high : float : default 1.0
        Upper bound of the uniform distribution

    params : Dict[param keyword: param value] : default None
        a `parameter dictionary <ParameterState_Specification>` that specifies the parameters for the
        function.  Values specified for parameters in the dictionary override any assigned to those parameters in
        arguments of the constructor.

    owner : Component
        `component <Component>` to which to assign the Function.

    name : str : default see `name <Function.name>`
        specifies the name of the Function.

    prefs : PreferenceSet or specification dict : default Function.classPreferences
        specifies the `PreferenceSet` for the Function (see `prefs <Function_Base.prefs>` for details).

    """
    componentName = UNIFORM_DIST_FUNCTION

    class ClassDefaults(DistributionFunction.ClassDefaults):
        variable = [0]

    paramClassDefaults = Function_Base.paramClassDefaults.copy()

    @tc.typecheck
    def __init__(self,
                 default_variable=ClassDefaults.variable,
                 low=0.0,
                 high=1.0,
                 params=None,
                 owner=None,
                 prefs: is_pref_set = None,
                 context=componentName + INITIALIZING):
        # Assign args to params and functionParams dicts (kwConstants must == arg names)
        params = self._assign_args_to_param_dicts(low=low,
                                                  high=high,
                                                  params=params)

        super().__init__(default_variable=default_variable,
                         params=params,
                         owner=owner,
                         prefs=prefs,
                         context=context)

        self.functionOutputType = None

    def function(self,
                 variable=None,
                 params=None,
                 context=None):
        # Validate variable and validate params
        variable = self._update_variable(self._check_args(variable=variable, params=params, context=context))

        low = self.paramsCurrent[LOW]
        high = self.paramsCurrent[HIGH]

        result = np.random.uniform(low, high)

        return result


class GammaDist(DistributionFunction):
    """
    GammaDist(\
             scale=1.0,\
             dist_shape=1.0,\
             params=None,\
             owner=None,\
             prefs=None\
             )

    .. _GammaDist:

    Return a random sample from a gamma distribution using numpy.random.gamma

    Arguments
    ---------

    scale : float : default 1.0
        The scale of the gamma distribution. Should be greater than zero.

    dist_shape : float : default 1.0
        The shape of the gamma distribution. Should be greater than zero.

    params : Dict[param keyword: param value] : default None
        a `parameter dictionary <ParameterState_Specification>` that specifies the parameters for the
        function.  Values specified for parameters in the dictionary override any assigned to those parameters in
        arguments of the constructor.

    owner : Component
        `component <Component>` to which to assign the Function.

    name : str : default see `name <Function.name>`
        specifies the name of the Function.

    prefs : PreferenceSet or specification dict : default Function.classPreferences
        specifies the `PreferenceSet` for the Function (see `prefs <Function_Base.prefs>` for details).

    Attributes
    ----------

    scale : float : default 1.0
        The dist_shape of the gamma distribution. Should be greater than zero.

    dist_shape : float : default 1.0
        The scale of the gamma distribution. Should be greater than zero.

    params : Dict[param keyword: param value] : default None
        a `parameter dictionary <ParameterState_Specification>` that specifies the parameters for the
        function.  Values specified for parameters in the dictionary override any assigned to those parameters in
        arguments of the constructor.

    owner : Component
        `component <Component>` to which to assign the Function.

    name : str : default see `name <Function.name>`
        specifies the name of the Function.

    prefs : PreferenceSet or specification dict : default Function.classPreferences
        specifies the `PreferenceSet` for the Function (see `prefs <Function_Base.prefs>` for details).

    """

    componentName = GAMMA_DIST_FUNCTION

    class ClassDefaults(DistributionFunction.ClassDefaults):
        variable = [0]

    paramClassDefaults = Function_Base.paramClassDefaults.copy()

    @tc.typecheck
    def __init__(self,
                 default_variable=ClassDefaults.variable,
                 scale=1.0,
                 dist_shape=1.0,
                 params=None,
                 owner=None,
                 prefs: is_pref_set = None,
                 context=componentName + INITIALIZING):
        # Assign args to params and functionParams dicts (kwConstants must == arg names)
        params = self._assign_args_to_param_dicts(scale=scale,
                                                  dist_shape=dist_shape,
                                                  params=params)

        super().__init__(default_variable=default_variable,
                         params=params,
                         owner=owner,
                         prefs=prefs,
                         context=context)

        self.functionOutputType = None

    def function(self,
                 variable=None,
                 params=None,
                 context=None):
        # Validate variable and validate params
        variable = self._update_variable(self._check_args(variable=variable, params=params, context=context))

        scale = self.paramsCurrent[SCALE]
        dist_shape = self.paramsCurrent[DIST_SHAPE]

        result = np.random.gamma(dist_shape, scale)

        return result


class WaldDist(DistributionFunction):
    """
     WaldDist(             \
              scale=1.0,\
              mean=1.0,\
              params=None,\
              owner=None,\
              prefs=None\
              )

     .. _WaldDist:

     Return a random sample from a Wald distribution using numpy.random.wald

     Arguments
     ---------

     scale : float : default 1.0
         Scale parameter of the Wald distribution. Should be greater than zero.

     mean : float : default 1.0
         Mean of the Wald distribution. Should be greater than or equal to zero.

     params : Dict[param keyword: param value] : default None
         a `parameter dictionary <ParameterState_Specification>` that specifies the parameters for the
         function.  Values specified for parameters in the dictionary override any assigned to those parameters in
         arguments of the constructor.

     owner : Component
         `component <Component>` to which to assign the Function.

     prefs : PreferenceSet or specification dict : default Function.classPreferences
         the `PreferenceSet` for the Function. If it is not specified, a default is assigned using `classPreferences`
         defined in __init__.py (see :doc:`PreferenceSet <LINK>` for details).


     Attributes
     ----------

     scale : float : default 1.0
         Scale parameter of the Wald distribution. Should be greater than zero.

     mean : float : default 1.0
         Mean of the Wald distribution. Should be greater than or equal to zero.

     params : Dict[param keyword: param value] : default None
         a `parameter dictionary <ParameterState_Specification>` that specifies the parameters for the
         function.  Values specified for parameters in the dictionary override any assigned to those parameters in
         arguments of the constructor.

     owner : Component
         `component <Component>` to which to assign the Function.

     prefs : PreferenceSet or specification dict : default Function.classPreferences
         the `PreferenceSet` for the Function. If it is not specified, a default is assigned using `classPreferences`
         defined in __init__.py (see :doc:`PreferenceSet <LINK>` for details).


     """

    componentName = WALD_DIST_FUNCTION

    class ClassDefaults(DistributionFunction.ClassDefaults):
        variable = [0]

    paramClassDefaults = Function_Base.paramClassDefaults.copy()

    @tc.typecheck
    def __init__(self,
                 default_variable=ClassDefaults.variable,
                 scale=1.0,
                 mean=1.0,
                 params=None,
                 owner=None,
                 prefs: is_pref_set = None,
                 context=componentName + INITIALIZING):
        # Assign args to params and functionParams dicts (kwConstants must == arg names)
        params = self._assign_args_to_param_dicts(scale=scale,
                                                  mean=mean,
                                                  params=params)

        super().__init__(default_variable=default_variable,
                         params=params,
                         owner=owner,
                         prefs=prefs,
                         context=context)

        self.functionOutputType = None

    def function(self,
                 variable=None,
                 params=None,
                 context=None):
        # Validate variable and validate params
        variable = self._update_variable(self._check_args(variable=variable, params=params, context=context))

        scale = self.paramsCurrent[SCALE]
        mean = self.paramsCurrent[DIST_MEAN]

        result = np.random.wald(mean, scale)

        return result


# endregion

# region **************************************   OBJECTIVE FUNCTIONS **************************************************

class ObjectiveFunction(Function_Base):
    """Abstract class of `Function` used for evaluating states.
    """

    componentType = OBJECTIVE_FUNCTION_TYPE


class Stability(ObjectiveFunction):
    """
    Stability(                                  \
        default_variable=ClassDefaults.variable,  \
        matrix=HOLLOW_MATRIX,                   \
        metric=ENERGY                           \
        transfer_fct=None                       \
        normalize=False,                        \
        params=None,                            \
        owner=None,                             \
        prefs=None                              \
        )

    .. _Stability:

    Return the stability of `variable <Stability.variable>` based on a state transformation matrix.

    The value of `variable <Stability.variable>` is passed through the `matrix <Stability.matrix>`,
    transformed using the `transfer_fct <Stability.transfer_fct>` (if specified), and then compared with its initial
    value using the `distance metric <DistanceMetric>` specified by `metric <Stability.metric>`.  If `normalize
    <Stability.normalize>` is `True`, the result is normalized by the length of (number of elements in) `variable
    <Stability.variable>`.

COMMENT:
*** 11/11/17 - DELETE THIS ONE Stability IS STABLE:
    Stability s is calculated according as specified by `metric <Distance.metric>`, using the formulae below,
    where :math:`i` and :math:`j` are each elements of `variable <Stability.variable>`, *len* is its length,
    :math:`\\bar{v}` is its mean, :math:`\\sigma_v` is its standard deviation, and :math:`w_{ij}` is the entry of the
    weight matrix for the connection between entries :math:`i` and :math:`j` in `variable <Stability.variable>`.

    *ENTROPY*:

       :math:`s = -\\sum\\limits^{len}(i*log(j))`

    *DIFFERENCE*:

       :math:`s = \\sum\\limits^{len}(i-j)`

    *EUCLIDEAN*:

       :math:`s = \\sum\\limits^{len}\\sqrt{(i-j)^2}`

    *CORRELATION*:

       :math:`s = \\frac{\\sum\\limits^{len}(i-\\bar{i})(j-\\bar{j})}{(len-1)\\sigma_{i}\\sigma_{j}}`

    **normalize**:

       :math:`s = \\frac{s}{len}`
COMMENT


    Arguments
    ---------

    variable : list of numbers or 1d np.array : Default ClassDefaults.variable
        the array for which stability is calculated.

    matrix : list, np.ndarray, np.matrix, function keyword, or MappingProjection : default HOLLOW_MATRIX
        specifies the matrix of recurrent weights;  must be a square matrix with the same width as the
        length of `variable <Stability.variable>`.

    metric : keyword in DistanceMetrics : Default ENERGY
        specifies a `metric <DistanceMetrics>` from `DistanceMetrics` used to compute stability.

    transfer_fct : function or method : Default None
        specifies the function used to transform output of weight `matrix <Stability.matrix>`.

    normalize : bool : Default False
        specifies whether to normalize the stability value by the length of `variable <Stability.variable>`.

    params : Dict[param keyword: param value] : default None
        a `parameter dictionary <ParameterState_Specification>` that specifies the parameters for the
        function.  Values specified for parameters in the dictionary override any assigned to those parameters in
        arguments of the constructor.

    owner : Component
        `component <Component>` to which to assign the Function.

    name : str : default see `name <Function.name>`
        specifies the name of the Function.

    prefs : PreferenceSet or specification dict : default Function.classPreferences
        specifies the `PreferenceSet` for the Function (see `prefs <Function_Base.prefs>` for details).
    Attributes
    ----------

    variable : 1d np.array
        array for which stability is calculated.

    matrix : list, np.ndarray, np.matrix, function keyword, or MappingProjection : default HOLLOW_MATRIX
        weight matrix from each element of `variable <Stability.variablity>` to each other;  if a matrix other
        than HOLLOW_MATRIX is assigned, it is convolved with HOLLOW_MATRIX to eliminate self-connections from the
        stability calculation.

    metric : keyword in DistanceMetrics
        metric used to compute stability; must be a `DistanceMetrics` keyword. The `Distance` Function is used to
        compute the stability of `variable <Stability.variable>` with respect to its value after its transformation
        by `matrix <Stability.matrix>` and `transfer_fct <Stability.transfer_fct>`.

    transfer_fct : function or method
        function used to transform output of weight `matrix <Stability.matrix>` prior to computing stability.

    normalize : bool
        if `True`, result of stability calculation is normalized by the length of `variable <Stability.variable>`.

    params : Dict[param keyword: param value] : default None
        a `parameter dictionary <ParameterState_Specification>` that specifies the parameters for the
        function.  Values specified for parameters in the dictionary override any assigned to those parameters in
        arguments of the constructor.

    owner : Component
        `component <Component>` to which to assign the Function.

    prefs : PreferenceSet or specification dict : default Function.classPreferences
        specifies the `PreferenceSet` for the Function (see `prefs <Function_Base.prefs>` for details).     """

    componentName = STABILITY_FUNCTION

    class ClassDefaults(ObjectiveFunction.ClassDefaults):
        variable = [0]

    paramClassDefaults = Function_Base.paramClassDefaults.copy()

    @tc.typecheck
    def __init__(self,
                 default_variable=ClassDefaults.variable,
                 matrix=HOLLOW_MATRIX,
                 # metric:is_distance_metric=ENERGY,
                 metric:tc.any(tc.enum(ENERGY, ENTROPY), is_distance_metric)=ENERGY,
                 transfer_fct:tc.optional(tc.any(function_type, method_type))=None,
                 normalize:bool=False,
                 params=None,
                 owner=None,
                 prefs: is_pref_set = None,
                 context=componentName + INITIALIZING):
        # Assign args to params and functionParams dicts (kwConstants must == arg names)
        params = self._assign_args_to_param_dicts(matrix=matrix,
                                                  metric=metric,
                                                  transfer_fct=transfer_fct,
                                                  normalize=normalize,
                                                  params=params)

        super().__init__(default_variable=default_variable,
                         params=params,
                         owner=owner,
                         prefs=prefs,
                         context=context)

        self.functionOutputType = None

    def _validate_params(self, request_set, target_set=None, context=None):
        """Validate matrix param

        `matrix <Stability.matrix>` argument must be one of the following
            - 2d list, np.ndarray or np.matrix
            - ParameterState for one of the above
            - MappingProjection with a parameterStates[MATRIX] for one of the above

        Parse matrix specification to insure it resolves to a square matrix
        (but leave in the form in which it was specified so that, if it is a ParameterState or MappingProjection,
         its current value can be accessed at runtime (i.e., it can be used as a "pointer")
        """

        super()._validate_params(request_set=request_set, target_set=target_set, context=context)

        # Validate error_matrix specification
        if MATRIX in target_set:

            from psyneulink.components.projections.pathway.mappingprojection import MappingProjection
            from psyneulink.components.states.parameterstate import ParameterState

            matrix = target_set[MATRIX]

            if isinstance(matrix, str):
                matrix = get_matrix(matrix)

            if isinstance(matrix, MappingProjection):
                try:
                    matrix = matrix._parameter_states[MATRIX].value
                    param_type_string = "MappingProjection's ParameterState"
                except KeyError:
                    raise FunctionError("The MappingProjection specified for the {} arg of {} ({}) must have a {} "
                                        "ParameterState that has been assigned a 2d array or matrix".
                                        format(MATRIX, self.name, matrix.shape, MATRIX))

            elif isinstance(matrix, ParameterState):
                try:
                    matrix = matrix.value
                    param_type_string = "ParameterState"
                except KeyError:
                    raise FunctionError("The value of the {} parameterState specified for the {} arg of {} ({}) "
                                        "must be a 2d array or matrix".
                                        format(MATRIX, MATRIX, self.name, matrix.shape))

            else:
                param_type_string = "array or matrix"

            matrix = np.array(matrix)
            if matrix.ndim != 2:
                raise FunctionError("The value of the {} specified for the {} arg of {} ({}) "
                                    "must be a 2d array or matrix".
                                    format(param_type_string, MATRIX, self.name, matrix))
            rows = matrix.shape[0]
            cols = matrix.shape[1]
            # MODIFIED 11/25/17 OLD:
            # size = len(np.squeeze(self.instance_defaults.variable))
            # MODIFIED 11/25/17 NEW:
            size = len(self.instance_defaults.variable)
            # MODIFIED 11/25/17 END

            if rows != size:
                raise FunctionError("The value of the {} specified for the {} arg of {} is the wrong size;"
                                    "it is {}x{}, but must be square matrix of size {}".
                                    format(param_type_string, MATRIX, self.name, rows, cols, size))

            if rows != cols:
                raise FunctionError("The value of the {} specified for the {} arg of {} ({}) "
                                    "must be a square matrix".
                                    format(param_type_string, MATRIX, self.name, matrix))

    def _instantiate_attributes_before_function(self, context=None):
        """Instantiate matrix

        Specified matrix is convolved with HOLLOW_MATRIX
            to eliminate the diagonal (self-connections) from the calculation.
        The `Distance` Function is used for all calculations except ENERGY (which is not really a distance metric).
        If ENTROPY is specified as the metric, convert to CROSS_ENTROPY for use with the Distance Function.

        """

        # MODIFIED 11/25/17 OLD:
        # size = len(np.squeeze(self.instance_defaults.variable))
        # MODIFIED 11/25/17 NEW:
        size = len(self.instance_defaults.variable)
        # MODIFIED 11/25/17 END

        from psyneulink.components.projections.pathway.mappingprojection import MappingProjection
        from psyneulink.components.states.parameterstate import ParameterState
        if isinstance(self.matrix,MappingProjection):
            self._matrix = self.matrix._parameter_states[MATRIX]
        elif isinstance(self.matrix,ParameterState):
            pass
        else:
            self._matrix = get_matrix(self.matrix, size, size)

        self._hollow_matrix = get_matrix(HOLLOW_MATRIX, size, size)

        # # MODIFIED 11/12/17 OLD:
        # if self.metric is ENTROPY:
        #     self._metric_fct = Distance(metric=CROSS_ENTROPY)
        # elif self.metric in DISTANCE_METRICS:
        #     self._metric_fct = Distance(metric=self.metric)
        # MODIFIED 11/12/17 NEW:
        if self.metric is ENTROPY:
            self._metric_fct = Distance(metric=CROSS_ENTROPY, normalize=self.normalize)
        elif self.metric in DISTANCE_METRICS._set():
            self._metric_fct = Distance(metric=self.metric, normalize=self.normalize)
        # MODIFIED 11/12/17 END


    def function(self,
                 variable=None,
                 params=None,
                 context=None):
        """Calculate the stability of `variable <Stability.variable>`.

        Compare the value of `variable <Stability.variable>` with its value after transformation by
        `matrix <Stability.matrix>` and `transfer_fct <Stability.transfer_fct>` (if specified), using the specified
        `metric <Stability.metric>`.  If `normalize <Stability.normalize>` is `True`, the result is divided
        by the length of `variable <Stability.variable>`.

        Returns
        -------

        stability : scalar

        """
        # Validate variable and validate params
        variable = self._update_variable(self._check_args(variable=variable, params=params, context=context))

        from psyneulink.components.states.parameterstate import ParameterState
        if isinstance(self.matrix, ParameterState):
            matrix = self.matrix.value
        else:
            matrix = self.matrix

        current = variable
        if self.transfer_fct is not None:
            transformed = self.transfer_fct(np.dot(matrix * self._hollow_matrix, variable))
        else:
            transformed = np.dot(matrix * self._hollow_matrix, variable)

        # # MODIFIED 11/12/15 OLD:
        # if self.metric is ENERGY:
        #     result = -np.sum(current * transformed)/2
        # else:
        #     result = self._metric_fct.function(variable=[current,transformed], context=context)
        #
        # if self.normalize:
        #     if self.metric is ENERGY:
        #         result /= len(variable)**2
        #     else:
        #         result /= len(variable)
        # MODIFIED 11/12/15 NEW:
        result = self._metric_fct.function(variable=[current,transformed], context=context)
        # MODIFIED 11/12/15 END

        return result

# endregion

class Distance(ObjectiveFunction):
    """
    Distance(                                    \
       default_variable=ClassDefaults.variable,  \
       metric=EUCLIDEAN                          \
       normalize=False,                          \
       params=None,                              \
       owner=None,                               \
       prefs=None                                \
       )

    .. _Distance:

    Return the distance between the vectors in the two items of `variable <Distance.variable>` using the `distance
    metric <DistanceMetrics>` specified in the `metric <Stability.metric>` attribute.  If `normalize
    <Distance.normalize>` is `True`, the result is normalized by the length of (number of elements in) `variable
    <Stability.variable>`.

    Arguments
    ---------

    variable : 2d np.array with two items : Default ClassDefaults.variable
        the arrays between which the distance is calculated.

    metric : keyword in DistancesMetrics : Default EUCLIDEAN
        specifies a `distance metric <DistanceMetrics>` used to compute the distance between the two items in `variable
        <Distance.variable>`.

    normalize : bool : Default False
        specifies whether to normalize the distance by the length of `variable <Distance.variable>`.

    params : Dict[param keyword: param value] : default None
        a `parameter dictionary <ParameterState_Specification>` that specifies the parameters for the
        function.  Values specified for parameters in the dictionary override any assigned to those parameters in
        arguments of the constructor.

    owner : Component
        `component <Component>` to which to assign the Function.

    name : str : default see `name <Function.name>`
        specifies the name of the Function.

    prefs : PreferenceSet or specification dict : default Function.classPreferences
        specifies the `PreferenceSet` for the Function (see `prefs <Function_Base.prefs>` for details).

    Attributes
    ----------

    variable : 2d np.array with two items
        contains the arrays between which the distance is calculated.

    metric : keyword in DistanceMetrics
        determines the `metric <DistanceMetrics>` used to compute the distance between the two items in `variable
        <Distance.variable>`.

    normalize : bool
        determines whether the distance is normalized by the length of `variable <Distance.variable>`.

    params : Dict[param keyword: param value] : default None
        a `parameter dictionary <ParameterState_Specification>` that specifies the parameters for the
        function.  Values specified for parameters in the dictionary override any assigned to those parameters in
        arguments of the constructor.

    owner : Component
        `component <Component>` to which to assign the Function.

    prefs : PreferenceSet or specification dict : default Function.classPreferences
        specifies the `PreferenceSet` for the Function (see `prefs <Function_Base.prefs>` for details).    """

    componentName = DISTANCE_FUNCTION

    class ClassDefaults(ObjectiveFunction.ClassDefaults):
        variable = [[0],[0]]

    paramClassDefaults = Function_Base.paramClassDefaults.copy()

    @tc.typecheck
    def __init__(self,
                 default_variable=ClassDefaults.variable,
                 metric:DistanceMetrics._is_metric=DIFFERENCE,
                 normalize:bool=False,
                 params=None,
                 owner=None,
                 prefs: is_pref_set = None,
                 context=componentName + INITIALIZING):
        # Assign args to params and functionParams dicts (kwConstants must == arg names)
        params = self._assign_args_to_param_dicts(metric=metric,
                                                  normalize=normalize,
                                                  params=params)

        super().__init__(default_variable=default_variable,
                         params=params,
                         owner=owner,
                         prefs=prefs,
                         context=context)

        self.functionOutputType = None
        self._variable_length = len(default_variable[0])


    def _validate_params(self, request_set, target_set=None, variable=None, context=None):
        """Validate that variable had two items of equal length

        """
        super()._validate_params(request_set=request_set, target_set=target_set, context=context)

        if len(variable) != 2:
            raise FunctionError("variable for {} ({}) must have two items".format(self.name, variable))

        if len(variable[0]) != len(variable[1]):
            raise FunctionError("The lengths of the items in the variable for {} ({},{}) must be equal".
                format(self.name, len(variable[0]), len(variable[1])))

    def __gen_llvm_difference(self, builder, index, ctx, v1, v2, acc):
        ptr1 = builder.gep(v1, [index])
        ptr2 = builder.gep(v2, [index])
        val1 = builder.load(ptr1)
        val2 = builder.load(ptr2)

        sub = builder.fsub(val1, val2)
        ltz = builder.fcmp_ordered("<", sub, ctx.float_ty(0))
        abs_val = builder.select(ltz, builder.fsub(ctx.float_ty(0), sub), sub)
        acc_val = builder.load(acc)
        new_acc = builder.fadd(acc_val, abs_val)
        builder.store(new_acc, acc)

    def __gen_llvm_euclidean(self, builder, index, ctx, v1, v2, acc):
        ptr1 = builder.gep(v1, [index])
        ptr2 = builder.gep(v2, [index])
        val1 = builder.load(ptr1)
        val2 = builder.load(ptr2)

        sub = builder.fsub(val1, val2)
        sqr = builder.fmul(sub, sub)
        acc_val = builder.load(acc)
        new_acc = builder.fadd(acc_val, sqr)
        builder.store(new_acc, acc)

    def __gen_llvm_cross_entropy(self, builder, index, ctx, v1, v2, acc):
        ptr1 = builder.gep(v1, [index])
        ptr2 = builder.gep(v2, [index])
        val1 = builder.load(ptr1)
        val2 = builder.load(ptr2)

        log_f = ctx.module.declare_intrinsic("llvm.log", [ctx.float_ty])
        log = builder.call(log_f, [val2])
        prod = builder.fmul(val1, log)

        acc_val = builder.load(acc)
        new_acc = builder.fsub(acc_val, prod)
        builder.store(new_acc, acc)


    def __gen_llvm_energy(self, builder, index, ctx, v1, v2, acc):
        ptr1 = builder.gep(v1, [index])
        ptr2 = builder.gep(v2, [index])
        val1 = builder.load(ptr1)
        val2 = builder.load(ptr2)

        prod = builder.fmul(val1, val2)
        prod = builder.fmul(prod, ctx.float_ty(0.5))

        acc_val = builder.load(acc)
        new_acc = builder.fsub(acc_val, prod)
        builder.store(new_acc, acc)

    def __gen_llvm_correlate(self, builder, index, ctx, v1, v2, acc):
        ptr1 = builder.gep(v1, [index])
        ptr2 = builder.gep(v2, [index])
        val1 = builder.load(ptr1)
        val2 = builder.load(ptr2)

        # This should be conjugate, but we don't deal with complex numbers
        mul = builder.fmul(val1, val2)
        acc_val = builder.load(acc)
        new_acc = builder.fadd(acc_val, mul)
        builder.store(new_acc, acc)

    def __gen_llvm_pearson(self, builder, index, ctx, v1, v2, acc_x, acc_y, acc_xy, acc_x2, acc_y2):
        ptr1 = builder.gep(v1, [index])
        ptr2 = builder.gep(v2, [index])
        val1 = builder.load(ptr1)
        val2 = builder.load(ptr2)

        # Sum X
        acc_x_val = builder.load(acc_x)
        acc_x_val = builder.fadd(acc_x_val, val1)
        builder.store(acc_x_val, acc_x)

        # Sum Y
        acc_y_val = builder.load(acc_y)
        acc_y_val = builder.fadd(acc_y_val, val2)
        builder.store(acc_y_val, acc_y)

        # Sum XY
        acc_xy_val = builder.load(acc_xy)
        xy = builder.fmul(val1, val2)
        acc_xy_val = builder.fadd(acc_xy_val, xy)
        builder.store(acc_xy_val, acc_xy)

        # Sum X2
        acc_x2_val = builder.load(acc_x2)
        x2 = builder.fmul(val1, val1)
        acc_x2_val = builder.fadd(acc_x2_val, x2)
        builder.store(acc_x2_val, acc_x2)

        # Sum Y2
        acc_y2_val = builder.load(acc_y2)
        y2 = builder.fmul(val2, val2)
        acc_y2_val = builder.fadd(acc_y2_val, y2)
        builder.store(acc_y2_val, acc_y2)


    def _gen_llvm_function(self):
        func_name = None
        llvm_func = None
        with pnlvm.LLVMBuilderContext() as ctx:
            sqrt = ctx.module.declare_intrinsic("llvm.sqrt", [ctx.float_ty])
            func_name = ctx.module.get_unique_name("distance")
            double_ptr_ty = ctx.float_ty.as_pointer() # TODO: move this to ctx
            func_ty = ir.FunctionType(ctx.float_ty, (double_ptr_ty, double_ptr_ty))
            vector_length = ctx.int32_ty(self._variable_length)
            llvm_func = ir.Function(ctx.module, func_ty, name=func_name)
            llvm_func.attributes.add('argmemonly')
            llvm_func.attributes.add('alwaysinline')
            v1, v2 = llvm_func.args
            for a in v1,v2:
                a.attributes.add('nonnull')
                a.attributes.add('noalias')

            # Create entry block
            block = llvm_func.append_basic_block(name="entry")
            builder = ir.IRBuilder(block)

            acc_ptr = builder.alloca(ctx.float_ty)
            builder.store(ctx.float_ty(0), acc_ptr)

            kwargs = {"ctx":ctx, "v1":v1, "v2":v2, "acc": acc_ptr}
            if (self.metric == DIFFERENCE):
                inner = functools.partial(self.__gen_llvm_difference, **kwargs)
            elif (self.metric == EUCLIDEAN):
                inner = functools.partial(self.__gen_llvm_euclidean, **kwargs)
            elif (self.metric == CROSS_ENTROPY):
                inner = functools.partial(self.__gen_llvm_cross_entropy, **kwargs)
            elif (self.metric == ENERGY):
                inner = functools.partial(self.__gen_llvm_energy, **kwargs)
            elif (self.metric == CORRELATION):
                inner = functools.partial(self.__gen_llvm_correlate, **kwargs)
            elif (self.metric == PEARSON):
                acc_x_ptr = builder.alloca(ctx.float_ty)
                acc_y_ptr = builder.alloca(ctx.float_ty)
                acc_xy_ptr = builder.alloca(ctx.float_ty)
                acc_x2_ptr = builder.alloca(ctx.float_ty)
                acc_y2_ptr = builder.alloca(ctx.float_ty)
                for loc in [acc_x_ptr, acc_y_ptr, acc_xy_ptr, acc_x2_ptr, acc_y2_ptr]:
                    builder.store(ctx.float_ty(0), loc)
                del kwargs['acc']
                kwargs['acc_x'] = acc_x_ptr
                kwargs['acc_y'] = acc_y_ptr
                kwargs['acc_xy'] = acc_xy_ptr
                kwargs['acc_x2'] = acc_x2_ptr
                kwargs['acc_y2'] = acc_y2_ptr
                inner = functools.partial(self.__gen_llvm_pearson, **kwargs)
            else:
                raise RuntimeError('Unsupported metric')


            builder = helpers.for_loop_zero_inc(builder, vector_length, inner, self.metric)
            ret = builder.load(acc_ptr)
            if (self.metric == EUCLIDEAN):
                ret = builder.call(sqrt, [ret])
            elif (self.metric == PEARSON):
                # (n * acc_xy - acc_x * acc_y) /
                # sqrt((n * acc_x2 - acc_x^2)*(n * acc_y2 - acc_y^2))
                fn = ctx.float_ty(self._variable_length)
                acc_xy = builder.load(acc_xy_ptr)
                acc_x = builder.load(acc_x_ptr)
                acc_y = builder.load(acc_y_ptr)
                acc_x2 = builder.load(acc_x2_ptr)
                acc_y2 = builder.load(acc_y2_ptr)

                nxy = builder.fmul(fn, acc_xy)
                axay = builder.fmul(acc_x, acc_y)
                numerator = builder.fsub(nxy, axay)

                nx2 = builder.fmul(fn, acc_x2)
                sx2 = builder.fmul(acc_x, acc_x)
                rx = builder.fsub(nx2, sx2)

                ny2 = builder.fmul(fn, acc_y2)
                sy2 = builder.fmul(acc_y, acc_y)
                ry = builder.fsub(ny2, sy2)

                denominator = builder.fmul(rx, ry)
                denominator = builder.call(sqrt, [denominator])

                ret = builder.fdiv(numerator, denominator)

            if self.normalize:
                norm_factor = self._variable_length
                if self.metric == ENERGY:
                    norm_factor = norm_factor ** 2
                ret = builder.fdiv(ret, ctx.float_ty(norm_factor), name="normalized")
            builder.ret(ret)
        return func_name

    def bin_function(self,
                 variable=None,
                 params=None,
                 time_scale=TimeScale.TRIAL,
                 context=None):

        # TODO: Port this to llvm
        # Validate variable and validate params
        variable = self._update_variable(self._check_args(variable=variable, params=params, context=context))

        v1 = variable[0]
        v2 = variable[1]

        bf = self._llvmBinFunction
        v1_ty, v2_ty = bf.c_func.argtypes

        ct_v1 = v1.ctypes.data_as(v1_ty)
        ct_v2 = v2.ctypes.data_as(v2_ty)
        ret = bf(ct_v1, ct_v2)

        # FIXME: PEARSON breaks output format
        if (self.metric == PEARSON):
            selfcor = 1/self._variable_length if self.normalize else 1
            return np.array([[selfcor, ret], [ret, selfcor]])
        return ret

    def function(self,
                 variable=None,
                 params=None,
                 context=None):
        """Calculate the distance between the two vectors in `variable <Stability.variable>`.

        Use the `distance metric <DistanceMetrics>` specified in `metric <Distance.metric>` to calculate the distance.
        If `normalize <Distance.normalize>` is `True`, the result is divided by the length of `variable
        <Distance.variable>`.

        Returns
        -------

        distance : scalar

        """
        # Validate variable and validate params
        variable = self._update_variable(self._check_args(variable=variable, params=params, context=context))

        v1 = variable[0]
        v2 = variable[1]

        # Simple Hadamard difference of v1 and v2
        if self.metric is DIFFERENCE:
            result = np.sum(np.abs(v1 - v2))

        # Euclidean distance between v1 and v2
        elif self.metric is EUCLIDEAN:
            result = np.linalg.norm(v2-v1)

        # FIX: NEED SCIPY HERE
        # # Angle (cosine) of v1 and v2
        # elif self.metric is ANGLE:
        #     result = scipy.spatial.distance.cosine(v1,v2)

        # Correlation of v1 and v2
        elif self.metric is CORRELATION:
            result = np.correlate(v1, v2)

        # Pearson Correlation of v1 and v2
        elif self.metric is PEARSON:
            result = np.corrcoef(v1, v2)

        # Cross-entropy of v1 and v2
        elif self.metric is CROSS_ENTROPY:
            # FIX: VALIDATE THAT ALL ELEMENTS OF V1 AND V2 ARE 0 TO 1
            if context is not None and INITIALIZING in context:
                v1 = np.where(v1==0, EPSILON, v1)
                v2 = np.where(v2==0, EPSILON, v2)
            result = -np.sum(v1*np.log(v2))

        # Energy
        elif self.metric is ENERGY:
            result = -np.sum(v1*v2)/2

        if self.normalize:
            # # MODIFIED 11/12/17 OLD:
            # result /= len(variable[0])
            # MODIFIED 11/12/17 NEW:
            if self.metric is ENERGY:
                result /= len(v1)**2
            else:
                result /= len(v1)
            # MODIFIED 11/12/17 END

        return result

# endregion

# region **************************************   LEARNING FUNCTIONS ***************************************************

ReturnVal = namedtuple('ReturnVal', 'learning_signal, error_signal')

LEARNING_ACTIVATION_FUNCTION = 'activation_function'
LEARNING_ACTIVATION_INPUT = 0  # a(j)
# MATRIX = 1             # w
LEARNING_ACTIVATION_OUTPUT = 1  # a(i)
LEARNING_ERROR_OUTPUT = 2
AUTOASSOCIATIVE = 'AUTOASSOCIATIVE'

class LearningFunction(Function_Base):
    """Abstract class of `Function <Function>` used for learning.

    Attributes
    ----------

    variable : list or np.array
        most LearningFunctions take a list or 2d array that must contain three items:

        * the input to the parameter being modified (variable[0]);
        * the output of the parameter being modified (variable[1]);
        * the error associated with the output (variable[2]).

        However, the exact specification depends on the funtion's type.

    default_learning_rate : numeric
        the value used for the function's `learning_rate <LearningFunction.learning_rate>` parameter if none of the
        following are specified:  the `learning_rate <LearningMechanism.learning_rate>` for the `LearningMechanism` to
        which the function has been assigned, the `learning_rate <Process.learning_rate>` for any `Process` or
        the `learning_rate <System.learning_rate>` for any `System` to which that LearningMechanism belongs.
        The exact form of the value (i.e., whether it is a scalar or array) depends on the function's type.

    learning_rate : numeric
        generally used to multiply the result of the function before it is returned;  however, both the form of the
        value (i.e., whether it is a scalar or array) and how it is used depend on the function's type.

    Returns
    -------

    The number of items returned and their format depend on the function's type.

    Most return an array (used as the `learning_signal <LearningMechanism.learning_signal>` by a \
    `LearningMechanism`), and some also return a similarly formatted array containing either the \
    error received (in the third item of the `variable <LearningFunction.variable>`) or a \
    version of it modified by the function.

    """

    componentType = LEARNING_FUNCTION_TYPE

    # def __init__(self, default_variable, params, owner, prefs, context):
    #     super().__init__(default_variable=default_variable,
    #                      params=params,
    #                      owner=owner,
    #                      prefs=prefs,
    #                      context=context)

    #     self.learning_rate_dim = None
    #     if learning_rate is not None:
    #         self.learning_rate_dim = np.array(learning_rate).ndim

    #     self.return_val = return_val(None, None)


    def _validate_learning_rate(self, learning_rate, type=None):

        learning_rate = np.array(learning_rate).copy()
        learning_rate_dim = learning_rate.ndim

        self._validate_parameter_spec(learning_rate, LEARNING_RATE)

        if type is AUTOASSOCIATIVE:

            if learning_rate_dim == 1 and len(learning_rate) != len(self.instance_defaults.variable):
                raise FunctionError("Length of {} arg for {} ({}) must be the same as its variable ({})".
                                    format(LEARNING_RATE, self.name, len(learning_rate), len(self.instance_defaults.variable)))

            if learning_rate_dim == 2:
                shape = learning_rate.shape
                if shape[0] != shape[1] or shape[0] != len(self.instance_defaults.variable):
                    raise FunctionError("Shape of {} arg for {} ({}) must be square and "
                                        "of the same width as the length of its variable ({})".
                                        format(LEARNING_RATE, self.name, shape, len(self.instance_defaults.variable)))

            if learning_rate_dim > 2:
                raise FunctionError("{} arg for {} ({}) must be a single value of a 1d or 2d array".
                                    format(LEARNING_RATE, self.name, learning_rate))

        else:
            if learning_rate_dim:
                raise FunctionError("{} arg for {} ({}) must be a single value".
                                    format(LEARNING_RATE, self.name, learning_rate))

class Hebbian(LearningFunction):  # -------------------------------------------------------------------------------
    """
    Hebbian(                                             \
        default_variable=ClassDefaults.variable,         \
        activation_function=Linear,                      \
        learning_rate=None,                              \
        params=None,                                     \
        name=None,                                       \
        prefs=None)

    Implements a function that calculates a matrix of weight changes using the Hebbian (correlational) learning rule.

    Arguments
    ---------

    variable : List[number] or 1d np.array : default ClassDefaults.variable
       specifies the activation values, the pair-wise products of which are used to generate the a weight change matrix.

    activation_function : Function or function : SoftMax
        specifies the `function <Mechanism_Base.function>` of the `Mechanism` that generated the array of activations
        in `variable <Hebbian.variable>`.

    learning_rate : scalar or list, 1d or 2d np.array, or np.matrix of numeric values: default default_learning_rate
        specifies the learning rate used by the `function <Hebbian.function>`; supersedes any specification  for the
        `Process` and/or `System` to which the function's `owner <Function.owner>` belongs (see `learning_rate
        <Hebbian.learning_rate>` for details).

    params : Dict[param keyword: param value] : default None
        a `parameter dictionary <ParameterState_Specification>` that specifies the parameters for the function.
        Values specified for parameters in the dictionary override any assigned to those parameters in arguments
        of the constructor.

    owner : Component
        `component <Component>` to which to assign the Function.

    name : str : default see `name <Function.name>`
        specifies the name of the Function.

    prefs : PreferenceSet or specification dict : default Function.classPreferences
        specifies the `PreferenceSet` for the Function (see `prefs <Function_Base.prefs>` for details).
    Attributes
    ----------

    variable: 1d np.array
        activation values, the pair-wise products of which are used to generate the weight change matrix returned by
        the `function <Hebbian.function>`.

    activation_function : Function or function : SoftMax
        the `function <Mechanism_Base.function>` of the `Mechanism` that generated the array of activations in
        `variable <Hebbian.variable>`.

    learning_rate : float, 1d or 2d np.array
        used by the `function <Hebbian.function>` to scale the weight change matrix returned by the `function
        <Hebbian.function>`.  If specified, it supersedes any learning_rate specified for the `Process
        <Process_Base_Learning>` and/or `System <System_Learning>` to which the function's `owner <Hebbian.owner>`
        belongs.  If it is a scalar, it is multiplied by the weight change matrix;  if it is a 1d np.array, it is
        multiplied Hadamard (elementwise) by the `variable` <Hebbian.variable>` before calculating the weight change
        matrix;  if it is a 2d np.array, it is multiplied Hadamard (elementwise) by the weight change matrix; if it is
        `None`, then the `learning_rate <Process.learning_rate>` specified for the Process to which the `owner
        <Hebbian.owner>` belongs is used;  and, if that is `None`, then the `learning_rate <System.learning_rate>`
        for the System to which it belongs is used. If all are `None`, then the `default_learning_rate
        <Hebbian.default_learning_rate>` is used.

    default_learning_rate : float
        the value used for the `learning_rate <Hebbian.learning_rate>` if it is not otherwise specified.

    function : function
         calculates the pairwise product of all elements in the `variable <Hebbian.variable>`, and then
         scales that by the `learning_rate <Hebbian.learning_rate>` to generate the weight change matrix
         returned by the function.

    owner : Component
        `Mechanism <Mechanism>` to which the Function belongs.

    prefs : PreferenceSet or specification dict : default Function.classPreferences
        the `PreferenceSet` for the Function (see `prefs <Function_Base.prefs>` for details).    """

    componentName = HEBBIAN_FUNCTION

    class ClassDefaults(LearningFunction.ClassDefaults):
        variable = [0,0]

    default_learning_rate = 0.05

    paramClassDefaults = Function_Base.paramClassDefaults.copy()

    def __init__(self,
                 default_variable=ClassDefaults.variable,
                 activation_function: tc.any(Linear, tc.enum(Linear)) = Linear,  # Allow class or instance
                 # learning_rate: tc.optional(parameter_spec) = None,
                 learning_rate=None,
                 params=None,
                 owner=None,
                 prefs: is_pref_set = None,
                 context='Component Init'):

        # Assign args to params and functionParams dicts (kwConstants must == arg names)
        params = self._assign_args_to_param_dicts(activation_function=activation_function,
                                                  learning_rate=learning_rate,
                                                  params=params)

        super().__init__(default_variable=default_variable,
                         params=params,
                         owner=owner,
                         prefs=prefs,
                         context=context)

        self.functionOutputType = None

    def _validate_variable(self, variable, context=None):
        variable = self._update_variable(super()._validate_variable(variable, context))

        variable = np.squeeze(np.array(variable))

        if not is_numeric(variable):
            raise ComponentError("Variable for {} ({}) contains non-numeric entries".
                                 format(self.name, variable))
        if variable.ndim == 0:
            raise ComponentError("Variable for {} is a single number ({}) "
                                 "which doesn't make much sense for associative learning".
                                 format(self.name, variable))
        if variable.ndim > 1:
            raise ComponentError("Variable for {} ({}) must be a list or 1d np.array of numbers".
                                 format(self.name, variable))
        return variable

    def _validate_params(self, request_set, target_set=None, context=None):
        """Validate learning_rate
        """
        super()._validate_params(request_set=request_set, target_set=target_set, context=context)
        if LEARNING_RATE in target_set and target_set[LEARNING_RATE] is not None:
            self._validate_learning_rate(target_set[LEARNING_RATE], AUTOASSOCIATIVE)

    def function(self,
                 variable=None,
                 params=None,
                 context=None):
        """Calculate a matrix of weight changes from a 1d array of activity values

        Arguments
        ---------

        variable : List[number] or 1d np.array : default ClassDefaults.variable
            array of activity values, the pairwise products of which are used to generate a weight change matrix.

        params : Dict[param keyword: param value] : default None
            a `parameter dictionary <ParameterState_Specification>` that specifies the parameters for the function.
            Values specified for parameters in the dictionary override any assigned to those parameters in arguments
            of the constructor.

        Returns
        -------

        weight change matrix : 2d np.array
            matrix of pairwise products of elements of `variable <Hebbian.variable>` scaled by the
            `learning_rate <HebbinaMechanism.learning_rate>`.

        """

        self._check_args(variable=variable, params=params, context=context)

        # IMPLEMENTATION NOTE: have to do this here, rather than in validate_params for the following reasons:
        #                      1) if no learning_rate is specified for the Mechanism, need to assign None
        #                          so that the process or system can see it is free to be assigned
        #                      2) if neither the system nor the process assigns a value to the learning_rate,
        #                          then need to assign it to the default value
        # If learning_rate was not specified for instance or composition, use default value
        if self.learning_rate is None:
            learning_rate = self.default_learning_rate
        else:
            learning_rate = self.learning_rate

        # FIX: SHOULD PUT THIS ON SUPER (THERE, BUT NEEDS TO BE DEBUGGED)
        self.learning_rate_dim = None
        if learning_rate is not None:
            self.learning_rate_dim = np.array(learning_rate).ndim

        # MODIFIED 9/21/17 NEW:
        # FIX: SHOULDN'T BE NECESSARY TO DO THIS;  WHY IS IT GETTING A 2D ARRAY AT THIS POINT?
        if variable.ndim > 1:
            variable = np.squeeze(variable)
        # MODIFIED 9/21/17 END

        # If learning_rate is a 1d array, multiply it by variable
        if self.learning_rate_dim == 1:
            variable = variable * self.learning_rate

        # Generate the column array from the variable
        col = variable.reshape(len(variable),1)

        weight_change_matrix = variable * col

        # If learning_rate is scalar or 2d, muliply it by the weight change matrix
        if self.learning_rate_dim in {0, 2}:
            weight_change_matrix = weight_change_matrix * learning_rate

        return weight_change_matrix


class Reinforcement(LearningFunction):  # -------------------------------------------------------------------------------
    """
    Reinforcement(                                       \
        default_variable=ClassDefaults.variable,         \
        activation_function=SoftMax,                     \
        learning_rate=None,                              \
        params=None,                                     \
        name=None,                                       \
        prefs=None)

    Implements a function that calculates a diagonal matrix of weight changes using the reinforcement (delta)
    learning rule.

    COMMENT:
        Reinforcement learning rule
          [matrix]         [scalar]        [col array]
        delta_weight =  learning rate   *     error
          return     =  LEARNING_RATE  *  variable

        Reinforcement.function:
            variable must be a 2D np.array with three items (standard for learning functions)
                note: only the LEARNING_ACTIVATION_OUTPUT and LEARNING_ERROR_OUTPUT items are used by RL
            assumes matrix to which errors are applied is the identity matrix
                (i.e., set of "parallel" weights from input to output)
            LEARNING_RATE param must be a float
            returns matrix of weight changes

        Initialization arguments:
         - variable (list or np.array): must a single 1D np.array
         - params (dict): specifies
             + LEARNING_RATE: (float) - learning rate (default: 1.0)
    COMMENT

    Arguments
    ---------

    variable : List or 2d np.array [length 3 in axis 0] : default ClassDefaults.variable
       template for the three items provided as the variable in the call to the `function <Reinforcement.function>`
       (in order):
       `activation_input <Reinforcement.activation_input>` (1d np.array),
       `activation_output <Reinforcement.activation_output>` (1d np.array),
       `error_signal <Reinforcement.error_signal>` (1d np.array).

    activation_function : Function or function : SoftMax
        specifies the function of the Mechanism that generates `activation_output <Reinforcement.activation_output>`.

    learning_rate : float : default default_learning_rate
        supersedes any specification for the `Process` and/or `System` to which the function's
        `owner <Function.owner>` belongs (see `learning_rate <Reinforcement.learning_rate>` for details).

    params : Dict[param keyword: param value] : default None
        a `parameter dictionary <ParameterState_Specification>` that specifies the parameters for the
        function.  Values specified for parameters in the dictionary override any assigned to those parameters in
        arguments of the constructor.

    owner : Component
        `component <Component>` to which to assign the Function.

    name : str : default see `name <Function.name>`
        specifies the name of the Function.

    prefs : PreferenceSet or specification dict : default Function.classPreferences
        specifies the `PreferenceSet` for the Function (see `prefs <Function_Base.prefs>` for details).

    Attributes
    ----------

    variable: 2d np.array
        specifies three values used as input to the `function <Reinforcement.function>`:
       `activation_input <Reinforcement.activation_input>`,
       `activation_output <Reinforcement.activation_output>`, and
       `error_signal <Reinforcement.error_signal>`.

    activation_input : 1d np.array
        first item of `variable <Reinforcement.variable>`;  this is not used (it is implemented for consistency
        with other `LearningFunctions <LearningFunction>`).

    activation_output : 1d np.array
        the output of the function for which the matrix being modified provides the input; must have a single non-zero
        value (corresponding to the selected "action").

    error_signal : 1d np.array
        the error signal associated with the `activation_output <Reinforcement.activation_output>`; must be the same
        length as `activation_output <Reinforcement.activation_output>` and must have a single non-zero value in the
        same position as the one in `activation_output <Reinforcement.activation_output>`.

    activation_function : Function or function : SoftMax
        the function of the Mechanism that generates `activation_output <Reinforcement.activation_output>`; must
        return an array with a single non-zero value.

    learning_rate : float
        the learning rate used by the function.  If specified, it supersedes any learning_rate specified for the
        `Process <Process_Base_Learning>` and/or `System <System_Learning>` to which the function's
        `owner <Reinforcement.owner>` belongs.  If it is `None`, then the `learning_rate <Process.learning_rate>`
        specified for the Process to which the `owner <Reinforcement.owner>` belongs is used;  and, if that is `None`,
        then the `learning_rate <System.learning_rate>` for the System to which it belongs is used. If all are
        `None`, then the `default_learning_rate <Reinforcement.default_learning_rate>` is used.

    default_learning_rate : float
        the value used for the `learning_rate <Reinforcement.learning_rate>` if it is not otherwise specified.

    function : function
         the function that computes the weight change matrix, and returns that along with the
         `error_signal <Reinforcement.error_signal>` received.

    owner : Component
        `Mechanism <Mechanism>` to which the Function belongs.

    prefs : PreferenceSet or specification dict : default Function.classPreferences
        the `PreferenceSet` for the Function (see `prefs <Function_Base.prefs>` for details).    """

    componentName = RL_FUNCTION

    class ClassDefaults(LearningFunction.ClassDefaults):
        variable = [[0], [0], [0]]

    default_learning_rate = 0.05

    paramClassDefaults = Function_Base.paramClassDefaults.copy()

    def __init__(self,
                 default_variable=ClassDefaults.variable,
                 activation_function: tc.any(SoftMax, tc.enum(SoftMax)) = SoftMax,  # Allow class or instance
                 # learning_rate: tc.optional(parameter_spec) = None,
                 learning_rate=None,
                 params=None,
                 owner=None,
                 prefs: is_pref_set = None,
                 context='Component Init'):

        # Assign args to params and functionParams dicts (kwConstants must == arg names)
        params = self._assign_args_to_param_dicts(activation_function=activation_function,
                                                  learning_rate=learning_rate,
                                                  params=params)

        # self.return_val = ReturnVal(None, None)

        super().__init__(default_variable=default_variable,
                         params=params,
                         owner=owner,
                         prefs=prefs,
                         context=context)

        self.functionOutputType = None

    def _validate_variable(self, variable, context=None):
        variable = self._update_variable(super()._validate_variable(variable, context))

        if len(variable) != 3:
            raise ComponentError("Variable for {} ({}) must have three items (input, output and error arrays)".
                                 format(self.name, variable))

        # TODO: stateful - should these be stateful?
        self.activation_input = variable[LEARNING_ACTIVATION_INPUT]
        self.activation_output = variable[LEARNING_ACTIVATION_OUTPUT]
        self.error_signal = variable[LEARNING_ERROR_OUTPUT]

        if len(self.error_signal) != 1:
            raise ComponentError("Error term for {} (the third item of its variable arg) must be an array with a "
                                 "single element for {}".
                                 format(self.name, self.error_signal))

        # Allow initializion with zero but not during a run (i.e., when called from check_args())
        if not INITIALIZING in context:
            if np.count_nonzero(self.activation_output) != 1:
                raise ComponentError("Second item ({}) of variable for {} must be an array with a single non-zero value "
                                     "(if output Mechanism being trained uses softmax,"
                                     " its \'output\' arg may need to be set to to PROB)".
                                     format(variable[LEARNING_ACTIVATION_OUTPUT], self.componentName))

        return variable

    def _validate_params(self, request_set, target_set=None, context=None):
        """Validate learning_rate
        """
        super()._validate_params(request_set=request_set, target_set=target_set, context=context)
        if LEARNING_RATE in target_set and target_set[LEARNING_RATE] is not None:
            self._validate_learning_rate(target_set[LEARNING_RATE], AUTOASSOCIATIVE)

    def function(self,
                 variable=None,
                 params=None,
                 context=None):
        """Calculate a matrix of weight changes from a single (scalar) error term

        COMMENT:
            Assume output array has a single non-zero value chosen by the softmax function of the error_source
            Assume error is a single scalar value
            Assume weight matrix (for MappingProjection to error_source) is a diagonal matrix
                (one weight for corresponding pairs of elements in the input and output arrays)
            Adjust the weight corresponding to  chosen element of the output array, using error value and learning rate

            Note: assume variable is a 2D np.array with three items (input, output, error)
                  for compatibility with other learning functions (and calls from LearningProjection)

        COMMENT

        Arguments
        ---------

        variable : List or 2d np.array [length 3 in axis 0] : default ClassDefaults.variable
           must have three items that are the values for (in order):
           `activation_input <Reinforcement.activation_input>` (not used),
           `activation_output <Reinforcement.activation_output>` (1d np.array with a single non-zero value),
           `error_signal <Reinforcement.error_signal>` (1d np.array).

        params : Dict[param keyword: param value] : default None
            a `parameter dictionary <ParameterState_Specification>` that specifies the parameters for the
            function.  Values specified for parameters in the dictionary override any assigned to those parameters in
            arguments of the constructor.


        Returns
        -------
        diagonal weight change matrix : 2d np.array
            has a single non-zero entry in the same row and column as the one in
            `activation_output <Reinforcement.activation_output>` and `error_signal <Reinforcement.error_signal>`.

        error signal : 1d np.array
            same as value received in `error_signal <Reinforcement.error_signal>` argument.

        """

        self._check_args(variable=variable, params=params, context=context)

        output = self.activation_output
        error = self.error_signal

        # IMPLEMENTATION NOTE: have to do this here, rather than in validate_params for the following reasons:
        #                      1) if no learning_rate is specified for the Mechanism, need to assign None
        #                          so that the process or system can see it is free to be assigned
        #                      2) if neither the system nor the process assigns a value to the learning_rate,
        #                          then need to assign it to the default value
        # If learning_rate was not specified for instance or composition, use default value
        if self.learning_rate is None:
            learning_rate = self.default_learning_rate
        else:
            learning_rate = self.learning_rate
        # # MODIFIED 3/22/17 NEWER:
        # learning_rate = self.learning_rate
        # MODIFIED 3/22/17 END

        # Assign error term to chosen item of output array
        error_array = (np.where(output, learning_rate * error, 0))

        # Construct weight change matrix with error term in proper element
        weight_change_matrix = np.diag(error_array)

        # self.return_val.error_signal = error_array
        # self.return_val.learning_signal = weight_change_matrix
        #
        # # return:
        # # - weight_change_matrix and error_array
        # return list(self.return_val)
        return [weight_change_matrix, error_array]


# Argument names:
ERROR_MATRIX = 'error_matrix'
WT_MATRIX_SENDERS_DIM = 0
WT_MATRIX_RECEIVERS_DIM = 1


class BackPropagation(LearningFunction):
    """
    BackPropagation(                                     \
        default_variable=ClassDefaults.variable,         \
        activation_derivative_fct=Logistic().derivative, \
        error_derivative_fct=Logistic().derivative,      \
        error_matrix=None,                               \
        learning_rate=None,                              \
        params=None,                                     \
        name=None,                                       \
        prefs=None)

    Implements a function that calculate a matrix of weight changes using the backpropagation
    (`Generalized Delta Rule <http://www.nature.com/nature/journal/v323/n6088/abs/323533a0.html>`_) learning algorithm.

    COMMENT:
        Description:
            Backpropagation learning algorithm (Generalized Delta Rule):
              [matrix]         [scalar]     [row array]              [row array/ col array]                [col array]
            delta_weight =  learning rate *   input      *            d(output)/d(input)                 *     error
              return     =  LEARNING_RATE * variable[0]  *  kwTransferFctDeriv(variable[1],variable[0])  *  variable[2]

    COMMENT

    Arguments
    ---------

    variable : List or 2d np.array [length 3 in axis 0] : default ClassDefaults.variable
       specifies a template for the three items provided as the variable in the call to the
       `function <BackPropagation.function>` (in order):
       `activation_input <BackPropagation.activation_input>` (1d np.array),
       `activation_output <BackPropagation.activation_output>` (1d np.array),
       `error_signal <BackPropagation.error_signal>` (1d np.array).

    activation_derivative : Function or function
        specifies the derivative for the function of the Mechanism that generates
        `activation_output <BackPropagation.activation_output>`.

    error_derivative : Function or function
        specifies the derivative for the function of the Mechanism that is the receiver of the
        `error_matrix <BackPropagation.error_matrix>`.

    error_matrix : List, 2d np.array, np.matrix, ParameterState, or MappingProjection
        matrix, the output of which is used to calculate the `error_signal <BackPropagation.error_signal>`.
        If it is specified as a ParameterState it must be one for the `matrix <MappingProjection.matrix>`
        parameter of a `MappingProjection`;  if it is a MappingProjection, it must be one with a
        MATRIX parameterState.

    learning_rate : float : default default_learning_rate
        supersedes any specification for the `Process` and/or `System` to which the function's
        `owner <Function.owner>` belongs (see `learning_rate <BackPropagation.learning_rate>` for details).

    params : Dict[param keyword: param value] : default None
        a `parameter dictionary <ParameterState_Specification>` that specifies the parameters for the
        function.  Values specified for parameters in the dictionary override any assigned to those parameters in
        arguments of the constructor.

    owner : Component
        `component <Component>` to which to assign the Function.

    name : str : default see `name <Function.name>`
        specifies the name of the Function.

    prefs : PreferenceSet or specification dict : default Function.classPreferences
        specifies the `PreferenceSet` for the Function (see `prefs <Function_Base.prefs>` for details).

    Attributes
    ----------

    variable: 2d np.array
        contains the three values used as input to the `function <BackPropagation.function>`:
       `activation_input <BackPropagation.activation_input>`,
       `activation_output <BackPropagation.activation_output>`, and
       `error_signal <BackPropagation.error_signal>`.

    activation_input : 1d np.array
        the input to the matrix being modified; same as 1st item of `variable <BackPropagation.variable>`.

    activation_output : 1d np.array
        the output of the function for which the matrix being modified provides the input;
        same as 2nd item of `variable <BackPropagation.variable>`.

    error_signal : 1d np.array
        the error signal for the next matrix (layer above) in the learning sequence, or the error computed from the
        target (training signal) and the output of the last Mechanism in the sequence;
        same as 3rd item of `variable <BackPropagation.variable>`.

    error_matrix : 2d np.array or ParameterState
        matrix, the output of which is used to calculate the `error_signal <BackPropagation.error_signal>`;
        if it is a `ParameterState`, it refers to the MATRIX parameterState of the `MappingProjection` being learned.

    learning_rate : float
        the learning rate used by the function.  If specified, it supersedes any learning_rate specified for the
        `process <Process.learning_Rate>` and/or `system <System.learning_rate>` to which the function's  `owner
        <BackPropagation.owner>` belongs.  If it is `None`, then the learning_rate specified for the process to
        which the `owner <BackPropagationowner>` belongs is used;  and, if that is `None`, then the learning_rate for
        the system to which it belongs is used. If all are `None`, then the
        `default_learning_rate <BackPropagation.default_learning_rate>` is used.

    default_learning_rate : float
        the value used for the `learning_rate <BackPropagation.learning_rate>` if it is not otherwise specified.

    function : function
         the function that computes the weight change matrix, and returns that along with the
         `error_signal <BackPropagation.error_signal>` received, weighted by the contribution made by each element of
         `activation_output <BackPropagation.activation_output>` as a function of the
         `error_matrix <BackPropagation.error_matrix>`.

    owner : Component
        `Mechanism <Mechanism>` to which the Function belongs.

    prefs : PreferenceSet or specification dict : default Function.classPreferences
        the `PreferenceSet` for the Function (see `prefs <Function_Base.prefs>` for details).
    """

    componentName = BACKPROPAGATION_FUNCTION

    class ClassDefaults(LearningFunction.ClassDefaults):
        variable = [[0], [0], [0]]

    default_learning_rate = 1.0

    paramClassDefaults = Function_Base.paramClassDefaults.copy()

    @tc.typecheck
    def __init__(self,
                 default_variable=ClassDefaults.variable,
                 # default_variable:tc.any(list, np.ndarray),
                 activation_derivative_fct: tc.optional(tc.any(function_type, method_type)) = Logistic().derivative,
                 error_derivative_fct: tc.optional(tc.any(function_type, method_type)) = Logistic().derivative,
                 error_matrix=None,
                 # learning_rate: tc.optional(parameter_spec) = None,
                 learning_rate=None,
                 params=None,
                 owner=None,
                 prefs: is_pref_set = None,
                 context='Component Init'):

        # Assign args to params and functionParams dicts (kwConstants must == arg names)
        params = self._assign_args_to_param_dicts(activation_derivative_fct=activation_derivative_fct,
                                                  error_derivative_fct=error_derivative_fct,
                                                  error_matrix=error_matrix,
                                                  learning_rate=learning_rate,
                                                  params=params)

        # self.return_val = ReturnVal(None, None)

        super().__init__(default_variable=default_variable,
                         params=params,
                         owner=owner,
                         prefs=prefs,
                         context=context)

        self.functionOutputType = None

    def _validate_variable(self, variable, context=None):
        variable = self._update_variable(super()._validate_variable(variable, context))

        if len(variable) != 3:
            raise ComponentError("Variable for {} ({}) must have three items: "
                                 "activation_input, activation_output, and error_signal)".
                                 format(self.name, variable))

        # TODO: stateful - should these be stateful?
        self.activation_input = variable[LEARNING_ACTIVATION_INPUT]
        self.activation_output = variable[LEARNING_ACTIVATION_OUTPUT]
        self.error_signal = variable[LEARNING_ERROR_OUTPUT]

        return variable

    def _validate_params(self, request_set, target_set=None, context=None):
        """Validate error_matrix param

        `error_matrix` argument must be one of the following
            - 2d list, np.ndarray or np.matrix
            - ParameterState for one of the above
            - MappingProjection with a parameterStates[MATRIX] for one of the above

        Parse error_matrix specification and insure it is compatible with error_signal and activation_output

        Insure that the length of the error_signal matches the number of cols (receiver elements) of error_matrix
            (since it will be dot-producted to generate the weighted error signal)

        Insure that length of activation_output matches the number of rows (sender elements) of error_matrix
           (since it will be compared against the *result* of the dot product of the error_matrix and error_signal

        Note: error_matrix is left in the form in which it was specified so that, if it is a ParameterState
              or MappingProjection, its current value can be accessed at runtime (i.e., it can be used as a "pointer")
        """

        # # MODIFIED 3/22/17 OLD:
        # # This allows callers to specify None as learning_rate (e.g., _instantiate_learning_components)
        # if request_set[LEARNING_RATE] is None:
        #     request_set[LEARNING_RATE] = 1.0
        # # request_set[LEARNING_RATE] = request_set[LEARNING_RATE] or 1.0
        # # MODIFIED 3/22/17 END

        super()._validate_params(request_set=request_set, target_set=target_set, context=context)

        if LEARNING_RATE in target_set and target_set[LEARNING_RATE] is not None:
            self._validate_learning_rate(target_set[LEARNING_RATE], AUTOASSOCIATIVE)

        # Validate error_matrix specification
        if ERROR_MATRIX in target_set:

            error_matrix = target_set[ERROR_MATRIX]

            from psyneulink.components.states.parameterstate import ParameterState
            from psyneulink.components.projections.pathway.mappingprojection import MappingProjection
            if not isinstance(error_matrix, (list, np.ndarray, np.matrix, ParameterState, MappingProjection)):
                raise FunctionError("The {} arg for {} ({}) must be a list, 2d np.array, ParamaterState or "
                                    "MappingProjection".format(ERROR_MATRIX, self.__class__.__name__, error_matrix))

            if isinstance(error_matrix, MappingProjection):
                try:
                    error_matrix = error_matrix._parameter_states[MATRIX].value
                    param_type_string = "MappingProjection's ParameterState"
                except KeyError:
                    raise FunctionError("The MappingProjection specified for the {} arg of {} ({}) must have a {} "
                                        "paramaterState that has been assigned a 2d array or matrix".
                                        format(ERROR_MATRIX, self.__class__.__name__, error_matrix.shape, MATRIX))

            elif isinstance(error_matrix, ParameterState):
                try:
                    error_matrix = error_matrix.value
                    param_type_string = "ParameterState"
                except KeyError:
                    raise FunctionError("The value of the {} parameterState specified for the {} arg of {} ({}) "
                                        "must be a 2d array or matrix".
                                        format(MATRIX, ERROR_MATRIX, self.__class__.__name__, error_matrix.shape))

            else:
                param_type_string = "array or matrix"

            error_matrix = np.array(error_matrix)
            rows = error_matrix.shape[WT_MATRIX_SENDERS_DIM]
            cols = error_matrix.shape[WT_MATRIX_RECEIVERS_DIM]
            activity_output_len = len(self.activation_output)
            error_signal_len = len(self.error_signal)

            if error_matrix.ndim != 2:
                raise FunctionError("The value of the {} specified for the {} arg of {} ({}) "
                                    "must be a 2d array or matrix".
                                    format(param_type_string, ERROR_MATRIX, self.name, error_matrix))

            # The length of the sender outputState.value (the error signal) must be the
            #     same as the width (# columns) of the MappingProjection's weight matrix (# of receivers)

            # Validate that columns (number of receiver elements) of error_matrix equals length of error_signal
            if cols != error_signal_len:
                raise FunctionError("The width (number of columns, {}) of the \'{}\' arg ({}) specified for {} "
                                    "must match the length of the error signal ({}) it receives".
                                    format(cols, MATRIX, error_matrix.shape, self.name, error_signal_len))

            # Validate that rows (number of sender elements) of error_matrix equals length of activity_output,
            if rows != activity_output_len:
                raise FunctionError("The height (number of rows, {}) of \'{}\' arg specified for {} must match the "
                                    "length of the output {} of the activity vector being monitored ({})".
                                    format(rows, MATRIX, self.name, activity_output_len))

    def function(self,
                 variable=None,
                 params=None,
                 context=None):
        """Calculate and return a matrix of weight changes from arrays of inputs, outputs and error terms

        Arguments
        ---------

        variable : List or 2d np.array [length 3 in axis 0] : default ClassDefaults.variable
           must have three items that are the values for (in order):
           `activation_input <BackPropagation.activation_input>` (1d np.array),
           `activation_output <BackPropagation.activation_output>` (1d np.array),
           `error_signal <BackPropagation.error_signal>` (1d np.array).

        params : Dict[param keyword: param value] : default None
            a `parameter dictionary <ParameterState_Specification>` that specifies the parameters for the
            function.  Values specified for parameters in the dictionary override any assigned to those parameters in
            arguments of the constructor.


        Returns
        -------

        weighted error signal : 1d np.array
            `error_signal <BackPropagation.error_signal>`, weighted by the contribution made by each element of
            `activation_output <BackPropagation.activation_output>` as a function of
            `error_matrix <BackPropagation.error_matrix>`.

        weight change matrix : 2d np.array
            the modifications to make to the matrix.
        """

        self._check_args(variable=variable, params=params, context=context)

        from psyneulink.components.states.parameterstate import ParameterState
        if isinstance(self.error_matrix, ParameterState):
            error_matrix = self.error_matrix.value
        else:
            error_matrix = self.error_matrix

        # IMPLEMENTATION NOTE: have to do this here, rather than in validate_params for the following reasons:
        #                      1) if no learning_rate is specified for the Mechanism, need to assign None
        #                          so that the process or system can see it is free to be assigned
        #                      2) if neither the system nor the process assigns a value to the learning_rate,
        #                          then need to assign it to the default value
        # If learning_rate was not specified for instance or composition, use default value
        if self.learning_rate is None:
            learning_rate = self.default_learning_rate
        else:
            learning_rate = self.learning_rate

        # make activation_input a 1D row array
        activation_input = np.array(self.activation_input).reshape(len(self.activation_input), 1)

        # Derivative of error with respect to output activity (contribution of each output unit to the error above)
        dE_dA = np.dot(error_matrix, self.error_signal)

        # Derivative of the output activity
        dA_dW = self.activation_derivative_fct(input=self.activation_input, output=self.activation_output)

        # Chain rule to get the derivative of the error with respect to the weights
        dE_dW = dE_dA * dA_dW

        # Weight changes = delta rule (learning rate * activity * error)
        weight_change_matrix = learning_rate * activation_input * dE_dW

        # # TEST PRINT:
        # if context and not 'INIT' in context:
        #     print("\nBACKPROP for {}:\n    "
        #           "-input: {}\n    "
        #           "-error_signal (dE_DA): {}\n    "
        #           "-derivative (dA_dW): {}\n    "
        #           "-error_derivative (dE_dW): {}\n".
        #           format(self.owner.name, self.activation_input, dE_dA, dA_dW ,dE_dW))

        # self.return_val.error_signal = dE_dW
        # self.return_val.learning_signal = weight_change_matrix
        #
        # return list(self.return_val)

        return [weight_change_matrix, dE_dW]


class TDLearning(Reinforcement):
    """
    This class is used to implement temporal difference learning via the
    `Reinforcement` function. See `Reinforcement` for class details.
    """
    componentName = TDLEARNING_FUNCTION

    class ClassDefaults(Reinforcement.ClassDefaults):
        variable = [[0], [0]]

    def __init__(self,
                 default_variable=Reinforcement.ClassDefaults.variable,
                 activation_function: tc.any(SoftMax, tc.enum(SoftMax))=SoftMax,
                 learning_rate=Reinforcement.default_learning_rate,
                 params=None,
                 owner=None,
                 prefs=None,
                 context='TDLearning Function Init'):
        """
        Dummy function used to implement TD Learning via Reinforcement Learning

        Parameters
        ----------
        default_variable
        learning_rate: float: default 0.05
        params
        owner
        prefs
        context
        """
        # params = self._assign_args_to_param_dicts(learning_rate=learning_rate,
                                                  # params=params)
        super().__init__(default_variable=default_variable,
                         activation_function=activation_function,
                         learning_rate=learning_rate,
                         params=params,
                         context=context,
                         owner=owner,
                         prefs=prefs)

    def _validate_variable(self, variable, context=None):
        variable = self._update_variable(super(Reinforcement, self)._validate_variable(variable, context))

        if len(variable) != 3:
            raise ComponentError("Variable for {} ({}) must have three items (input"
                                ", output, and error arrays".format(self.name, variable))

        self.activation_input = variable[LEARNING_ACTIVATION_INPUT]
        self.activation_output = variable[LEARNING_ACTIVATION_OUTPUT]
        self.error_signal = variable[LEARNING_ERROR_OUTPUT]

        if len(self.error_signal) != len(self.activation_output):
            raise ComponentError("Error term does not match the length of the"
                                 "sample sequence")

        return variable

    def function(self, variable=None, params=None, context=None):
        return super().function(variable=variable, params=params, context=context)


# region *****************************************   OBJECTIVE FUNCTIONS
# ***********************************************
# endregion
# TBI

# region  *****************************************   REGISTER FUNCTIONS ***********************************************

# region


# FIX: IMPLEMENT AS Functions
def max_vs_next(x):
    x_part = np.partition(x, -2)
    max_val = x_part[-1]
    next = x_part[-2]
    return max_val - next


def max_vs_avg(x):
    x_part = np.partition(x, -2)
    max_val = x_part[-1]
    others = x_part[:-1]
    return max_val - np.mean(others)

#endregion<|MERGE_RESOLUTION|>--- conflicted
+++ resolved
@@ -641,7 +641,6 @@
                          prefs=prefs,
                          context=context)
 
-<<<<<<< HEAD
         self.__llvm_function_name = None
         self.__llvm_regenerate = True
         self.__llvm_bin_function = None
@@ -656,7 +655,6 @@
 
         self._variable_length = nested_len(default_variable)
 
-=======
     def _validate_parameter_spec(self, param, param_name, numeric_only=True):
         """Validates function param
         Replace direct call to parameter_spec in tc, which seems to not get called by Function __init__()'s"""
@@ -664,7 +662,6 @@
             owner_name = 'of ' + self.owner.name if self.owner else ""
             raise FunctionError("{} is not a valid specification for the {} argument of {}{}".
                                 format(param, param_name, self.__class__.__name__, owner_name))
->>>>>>> dd9bef5b
 
     def execute(self, variable=None, params=None, context=None):
         return self.function(variable=variable, params=params, context=context)
