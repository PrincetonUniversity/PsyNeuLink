--- conflicted
+++ resolved
@@ -120,67 +120,6 @@
 Examples
 --------
 
-<<<<<<< HEAD
-COMMENT:
-The following example creates two `TransferMechanisms <TransferMechanism>`, one that projects to another, and logs the
-`noise <TransferMechanism.noise>` and *RESULTS* `OutputState` of the first and the `MappingProjection` from the
-first to the second:
-
-    >>> my_mech_A = pnl.TransferMechanism(name='my_mech_1A')
-    >>> my_mech_B = pnl.TransferMechanism(size=4, input_states=[my_mech_A])
-    # Print the loggable items for each TransferMechanism:
-    >>> print(my_mech_A.loggable_items)
-
-    >>> print(my_mech_B.loggable_items)
-
-    # Log the noise parameter and RESULTS OutputState of my_mech_A:
-    >>> my_mech_A.log_items(('noise'))
-    >>> my_mech_A.log_items('RESULTS')
-
-    # Log the MappingProjection from my_mech_A to my_mech_B:
-    >>> my_mech_B.log_items(('XXXX'))
-
-    # Execute each Mechanism twice (to generate some values in the logs):
-    >>> my_mech_A.execute()
-    >>> my_mech_A.execute()
-    >>> my_mech_B.execute()
-    >>> my_mech_B.execute()
-
-    # Show the logged items of each:
-    >>> my_mech_A.logged_items
-    >>> my_mech_B.logged_items
-
-    # Print the Logs of each:
-    >>> my_mech_A.log.print_entries()
-    >>> my_mech_B.log.print_entries()
-
-    # Display the csv formatted entries of each Log
-    >>> print(my_mech_A.log.csv(entries=['noise'], owner_name=False, quotes=None))
-    >>> print(my_mech_B.log.csv(entries=['XXX'], owner_name=False, quotes=None))
-COMMENT
-
-The following example creates a `TransferMechanism`, and logs its `noise <TransferMechanism.noise>` and *RESULTS*
-`OutputState`::
-
-    >>> my_mech_A = pnl.TransferMechanism(name='my_mech_1A')
-    >>> print(my_mech_A.loggable_items)
-    {'InputState-0': 'OFF', 'time_constant': 'OFF', 'intercept': 'OFF', 'noise': 'OFF', 'RESULTS': 'OFF', 'slope': 'OFF'}
-
-
-    # Log the noise parameter and RESULTS OutputState:
-    >>> my_mech_A.log_items(('noise'))
-    >>> my_mech_A.log_items('RESULTS')
-
-    # Execute twice (to generate some values in the Log):
-    >>> my_mech_A.execute()
-    >>> my_mech_A.execute()
-
-    # Display the csv formatted entries in the Log
-    >>> print(my_mech_A.log.csv(entries=['noise', 'RESULTS'], owner_name=False, quotes=None))
-    'Entry', 'noise', 'RESULTS'
-    0,  0.,  0.
-    1,  0.,  0.
-=======
 The following example creates a Process with two `TransferMechanisms <TransferMechanism>`, one that projects to
 another, and logs the `noise <TransferMechanism.noise>` and *RESULTS* `OutputState` of the first and the
 `MappingProjection` from the first to the second::
@@ -254,7 +193,6 @@
     'Entry', 'MappingProjection from mech_A to mech_B'
     0, ' 1.'
     1, ' 1.'
->>>>>>> bd5f9a09
 
 
 COMMENT:
