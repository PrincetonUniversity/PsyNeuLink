--- conflicted
+++ resolved
@@ -47,37 +47,30 @@
 """
 
 import collections
-from collections import Iterable, OrderedDict
+from collections import Iterable, OrderedDict, namedtuple
 from enum import Enum
 import logging
 import numpy as np
 import uuid
+import inspect
 
 from psyneulink.components.component import function_type
 from psyneulink.components.mechanisms.processing.compositioninterfacemechanism import CompositionInterfaceMechanism
 from psyneulink.components.projections.pathway.mappingprojection import MappingProjection
 from psyneulink.components.mechanisms.adaptive.control.controlmechanism import ControlMechanism
-<<<<<<< HEAD
 from psyneulink.components.mechanisms.processing.integratormechanism import IntegratorMechanism
-from psyneulink.library.subsystems.evc.evcauxiliary import PredictionMechanism
+from psyneulink.components.mechanisms.processing.objectivemechanism import ObjectiveMechanism, DEFAULT_MONITORED_STATE_EXPONENT, DEFAULT_MONITORED_STATE_MATRIX, DEFAULT_MONITORED_STATE_WEIGHT
 from psyneulink.components.shellclasses import Mechanism, Projection
 from psyneulink.components.states.outputstate import OutputState
 from psyneulink.components.functions.function import InterfaceStateMap, Integrator
 from psyneulink.components.states.inputstate import InputState
 from psyneulink.globals.context import ContextFlags
-from psyneulink.globals.keywords import PREDICTION_MECHANISM, MATRIX_KEYWORD_VALUES, OWNER_VALUE, HARD_CLAMP, IDENTITY_MATRIX, NO_CLAMP, PULSE_CLAMP, SOFT_CLAMP
-=======
-from psyneulink.components.shellclasses import Mechanism, Projection
-from psyneulink.components.states.outputstate import OutputState
-from psyneulink.components.functions.function import InterfaceStateMap
-from psyneulink.components.states.inputstate import InputState
-from psyneulink.globals.context import ContextFlags
-from psyneulink.globals.keywords import MATRIX_KEYWORD_VALUES, OWNER_VALUE, HARD_CLAMP, IDENTITY_MATRIX, NO_CLAMP, PULSE_CLAMP, SOFT_CLAMP
->>>>>>> 9adf6b26
+from psyneulink.globals.keywords import HARD_CLAMP, IDENTITY_MATRIX, MATRIX_KEYWORD_VALUES, MONITOR_FOR_CONTROL, NO_CLAMP, OWNER_VALUE, PREDICTION_MECHANISM, PULSE_CLAMP, SOFT_CLAMP
 from psyneulink.scheduling.condition import Always
 from psyneulink.scheduling.scheduler import Scheduler
 from psyneulink.scheduling.time import TimeScale
 from psyneulink.globals.context import Context
+from psyneulink.globals.utilities import AutoNumber
 
 __all__ = [
     'Composition', 'CompositionError', 'CNodeRole',
@@ -178,6 +171,23 @@
 
     def __str__(self):
         return repr(self.error_value)
+class MonitoredOutputStatesOption(AutoNumber):
+    """Specifies OutputStates to be monitored by a `ControlMechanism <ControlMechanism>`
+    (see `ObjectiveMechanism_Monitored_Output_States` for a more complete description of their meanings."""
+    ONLY_SPECIFIED_OUTPUT_STATES = ()
+    """Only monitor explicitly specified Outputstates."""
+    PRIMARY_OUTPUT_STATES = ()
+    """Monitor only the `primary OutputState <OutputState_Primary>` of a Mechanism."""
+    ALL_OUTPUT_STATES = ()
+    """Monitor all OutputStates <Mechanism_Base.output_states>` of a Mechanism."""
+    NUM_MONITOR_STATES_OPTIONS = ()
+
+# Indices for items in tuple format used for specifying monitored_output_states using weights and exponents
+OUTPUT_STATE_INDEX = 0
+WEIGHT_INDEX = 1
+EXPONENT_INDEX = 2
+MATRIX_INDEX = 3
+MonitoredOutputStateTuple = namedtuple("MonitoredOutputStateTuple", "output_state weight exponent matrix")
 
 class Vertex(object):
     '''
@@ -441,10 +451,7 @@
         # core attributes
         if name is None:
             name = "composition"
-<<<<<<< HEAD
         self.context = Context()
-=======
->>>>>>> 9adf6b26
         self.name = name
         self.graph = Graph()  # Graph of the Composition
         self._graph_processing = None
@@ -486,7 +493,6 @@
         # TBI: update self.sched whenever something is added to the composition
         self.sched = Scheduler(composition=self)
 
-<<<<<<< HEAD
     def _instantiate_prediction_mechanisms(self, context=None):
 
         if self.controller:
@@ -518,8 +524,7 @@
             for proj in prediction_mechanism.path_afferents:
                 proj.context.execution_phase = ContextFlags.PROCESSING
             prediction_mechanism.execute(context=context)
-=======
->>>>>>> 9adf6b26
+
 
     @property
     def graph_processing(self):
@@ -609,15 +614,382 @@
         if isinstance(node, ControlMechanism):
             self.add_control_mechanism(node)
 
-    def add_controller(self, node):
+    def add_controller(self, node, monitored_output_states):
         self.controller = node
-<<<<<<< HEAD
         node.system = self
         self._analyze_graph()
 
-=======
-        # self.add_c_node(node)
->>>>>>> 9adf6b26
+    def _get_monitored_output_states_for_system(self, controller=None, context=None):
+        """
+        Parse a list of OutputState specifications for System, controller, Mechanisms and/or their OutputStates:
+            - if specification in output_state is None:
+                 do NOT monitor this state (this overrides any other specifications)
+            - if an OutputState is specified in *any* MONITOR_FOR_CONTROL, monitor it (this overrides any other specs)
+            - if a Mechanism is terminal and/or specified in the System or `controller <Systsem_Base.controller>`:
+                if MonitoredOutputStatesOptions is PRIMARY_OUTPUT_STATES:  monitor only its primary (first) OutputState
+                if MonitoredOutputStatesOptions is ALL_OUTPUT_STATES:  monitor all of its OutputStates
+            Note: precedence is given to MonitoredOutputStatesOptions specification in Mechanism > controller > System
+
+        Notes:
+        * MonitoredOutputStatesOption is an AutoNumbered Enum declared in ControlMechanism
+            - it specifies options for assigning OutputStates of TERMINAL Mechanisms in the System
+                to controller.monitored_output_states;  the options are:
+                + PRIMARY_OUTPUT_STATES: assign only the `primary OutputState <OutputState_Primary>` for each
+                  TERMINAL Mechanism
+                + ALL_OUTPUT_STATES: assign all of the outputStates of each terminal Mechanism
+            - precedence is given to MonitoredOutputStatesOptions specification in Mechanism > controller > System
+        * controller.monitored_output_states is a list, each item of which is an OutputState from which a Projection
+            will be instantiated to a corresponding InputState of the ControlMechanism
+        * controller.input_states is the usual ordered dict of states,
+            each of which receives a Projection from a corresponding OutputState in controller.monitored_output_states
+
+        Returns list of MonitoredOutputStateTuples: (OutputState, weight, exponent, matrix)
+
+        """
+        # PARSE SPECS
+
+        # Get OutputStates already being -- or specified to be -- monitored by controller
+        if controller is not None and not inspect.isclass(controller):
+            try:
+                # Get from monitored_output_states attribute if controller is already implemented
+                monitored_output_states = controller.monitored_output_states.copy() or []
+                # Convert them to MonitoredOutputStateTuple specifications (for treatment below)
+                monitored_output_state_specs = []
+                for monitored_output_state, input_state in zip(monitored_output_states,
+                                                               controller.objective_mechanism.input_states):
+                    projection = input_state.path_afferents[0]
+                    if not projection.sender is monitored_output_state:
+                        raise SystemError("PROGRAM ERROR: Problem identifying projection ({}) for "
+                                          "monitored_output_state ({}) specified for {} ({}) assigned to {}".
+                                          format(projection.name,
+                                                 monitored_output_state.name,
+                                                 ControlMechanism.__name__,
+                                                 controller.name,
+                                                 self.name))
+                    monitored_output_state_specs.append(MonitoredOutputStateTuple(monitored_output_state,
+                                                                                  projection.weight,
+                                                                                  projection.exponent,
+                                                                                  projection.matrix))
+
+                controller_specs = monitored_output_state_specs
+            except AttributeError:
+                # If controller has no monitored_output_states attribute, it has not yet been fully instantiated
+                #    (i.e., the call to this method is part of its instantiation by a System)
+                #    so, get specification from the **object_mechanism** argument
+                if isinstance(controller.objective_mechanism, list):
+                    # **objective_mechanism** argument was specified as a list
+                    controller_specs = controller.objective_mechanism.copy() or []
+                elif isinstance(controller.objective_mechanism, ObjectiveMechanism):
+                    # **objective_mechanism** argument was specified as an ObjectiveMechanism, which has presumably
+                    # already been instantiated, so use its monitored_output_states attribute
+                    controller_specs = controller.objective_mechanism.monitored_output_states
+        else:
+            controller_specs = []
+
+        # Get system's MONITOR_FOR_CONTROL specifications (specified in paramClassDefaults, so must be there)
+        system_specs = self.monitor_for_control.copy()
+
+        # If controller_specs has a MonitoredOutputStatesOption specification, remove any such spec from system specs
+        if controller_specs:
+            if (any(isinstance(item, MonitoredOutputStatesOption) for item in controller_specs)):
+                option_item = next((item for item in system_specs if isinstance(item,MonitoredOutputStatesOption)),None)
+                if option_item is not None:
+                    del system_specs[option_item]
+            for item in controller_specs:
+                if item in system_specs:
+                    del system_specs[system_specs.index(item)]
+
+        # Combine controller and system specs
+        # If there are none, assign PRIMARY_OUTPUT_STATES as default
+        all_specs = controller_specs + system_specs or [MonitoredOutputStatesOption.PRIMARY_OUTPUT_STATES]
+
+        # Convert references to Mechanisms and/or OutputStates in all_specs to MonitoredOutputStateTuples;
+        # Each spec to be converted should be one of the following:
+        #    - a MonitoredOutputStatesOption (parsed below);
+        #    - a MonitoredOutputStatesTuple (returned by _get_monitored_states_for_system when
+        #          specs were initially processed by the System to parse its *monitor_for_control* argument;
+        #    - a specification for an existing Mechanism or OutputStates from the *monitor_for_control* arg of System.
+        all_specs_extracted_from_tuples=[]
+        all_specs_parsed=[]
+        for i, spec in enumerate(all_specs):
+
+            # Leave MonitoredOutputStatesOption and MonitoredOutputStatesTuple spec in place;
+            #    these are parsed later on
+            if isinstance(spec, MonitoredOutputStatesOption):
+                all_specs_extracted_from_tuples.append(spec)
+                all_specs_parsed.append(spec)
+                continue
+            if isinstance(spec, MonitoredOutputStateTuple):
+                all_specs_extracted_from_tuples.append(spec.output_state)
+                all_specs_parsed.append(spec)
+                continue
+
+            # spec is from *monitor_for_control* arg, so convert/parse into MonitoredOutputStateTuple(s)
+            # Note:  assign parsed spec(s) to a list, as there may be more than one (that will be added to all_specs)
+            monitored_output_state_tuples = []
+
+            weight=DEFAULT_MONITORED_STATE_WEIGHT
+            exponent=DEFAULT_MONITORED_STATE_EXPONENT
+            matrix=DEFAULT_MONITORED_STATE_MATRIX
+
+            # spec is a tuple
+            # - put OutputState(s) in spec
+            # - assign any weight, exponent, and/or matrix specified
+            if isinstance(spec, tuple):
+                # 2-item tuple (<OutputState(s) name(s)>, <Mechanism>)
+                if len(spec) == 2:
+                    # FIX: DO ERROR CHECK ON THE FOLLOWING / ALLOW LIST OF STATES
+                    spec = spec[1].output_states[spec[0]]
+                # 3-item tuple (<OutputState(s) spec>, weight, exponent)
+                elif len(spec) == 3:
+                    spec, weight, exponent = spec
+                # 4-item tuple (<OutputState(s) spec>, weight, exponent, matrix)
+                elif len(spec) == 4:
+                    spec, weight, exponent, matrix = spec
+
+            if not isinstance(spec, list):
+                spec_list = [spec]
+
+            for spec in spec_list:
+                # spec is an OutputState or Mechanism
+                if isinstance(spec, (OutputState, Mechanism)):
+                    # spec is an OutputState, so use it
+                    if isinstance(spec, OutputState):
+                        output_states = [spec]
+                    # spec is Mechanism, so use the State's owner, and get the relevant OutputState(s)
+                    elif isinstance(spec, Mechanism):
+                        if (MONITOR_FOR_CONTROL in spec.params
+                            and spec.params[MONITOR_FOR_CONTROL] is MonitoredOutputStatesOption.ALL_OUTPUT_STATES):
+                            output_states = spec.output_states
+                        else:
+                            output_states = [spec.output_state]
+                    for output_state in output_states:
+                        monitored_output_state_tuples.extend(
+                                [MonitoredOutputStateTuple(output_state=output_state,
+                                                           weight=weight,
+                                                           exponent=exponent,
+                                                           matrix=matrix)])
+                # spec is a string
+                elif isinstance(spec, str):
+                    # Search System for Mechanisms with OutputStates with the string as their name
+                    for mech in self.mechanisms:
+                        for output_state in mech.output_states:
+                            if output_state.name == spec:
+                                monitored_output_state_tuples.extend(
+                                        [MonitoredOutputStateTuple(output_state=output_state,
+                                                                   weight=weight,
+                                                                   exponent=exponent,
+                                                                   matrix=matrix)])
+
+                else:
+                    raise SystemError("Specification of item in \'{}\' arg in constructor for {} ({}) "
+                                      "is not a recognized specification for an {}".
+                                      format(MONITOR_FOR_CONTROL, self.name, spec, OutputState.__name__))
+
+                all_specs_parsed.extend(monitored_output_state_tuples)
+                all_specs_extracted_from_tuples.extend([item.output_state for item in monitored_output_state_tuples])
+
+        all_specs = all_specs_parsed
+
+        try:
+            all (isinstance(item, (OutputState, MonitoredOutputStatesOption))
+                 for item in all_specs_extracted_from_tuples)
+        except:
+            raise SystemError("PROGRAM ERROR: Fail to parse items of \'{}\' arg ({}) in constructor for {}".
+                              format(MONITOR_FOR_CONTROL, self.name, spec, OutputState.__name__))
+
+        # Get MonitoredOutputStatesOptions if specified for controller or System, and make sure there is only one:
+        option_specs = [item for item in all_specs_extracted_from_tuples
+                        if isinstance(item, MonitoredOutputStatesOption)]
+        if not option_specs:
+            ctlr_or_sys_option_spec = None
+        elif len(option_specs) == 1:
+            ctlr_or_sys_option_spec = option_specs[0]
+        else:
+            raise SystemError("PROGRAM ERROR: More than one MonitoredOutputStatesOption specified "
+                              "for OutputStates to be monitored in {}: {}".
+                           format(self.name, option_specs))
+
+        # Get MONITOR_FOR_CONTROL specifications for each Mechanism and OutputState in the System
+        # Assign OutputStates to monitored_output_states
+        monitored_output_states = []
+
+        # Notes:
+        # * Use all_specs to accumulate specs from all mechanisms and their outputStates
+        #     (for use in generating exponents and weights below)
+        # * Use local_specs to combine *only current* Mechanism's specs with those from controller and system specs;
+        #     this allows the specs for each Mechanism and its OutputStates to be evaluated independently of any others
+        controller_and_system_specs = all_specs_extracted_from_tuples.copy()
+
+        for mech in self.mechanisms:
+
+            # For each Mechanism:
+            # - add its specifications to all_specs (for use below in generating exponents and weights)
+            # - extract references to Mechanisms and outputStates from any tuples, and add specs to local_specs
+            # - assign MonitoredOutputStatesOptions (if any) to option_spec, (overrides one from controller or system)
+            # - use local_specs (which now has this Mechanism's specs with those from controller and system specs)
+            #     to assign outputStates to monitored_output_states
+
+            local_specs = controller_and_system_specs.copy()
+            option_spec = ctlr_or_sys_option_spec
+
+            # PARSE MECHANISM'S SPECS
+
+            # Get MONITOR_FOR_CONTROL specification from Mechanism
+            try:
+                mech_specs = mech.paramsCurrent[MONITOR_FOR_CONTROL]
+
+                if mech_specs is NotImplemented:
+                    raise AttributeError
+
+                # Setting MONITOR_FOR_CONTROL to None specifies Mechanism's OutputState(s) should NOT be monitored
+                if mech_specs is None:
+                    raise ValueError
+
+            # Mechanism's MONITOR_FOR_CONTROL is absent or NotImplemented, so proceed to parse OutputState(s) specs
+            except (KeyError, AttributeError):
+                pass
+
+            # Mechanism's MONITOR_FOR_CONTROL is set to None, so do NOT monitor any of its outputStates
+            except ValueError:
+                continue
+
+            # Parse specs in Mechanism's MONITOR_FOR_CONTROL
+            else:
+
+                # Add mech_specs to all_specs
+                all_specs.extend(mech_specs)
+
+                # Extract refs from tuples and add to local_specs
+                for item in mech_specs:
+                    if isinstance(item, tuple):
+                        local_specs.append(item[OUTPUT_STATE_INDEX])
+                        continue
+                    local_specs.append(item)
+
+                # Get MonitoredOutputStatesOptions if specified for Mechanism, and make sure there is only one:
+                #    if there is one, use it in place of any specified for controller or system
+                option_specs = [item for item in mech_specs if isinstance(item, MonitoredOutputStatesOption)]
+                if not option_specs:
+                    option_spec = ctlr_or_sys_option_spec
+                elif option_specs and len(option_specs) == 1:
+                    option_spec = option_specs[0]
+                else:
+                    raise SystemError("PROGRAM ERROR: More than one MonitoredOutputStatesOption specified in {}: {}".
+                                   format(mech.name, option_specs))
+
+            # PARSE OutputState'S SPECS
+
+            for output_state in mech.output_states:
+
+                # Get MONITOR_FOR_CONTROL specification from OutputState
+                try:
+                    output_state_specs = output_state.paramsCurrent[MONITOR_FOR_CONTROL]
+                    if output_state_specs is NotImplemented:
+                        raise AttributeError
+
+                    # Setting MONITOR_FOR_CONTROL to None specifies OutputState should NOT be monitored
+                    if output_state_specs is None:
+                        raise ValueError
+
+                # OutputState's MONITOR_FOR_CONTROL is absent or NotImplemented, so ignore
+                except (KeyError, AttributeError):
+                    pass
+
+                # OutputState's MONITOR_FOR_CONTROL is set to None, so do NOT monitor it
+                except ValueError:
+                    continue
+
+                # Parse specs in OutputState's MONITOR_FOR_CONTROL
+                else:
+
+                    # Note: no need to look for MonitoredOutputStatesOption as it has no meaning
+                    #       as a specification for an OutputState
+
+                    # Add OutputState specs to all_specs and local_specs
+                    all_specs.extend(output_state_specs)
+
+                    # Extract refs from tuples and add to local_specs
+                    for item in output_state_specs:
+                        if isinstance(item, tuple):
+                            local_specs.append(item[OUTPUT_STATE_INDEX])
+                            continue
+                        local_specs.append(item)
+
+            # Ignore MonitoredOutputStatesOption if any outputStates are explicitly specified for the Mechanism
+            for output_state in mech.output_states:
+                if (output_state in local_specs or output_state.name in local_specs):
+                    option_spec = None
+
+
+            # ASSIGN SPECIFIED OUTPUT STATES FOR MECHANISM TO monitored_output_states
+
+            for output_state in mech.output_states:
+
+                # If OutputState is named or referenced anywhere, include it
+                if (output_state in local_specs or output_state.name in local_specs):
+                    monitored_output_states.append(output_state)
+                    continue
+
+    # FIX: NEED TO DEAL WITH SITUATION IN WHICH MonitoredOutputStatesOptions IS SPECIFIED, BUT MECHANISM IS NEITHER IN
+    # THE LIST NOR IS IT A TERMINAL MECHANISM
+
+                # If:
+                #   Mechanism is named or referenced in any specification
+                #   or a MonitoredOutputStatesOptions value is in local_specs (i.e., was specified for a Mechanism)
+                #   or it is a terminal Mechanism
+                elif (mech.name in local_specs or mech in local_specs or
+                              any(isinstance(spec, MonitoredOutputStatesOption) for spec in local_specs) or
+                              mech in self.terminal_mechanisms.mechanisms):
+                    #
+                    if (not (mech.name in local_specs or mech in local_specs) and
+                            not mech in self.terminal_mechanisms.mechanisms):
+                        continue
+
+                    # If MonitoredOutputStatesOption is PRIMARY_OUTPUT_STATES and OutputState is primary, include it
+                    if option_spec is MonitoredOutputStatesOption.PRIMARY_OUTPUT_STATES:
+                        if output_state is mech.output_state:
+                            monitored_output_states.append(output_state)
+                            continue
+                    # If MonitoredOutputStatesOption is ALL_OUTPUT_STATES, include it
+                    elif option_spec is MonitoredOutputStatesOption.ALL_OUTPUT_STATES:
+                        monitored_output_states.append(output_state)
+                    elif mech.name in local_specs or mech in local_specs:
+                        if output_state is mech.output_state:
+                            monitored_output_states.append(output_state)
+                            continue
+                    elif option_spec is None:
+                        continue
+                    else:
+                        raise SystemError("PROGRAM ERROR: unrecognized specification of MONITOR_FOR_CONTROL for "
+                                       "{0} of {1}".
+                                       format(output_state.name, mech.name))
+
+
+        # ASSIGN EXPONENTS, WEIGHTS and MATRICES
+
+        # Get and assign specification of weights, exponents and matrices
+        #    for Mechanisms or OutputStates specified in tuples
+        output_state_tuples = [MonitoredOutputStateTuple(output_state=item, weight=None, exponent=None, matrix=None)
+                               for item in monitored_output_states]
+        for spec in all_specs:
+            if isinstance(spec, MonitoredOutputStateTuple):
+                object_spec = spec.output_state
+                # For each OutputState in monitored_output_states
+                for i, output_state_tuple in enumerate(output_state_tuples):
+                    output_state = output_state_tuple.output_state
+                    # If either that OutputState or its owner is the object specified in the tuple
+                    if (output_state is object_spec
+                        or output_state.name is object_spec
+                        or output_state.owner is object_spec):
+                        # Assign the weight, exponent and matrix specified in the spec to the output_state_tuple
+                        # (can't just assign spec, as its output_state entry may be an unparsed string rather than
+                        #  an actual OutputState)
+                        output_state_tuples[i] = MonitoredOutputStateTuple(output_state=output_state,
+                                                                           weight=spec.weight,
+                                                                           exponent=spec.exponent,
+                                                                           matrix=spec.matrix)
+        return output_state_tuples
 
     def add_control_mechanism(self, control_mechanism):
 
@@ -915,21 +1287,10 @@
                         elif child not in visited:
                             next_visit_stack.append(child)
 
-<<<<<<< HEAD
         for node_role_pair in self.required_c_node_roles:
             self._add_c_node_role(node_role_pair[0], node_role_pair[1])
 
         self._create_CIM_states(context=context)
-=======
-        # toposorted_graph = self.scheduler_processing._call_toposort(graph)[0]
-        # if len(toposorted_graph) > 0:
-        #     for node in toposorted_graph[-1]:
-        #         self._add_c_node_role(node, CNodeRole.TERMINAL)
-        for node_role_pair in self.required_c_node_roles:
-            self._add_c_node_role(node_role_pair[0], node_role_pair[1])
-
-        self._create_CIM_states()
->>>>>>> 9adf6b26
 
         self.needs_update_graph = False
 
@@ -1017,7 +1378,6 @@
         self._clear_c_node_roles(c_node)
         for role in roles:
             self._add_c_node_role(role)
-<<<<<<< HEAD
 
     def _clear_c_node_roles(self, c_node):
         if c_node in self.c_nodes_to_roles:
@@ -1039,29 +1399,6 @@
         if role not in CNodeRole:
             raise CompositionError('Invalid CNodeRole: {0}'.format(role))
 
-=======
-
-    def _clear_c_node_roles(self, c_node):
-        if c_node in self.c_nodes_to_roles:
-            self.c_nodes_to_roles[c_node] = set()
-
-    def _add_c_node_role(self, c_node, role):
-        if role not in CNodeRole:
-            raise CompositionError('Invalid CNodeRole: {0}'.format(role))
-
-        self.c_nodes_to_roles[c_node].add(role)
-
-    def _remove_c_node_role(self, c_node, role):
-        if role not in CNodeRole:
-            raise CompositionError('Invalid CNodeRole: {0}'.format(role))
-
-        self.c_nodes_to_roles[c_node].remove(role)
-
-    def add_required_c_node_role(self, c_node, role):
-        if role not in CNodeRole:
-            raise CompositionError('Invalid CNodeRole: {0}'.format(role))
-
->>>>>>> 9adf6b26
         node_role_pair = (c_node, role)
         if node_role_pair not in self.required_c_node_roles:
             self.required_c_node_roles.append(node_role_pair)
@@ -1133,11 +1470,9 @@
                                          "{!s} where the InputState takes values of length {!s}".
                                          format(i, mech.name, val_length, state_length))
 
-<<<<<<< HEAD
+
     def _create_CIM_states(self, context=None):
-=======
-    def _create_CIM_states(self):
->>>>>>> 9adf6b26
+
         '''
             - remove the default InputState and OutputState from the CIMs if this is the first time that real
               InputStates and OutputStates are being added to the CIMs
@@ -1160,6 +1495,7 @@
               Origin/Terminal
 
         '''
+        origins_changed = False
 
         if not self.input_CIM.connected_to_composition:
             self.input_CIM.input_states.remove(self.input_CIM.input_state)
@@ -1184,7 +1520,7 @@
 
                 # if there is not a corresponding CIM output state, add one
                 if input_state not in set(self.input_CIM_states.keys()):
-
+                    origins_changed = True
                     interface_input_state = InputState(owner=self.input_CIM,
                                                        variable=input_state.value,
                                                        reference_value=input_state.value,
@@ -1208,6 +1544,7 @@
 
         # For any states still registered on the CIM that does not map to a corresponding ORIGIN node I.S.:
         for input_state in sends_to_input_states.difference(current_origin_input_states):
+            origins_changed = True
             for projection in input_state.path_afferents:
                 if projection.sender == self.input_CIM_states[input_state][1]:
                     # remove the corresponding projection from the ORIGIN node's path afferents
@@ -1262,8 +1599,8 @@
             self.output_CIM.output_states.remove(self.output_CIM_states[output_state][1])
             del self.output_CIM_states[output_state]
 
-<<<<<<< HEAD
-        self._instantiate_prediction_mechanisms(context=context)
+        if origins_changed:     # only update prediction mechanisms if the origin node(s) changed
+            self._instantiate_prediction_mechanisms(context=context)
 
     def _assign_values_to_input_CIM(self, inputs):
         """
@@ -1287,30 +1624,6 @@
                         index = origin_node.input_states.index(origin_input_state)
                         origin_node = origin_node.composition
 
-=======
-    def _assign_values_to_input_CIM(self, inputs):
-        """
-            Assign values from input dictionary to the InputStates of the Input CIM, then execute the Input CIM
-
-        """
-
-        build_CIM_input = []
-
-        for input_state in self.input_CIM.input_states:
-            # "input_state" is an InputState on the input CIM
-
-            for key in self.input_CIM_states:
-                # "key" is an InputState on an origin Node of the Composition
-                if self.input_CIM_states[key][0] == input_state:
-                    origin_input_state = key
-                    origin_node = key.owner
-                    index = origin_node.input_states.index(origin_input_state)
-
-                    if isinstance(origin_node, CompositionInterfaceMechanism):
-                        index = origin_node.input_states.index(origin_input_state)
-                        origin_node = origin_node.composition
-
->>>>>>> 9adf6b26
                     if origin_node in inputs:
                         value = inputs[origin_node][index]
 
@@ -1343,8 +1656,9 @@
 
         self._execution_id = execution_id
 
-        for prediction_mechanism in self.prediction_mechanisms:
-            prediction_mechanism._execution_id = execution_id
+        if hasattr(self, "prediction_mechanisms"):
+            for prediction_mechanism in self.prediction_mechanisms:
+                prediction_mechanism._execution_id = execution_id
         return execution_id
 
     def _identify_clamp_inputs(self, list_type, input_type, origins):
@@ -1498,6 +1812,8 @@
             frozen_values = {}
             new_values = {}
             # execute each node with EXECUTING in context
+            if hasattr(self, "prediction_mechanisms"):
+                self._execute_prediction_mechanisms(context=context)
             for node in next_execution_set:
                 frozen_values[node] = node.output_values
                 if node in origin_nodes:
@@ -1571,20 +1887,20 @@
         if call_after_pass:
             call_after_pass()
 
-        self.output_CIM.context.execution_phase = ContextFlags.PROCESSING
-        self.output_CIM.execute(context=ContextFlags.PROCESSING)
-
-        output_values = []
-        for i in range(0, len(self.output_CIM.output_states)):
-            output_values.append(self.output_CIM.output_states[i].value)
-
-<<<<<<< HEAD
         # control phase
         if self.context.execution_phase != ContextFlags.INITIALIZING \
                 and self.context.execution_phase != ContextFlags.SIMULATION \
                 and self.enable_controller:
             if self.controller:
+                self.controller.objective_mechanism.execute(context=context)
                 self.controller.execute(context=context)
+
+        self.output_CIM.context.execution_phase = ContextFlags.PROCESSING
+        self.output_CIM.execute(context=ContextFlags.PROCESSING)
+
+        output_values = []
+        for i in range(0, len(self.output_CIM.output_states)):
+            output_values.append(self.output_CIM.output_states[i].value)
 
         return output_values
 
@@ -1598,11 +1914,6 @@
     def reinitialize(self, values):
         for i in range(self.stateful_nodes):
             self.stateful_nodes[i].reinitialize(values[i])
-=======
-        # TBI control phase
-
-        return output_values
->>>>>>> 9adf6b26
 
     def run(
         self,
@@ -1622,13 +1933,9 @@
         clamp_input=SOFT_CLAMP,
         targets=None,
         initial_values=None,
-<<<<<<< HEAD
         reinitialize_values=None,
         runtime_params=None,
         context=None
-=======
-        runtime_params=None
->>>>>>> 9adf6b26
     ):
         '''
             Passes inputs to compositions, then executes
@@ -1718,7 +2025,6 @@
                     raise CompositionError("{} (entry in initial_values arg) is not a node in \'{}\'".
                                       format(node.name, self.name))
 
-<<<<<<< HEAD
         if reinitialize_values is None:
             reinitialize_values = {}
 
@@ -1727,10 +2033,8 @@
 
         if self.context.execution_phase != ContextFlags.SIMULATION:
             self._analyze_graph()
-=======
 
         self._analyze_graph()
->>>>>>> 9adf6b26
 
         execution_id = self._assign_execution_ids(execution_id)
 
@@ -1782,8 +2086,6 @@
             if termination_processing[TimeScale.RUN].is_satisfied(scheduler=scheduler_processing,
                                                                   execution_id=execution_id):
                 break
-            if hasattr(self, "prediction_mechanisms"):
-                self._execute_prediction_mechanisms()
         # PROCESSING ------------------------------------------------------------------------
 
             # Prepare stimuli from the outside world  -- collect the inputs for this TRIAL and store them in a dict
@@ -1864,7 +2166,6 @@
         scheduler_processing.clocks[execution_id]._increment_time(TimeScale.RUN)
 
         return self.results
-<<<<<<< HEAD
 
     def _save_state(self):
         saved_state = {}
@@ -1888,6 +2189,7 @@
 
             saved_state[node] = reinitialization_value
         return saved_state
+
     def run_simulations(self, allocation_policies, runtime_params=None, context=None):
         predicted_input = self.update_predicted_input()
 
@@ -1906,31 +2208,31 @@
 
                 self.context.execution_phase = ContextFlags.SIMULATION
                 # ASSIGN EXECUTION ID
+                # TEST PRINT
+                # print("\n\n beginning simulation run - - - - - - - -")
                 self.run(inputs=inputs,
                          reinitialize_values=reinitialize_values,
                          execution_id=execution_id,
                          runtime_params=runtime_params,
                          context=context)
-                self.controller.objective_mechanism._execution_id = execution_id
-                self.controller.objective_mechanism.execute()
-                outcome = self.controller.objective_mechanism.value
-                print("outcome = ", outcome)
+                monitored_states = self.controller._update_input_states(runtime_params=runtime_params, context=context)
+
+                # print("monitored_states = ", self.controller.objective_mechanism.monitored_output_states)
                 # for state in monitored_states:
                 #     outcome.append(state.value)
 
                 self.context.execution_phase = ContextFlags.PROCESSING
-                allocation_policy_outcomes.append(outcome)
+                allocation_policy_outcomes.append(monitored_states)
             outcome_list.append(allocation_policy_outcomes)
 
         for node in reinitialize_values:
             node.reinitialize(*reinitialize_values[node])
 
         return outcome_list
-=======
->>>>>>> 9adf6b26
 
     def run_simulation(self):
         print("simulation runs now")
+
     def _input_matches_variable(self, input_value, var):
         # input_value states are uniform
         if np.shape(np.atleast_2d(input_value)) == np.shape(var):
@@ -2056,7 +2358,6 @@
                                    .format(self.name, (stimuli[node]), node.name))
 
         return adjusted_stimuli, num_input_sets
-<<<<<<< HEAD
 
     def _adjust_execution_stimuli(self, stimuli):
         adjusted_stimuli = {}
@@ -2104,55 +2405,6 @@
             output_values.append(state.value)
         return output_values
 
-=======
-
-    def _adjust_execution_stimuli(self, stimuli):
-        adjusted_stimuli = {}
-        for node, stimulus in stimuli.items():
-            if isinstance(node, Composition):
-                input_must_match = node.input_values
-                if isinstance(stimulus, dict):
-                    adjusted_stimulus_dict = node._adjust_stimulus_dict(stimulus)
-                    adjusted_stimuli[node] = adjusted_stimulus_dict
-                    continue
-            else:
-                input_must_match = node.instance_defaults.variable
-
-
-            check_spec_type = self._input_matches_variable(stimulus, input_must_match)
-            # If a node provided a single input, wrap it in one more list in order to represent trials
-            if check_spec_type == "homogeneous" or check_spec_type == "heterogeneous":
-                if check_spec_type == "homogeneous":
-                    # np.atleast_2d will catch any single-input states specified without an outer list
-                    # e.g. [2.0, 2.0] --> [[2.0, 2.0]]
-                    adjusted_stimuli[node] = np.atleast_2d(stimulus)
-                else:
-                    adjusted_stimuli[node] = stimulus
-
-            else:
-                raise CompositionError("Input stimulus ({}) for {} is incompatible with its variable ({})."
-                                       .format(stimulus, node.name, input_must_match))
-        return adjusted_stimuli
-
-    @property
-    def input_states(self):
-        """Returns all InputStates that belong to the Input CompositionInterfaceMechanism"""
-        return self.input_CIM.input_states
-
-    @property
-    def output_states(self):
-        """Returns all OutputStates that belong to the Output CompositionInterfaceMechanism"""
-        return self.output_CIM.output_states
-
-    @property
-    def output_values(self):
-        """Returns values of all OutputStates that belong to the Output CompositionInterfaceMechanism"""
-        output_values = []
-        for state in self.output_CIM.output_states:
-            output_values.append(state.value)
-        return output_values
-
->>>>>>> 9adf6b26
     @property
     def input_state(self):
         """Returns the index 0 InputState that belongs to the Input CompositionInterfaceMechanism"""
@@ -2193,7 +2445,7 @@
         except (TypeError, AttributeError):
             return None
 
-<<<<<<< HEAD
+
     @property
     def stateful_nodes(self):
         """
@@ -2217,9 +2469,6 @@
 
         return stateful_nodes
 
-=======
->>>>>>> 9adf6b26
-
     @property
     def output_state(self):
         """Returns the index 0 OutputState that belongs to the Output CompositionInterfaceMechanism"""
