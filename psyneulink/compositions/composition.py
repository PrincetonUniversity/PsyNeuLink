--- conflicted
+++ resolved
@@ -479,9 +479,6 @@
     def _get_unique_id(self):
         return uuid.uuid4()
 
-<<<<<<< HEAD
-    def add_c_node(self, node, required_roles=None):
-=======
     def shadow_interface_mechanism_connection(self, node_input_state, cim_rep_input_state):
         if len(node_input_state.value) == len(cim_rep_input_state.value):
             interface_output_state = self.input_CIM_states[cim_rep_input_state][1]
@@ -499,7 +496,6 @@
                                            len(node_input_state.value)))
 
     def add_c_node(self, node):
->>>>>>> dfa1fdc3
         '''
             Adds a Composition Node (`Mechanism` or `Composition`) to the Composition, if it is not already added
 
