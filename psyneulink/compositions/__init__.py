from . import composition
from . import pathwaycomposition
<<<<<<< HEAD
from . import autodiffcomposition
=======
from . import systemcomposition
>>>>>>> 50b7d19e

from .composition import *
from .pathwaycomposition import *
from .systemcomposition import *

__all__ = list(composition.__all__)
__all__.extend(systemcomposition.__all__)
__all__.extend(pathwaycomposition.__all__)

try:
    import torch
    from torch import nn
    torch_available = True
except ImportError:
    torch_available = False

if torch_available:
    from . import autodiffcomposition
    from .autodiffcomposition import *
    __all__.extend(autodiffcomposition.__all__)<|MERGE_RESOLUTION|>--- conflicted
+++ resolved
@@ -1,10 +1,6 @@
 from . import composition
 from . import pathwaycomposition
-<<<<<<< HEAD
-from . import autodiffcomposition
-=======
 from . import systemcomposition
->>>>>>> 50b7d19e
 
 from .composition import *
 from .pathwaycomposition import *
