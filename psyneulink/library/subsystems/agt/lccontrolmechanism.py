# Princeton University licenses this file to You under the Apache License, Version 2.0 (the "License");
# you may not use this file except in compliance with the License.  You may obtain a copy of the License at:
#     http://www.apache.org/licenses/LICENSE-2.0
# Unless required by applicable law or agreed to in writing, software distributed under the License is distributed
# on an "AS IS" BASIS, WITHOUT WARRANTIES OR CONDITIONS OF ANY KIND, either express or implied.
# See the License for the specific language governing permissions and limitations under the License.


# **************************************  LCControlMechanism ************************************************

"""

Overview
--------

An LCControlMechanism is a `ControlMechanism <ControlMechanism>` that multiplicatively modulates the `function
<Mechanism_Base.function>` of one or more `Mechanisms <Mechanism>` (usually `TransferMechanisms <TransferMechanism>`).
It implements an abstract model of the `locus coeruleus (LC)  <https://www.ncbi.nlm.nih.gov/pubmed/12371518>`_ that
uses an `FHNIntegrator` Function to generate its output.  This is modulated by a `mode <LCControlMechanism.mode_FHN>`
parameter that regulates its function between `"tonic" and "phasic" modes of operation
<LCControlMechanism_Modes_Of_Operation>`.  The Mechanisms modulated by an LCControlMechanism can be listed using
its `show <LCControlMechanism.show>` method.  When used with an `AGTControlMechanism` to regulate the `mode
<FHNIntegrator.mode>` parameter of its `FHNIntegrator` Function, it implements a form of the `Adaptive Gain Theory
<http://www.annualreviews.org/doi/abs/10.1146/annurev.neuro.28.061604.135709>`_ of the locus coeruleus-norepinephrine
(LC-NE) system.

.. _LCControlMechanism_Creation:

Creating an LCControlMechanism
-----------------------

An LCControlMechanism can be created in any of the ways used to `create a ControlMechanism <ControlMechanism_Creation>`.
The following sections describe how to specify the inputs that drive the LCControlMechanism's response, and the
Mechanisms that it controls.

.. _LCControlMechanism_ObjectiveMechanism_Creation:

ObjectiveMechanism and Monitored OutputStates
~~~~~~~~~~~~~~~~~~~~~~~~~~~~~~~~~~~~~~~~~~~~~

Like all ControlMechanisms, when an LCControlMechanism is created it automatically creates an `ObjectiveMechanism`,
from which it receives its input. The ObjectiveMechanism receives its input from any `OutputStates <OutputState>`
specified in **monitor_for_control** argument of the constructor for LCControlMechanism (or of a `System` for which
it is assigned as a `controller <System.controller>`; see `ControlMechanism_ObjectiveMechanism`). By default,
the ObjectiveMechanism is assigned a `CombineMeans` Function  as its `function <ObjectiveMechanism.function>` (see
`LCControlMechanism_ObjectiveMechanism`).  The ObjectiveMechanism can be customized using the
**objective_mechanism** argument of the LCControlMechanism's constructor; however, the `value <OutputState.value>`
of its *OUTCOME* `OutputState` must be a scalar value (that is used as the input to the LCControlMechanism's
`function <LCControlMechanism.function>` to drive its `phasic response <LCControlMechanism_Modes_Of_Operation>`.

.. _LCControlMechanism_Modulated_Mechanisms:

Mechanisms to Modulate
~~~~~~~~~~~~~~~~~~~~~~

The Mechanisms to be modulated by an LCControlMechanism are specified in the **modulated_mechanisms** argument of its
constructor. An LCControlMechanism controls a `Mechanism <Mechanism>` by modifying the `multiplicative_param
<Function_Modulatory_Params>` of the Mechanism's `function <TransferMechanism.function>`.  Therefore, any Mechanism
specified for control by an LCControlMechanism must be either a `TransferMechanism`, or a Mechanism that uses a
`TransferFunction` or a class of `Function <Function>` that implements a `multiplicative_param
<Function_Modulatory_Params>`.  The **modulate_mechanisms** argument must be a list of such Mechanisms. The keyword
*ALL* can also be used to specify all of the eligible `ProcessMechanisms <ProcessingMechanism>` in all of the
`Compositions <Composition>` to which the LCControlMechanism belongs.  If a Mechanism specified in the
**modulated_mechanisms** argument does not implement a multiplicative_param, it is ignored. A `ControlProjection` is
automatically created that projects from the LCControlMechanism to the `ParameterState` for the `multiplicative_param
<Function_Modulatory_Params>` of every Mechanism specified in the **modulated_mechanisms** argument.  The Mechanisms
modulated by an LCControlMechanism are listed in its `modulated_mechanisms <LCControlMechanism.modulated_mechanisms>`
attribute).

.. _LCControlMechanism_Structure:

Structure
---------

.. _LCControlMechanism_Input:

Input
~~~~~

An LCControlMechanism has a single (primary) `InputState <InputState_Primary>`, the `value <InputState.value>` of
which is a scalar that is provided by a `MappingProjection` from the *OUTCOME* `OutputState <ObjectiveMechanism_Output>`
of the LCControlMechanism's `ObjectiveMechanism`.  That value is used as the input to the LCControlMechanism's
`function <LCControlMechanism.function>`, which drives its `phasic response <LCControlMechanism_Modes_Of_Operation>`.


.. _LCControlMechanism_ObjectiveMechanism:

ObjectiveMechanism
^^^^^^^^^^^^^^^^^^

The ObjectiveMechanism for an LCControlMechanism receives its inputs from the `OutputState(s) <OutputState>` specified
the **monitor_for_control** argument of the LCControlMechanism constructor, or the **montiored_output_states** argument
of the LCControlMechanism's `ObjectiveMechanism <ControlMechanism_ObjectiveMechanism>`.  By default, the
ObjectiveMechanism is assigned a `CombineMeans` Function with a default `operation <LinearCombination.operation>` of
*SUM*; this takes the mean of each array that the ObjectiveMechanism receives from the `value <OutputState.value>` of
each of the OutputStates that it monitors, and returns the sum of these means.  The `value <OutputState.value>` of
each OutputState can be weighted (multiplicatively and/or exponentially), by specifying this in the
**monitor_for_control** argument of the LCControlMechanism (see `ControlMechanism_ObjectiveMechanism` for details).
As with any ControlMechanism, its ObjectiveMechanism can be explicitly specified to customize its `function
<ObjectiveMechanism.function>` or any of its other parameters, by specifyihng it in the **objective_mechanism**
argument of the LCControlMechanism's constructor.

.. _LCControlMechanism_Objective_Mechanism_Function_Note:

.. note::
   If an `ObjectiveMechanism` is specified in the **objective_mechanism** argument of the LCControlMechanism's
   constructor, then its attribute values (including any defaults) override those used by a LCControlMechanism for
   creating its `objective_mechanism <LCControlMechanism.objective_mechanism>`.  In particular, whereas an
   ObjectiveMechanism uses `LinearCombination` as the default for its `function <ObjectiveMechanism.function>`,
   an LCControlMechanism uses `CombineMeans` as the `function <ObjectiveMechanism.function>` of its `objective_mechanism
   <LCControlMechanism.objective_mechanism>`.  As a consequence, if an ObjectiveMechanism is explicitly specified in
   the LCControlMechanism's **objective_mechanism** argument, and its **function** argument is not also
   explicitly specified as `CombineMeans`, then `LinearCombination` will be used for the ObjectiveMechanism's `function
   <ObjectiveMechanism.function>`.  To insure that `CombineMeans` is used, it must be specified explicitly in the
   **function** argument of the constructor for the ObjectiveMechanism (for an example of a similar condition
   for an EVCControlMechanism see 1st example under `System_Control_Examples`).

The ObjectiveFunction is listed in the LCControlMechanism's `objective_mechanism
<LCControlMechanism.objective_mechanism>` attribute.  The OutputStates it monitors are listed in the
ObjectiveMechanism's `monitored_output_states <ObjectiveMechanism.monitored_output_states>` attribute) as well as the
LCControlMechanism's `monitor_for_control <LCControlMechanism.monitor_for_control>` attribute.  These can be
displayed using the LCControlMechanism's `show <LCControlMechanism.show>` method.

.. _LCControlMechanism_Function:

Function
~~~~~~~~

An LCControlMechanism uses the `FHNIntegrator` as its `function <LCControlMechanism.function>`; this implements a
`FitzHugh-Nagumo model <https://en.wikipedia.org/wiki/FitzHugh–Nagumo_model>`_ often used to describe the spiking of
a neuron, but in this case the population activity of the LC (see `Gilzenrat et al., 2002
<http://www.sciencedirect.com/science/article/pii/S0893608002000552?via%3Dihub>`_). The `FHNIntegrator` Function
of an LCControlMechanism takes a scalar as its `variable <FHNIntegrator.variable>`, received from the
the `input <LCControlMechanism_Input>` to the LCControlMechanism, and the result serves as the `allocation_policy
<LCControlMechanism.allocation_policy>` for the LCControlMechanism. All of the parameters of the `FHNIntegrator`
function are accessible as attributes of the LCControlMechanism.

.. _LCControlMechanism_Modes_Of_Operation:

LC Modes of Operation
^^^^^^^^^^^^^^^^^^^^^

The `mode <FHNIntegrator.mode>` parameter of the LCControlMechanism's `FHNIntegrator` Function regulates its operation
between `"tonic" and "phasic" modes <https://www.ncbi.nlm.nih.gov/pubmed/8027789>`_:

  * in the *tonic mode* (low value of `mode <FHNIntegrator.mode>`), the output of the LCControlMechanism is moderately
    low and constant; that is, it is relatively unaffected by its `input <LCControlMechanism_Input`.  This blunts the
    response of the Mechanisms that the LCControlMechanism controls to their inputs.

  * in the *phasic mode* (high value of `mode <FHNIntegrator.mode>`), when the `input to the LCControlMechanism
    <LCControlMechanism_Input>` is low, its `output <LCControlMechanism_Output>` is even lower than when it is in the
    tonic regime, and thus the response of the Mechanisms it controls to their outputs is even more blunted.  However,
    when the LCControlMechanism's input rises above a certain value (determined by the `threshold
    <LCControlMechanism.threshold>` parameter), its output rises sharply generating a "phasic response", and inducing a
    much sharper response of the Mechanisms it controls to their inputs.

.. _LCControlMechanism_Output:

Output
~~~~~~

An LCControlMechanism has a single `ControlSignal`, that uses its `allocation_policy
<LCControlMechanism.allocation_policy>` (the scalar value generated by its `function <LCControlMechanism.function>`)
to modulate the function of the Mechanism(s) it controls.  The ControlSignal is assigned a `ControlProjection` to the
`ParameterState` for the `multiplicative_param <Function_Modulatory_Params>` of the `function
<Mechanism_Base.function>` for each of those Mechanisms.  The Mechanisms modulated by an LCControlMechanism are listed
in its `modulated_mechanisms <LCControlMechanism.modulated_mechanisms>` attribute) and can be displayed using its
:func:`show <LCControlMechanism.show>` method.

COMMENT:
VERSION FOR MULTIPLE CONTROL SIGNALS
An LCControlMechanism has a `ControlSignal` for each Mechanism listed in its `modulated_mechanisms
<LCControlMechanism.modulated_mechanisms>` attribute.  All of its ControlSignals are assigned the same value:  the
result of the LCControlMechanism's `function <LCControlMechanism.function>`.  Each ControlSignal is assigned a
`ControlProjection` to the `ParameterState` for the  `multiplicative_param <Function_Modulatory_Params>` of `function
<Mechanism_Base.function>` for the Mechanism in `modulated_mechanisms <LCControlMechanism.modulate_mechanisms>` to
which it corresponds. The Mechanisms modulated by an LCControlMechanism can be displayed using its :func:`show
<LCControlMechanism.show>` method.
COMMENT

.. _LCControlMechanism_Examples:

Examples
~~~~~~~~

The following example generates an LCControlMechanism that modulates the function of two TransferMechanisms, one that
uses a `Linear` function and the other a `Logistic` function::

    >>> import psyneulink as pnl
    >>> my_mech_1 = pnl.TransferMechanism(function=pnl.Linear,
    ...                                   name='my_linear_mechanism')
    >>> my_mech_2 = pnl.TransferMechanism(function=pnl.Logistic,
    ...                                   name='my_logistic_mechanism')

    >>> LC = LCControlMechanism(modulated_mechanisms=[my_mech_1, my_mech_2],
    ...                         name='my_LC')

COMMENT:
# Calling `LC.show()` generates the following report::
#
#     >>> LC.show()
#     <BLANKLINE>
#     ---------------------------------------------------------
#     <BLANKLINE>
#     my_LC
#     <BLANKLINE>
#       Monitoring the following Mechanism OutputStates:
#     <BLANKLINE>
#       Modulating the following parameters:
#         my_logistic_mechanism: gain
#         my_linear_mechanism: slope
#     <BLANKLINE>
#     ---------------------------------------------------------
COMMENT

Calling `LC.show()` generates the following report::

    my_LC

      Monitoring the following Mechanism OutputStates:

      Modulating the following parameters:
        my_logistic_mechanism: gain
        my_linear_mechanism: slope



Note that the LCControlMechanism controls the `multiplicative_param <Function_Modulatory_Params>` of the `function
<Mechanism_Base.function>` of each Mechanism:  the `gain <Logistic.gain>` parameter for ``my_mech_1``, since it uses
a `Logistic` Function; and the `slope <Linear.slope>` parameter for ``my_mech_2``, since it uses a `Linear` Function.

COMMENT:

ADDITIONAL EXAMPLES HERE OF THE DIFFERENT FORMS OF SPECIFICATION FOR
**monitor_for_control** and **modulated_mechanisms**

STRUCTURE:
MODE INPUT_STATE <- NAMED ONE, LAST?
SIGNAL INPUT_STATE(S) <- PRIMARY;  MUST BE FROM PROCESSING MECHANISMS
CONTROL SIGNALS

COMMENT

.. _LCControlMechanism_Execution:

Execution
---------

An LCControlMechanism executes within a `Composition` at a point specified in the Composition's `Scheduler` or, if it
is the `controller <System>` for a `Composition`, after all of the other Mechanisms in the Composition have `executed
<Composition_Execution>` in a `TRIAL`. It's `function <LCControlMechanism.function>` takes the `value
<InputState.value>` of the LCControlMechanism's `primary InputState <InputState_Primary>` as its input, and generates a
response -- under the influence of its `mode <FHNIntegrator.mode>` parameter -- that is assigned as the `allocation
<LCControlSignal.allocation>` of its `ControlSignals <ControlSignal>`.  The latter are used by its `ControlProjections
<ControlProjection>` to modulate the response -- in the next `TRIAL` of execution --  of the Mechanisms the
LCControlMechanism controls.

.. note::
   A `ParameterState` that receives a `ControlProjection` does not update its value until its owner Mechanism
   executes (see `Lazy Evaluation <LINK>` for an explanation of "lazy" updating).  This means that even if a
   LCControlMechanism has executed, the `multiplicative_param <Function_Modulatory_Params>` parameter of the `function
   <Mechanism_Base.function>` of a Mechanism that it controls will not assume its new value until that Mechanism has
   executed.

.. _LCControlMechanism_Class_Reference:

Class Reference
---------------

"""
import typecheck as tc
import functools
from llvmlite import ir

from psyneulink.components.functions.function import \
    FHNIntegrator, MULTIPLICATIVE_PARAM, ModulationParam, _is_modulation_param
from psyneulink.components.mechanisms.adaptive.control.controlmechanism import ControlMechanism
from psyneulink.components.mechanisms.processing.objectivemechanism import ObjectiveMechanism
from psyneulink.components.projections.modulatory.controlprojection import ControlProjection
from psyneulink.components.states.outputstate import OutputState
from psyneulink.components.shellclasses import Mechanism, System_Base
from psyneulink.globals.keywords import \
    ALL, CONTROL, CONTROL_PROJECTIONS, CONTROL_SIGNALS, FUNCTION, INIT__EXECUTE__METHOD_ONLY, PROJECTIONS
from psyneulink.globals.utilities import is_iterable
from psyneulink.globals.context import ContextFlags
from psyneulink.globals.preferences.componentpreferenceset import is_pref_set
from psyneulink.globals.preferences.preferenceset import PreferenceLevel

import psyneulink.llvm as pnlvm

__all__ = [
    'CONTROL_SIGNAL_NAME', 'ControlMechanismRegistry', 'LCControlMechanism', 'LCControlMechanismError',
    'MODULATED_MECHANISMS',
]

MODULATED_MECHANISMS = 'modulated_mechanisms'
CONTROL_SIGNAL_NAME = 'LCControlMechanism_ControlSignal'

ControlMechanismRegistry = {}

class LCControlMechanismError(Exception):
    def __init__(self, error_value):
        self.error_value = error_value


class LCControlMechanism(ControlMechanism):
    """
    LCControlMechanism(                     \
        system=None,                        \
        objective_mechanism=None,           \
        modulated_mechanisms=None,          \
        initial_w_FHN=0.0,                  \
        initial_v_FHN=0.0,                  \
        time_step_size_FHN=0.05,            \
        t_0_FHN=0.0,                        \
        a_v_FHN=-1/3,                       \
        b_v_FHN=0.0,                        \
        c_v_FHN=1.0,                        \
        d_v_FHN=0.0,                        \
        e_v_FHN=-1.0,                       \
        f_v_FHN=1.0,                        \
        threshold_FHN=-1.0                  \
        time_constant_v_FHN=1.0,            \
        a_w_FHN=1.0,                        \
        b_w_FHN=-0.8,                       \
        c_w_FHN=0.7,                        \
        mode_FHN=1.0,                       \
        uncorrelated_activity_FHN=0.0       \
        time_constant_w_FHN = 12.5,         \
        integration_method="RK4"        \
        base_level_gain=0.5,                \
        scaling_factor_gain=3.0,            \
        modulation=None,                    \
        params=None,                        \
        name=None,                          \
        prefs=None)

    Subclass of `ControlMechanism <AdaptiveMechanism>` that modulates the `multiplicative_param
    <Function_Modulatory_Params>` of the `function <Mechanism_Base.function>` of one or more `Mechanisms <Mechanism>`.

    Arguments
    ---------

    system : System : default None
        specifies the `System` for which the LCControlMechanism should serve as a `controller <System.controller>`;
        the LCControlMechanism will inherit any `OutputStates <OutputState>` specified in the **monitor_for_control**
        argument of the `system <LCControlMechanism.system>`'s constructor, and any `ControlSignals <ControlSignal>`
        specified in its **control_signals** argument.

    objective_mechanism : ObjectiveMechanism, List[OutputState or Tuple[OutputState, list or 1d np.array, list or 1d \
    np.array]] : default ObjectiveMechanism(function=CombineMeans)
        specifies either an `ObjectiveMechanism` to use for the LCControlMechanism or a list of the OutputStates it should
        monitor; if a list of `OutputState specifications <ObjectiveMechanism_Monitored_Output_States>` is used,
        a default ObjectiveMechanism is created and the list is passed to its **monitored_output_states** argument.

    modulated_mechanisms : List[`Mechanism`] or *ALL*
        specifies the Mechanisms to be modulated by the LCControlMechanism. If it is a list, every item must be a
        Mechanism with a `function <Mechanism_Base.function>` that implements a `multiplicative_param
        <Function_Modulatory_Params>`;  alternatively the keyword *ALL* can be used to specify all of the
        `ProcessingMechanisms <ProcessingMechanism>` in the Composition(s) to which the LCControlMechanism  belongs.

    initial_w_FHN : float : default 0.0
        sets `initial_w <initial_w.FHNIntegrator>` on the LCControlMechanism's `FHNIntegrator <FHNIntegrator>` function

    initial_v_FHN : float : default 0.0
        sets `initial_v <initial_v.FHNIntegrator>` on the LCControlMechanism's `FHNIntegrator <FHNIntegrator>` function

    time_step_size_FHN : float : default 0.0
        sets `time_step_size <time_step_size.FHNIntegrator>` on the LCControlMechanism's `FHNIntegrator <FHNIntegrator>` function

    t_0_FHN : float : default 0.0
        sets `t_0 <t_0.FHNIntegrator>` on the LCControlMechanism's `FHNIntegrator <FHNIntegrator>` function

    a_v_FHN : float : default -1/3
        sets `a_v <a_v.FHNIntegrator>` on the LCControlMechanism's `FHNIntegrator <FHNIntegrator>` function

    b_v_FHN : float : default 0.0
        sets `b_v <b_v.FHNIntegrator>` on the LCControlMechanism's `FHNIntegrator <FHNIntegrator>` function

    c_v_FHN : float : default 1.0
        sets `c_v <c_v.FHNIntegrator>` on the LCControlMechanism's `FHNIntegrator <FHNIntegrator>` function

    d_v_FHN : float : default 0.0
        sets `d_v <d_v.FHNIntegrator>` on the LCControlMechanism's `FHNIntegrator <FHNIntegrator>` function

    e_v_FHN : float : default -1.0
        sets `e_v <e_v.FHNIntegrator>` on the LCControlMechanism's `FHNIntegrator <FHNIntegrator>` function

    f_v_FHN : float : default 1.0
        sets `f_v <f_v.FHNIntegrator>` on the LCControlMechanism's `FHNIntegrator <FHNIntegrator>` function

    threshold_FHN : float : default -1.0
        sets `threshold <threshold.FHNIntegrator>` on the LCControlMechanism's `FHNIntegrator <FHNIntegrator>` function

    time_constant_v_FHN : float : default 1.0
        sets `time_constant_w <time_constant_w.FHNIntegrator>` on the LCControlMechanism's `FHNIntegrator <FHNIntegrator>` function

    a_w_FHN : float : default 1.0
        sets `a_w <a_w.FHNIntegrator>` on the LCControlMechanism's `FHNIntegrator <FHNIntegrator>` function

    b_w_FHN : float : default -0.8,
        sets `b_w <b_w.FHNIntegrator>` on the LCControlMechanism's `FHNIntegrator <FHNIntegrator>` function

    c_w_FHN : float : default 0.7
        sets `c_w <c_w.FHNIntegrator>` on the LCControlMechanism's `FHNIntegrator <FHNIntegrator>` function

    mode_FHN : float : default 1.0
        sets `mode <mode.FHNIntegrator>` on the LCControlMechanism's `FHNIntegrator <FHNIntegrator>` function

    uncorrelated_activity_FHN : float : default 0.0
        sets `uncorrelated_activity <uncorrelated_activity.FHNIntegrator>` on the LCControlMechanism's `FHNIntegrator <FHNIntegrator>` function

    time_constant_w_FHN  : float : default  12.5
        sets `time_constant_w <time_constant_w.FHNIntegrator>` on the LCControlMechanism's `FHNIntegrator <FHNIntegrator>` function

    integration_method : float : default "RK4"
        sets `integration_method <integration_method.FHNIntegrator>` on the LCControlMechanism's `FHNIntegrator <FHNIntegrator>` function

    base_level_gain : float : default 0.5
        sets the base value in the equation used to compute the time-dependent gain value that the LCControl applies
        to each of the mechanisms it modulates

        .. math::

            g(t) = G + k w(t)

        base_level_gain = G

    scaling_factor_gain : float : default 3.0
        sets the scaling factor in the equation used to compute the time-dependent gain value that the LCControl
        applies to each of the mechanisms it modulates

        .. math::

            g(t) = G + k w(t)

        scaling_factor_gain = k

    params : Dict[param keyword: param value] : default None
        a `parameter dictionary <ParameterState_Specification>` that can be used to specify the parameters
        for the Mechanism, parameters for its function, and/or a custom function and its parameters. Values
        specified for parameters in the dictionary override any assigned to those parameters in arguments of the
        constructor.

    name : str : default see `name <LCControlMechanism.name>`
        specifies the name of the LCControlMechanism.

    prefs : PreferenceSet or specification dict : default Mechanism.classPreferences
        specifies the `PreferenceSet` for the LCControlMechanism; see `prefs <LCControlMechanism.prefs>` for details.


    Attributes
    ----------

    system : System_Base
        the `System` for which LCControlMechanism is the `controller <System.controller>`;
        the LCControlMechanism inherits any `OutputStates <OutputState>` specified in the **monitor_for_control**
        argument of the `system <LCControlMechanism.system>`'s constructor, and any `ControlSignals <ControlSignal>`
        specified in its **control_signals** argument.

    objective_mechanism : ObjectiveMechanism : ObjectiveMechanism(function=CombinedMeans))
        the 'ObjectiveMechanism' used by the LCControlMechanism to aggregate the `value <OutputState.value>`\\s of the
        OutputStates used to drive its `phasic response <LCControlMechanism_Modes_Of_Operation>`.

    monitor_for_control : List[OutputState]
        list of the `OutputStates <OutputState>` that project to `objective_mechanism
        <LCControlMechanism.objective_mechanism>` (and also listed in the ObjectiveMechanism's `monitored_output_states
        <ObjectiveMechanism.monitored_output_states>` attribute);  these are used by the ObjectiveMechanism to
        generate the ControlMechanism's `input <ControlMechanism_Input>`, which drives the `phasic response
        <LCControlMechanism_Modes_Of_Operation>` of its `function <LControlMechanism.function>`.

    monitored_output_states_weights_and_exponents : List[Tuple(float, float)]
        each tuple in the list contains the weight and exponent associated with a corresponding item of
        `monitored_output_states <LCControlMechanism.monitored_output_states>`;  these are the same as those in
        the `monitored_output_states_weights_and_exponents
        <ObjectiveMechanism.monitored_output_states_weights_and_exponents>` attribute of the `objective_mechanism
        <LCControlMechanism.objective_mechanism>`, and are used by the ObjectiveMechanism's `function
        <ObjectiveMechanism.function>` to parametrize the contribution made to its output by each of the values that
        it monitors (see `ObjectiveMechanism Function <ObjectiveMechanism_Function>`).

    function : FHNIntegrator
        takes the LCControlMechanism's `input <LCControlMechanism_Input>` and generates its response <LCControlMechanism_Output>` under
        the influence of the `FHNIntegrator` Function's `mode <FHNIntegrator.mode>` attribute
        (see `LCControlMechanism_Function` for additional details).

    allocation_policy : 2d np.array
        contains a single item — the result of the LCControlMechanism's `function <LCControlMechanism.function>` —
        that is assigned as the `allocation <ControlSignal.allocation>` for the LCControlMechanism's single
        `ControlSignal`, listed in its `control_signals` attribute;  the allocation_policy is the same as the
        ControlMechanism's `value <Mechanism_Base.value>` attribute).

    control_signals : List[ControlSignal]
        contains the LCControlMechanism's single `ControlSignal`, which sends `ControlProjections
        <ControlProjection>` to the `multiplicative_param <Function_Modulatory_Params>` of each of the Mechanisms
        listed in the LCControlMechanism's `modulated_mechanisms <LCControlMechanism.modulated_mechanisms>`
        attribute.

    control_projections : List[ControlProjection]
        list of `ControlProjections <ControlProjection>` sent by the LCControlMechanism's `ControlSignal`, each of
        which projects to the `ParameterState` for the `multiplicative_param <Function_Modulatory_Params>` of the
        `function <Mechanism_Base.function>` of one of the Mechanisms listed in `modulated_mechanisms
        <LCControlMechanism.modulated_mechanisms>` attribute.

    modulated_mechanisms : List[Mechanism]
        list of `Mechanisms <Mechanism>` modulated by the LCControlMechanism.

        initial_w_FHN : float : default 0.0
        sets `initial_w <initial_w.FHNIntegrator>` on the LCControlMechanism's `FHNIntegrator <FHNIntegrator>` function

    initial_v_FHN : float : default 0.0
        sets `initial_v <initial_v.FHNIntegrator>` on the LCControlMechanism's `FHNIntegrator <FHNIntegrator>` function

    time_step_size_FHN : float : default 0.0
        sets `time_step_size <time_step_size.FHNIntegrator>` on the LCControlMechanism's `FHNIntegrator <FHNIntegrator>` function

    t_0_FHN : float : default 0.0
        sets `t_0 <t_0.FHNIntegrator>` on the LCControlMechanism's `FHNIntegrator <FHNIntegrator>` function

    a_v_FHN : float : default -1/3
        sets `a_v <a_v.FHNIntegrator>` on the LCControlMechanism's `FHNIntegrator <FHNIntegrator>` function

    b_v_FHN : float : default 0.0
        sets `b_v <b_v.FHNIntegrator>` on the LCControlMechanism's `FHNIntegrator <FHNIntegrator>` function

    c_v_FHN : float : default 1.0
        sets `c_v <c_v.FHNIntegrator>` on the LCControlMechanism's `FHNIntegrator <FHNIntegrator>` function

    d_v_FHN : float : default 0.0
        sets `d_v <d_v.FHNIntegrator>` on the LCControlMechanism's `FHNIntegrator <FHNIntegrator>` function

    e_v_FHN : float : default -1.0
        sets `e_v <e_v.FHNIntegrator>` on the LCControlMechanism's `FHNIntegrator <FHNIntegrator>` function

    f_v_FHN : float : default 1.0
        sets `f_v <f_v.FHNIntegrator>` on the LCControlMechanism's `FHNIntegrator <FHNIntegrator>` function

    threshold_FHN : float : default -1.0
        sets `threshold <threshold.FHNIntegrator>` on the LCControlMechanism's `FHNIntegrator <FHNIntegrator>` function

    time_constant_v_FHN : float : default 1.0
        sets `time_constant_w <time_constant_w.FHNIntegrator>` on the LCControlMechanism's `FHNIntegrator <FHNIntegrator>` function

    a_w_FHN : float : default 1.0
        sets `a_w <a_w.FHNIntegrator>` on the LCControlMechanism's `FHNIntegrator <FHNIntegrator>` function

    b_w_FHN : float : default -0.8,
        sets `b_w <b_w.FHNIntegrator>` on the LCControlMechanism's `FHNIntegrator <FHNIntegrator>` function

    c_w_FHN : float : default 0.7
        sets `c_w <c_w.FHNIntegrator>` on the LCControlMechanism's `FHNIntegrator <FHNIntegrator>` function

    mode_FHN : float : default 1.0
        sets `mode <mode.FHNIntegrator>` on the LCControlMechanism's `FHNIntegrator <FHNIntegrator>` function

    uncorrelated_activity_FHN : float : default 0.0
        sets `uncorrelated_activity <uncorrelated_activity.FHNIntegrator>` on the LCControlMechanism's `FHNIntegrator <FHNIntegrator>` function

    time_constant_w_FHN  : float : default  12.5
        sets `time_constant_w <time_constant_w.FHNIntegrator>` on the LCControlMechanism's `FHNIntegrator <FHNIntegrator>` function

    integration_method : float : default "RK4"
        sets `integration_method <integration_method.FHNIntegrator>` on the LCControlMechanism's `FHNIntegrator <FHNIntegrator>` function

    base_level_gain : float : default 0.5
        sets the base value in the equation used to compute the time-dependent gain value that the LCControl applies
        to each of the mechanisms it modulates

        .. math::

            g(t) = G + k w(t)

        base_level_gain = G

    scaling_factor_gain : float : default 3.0
        sets the scaling factor in the equation used to compute the time-dependent gain value that the LCControl
        applies to each of the mechanisms it modulates

        .. math::

            g(t) = G + k w(t)

        scaling_factor_gain = k

    modulation : ModulationParam : default ModulationParam.MULTIPLICATIVE
        the default value of `ModulationParam` that specifies the form of modulation used by the LCControlMechanism's
        `ControlProjections <ControlProjection>` unless they are `individually specified <ControlSignal_Specification>`.

    name : str
        the name of the LCControlMechanism; if it is not specified in the **name** argument of the constructor, a
        default is assigned by MechanismRegistry (see `Naming` for conventions used for default and duplicate names).

    prefs : PreferenceSet or specification dict
        the `PreferenceSet` for the LCControlMechanism; if it is not specified in the **prefs** argument of the
        constructor, a default is assigned using `classPreferences` defined in __init__.py (see :doc:`PreferenceSet
        <LINK>` for details).

    """

    componentType = "LCControlMechanism"

    initMethod = INIT__EXECUTE__METHOD_ONLY

    classPreferenceLevel = PreferenceLevel.TYPE
    # Any preferences specified below will override those specified in TypeDefaultPreferences
    # Note: only need to specify setting;  level will be assigned to TYPE automatically
    # classPreferences = {
    #     kwPreferenceSetName: 'ControlMechanismClassPreferences',
    #     kp<pref>: <setting>...}

    paramClassDefaults = ControlMechanism.paramClassDefaults.copy()
    paramClassDefaults.update({FUNCTION:FHNIntegrator,
                               CONTROL_SIGNALS: None,
                               CONTROL_PROJECTIONS: None,
                               })

    @tc.typecheck
    def __init__(self,
                 system:tc.optional(System_Base)=None,
                 objective_mechanism:tc.optional(tc.any(ObjectiveMechanism, list))=None,
                 # modulated_mechanisms:tc.optional(tc.any(list,str)) = None,
                 monitor_for_control:tc.optional(tc.any(is_iterable, Mechanism, OutputState))=None,
                 modulated_mechanisms=None,
                 modulation:tc.optional(_is_modulation_param)=ModulationParam.MULTIPLICATIVE,
                 integration_method="RK4",
                 initial_w_FHN=0.0,
                 initial_v_FHN=0.0,
                 time_step_size_FHN=0.05,
                 t_0_FHN=0.0,
                 a_v_FHN=-1/3,
                 b_v_FHN=0.0,
                 c_v_FHN=1.0,
                 d_v_FHN=0.0,
                 e_v_FHN=-1.0,
                 f_v_FHN=1.0,
                 time_constant_v_FHN=1.0,
                 a_w_FHN=1.0,
                 b_w_FHN=-0.8,
                 c_w_FHN=0.7,
                 threshold_FHN=-1.0,
                 time_constant_w_FHN=12.5,
                 mode_FHN=1.0,
                 uncorrelated_activity_FHN=0.0,
                 base_level_gain=0.5,
                 scaling_factor_gain=3.0,
                 params=None,
                 name=None,
                 prefs:is_pref_set=None,
                 context=None,
                 default_variable=None):

        # Assign args to params and functionParams dicts (kwConstants must == arg names)
        params = self._assign_args_to_param_dicts(system=system,
                                                  modulated_mechanisms=modulated_mechanisms,
                                                  modulation=modulation,
                                                  integration_method=integration_method,
                                                  initial_v_FHN=initial_v_FHN,
                                                  initial_w_FHN=initial_w_FHN,
                                                  time_step_size_FHN=time_step_size_FHN,
                                                  t_0_FHN=t_0_FHN,
                                                  a_v_FHN=a_v_FHN,
                                                  b_v_FHN=b_v_FHN,
                                                  c_v_FHN=c_v_FHN,
                                                  d_v_FHN=d_v_FHN,
                                                  e_v_FHN=e_v_FHN,
                                                  f_v_FHN=f_v_FHN,
                                                  time_constant_v_FHN=time_constant_v_FHN,
                                                  a_w_FHN=a_w_FHN,
                                                  b_w_FHN=b_w_FHN,
                                                  c_w_FHN=c_w_FHN,
                                                  threshold_FHN=threshold_FHN,
                                                  mode_FHN=mode_FHN,
                                                  uncorrelated_activity_FHN=uncorrelated_activity_FHN,
                                                  time_constant_w_FHN=time_constant_w_FHN,
                                                  base_level_gain=base_level_gain,
                                                  scaling_factor_gain=scaling_factor_gain,
                                                  params=params)

        super().__init__(system=system,
                         default_variable=default_variable,
                         objective_mechanism=objective_mechanism,
                         monitor_for_control=monitor_for_control,
                         function=FHNIntegrator(  integration_method=integration_method,
                                                  initial_v=initial_v_FHN,
                                                  initial_w=initial_w_FHN,
                                                  time_step_size=time_step_size_FHN,
                                                  t_0=t_0_FHN,
                                                  a_v=a_v_FHN,
                                                  b_v=b_v_FHN,
                                                  c_v=c_v_FHN,
                                                  d_v=d_v_FHN,
                                                  e_v=e_v_FHN,
                                                  f_v=f_v_FHN,
                                                  time_constant_v=time_constant_v_FHN,
                                                  a_w=a_w_FHN,
                                                  b_w=b_w_FHN,
                                                  c_w=c_w_FHN,
                                                  threshold=threshold_FHN,
                                                  mode=mode_FHN,
                                                  uncorrelated_activity=uncorrelated_activity_FHN,
                                                  time_constant_w=time_constant_w_FHN,
                         ),
                         modulation=modulation,
                         params=params,
                         name=name,
                         prefs=prefs)

    def _validate_params(self, request_set, target_set=None, context=None):
        """Validate SYSTEM, MONITOR_FOR_CONTROL and CONTROL_SIGNALS

        Check that all items in MONITOR_FOR_CONTROL are Mechanisms or OutputStates for Mechanisms in self.system
        Check that every item in `modulated_mechanisms <LCControlMechanism.modulated_mechanisms>` is a Mechanism
            and that its function has a multiplicative_param
        """

        super()._validate_params(request_set=request_set,
                                 target_set=target_set,
                                 context=context)

        if MODULATED_MECHANISMS in target_set and target_set[MODULATED_MECHANISMS]:
            spec = target_set[MODULATED_MECHANISMS]

            if not isinstance(spec, list):
                spec = [spec]

            for mech in spec:
                if isinstance (mech, str):
                    if not mech == ALL:
                        raise LCControlMechanismError("A string other than the keyword {} was specified "
                                                      "for the {} argument the constructor for {}".
                                                      format(repr(ALL), repr(MODULATED_MECHANISMS), self.name))
                elif not isinstance(mech, Mechanism):
                    raise LCControlMechanismError("The specification of the {} argument for {} "
                                                  "contained an item ({}) that is not a Mechanism.".
                                                  format(repr(MODULATED_MECHANISMS), self.name, mech))
                elif not hasattr(mech.function_object, MULTIPLICATIVE_PARAM):
                    raise LCControlMechanismError("The specification of the {} argument for {} "
                                                  "contained a Mechanism ({}) that does not have a {}.".
                                           format(repr(MODULATED_MECHANISMS),
                                                  self.name, mech,
                                                  repr(MULTIPLICATIVE_PARAM)))

    def _instantiate_output_states(self, context=None):
        """Instantiate ControlSignals and assign ControlProjections to Mechanisms in self.modulated_mechanisms

        If **modulated_mechanisms** argument of constructor was specified as *ALL*,
            assign all ProcessingMechanisms in Compositions to which LCControlMechanism belongs to self.modulated_mechanisms
        Instantiate ControlSignal with Projection to the ParameterState for the multiplicative_param of every
           Mechanism listed in self.modulated_mechanisms
        """
        from psyneulink.components.mechanisms.processing.processingmechanism import ProcessingMechanism_Base

        # *ALL* is specified for modulated_mechanisms:
        # assign all Processing Mechanisms in LCControlMechanism's Composition(s) to its modulated_mechanisms attribute
        if isinstance(self.modulated_mechanisms, str) and self.modulated_mechanisms is ALL:
            # if not (hasattr(self, 'systems') or hasattr(self, 'processes')):
                # raise LCControlMechanismError("The keyword {} was specified for the {} argument of the constructor "
                #                               "for {}, but it does not belong to any Systems or Processes".
                #                               format(repr(ALL), repr(MODULATED_MECHANISMS), self.name))
                # defer instantiation of OutputStates until LCControlMechanism is in a System
                # return
            # if hasattr(self, 'systems'):
            if self.systems:
                for system in self.systems:
                    self.modulated_mechanisms = []
                    for mech in system.mechanisms:
                        if (mech not in self.modulated_mechanisms and
                                isinstance(mech, ProcessingMechanism_Base) and
                                not (isinstance(mech, ObjectiveMechanism) and mech._role is CONTROL) and
                                hasattr(mech.function_object, MULTIPLICATIVE_PARAM)):
                            self.modulated_mechanisms.append(mech)
            # # elif hasattr(self, 'processes'):
            # elif self.processes:
            #     for process in self.processes:
            #         self.modulated_mechanisms = []
            #         for mech in process.mechanisms:
            #             if (mech not in self.modulated_mechanisms and
            #                     isinstance(mech, ProcessingMechanism_Base) and
            #                     hasattr(mech.function_object, MULTIPLICATIVE_PARAM)):
            #                 self.modulated_mechanisms.append(mech)
            else:
                # If LCControlMechanism is not in a Process or System, defer implementing OutputStates until it is
                return

        # Get the name of the multiplicative_param of each Mechanism in self.modulated_mechanisms
        if self.modulated_mechanisms:
            # Create (param_name, Mechanism) specification for **control_signals** argument of ControlSignal constructor
            if not isinstance(self.modulated_mechanisms, list):
                self._modulated_mechanisms = [self.modulated_mechanisms]
            multiplicative_param_names = []
            for mech in self.modulated_mechanisms:
                multiplicative_param_names.append(mech.function_object.multiplicative_param)
            ctl_sig_projs = []
            for mech, mult_param_name in zip(self.modulated_mechanisms, multiplicative_param_names):
                ctl_sig_projs.append((mult_param_name, mech))
            self._control_signals = [{PROJECTIONS: ctl_sig_projs}]
        super()._instantiate_output_states(context=context)

    def _execute(
        self,
        variable=None,
        runtime_params=None,
        context=None
    ):
        """Updates LCControlMechanism's ControlSignal based on input and mode parameter value
        """
        # IMPLEMENTATION NOTE:  skip ControlMechanism._execute since it is a stub method that returns input_values
        output_values = super(ControlMechanism, self)._execute(variable=variable,
                                                               runtime_params=runtime_params,
                                                               context=context)

        gain_t = self.scaling_factor_gain*output_values[1] + self.base_level_gain

        return gain_t, output_values[0], output_values[1], output_values[2]

    # @tc.typecheck
    # def _add_process(self, process, role:str):
    #     super()._add_process(process, role)
    #     if isinstance(self.modulated_mechanisms, str) and self.modulated_mechanisms is ALL:
    #         self._instantiate_output_states(context=ContextFlags.METHOD)

<<<<<<< HEAD
    def _get_mech_params_type(self):
        with pnlvm.LLVMBuilderContext() as ctx:
            return pnlvm._convert_python_struct_to_llvm_ir(ctx, (self.scaling_factor_gain, self.base_level_gain))

    def _get_mech_params_init(self):
        return (self.scaling_factor_gain, self.base_level_gain)


    def __gen_llvm_gain(self, builder, index, ctx, vi, vo, scaling, base):
        in_ptr = builder.gep(vi, [ctx.int32_ty(0), index])
        val = builder.load(in_ptr);
        val = builder.fmul(val, scaling)
        val = builder.fadd(val, base)

        out_ptr = builder.gep(vo, [ctx.int32_ty(0), index])
        builder.store(val, out_ptr)


    def _gen_llvm_function_postprocess(self, builder, ctx, mf_out):
        # prepend gain type (matches output[1] type)
        gain_ty = mf_out.type.pointee.elements[1]
        elements = gain_ty, *mf_out.type.pointee.elements
        elements_ty = ir.LiteralStructType(elements)

        # allocate new output type
        new_out = builder.alloca(elements_ty, 1)

        # Load mechanism parameters
        params, _, _, _ = builder.function.args
        mech_params = builder.gep(params, [ctx.int32_ty(0), ctx.int32_ty(4)])
        scaling_factor_ptr = builder.gep(mech_params, [ctx.int32_ty(0), ctx.int32_ty(0)])
        base_factor_ptr = builder.gep(mech_params, [ctx.int32_ty(0), ctx.int32_ty(1)])
        scaling_factor =  builder.load(scaling_factor_ptr)
        base_factor = builder.load(base_factor_ptr)

        # Apply on the entire vector
        vi = builder.gep(mf_out, [ctx.int32_ty(0), ctx.int32_ty(1)])
        vo = builder.gep(new_out, [ctx.int32_ty(0), ctx.int32_ty(0)])
        kwargs = {"ctx":ctx, "vi":vi, "vo":vo, "scaling":scaling_factor, "base":base_factor}
        inner = functools.partial(self.__gen_llvm_gain, **kwargs)

        vector_length = ctx.int32_ty(gain_ty.count)
        builder = pnlvm.helpers.for_loop_zero_inc(builder, vector_length, inner, "LC_gain")
        # copy the main function return value
        for i in range(len(mf_out.type.pointee.elements)):
            ptr = builder.gep(mf_out, [ctx.int32_ty(0), ctx.int32_ty(i)])
            out_ptr = builder.gep(new_out, [ctx.int32_ty(0), ctx.int32_ty(i + 1)])
            val = builder.load(ptr)
            builder.store(val, out_ptr)

        return new_out, builder

=======
    @tc.typecheck
    def _add_system(self, system, role:str):
        super()._add_system(system, role)
        if isinstance(self.modulated_mechanisms, str) and self.modulated_mechanisms is ALL:
            # Call with ContextFlags.COMPONENT so that OutputStates are replaced rather than added
            self._instantiate_output_states(context=ContextFlags.COMPONENT)
>>>>>>> 3ff424c4

    @tc.typecheck
    def add_modulated_mechanisms(self, mechanisms:list):
        """Add ControlProjections to the specified Mechanisms.
        """

        request_set = {MODULATED_MECHANISMS:mechanisms}
        target_set = {}
        self._validate_params(request_set=request_set, target_set=target_set)

        # Assign ControlProjection from the LCControlMechanism's ControlSignal
        #    to the ParameterState for the multiplicative_param of each Mechanism in mechanisms
        for mech in mechanisms:
            self.modulated_mechanisms.append(mech)
            parameter_state = mech._parameter_states[mech.multiplicative_param]
            ControlProjection(sender=self.control_signals[0],
                              receiver=parameter_state)

    @tc.typecheck
    def remove_modulated_mechanisms(self, mechanisms:list):
        """Remove the ControlProjections to the specified Mechanisms.
        """

        for mech in mechanisms:
            if not mech in self.modulated_mechanisms:
                continue

            parameter_state = mech._parameter_states[mech.multiplicative_param]

            # Get ControlProjection
            for projection in parameter_state.mod_afferents:
                if projection.sender.owner is self:
                    control_projection = projection
                    break

            # Delete ControlProjection ControlSignal's list of efferents
            index = self.control_signals[0].efferents[control_projection]
            del(self.control_signals[0].efferents[index])

            # Delete ControlProjection from recipient ParameterState
            index = parameter_state.mod_afferents[control_projection]
            del(parameter_state.mod_afferents[index])

            # Delete Mechanism from self.modulated_mechanisms
            index = self.modulated_mechanisms.index(mech)
            del(self.modulated_mechanisms[index])

    def show(self):
        """Display the `OutputStates <OutputState>` monitored by the LCControlMechanism's `objective_mechanism`
        and the `multiplicative_params <Function_Modulatory_Params>` modulated by the LCControlMechanism.
        """

        print("\n---------------------------------------------------------")

        print("\n{0}".format(self.name))
        print("\n\tMonitoring the following Mechanism OutputStates:")
        if self.objective_mechanism is None:
            print("\t\tNone")
        else:
            for state in self.objective_mechanism.input_states:
                for projection in state.path_afferents:
                    monitored_state = projection.sender
                    monitored_state_mech = projection.sender.owner
                    monitored_state_index = self.monitored_output_states.index(monitored_state)

                    weight = self.monitored_output_states_weights_and_exponents[monitored_state_index][0]
                    exponent = self.monitored_output_states_weights_and_exponents[monitored_state_index][1]

                    print ("\t\t{0}: {1} (exp: {2}; wt: {3})".
                           format(monitored_state_mech.name, monitored_state.name, weight, exponent))

        print ("\n\tModulating the following parameters:".format(self.name))
        # Sort for consistency of output:
        state_names_sorted = sorted(self.output_states.names)
        for state_name in state_names_sorted:
            for projection in self.output_states[state_name].efferents:
                print ("\t\t{0}: {1}".format(projection.receiver.owner.name, projection.receiver.name))

        print ("\n---------------------------------------------------------")<|MERGE_RESOLUTION|>--- conflicted
+++ resolved
@@ -818,7 +818,6 @@
     #     if isinstance(self.modulated_mechanisms, str) and self.modulated_mechanisms is ALL:
     #         self._instantiate_output_states(context=ContextFlags.METHOD)
 
-<<<<<<< HEAD
     def _get_mech_params_type(self):
         with pnlvm.LLVMBuilderContext() as ctx:
             return pnlvm._convert_python_struct_to_llvm_ir(ctx, (self.scaling_factor_gain, self.base_level_gain))
@@ -871,14 +870,13 @@
 
         return new_out, builder
 
-=======
+
     @tc.typecheck
     def _add_system(self, system, role:str):
         super()._add_system(system, role)
         if isinstance(self.modulated_mechanisms, str) and self.modulated_mechanisms is ALL:
             # Call with ContextFlags.COMPONENT so that OutputStates are replaced rather than added
             self._instantiate_output_states(context=ContextFlags.COMPONENT)
->>>>>>> 3ff424c4
 
     @tc.typecheck
     def add_modulated_mechanisms(self, mechanisms:list):
