# Princeton University licenses this file to You under the Apache License, Version 2.0 (the "License");
# you may not use this file except in compliance with the License.  You may obtain a copy of the License at:
#     http://www.apache.org/licenses/LICENSE-2.0
# Unless required by applicable law or agreed to in writing, software distributed under the License is distributed
# on an "AS IS" BASIS, WITHOUT WARRANTIES OR CONDITIONS OF ANY KIND, either express or implied.
# See the License for the specific language governing permissions and limitations under the License.

# NOTES:
#  * COULD NOT IMPLEMENT integrator_function in paramClassDefaults (see notes below)
#  * NOW THAT NOISE AND INTEGRATION_RATE ARE PROPRETIES THAT DIRECTLY REFERERNCE integrator_function,
#      SHOULD THEY NOW BE VALIDATED ONLY THERE (AND NOT IN TransferMechanism)??
#  * ARE THOSE THE ONLY TWO integrator PARAMS THAT SHOULD BE PROPERTIES??

# ****************************************  RecurrentTransferMechanism *************************************************

"""
.. _Recurrent_Transfer_Overview:

Overview
--------

A RecurrentTransferMechanism is a subclass of `TransferMechanism` that implements a single-layered recurrent
network, in which each element is connected to every other element (instantiated in a recurrent
`AutoAssociativeProjection` referenced by the Mechanism's `matrix <RecurrentTransferMechanism.matrix>` parameter).
It can report the energy and, if appropriate, the entropy of its output, and can be configured to implement
autoassociative (e.g., Hebbian) learning.

.. _Recurrent_Transfer_Creation:

Creating a RecurrentTransferMechanism
-------------------------------------

A RecurrentTransferMechanism is created directly by calling its constructor, for example::

    import psyneulink as pnl
    my_linear_recurrent_transfer_mechanism = pnl.RecurrentTransferMechanism(function=pnl.Linear)
    my_logistic_recurrent_transfer_mechanism = pnl.RecurrentTransferMechanism(function=pnl.Logistic(gain=1.0,
                                                                                                    bias=-4.0))

The recurrent projection is automatically created using (1) the **matrix** argument or (2) the **auto** and **hetero**
arguments of the Mechanism's constructor, and is assigned to the mechanism's `recurrent_projection
<RecurrentTransferMechanism.recurrent_projection>` attribute.

If the **matrix** argument is used to create the `recurrent_projection
<RecurrentTransferMechanism.recurrent_projection>`, it must specify either a square matrix or an
`AutoAssociativeProjection` that uses one (the default is `HOLLOW_MATRIX`).::

    recurrent_mech_1 = pnl.RecurrentTransferMechanism(default_variable=[[0.0, 0.0, 0.0]],
                                                      matrix=[[1.0, 2.0, 2.0],
                                                              [2.0, 1.0, 2.0],
                                                              [2.0, 2.0, 1.0]])

    recurrent_mech_2 = pnl.RecurrentTransferMechanism(default_variable=[[0.0, 0.0, 0.0]],
                                                      matrix=pnl.AutoAssociativeProjection)

If the **auto** and **hetero** arguments are used to create the `recurrent_projection
<RecurrentTransferMechanism.recurrent_projection>`, they set the diagonal and off-diagonal terms, respectively.::

    recurrent_mech_3 = pnl.RecurrentTransferMechanism(default_variable=[[0.0, 0.0, 0.0]],
                                                      auto=1.0,
                                                      hetero=2.0)

.. note::

    In the examples above, recurrent_mech_1 and recurrent_mech_3 are identical.

In all other respects, a RecurrentTransferMechanism is specified in the same way as a standard `TransferMechanism`.

.. _Recurrent_Transfer_Learning:

*Configuring Learning*
~~~~~~~~~~~~~~~~~~~~~~

A RecurrentTransferMechanism can be configured for learning when it is created by assigning `True` to the
**enable_learning** argument of its constructor.  This creates an `AutoAssociativeLearningMechanism` that is used to
train its `recurrent_projection <RecurrentTransferMechanism.recurrent_projection>`, and assigns as its `function
<Function_Base.function>` the one  specified in the **learning_function** argument of the RecurrentTransferMechanism's
constructor.  By default, this is the `Hebbian` Function;  however, it can be replaced by any other function that is
suitable for autoassociative learning;  that is, one that takes a list or 1d array of numeric values
(an "activity vector") and returns a 2d array or square matrix (the "weight change matrix") with the same dimensions
as the length of the activity vector. The AutoAssociativeLearningMechanism is assigned to the `learning_mechanism
<RecurrentTransferMechanism.learning_mechanism>` attribute and is used to modify the `matrix
<AutoAssociativeProjection.matrix>` parameter of its `recurrent_projection
<RecurrentTransferMechanism.recurrent_projection>` (also referenced by the RecurrentTransferMechanism's own `matrix
<RecurrentTransferMechanism.matrix>` parameter.

If a RecurrentTransferMechanism is created without configuring learning (i.e., **enable_learning** is assigned `False`
in its constructor -- the default value), then learning cannot be enabled for the Mechanism until it has been
configured for learning;  any attempt to do so will issue a warning and then be ignored.  Learning can be configured
once the Mechanism has been created by calling its `configure_learning <RecurrentTransferMechanism.configure_learning>`
method, which also enables learning.

COMMENT:
8/7/17 CW: In past versions, the first sentence of the paragraph above was: "A RecurrentTransferMechanism can be
created directly by calling its constructor, or using the `mechanism() <Mechanism.mechanism>` command and specifying
RECURRENT_TRANSFER_MECHANISM as its **mech_spec** argument".
However, the latter method is no longer correct: it instead creates a DDM: the problem is line 590 in Mechanism.py,
as MechanismRegistry is empty!
10/9/17 MANTEL: mechanism() factory method is removed
COMMENT

.. _Recurrent_Transfer_Structure:

Structure
---------

The distinguishing feature of a RecurrentTransferMechanism is its `recurrent_projection
<RecurrentTransferMechanism.recurrent_projection>` attribute: a self-projecting `AutoAssociativeProjection`.
By default, `recurrent_projection <RecurrentTransferMechanism.recurrent_projection>` projects from the Mechanism's
`primary OutputState <OutputState_Primary>` back to its `primary InputState <InputState_Primary>`.  This can be
parameterized using its `matrix <RecurrentTransferMechanism.matrix>`, `auto <RecurrentTransferMechanism.auto>`,
and `hetero <RecurrentTransferMechanism.hetero>` attributes, and is stored in its `recurrent_projection
<RecurrentTransferMechanism.recurrent_projection>` attribute.  Using the `has_recurrent_input_state
<RecurrentTransferMechanism.has_recurrent_input_state>` attribute, the `recurrent_projection
<RecurrentTransferMechanism.recurrent_projection>` can also be made to project to a separate *RECURRENT* InputState
rather, than the primary one (named *EXTERNAL*).  In this case, the InputStates' results will be combined using the
`combination_function <RecurrentTransferMechanism.combination_function>` *before* being passed to the
RecurrentTransferMechanism's `function <RecurrentTransferMechanism.function>`.

A RecurrentTransferMechanism also has two additional `OutputStates <OutputState>`:  an *ENERGY* OutputState and, if its
`function <RecurrentTransferMechanism.function>` is bounded between 0 and 1 (e.g., a `Logistic` function), an *ENTROPY*
OutputState.  Each of these report the respective values of the vector in it its *RESULTS* (`primary
<OutputState_Primary>`) OutputState.

Finally, if it has been `specified for learning <Recurrent_Transfer_Learning>`, the RecurrentTransferMechanism is
associated with an `AutoAssociativeLearningMechanism` that is used to train its `AutoAssociativeProjection`.
The `learning_enabled <RecurrentTransferMechanism.learning_enabled>` attribute indicates whether learning
is enabled or disabled for the Mechanism.  If learning was not configured when the Mechanism was created, then it cannot
be enabled until the Mechanism is `configured for learning <Recurrent_Transfer_Learning>`.

In all other respects the Mechanism is identical to a standard  `TransferMechanism`.

.. _Recurrent_Transfer_Execution:

Execution
---------

When a RecurrentTransferMechanism executes, its variable, as is the case with all mechanisms, is determined by the
projections the mechanism receives. This means that a RecurrentTransferMechanism's variable is determined in part by
the value of its own `primary OutputState <OutputState_Primary>` on the previous execution, and the `matrix` of the
`recurrent_projection <RecurrentTransferMechanism.recurrent_projection>`.

Like a `TransferMechanism`, the function used to update each element can be specified in the **function** argument
of its constructor.  It then transforms its input (including from the `recurrent_projection
<RecurrentTransferMechanism.recurrent_projection>`) using the specified function and parameters (see
`Transfer_Execution`), and returns the results in its OutputStates.

If a `convergence_criterion <RecurrentTransferMechanism.convergence_criterion>` is specified, then on each execution
the `convergence_function <RecurrentTransferMechanism.convergence_function>` is evaluated, and execution in the current
`trial` continues until the result returned is less than or equal to the `convergence_criterion
<RecurrentTransferMechanism.convergence_criterion>` or the number of executions reaches `max_passes
<RecurrentTransferMechanism.max_passes>` (if it is specified).

If it has been `configured for learning <Recurrent_Transfer_Learning>` and is executed as part of a `System`,
then its `learning_mechanism <RecurrentTransferMechanism.learning_mechanism>` is executed when the `learning_condition
<RecurrentTransferMechanism.learning_condition>` is satisfied,  during the `execution phase <System_Execution>` of
the System's execution.  Note that this is distinct from the behavior of supervised learning algorithms (such as
`Reinforcement` and `BackPropagation`), that are executed during the `learning phase <System_Execution>` of a
System's execution.  By default, the `learning_mechanism <RecurrentTransferMechanism.learning_mechanism>` executes,
and updates the `recurrent_projection <RecurrentTransferMechanism.recurrent_projection>` immediately after the
RecurrentTransferMechanism executes.

.. _Recurrent_Transfer_Class_Reference:

Class Reference
---------------

"""

import itertools
import numbers
import numpy as np
import typecheck as tc
import warnings

from collections import Iterable
from llvmlite import ir
from types import MethodType

from psyneulink.core.components.component import Param, function_type, method_type
from psyneulink.core.components.functions.function import Distance, Function, Hebbian, Linear, LinearCombination, Stability, UserDefinedFunction, get_matrix, is_function_type
from psyneulink.core.components.mechanisms.adaptive.learning.learningmechanism import ACTIVATION_INPUT, LEARNING_SIGNAL, LearningMechanism
from psyneulink.core.components.mechanisms.mechanism import Mechanism_Base
from psyneulink.core.components.mechanisms.processing.transfermechanism import TransferMechanism
from psyneulink.core.components.projections.modulatory.learningprojection import LearningProjection
from psyneulink.core.components.projections.pathway.mappingprojection import MappingProjection
from psyneulink.core.components.states.inputstate import InputState
from psyneulink.core.components.states.outputstate import PRIMARY, StandardOutputStates
from psyneulink.core.components.states.parameterstate import ParameterState
from psyneulink.core.components.states.state import _instantiate_state
from psyneulink.core.globals.context import ContextFlags
from psyneulink.core.globals.keywords import AUTO, ENERGY, ENTROPY, HETERO, HOLLOW_MATRIX, INPUT_STATE, MATRIX, MAX_ABS_DIFF, NAME, OUTPUT_MEAN, OUTPUT_MEDIAN, OUTPUT_STD_DEV, OUTPUT_VARIANCE, PARAMS_CURRENT, RECURRENT_TRANSFER_MECHANISM, RESULT
from psyneulink.core.globals.preferences.componentpreferenceset import is_pref_set
from psyneulink.core.globals.registry import register_instance, remove_instance_from_registry
from psyneulink.core.globals.socket import ConnectionInfo
from psyneulink.core.globals.utilities import is_numeric_or_none, parameter_spec
from psyneulink.core.scheduling.condition import Condition, TimeScale, WhenFinished
from psyneulink.library.components.mechanisms.adaptive.learning.autoassociativelearningmechanism import AutoAssociativeLearningMechanism

__all__ = [
    'CONVERGENCE', 'DECAY', 'EXTERNAL', 'EXTERNAL_INDEX',
    'RECURRENT', 'RECURRENT_INDEX', 'RECURRENT_OUTPUT', 'RecurrentTransferError', 'RecurrentTransferMechanism',
    'UPDATE'
]

EXTERNAL = 'EXTERNAL'
RECURRENT = 'RECURRENT'
# Used to index items of InputState.variable corresponding to recurrent and external inputs
EXTERNAL_INDEX = 0
RECURRENT_INDEX = -1

COMBINATION_FUNCTION = 'combination_function'

# Used to specify learning_condition
UPDATE = 'UPDATE'
CONVERGENCE = 'CONVERGENCE'


class RecurrentTransferError(Exception):
    def __init__(self, error_value):
        self.error_value = error_value

    def __str__(self):
        return repr(self.error_value)

DECAY = 'decay'

# This is a convenience class that provides list of standard_output_state names in IDE
class RECURRENT_OUTPUT():

    """
        .. _RecurrentTransferMechanism_Standard_OutputStates:

        `Standard OutputStates <OutputState_Standard>` for
        `RecurrentTransferMechanism`

        .. TRANSFER_RESULT:

        *RESULT* : 1d np.array
            the result of the `function <RecurrentTransferMechanism.function>`
            of the Mechanism

        .. TRANSFER_MEAN:

        *OUTPUT_MEAN* : float
            the mean of the result

        *OUTPUT_VARIANCE* : float
            the variance of the result

        .. ENERGY:

        *ENERGY* : float
            the energy of the result, which is calculated using the `Stability
            Function <Function.Stability.function>` with the ``ENERGY`` metric

        .. ENTROPY:

        *ENTROPY* : float
            The entropy of the result, which is calculated using the `Stability
            Function <Function.Stability.function>` with the ENTROPY metric
            (Note: this is only present if the Mechanism's `function` is bounded
            between 0 and 1 (e.g. the `Logistic` Function)).
        """
    RESULT=RESULT
    MEAN=OUTPUT_MEAN
    MEDIAN=OUTPUT_MEDIAN
    STANDARD_DEVIATION=OUTPUT_STD_DEV
    VARIANCE=OUTPUT_VARIANCE
    ENERGY=ENERGY
    ENTROPY=ENTROPY
    # THIS WOULD HAVE BEEN NICE, BUT IDE DOESN'T EXECUTE IT, SO NAMES DON'T SHOW UP
    # for item in [item[NAME] for item in DDM_standard_output_states]:
    #     setattr(DDM_OUTPUT.__class__, item, item)


def _recurrent_transfer_mechanism_matrix_getter(owning_component=None, execution_id=None):
    from psyneulink.library.components.projections.pathway.autoassociativeprojection import get_auto_matrix, get_hetero_matrix

    try:
        a = get_auto_matrix(owning_component.parameters.auto.get(execution_id), owning_component.size[0])
        c = get_hetero_matrix(owning_component.parameters.hetero.get(execution_id), owning_component.size[0])
        return a + c
    except TypeError:
        return None


def _recurrent_transfer_mechanism_matrix_setter(value, owning_component=None, execution_id=None):
    # KDM 8/3/18: This was attributed to a hack in how auto/hetero were implemented, but this behavior matches
    # the existing behavior. Unsure if this is actually correct though
    # KDM 8/7/18: removing the below because it has bad side effects for _instantiate_from_context, and it's not clear
    # that it's the correct behavior. Similar reason for removing/not implementing auto/hetero setters
    # if hasattr(owning_component, "recurrent_projection"):
    #     owning_component.recurrent_projection.parameter_states["matrix"].function_object.parameters.previous_value.set(value, execution_id)

    try:
        value = get_matrix(value, owning_component.size[0], owning_component.size[0])
    except AttributeError:
        pass

    if value is not None:
        temp_matrix = value.copy()
        owning_component.parameters.auto.set(np.diag(temp_matrix).copy(), execution_id)
        np.fill_diagonal(temp_matrix, 0)
        owning_component.parameters.hetero.set(temp_matrix, execution_id)

    return value


# IMPLEMENTATION NOTE:  IMPLEMENTS OFFSET PARAM BUT IT IS NOT CURRENTLY BEING USED
class RecurrentTransferMechanism(TransferMechanism):
    """
    RecurrentTransferMechanism(                      \
    default_variable=None,                           \
    size=None,                                       \
    function=Linear,                                 \
    matrix=HOLLOW_MATRIX,                            \
    auto=None,                                       \
    hetero=None,                                     \
    initial_value=None,                              \
    noise=0.0,                                       \
    integrator_mode=False,                           \
    integration_rate=0.5,                            \
    clip=[float:min, float:max],                     \
    has_recurrent_input_state=False                  \
    combination_function=LinearCombination,          \
    convergence_function=Distance(metric=MAX_ABS_DIFF),  \
    convergence_criterion=None,                      \
    max_passes=None,                                 \
    enable_learning=False,                           \
    learning_rate=None,                              \
    learning_function=Hebbian,                       \
    learning_condition=UPDATE,                       \
    params=None,                                     \
    name=None,                                       \
    prefs=None)

    Subclass of `TransferMechanism` that implements a single-layer auto-recurrent network.

    COMMENT:
        Description
        -----------
            RecurrentTransferMechanism is a Subtype of the TransferMechanism Subtype of the ProcessingMechanisms Type
            of the Mechanism Category of the Component class.
            It implements a TransferMechanism with a recurrent projection (default matrix: HOLLOW_MATRIX).
            In all other respects, it is identical to a TransferMechanism.
    COMMENT

    Arguments
    ---------

    default_variable : number, list or np.ndarray : default Transfer_DEFAULT_BIAS
        specifies the input to the Mechanism to use if none is provided in a call to its
        `execute <Mechanism_Base.execute>` or `run <Mechanism_Base.run>` method;
        also serves as a template to specify the length of `variable <RecurrentTransferMechanism.variable>` for
        `function <RecurrentTransferMechanism.function>`, and the `primary OutputState <OutputState_Primary>`
        of the Mechanism.

    size : int, list or np.ndarray of ints
        specifies variable as array(s) of zeros if **variable** is not passed as an argument;
        if **variable** is specified, it takes precedence over the specification of **size**.
        As an example, the following mechanisms are equivalent::
            T1 = TransferMechanism(size = [3, 2])
            T2 = TransferMechanism(default_variable = [[0, 0, 0], [0, 0]])

    function : TransferFunction : default Linear
        specifies the function used to transform the input;  can be `Linear`, `Logistic`, `Exponential`,
        or a custom function.

    matrix : list, np.ndarray, np.matrix, matrix keyword, or AutoAssociativeProjection : default HOLLOW_MATRIX
        specifies the matrix to use for creating a `recurrent AutoAssociativeProjection <Recurrent_Transfer_Structure>`,
        or an AutoAssociativeProjection to use.

        - If **auto** and **matrix** are both specified, the diagonal terms are determined by auto and the off-diagonal
          terms are determined by matrix.

        - If **hetero** and **matrix** are both specified, the diagonal terms are determined by matrix and the
          off-diagonal terms are determined by hetero.

        - If **auto**, **hetero**, and **matrix** are all specified, matrix is ignored in favor of auto and hetero.

    auto : number, 1D array, or None : default None
        specifies matrix as a diagonal matrix with diagonal entries equal to **auto**, if **auto** is not None;
        If **auto** and **hetero** are both specified, then matrix is the sum of the two matrices from **auto** and
        **hetero**.

        In the following examples, assume that the default variable of the mechanism is length 4:

        - setting **auto** to 1 and **hetero** to -1 sets matrix to have a diagonal of
          1 and all non-diagonal entries -1:

            .. math::

                \\begin{bmatrix}
                    1 & -1 & -1 & -1 \\\\
                    -1 & 1 & -1 & -1 \\\\
                    -1 & -1 & 1 & -1 \\\\
                    -1 & -1 & -1 & 1 \\\\
                \\end{bmatrix}

        - setting **auto** to [1, 1, 2, 2] and **hetero** to -1 sets matrix to:

            .. math::

                \\begin{bmatrix}
                    1 & -1 & -1 & -1 \\\\
                    -1 & 1 & -1 & -1 \\\\
                    -1 & -1 & 2 & -1 \\\\
                    -1 & -1 & -1 & 2 \\\\
                \\end{bmatrix}

        - setting **auto** to [1, 1, 2, 2] and **hetero** to  [[3, 3, 3, 3], [3, 3, 3, 3], [4, 4, 4, 4], [4, 4, 4, 4]]
          sets matrix to:

            .. math::

                \\begin{bmatrix}
                    1 & 3 & 3 & 3 \\\\
                    3 & 1 & 3 & 3 \\\\
                    4 & 4 & 2 & 4 \\\\
                    4 & 4 & 4 & 2 \\\\
                \\end{bmatrix}

        See **matrix** for details on how **auto** and **hetero** may overwrite matrix.

        Can be modified by control.

    hetero : number, 2D array, or None : default None
        specifies matrix as a hollow matrix with all non-diagonal entries equal to **hetero**, if **hetero** is not None;
        If **auto** and **hetero** are both specified, then matrix is the sum of the two matrices from **auto** and
        **hetero**.

        When diagonal entries of **hetero** are specified with non-zero values, these entries are set to zero before
        hetero is used to produce a matrix.

        See **hetero** (above) for details on how various **auto** and **hetero** specifications are summed to produce a
        matrix.

        See **matrix** (above) for details on how **auto** and **hetero** may overwrite matrix.

        Can be modified by control.

    initial_value :  value, list or np.ndarray : default Transfer_DEFAULT_BIAS
        specifies the starting value for time-averaged input if `integrator_mode
        <RecurrentTransferMechanism.integrator_mode>` is `True`).
        COMMENT:
            Transfer_DEFAULT_BIAS SHOULD RESOLVE TO A VALUE
        COMMENT

    noise : float or function : default 0.0
        a value added to the result of the `function <RecurrentTransferMechanism.function>` or to the result of
        `integrator_function <RecurrentTransferMechanism.integrator_function>`, depending on whether `integrator_mode
        <RecurrentTransferMechanism.integrator_mode>` is `True` or `False`. See
        `noise <RecurrentTransferMechanism.noise>` for additional details.

    integration_rate : float : default 0.5
        the rate used for exponential time averaging of input when `integrator_mode
        <RecurrentTransferMechanism.integrator_mode>` is set to `True`::

             result = (integration_rate * variable) +
             (1-integration_rate * input to mechanism's function on the previous time step)

    clip : list [float, float] : default None (Optional)
        specifies the allowable range for the result of `function <RecurrentTransferMechanism.function>` the item in
        index 0 specifies the minimum allowable value of the result, and the item in index 1 specifies the maximum
        allowable value; any element of the result that exceeds the specified minimum or maximum value is set to the
        value of `clip <RecurrentTransferMechanism.clip>` that it exceeds.

    convergence_function : function : default Distance(metric=MAX_ABS_DIFF)
        specifies the function that calculates `delta <RecurrentTransferMechanism.delta>`, and determines when
        `is_converged <RecurrentTransferMechanism.is_converged>` is `True`.

    convergence_criterion : float : default 0.01
        specifies the value of `delta <RecurrentTransferMechanism.delta>` at which `is_converged
        <RecurrentTransferMechanism.is_converged>` is `True`.

    max_passes : int : default 1000
        specifies maximum number of executions (`passes <TimeScale.PASS>`) that can occur in a trial before reaching
        the `convergence_criterion <RecurrentTransferMechanism.convergence_criterion>`, after which an error occurs;
        if `None` is specified, execution may continue indefinitely or until an interpreter exception is generated.

    enable_learning : boolean : default False
        specifies whether the Mechanism should be configured for learning;  if it is not (the default), then learning
        cannot be enabled until it is configured for learning by calling the Mechanism's `configure_learning
        <RecurrentTransferMechanism.configure_learning>` method.

    learning_rate : scalar, or list, 1d or 2d np.array, or np.matrix of numeric values: default False
        specifies the learning rate used by its `learning function <RecurrentTransferMechanism.learning_function>`.
        If it is `None`, the `default learning_rate for a LearningMechanism <LearningMechanism_Learning_Rate>` is
        used; if it is assigned a value, that is used as the learning_rate (see `learning_rate
        <RecurrentTransferMechanism.learning_rate>` for details).

    learning_function : function : default Hebbian
        specifies the function for the LearningMechanism if `learning has been specified
        <Recurrent_Transfer_Learning>` for the RecurrentTransferMechanism.  It can be any function so long as it
        takes a list or 1d array of numeric values as its `variable <Function_Base.variable>` and returns a sqaure
        matrix of numeric values with the same dimensions as the length of the input.

    learning_condition : Condition, UPDATE, CONVERGENCE : default UPDATE
       specifies the `Condition` assigned to `learning_mechanism <RecurrentTransferMechanism.learning_mechanism>`;
       A `Condition` can be used, or one of the following two keywords:

       * *UPDATE:* `learning_mechanism <RecurrentTransferMechanism.learning_mechanism>` is executed immediately after
         every execution of the RecurrentTransferMechanism;  this is equivalent to assigning no `Condition`
       ..
       * *CONVERGENCE:* `learning_mechanism <RecurrentTransferMechanism.learning_mechanism>` is executed whenever the
         the `convergence_criterion` is satisfied;  this is equivalent to a WhenFinished(``rec_mech``) `Condition`
         in which ``rec_mech`` is the RecurrentTransferMechanism.

       See `learning_condition <RecurrentTransferMechanism.learning_condition>` for additional details.

    has_recurrent_input_state : boolean : default False
        specifies whether the mechanism's `recurrent_projection <RecurrentTransferMechanism.recurrent_projection>`
        points to a separate input state. By default, if False, the recurrent_projection points to its `primary
        InputState <InputState_Primary>`. If True, the recurrent_projection points to a separate input state, and
        the values of all input states are combined using `LinearCombination <function.LinearCombination>` *before*
        being passed to the RecurrentTransferMechanism's `function <RecurrentTransferMechanism.function>`.

    combination_function : function : default LinearCombination
        specifies function used to combine the *RECURRENT* and *INTERNAL* `InputStates <Recurrent_Transfer_Structure>`;
        must accept a 2d array with one or two items of the same length, and generate a result that is the same size
        as each of these;  default simply adds the two items.

    params : Dict[param keyword: param value] : default None
        a `parameter dictionary <ParameterState_Specification>` that can be used to specify the parameters for
        the Mechanism, its function, and/or a custom function and its parameters.  Values specified for parameters in
        the dictionary override any assigned to those parameters in arguments of the constructor.

    name : str : default see `name <RecurrentTransferMechanism.name>`
        specifies the name of the RecurrentTransferMechanism.

    prefs : PreferenceSet or specification dict : default Mechanism.classPreferences
        specifies the `PreferenceSet` for the RecurrentTransferMechanism; see `prefs <RecurrentTransferMechanism.prefs>`
        for details.

    context : str : default componentType+INITIALIZING
        string used for contextualization of instantiation, hierarchical calls, executions, etc.

    Attributes
    ----------

    variable : 2d np.array with one item in axis 0.
        the input to Mechanism's `function <RecurrentTransferMechanism.function>`.

    combination_function : function
        the Function used to combine the *RECURRENT* and *EXTERNAL* InputStates if `has_recurrent_input_state
        <RecurrentTransferMechanism.has_recurrent_input_state>` is `True`.  By default this is a `LinearCombination`
        Function that simply adds them.

    function : Function
        the Function used to transform the input.

    matrix : 2d np.array
        the `matrix <AutoAssociativeProjection.matrix>` parameter of the `recurrent_projection` for the Mechanism.

    recurrent_projection : AutoAssociativeProjection
        an `AutoAssociativeProjection` that projects from the Mechanism's `primary OutputState <OutputState_Primary>`
         to its `primary InputState <Mechanism_InputStates>`.

    COMMENT:
       THE FOLLOWING IS THE CURRENT ASSIGNMENT
    COMMENT
    initial_value :  value, list or np.ndarray : Transfer_DEFAULT_BIAS
        determines the starting value for time-averaged input (only relevant if `integration_rate
        <RecurrentTransferMechanism.integration_rate>` parameter is not 1.0).
        COMMENT:
            Transfer_DEFAULT_BIAS SHOULD RESOLVE TO A VALUE
        COMMENT

    integrator_function :
        When *integrator_mode* is set to True, the RecurrentTransferMechanism executes its `integrator_function
        <RecurrentTransferMechanism.integrator_function>`, which is the `AdaptiveIntegrator`. See `AdaptiveIntegrator
        <AdaptiveIntegrator>` for more details on what it computes. Keep in mind that the `integration_rate
        <RecurrentTransferMechanism.integration_rate>` parameter of the RecurrentTransferMechanism corresponds to
        the `rate <Integrator.rate>` parameter of the RecurrentTransferMechanism's `integrator_function`.

    integrator_mode :
        **When integrator_mode is set to True:**

        the variable of the mechanism is first passed into the following equation:

        .. math::
            value = previous\_value(1-integration\_rate) + variable \cdot integration\_rate + noise

        The result of the integrator function above is then passed into the mechanism's `function
        <RecurrentTransferMechanism.function>`. Note that on the first execution, *initial_value* determines the
        `integrator_function's <RecurrentTransferMechanism.integrator_function>` `previous_value
        <AdaptiveIntegrator.previous_value>`.

        **When integrator_mode is set to False:**

        The variable of the mechanism is passed into the `function of the mechanism
        <RecurrentTransferMechanism.function>`. The Mechanism's `integrator_function
        <RecurrentTransferMechanism.integrator_function>` is skipped entirely, and all related arguments
        (*noise*, *leak*, *initial_value*, and *time_step_size*) are ignored.

    noise : float or function : default 0.0
        When `integrator_mode <RecurrentTransferMechanism.integrator_mode>` is set to `True`, noise is passed into the
        `integrator_function <RecurrentTransferMechanism.integrator_function>`. Otherwise, noise is added to the result
        of the `function <RecurrentTransferMechanism.function>`.

        If noise is a list or array, it must be the same length as `variable
        <RecurrentTransferMechanism.default_variable>`.

        If noise is specified as a single float or function, while `variable <RecurrentTransferMechanism.variable>` is
        a list or array, noise will be applied to each variable element. In the case of a noise function, this means
        that the function will be executed separately for each variable element.

        .. note::
            In order to generate random noise, we recommend selecting a probability distribution function
            (see `Distribution Functions <DistributionFunction>` for details), which will generate a new noise value
            from its distribution on each execution. If noise is specified as a float or as a function with a fixed
            output, then the noise will simply be an offset that remains the same across all executions.

    integration_rate : float : default 0.5
        the rate used for exponential time averaging of input when `integrator_mode
        <RecurrentTransferMechanism.integrator_mode>` is set to `True`::

          result = (integration_rate * current input) + (1-integration_rate * result on previous time_step)

    clip : list [float, float] : default None (Optional)
        specifies the allowable range for the result of `function <RecurrentTransferMechanism.function>`

        the item in index 0 specifies the minimum allowable value of the result, and the item in index 1 specifies the
        maximum allowable value; any element of the result that exceeds the specified minimum or maximum value is set
        to the value of `clip <RecurrentTransferMechanism.clip>` that it exceeds.

    previous_value : 2d np.array [array(float64)] : default None
        `value <RecurrentTransferMechanism.value>` after the previous execution of the Mechanism.  It is assigned `None`
        on the first execution, and when the Mechanism's `reinitialize <Mechanism.reinitialize>` method is called.

        .. note::
           The RecurrentTransferMechanism's `previous_value` attribute is distinct from the `previous_value
           <AdaptiveIntegrator.previous_value>` attribute of its `integrator_function
           <RecurrentTransferMechanism.integrator_function>`.

    delta : scalar
        value returned by `convergence_function <RecurrentTransferMechanism.convergence_function>`;  used to determined
        when `is_converged <RecurrentTransferMechanism.is_converged>` is `True`.

    is_converged : bool
        `True` if `delta <RecurrentTransferMechanism.delta>` is less than or equal to `convergence_criterion
        <RecurrentTransferMechanism.convergence_criterion>`.

    convergence_function : function
        compares `value <RecurrentTransferMechanism.value>` with `previous_value
        <RecurrentTransferMechanism.previous_value>`; result is used to determine when `is_converged
        <RecurrentTransferMechanism.is_converged>` is `True`.

    convergence_criterion : float
        determines the value of `delta <RecurrentTransferMechanism.delta>` at which `is_converged
        <RecurrentTransferMechanism.is_converged>` is `True`.

    max_passes : int or None
        determines maximum number of executions (`passes <TimeScale.PASS>`) that can occur in a trial before reaching
        the `convergence_criterion <RecurrentTransferMechanism.convergence_criterion>`, after which an error occurs;
        if `None` is specified, execution may continue indefinitely or until an interpreter exception is generated.

    learning_enabled : bool : default False
        indicates whether learning has been enabled for the RecurrentTransferMechanism.  It is set to `True` if
        `learning is specified <Recurrent_Transfer_Learning>` at the time of construction (i.e., if the
        **enable_learning** argument of the Mechanism's constructor is assigned `True`, or when it is configured for
        learning using the `configure_learning <RecurrentTransferMechanism.configure_learning>` method.  Once learning
        has been configured, `learning_enabled <RecurrentMechahinsm.learning_enabled>` can be toggled at any time to
        enable or disable learning; however, if the Mechanism has not been configured for learning, an attempt to
        set `learning_enabled <RecurrentMechahinsm.learning_enabled>` to `True` elicits a warning and is then
        ignored.

    learning_mechanism : LearningMechanism
        created automatically if `learning is specified <Recurrent_Transfer_Learning>`, and used to train the
        `recurrent_projection <RecurrentTransferMechanism.recurrent_projection>`.

    learning_rate : float, 1d or 2d np.array, or np.matrix of numeric values : default None
        determines the learning rate used by the `learning_function <RecurrentTransferMechanism.learning_function>`
        of the `learning_mechanism <RecurrentTransferMechanism.learning_mechanism>` (see `learning_rate
        <AutoAssociativeLearningMechanism.learning_rate>` for details concerning specification and default value
        assignment).

    learning_function : function : default Hebbian
        the function used by the `learning_mechanism <RecurrentTransferMechanism.learning_mechanism>` to train the
        `recurrent_projection <RecurrentTransferMechanism.recurrent_projection>` if `learning is specified
        <Recurrent_Transfer_Learning>`.

    learning_condition : Condition : default None
        determines the condition under which the `learning_mechanism <RecurrentTransferMechanism.learning_mechanism>`
        is executed in the context of a `Composition`; it can be specified in the **learning_condition** argument of
        the Mechanism's constructor or of its `configure_learning <RecurrentTransferMechanism.configure_learning>`
        method. By default, it executes immediately after the RecurrentTransferMechanism executes.

        .. note::
            The `learning_mechanism <RecurrentTransferMechanism.learning_mechanism>` is an
            `AutoAssociativeLearningMechanism`, which executes during the `execution phase <System_Execution>`
            of the System's execution.  Note that this is distinct from the behavior of supervised learning algorithms
            (such as `Reinforcement` and `BackPropagation`), that are executed during the
            `learning phase <System_Execution>` of a System's execution

    value : 2d np.array [array(float64)]
        result of executing `function <RecurrentTransferMechanism.function>`; same value as first item of
        `output_values <RecurrentTransferMechanism.output_values>`.

    previous_value : 2d np.array [array(float64)] : default None
        `value <RecurrentTransferMechanism.value>` after the previous execution of the Mechanism; it is assigned `None`
        until the 2nd execution, and when the Mechanism's `reinitialize <Mechanism.reinitialize>` method is called.

    COMMENT:
        CORRECTED:
        value : 1d np.array
            the output of ``function``;  also assigned to ``value`` of the TRANSFER_RESULT OutputState
            and the first item of ``output_values``.
    COMMENT

    output_states : Dict[str: OutputState]
        an OrderedDict with the following `OutputStates <OutputState>`:

        * `TRANSFER_RESULT`, the :keyword:`value` of which is the **result** of `function <RecurrentTransferMechanism.function>`;
        * `TRANSFER_MEAN`, the :keyword:`value` of which is the mean of the result;
        * `TRANSFER_VARIANCE`, the :keyword:`value` of which is the variance of the result;
        * `ENERGY`, the :keyword:`value` of which is the energy of the result,
          calculated using the `Stability` Function with the ENERGY metric;
        * `ENTROPY`, the :keyword:`value` of which is the entropy of the result,
          calculated using the `Stability` Function with the ENTROPY metric;
          note:  this is only present if the Mechanism's :keyword:`function` is bounded between 0 and 1
          (e.g., the `Logistic` function).

    output_values : List[array(float64), float, float]
        a list with the following items:

        * **result** of the ``function`` calculation (value of TRANSFER_RESULT OutputState);
        * **mean** of the result (``value`` of TRANSFER_MEAN OutputState)
        * **variance** of the result (``value`` of TRANSFER_VARIANCE OutputState);
        * **energy** of the result (``value`` of ENERGY OutputState);
        * **entropy** of the result (if the ENTROPY OutputState is present).

    has_recurrent_input_state : boolean
        specifies whether the mechanism's `recurrent_projection <RecurrentTransferMechanism.recurrent_projection>`
        points to a separate input state. If False, the recurrent_projection points to its `primary
        InputState <InputState_Primary>`. If True, the recurrent_projection points to a separate input state, and
        the values of all input states are combined using `LinearCombination <function.LinearCombination>` *before*
        being passed to the RecurrentTransferMechanism's `function <RecurrentTransferMechanism.function>`.

    name : str
        the name of the RecurrentTransferMechanism; if it is not specified in the **name** argument of the constructor,
        a default is assigned by MechanismRegistry (see `Naming` for conventions used for default and duplicate names).

    prefs : PreferenceSet or specification dict
        the `PreferenceSet` for the RecurrentTransferMechanism; if it is not specified in the **prefs** argument of the
        constructor, a default is assigned using `classPreferences` defined in __init__.py (see :doc:`PreferenceSet
        <LINK>` for details).


    Returns
    -------
    instance of RecurrentTransferMechanism : RecurrentTransferMechanism

    """
    componentType = RECURRENT_TRANSFER_MECHANISM

    class Params(TransferMechanism.Params):
        matrix = Param(HOLLOW_MATRIX, modulable=True, getter=_recurrent_transfer_mechanism_matrix_getter, setter=_recurrent_transfer_mechanism_matrix_setter)

        noise = Param(0.0, modulable=True)
        smoothing_factor = Param(0.5, modulable=True)
        learning_rate = Param(None, modulable=True)
        auto = Param(1, modulable=True)
        hetero = Param(0, modulable=True)
        integration_rate = Param(0.5, modulable=True)

        enable_learning = False

        combination_function = LinearCombination
        convergence_function = Distance(metric=MAX_ABS_DIFF)

        learning_function = Param(Hebbian, stateful=False, loggable=False)
        learning_condition = Param(None, stateful=False, loggable=False)

    paramClassDefaults = TransferMechanism.paramClassDefaults.copy()

    standard_output_states = TransferMechanism.standard_output_states.copy()
    standard_output_states.extend([{NAME:ENERGY}, {NAME:ENTROPY}])

    @tc.typecheck
    def __init__(self,
                 default_variable=None,
                 size=None,
                 input_states:tc.optional(tc.any(list, dict)) = None,
                 function=Linear,
                 matrix=HOLLOW_MATRIX,
                 auto=None,
                 hetero=None,
                 initial_value=None,
                 noise=0.0,
                 integration_rate: is_numeric_or_none=0.5,
                 integrator_mode=False,
                 clip=None,
                 has_recurrent_input_state=False,
                 combination_function:is_function_type=LinearCombination,
                 convergence_function:tc.any(is_function_type)=Distance(metric=MAX_ABS_DIFF),
                 convergence_criterion:float=0.01,
                 max_passes:tc.optional(int)=1000,
                 enable_learning:bool=False,
                 learning_rate:tc.optional(tc.any(parameter_spec, bool))=None,
                 learning_function: tc.any(is_function_type) = Hebbian,
                 learning_condition:tc.optional(tc.any(Condition, TimeScale,
                                                       tc.enum(UPDATE, CONVERGENCE)))=None,
                 output_states:tc.optional(tc.any(str, Iterable))=RESULT,
                 params=None,
                 name=None,
                 prefs: is_pref_set=None):
        """Instantiate RecurrentTransferMechanism
        """

        # Default output_states is specified in constructor as a string rather than a list
        # to avoid "gotcha" associated with mutable default arguments
        # (see: bit.ly/2uID3s3 and http://docs.python-guide.org/en/latest/writing/gotchas/)
        if output_states is None or output_states is RESULT:
            output_states = [RESULT]

        try:
            self.recurrent_size
        except:
            # Defer determination until Component has parsed size of Mechanism's variable
            self.recurrent_size = None

        if isinstance(hetero, (list, np.matrix)):
            hetero = np.array(hetero)

        self._learning_enabled = enable_learning

        # Assign args to params and functionParams dicts (kwConstants must == arg names)
        params = self._assign_args_to_param_dicts(matrix=matrix,
                                                  integrator_mode=integrator_mode,
                                                  learning_rate=learning_rate,
                                                  learning_function=learning_function,
                                                  learning_condition=learning_condition,
                                                  auto=auto,
                                                  hetero=hetero,
                                                  has_recurrent_input_state=has_recurrent_input_state,
                                                  combination_function=combination_function,
                                                  output_states=output_states,
                                                  params=params,
                                                  )

        # KDM 10/24/18: below is here because of the complex properties that set matrix and auto/hetero
        # after assignment, auto and hetero would sometimes be None when the matrix is set and valid, and
        # these values are needed to get the stateful value for matrix
        # If we can simplify the non-stateful properties of matrix, auto, hetero, we should try to remove this
        # piece as well
        try:
            if auto is None and hetero is None:
                if isinstance(self.matrix, list):
                    self._matrix = np.asarray(self.matrix)
                temp_matrix = self.matrix.copy()
                self._auto = np.diag(temp_matrix).copy()
                np.fill_diagonal(temp_matrix, 0)
                self._hetero = temp_matrix

                params['auto'] = self._auto
                params['hetero'] = self._hetero
        except (AttributeError, ValueError):
            pass

        if not isinstance(self.standard_output_states, StandardOutputStates):
            self.standard_output_states = StandardOutputStates(self,
                                                               self.standard_output_states,
                                                               indices=PRIMARY)

        super().__init__(default_variable=default_variable,
                         size=size,
                         input_states=input_states,
                         function=function,
                         initial_value=initial_value,
                         noise=noise,
                         integrator_mode=integrator_mode,
                         integration_rate=integration_rate,
                         clip=clip,
                         convergence_function=convergence_function,
                         convergence_criterion=convergence_criterion,
                         max_passes=max_passes,
                         output_states=output_states,
                         params=params,
                         name=name,
                         prefs=prefs)

    # def _handle_default_variable(self, default_variable=None, size=None, input_states=None, params=None):
    #     '''Set self.recurrent_size if it was not set by subclass;  assumes it is size of first item'''
    #     default_variable = super()._handle_default_variable(default_variable, size, input_states, params)
    #     self.recurrent_size = self.recurrent_size or len(default_variable[0])
    #     return default_variable

    def _instantiate_defaults(
            self,variable=None,request_set=None,assign_missing=True,target_set=None,default_set=None,context=None):
        '''Set self.recurrent_size if it was not set by subclass;  assumes it is size of first item of variable'''
        self.recurrent_size = self.recurrent_size or len(variable[0])
        super()._instantiate_defaults(variable,request_set,assign_missing,target_set,default_set,context)

    def _validate_params(self, request_set, target_set=None, context=None):
        """Validate shape and size of auto, hetero, matrix.
        """
        from psyneulink.library.components.projections.pathway.autoassociativeprojection import AutoAssociativeProjection

        super()._validate_params(request_set=request_set, target_set=target_set, context=context)

        # KDM 10/24/18: rearranged matrix and auto/hetero validation to correspond with comment/code in __init__
        # on this same date.
        # Validate MATRIX
        if MATRIX in target_set:

            matrix_param = target_set[MATRIX]

            if isinstance(matrix_param, AutoAssociativeProjection):
                matrix = matrix_param.matrix

            elif isinstance(matrix_param, str):
                matrix = get_matrix(matrix_param, rows=self.recurrent_size, cols=self.recurrent_size)

            elif isinstance(matrix_param, (np.matrix, list)):
                matrix = np.array(matrix_param)

            else:
                matrix = matrix_param
            if matrix is None:
                rows = cols = self.recurrent_size # this is a hack just to skip the tests ahead:
                # if the matrix really is None, that is checked up ahead, in _instantiate_attributes_before_function()
            else:
                rows = np.array(matrix).shape[0]
                cols = np.array(matrix).shape[1]

            # Shape of matrix must be square
            if rows != cols:
                if isinstance(matrix_param, AutoAssociativeProjection):
                    # if __name__ == '__main__':
                    err_msg = ("{} param of {} must be square to be used as recurrent projection for {}".
                               format(MATRIX, matrix_param.name, self.name))
                else:
                    err_msg = "{0} param for {1} must be square; currently, the {0} param is: {2}".\
                        format(MATRIX, self.name, matrix)
                raise RecurrentTransferError(err_msg)

            # Size of matrix must equal length of variable:
            if rows != self.recurrent_size:
                if isinstance(matrix_param, AutoAssociativeProjection):
                    err_msg = ("Number of rows in {} param for {} ({}) must be same as the size of variable for "
                               "{} {} (whose size is {} and whose variable is {})".
                               format(MATRIX, self.name, rows, self.__class__.__name__, self.name, self.size,
                                      self.instance_defaults.variable))
                else:
                    err_msg = ("Size of {} param for {} ({}) must be the same as its variable ({})".
                               format(MATRIX, self.name, rows, self.recurrent_size))
                raise RecurrentTransferError(err_msg)


        if AUTO in target_set:
            auto_param = target_set[AUTO]
            if (auto_param is not None) and not isinstance(auto_param, (np.ndarray, list, numbers.Number)):
                raise RecurrentTransferError("auto parameter ({}) of {} is of incompatible type: it should be a "
                                             "number, None, or a 1D numeric array".format(auto_param, self))
            if isinstance(auto_param, (np.ndarray, list)) and len(auto_param) != 1 and len(auto_param) != self.size[0]:
                raise RecurrentTransferError("auto parameter ({0}) for {1} is of incompatible length with the size "
                                             "({2}) of its owner, {1}.".format(auto_param, self, self.size[0]))

        if HETERO in target_set:
            hetero_param = target_set[HETERO]
            if hetero_param is not None and not isinstance(hetero_param, (np.matrix, np.ndarray, list, numbers.Number)):
                raise RecurrentTransferError("hetero parameter ({}) of {} is of incompatible type: it should be a "
                                             "number, None, or a 2D numeric matrix or array".format(hetero_param, self))
            hetero_shape = np.array(hetero_param).shape
            if hetero_shape != (1,) and hetero_shape != (1, 1):
                if isinstance(hetero_param, (np.ndarray, list, np.matrix)) and hetero_shape[0] != self.size[0]:
                    raise RecurrentTransferError("hetero parameter ({0}) for {1} is of incompatible size with the size "
                                                 "({2}) of its owner, {1}.".format(hetero_param, self, self.size[0]))
                if isinstance(hetero_param, (np.ndarray, list, np.matrix)) and hetero_shape[0] != hetero_shape[1]:
                    raise RecurrentTransferError("hetero parameter ({}) for {} must be square.".format(hetero_param, self))

        # Validate DECAY
        # if DECAY in target_set and target_set[DECAY] is not None:
        #
        #     decay = target_set[DECAY]
        #     if not (0.0 <= decay and decay <= 1.0):
        #         raise RecurrentTransferError("{} argument for {} ({}) must be from 0.0 to 1.0".
        #                                      format(DECAY, self.name, decay))

        # FIX: validate learning_function and learning_rate here (use Hebbian as template for learning_rate

    def _instantiate_attributes_before_function(self, function=None, context=None):
        """ using the `matrix` argument the user passed in (which is now stored in function_params), instantiate
        ParameterStates for auto and hetero if they haven't already been instantiated. This is useful if auto and
        hetero were None in the initialization call.
        :param function:
        """
        self.previous_value = None

        super()._instantiate_attributes_before_function(function=function, context=context)

        param_keys = self._parameter_states.key_values

        specified_matrix = get_matrix(self.params[MATRIX], rows=self.recurrent_size, cols=self.recurrent_size)

        # 9/23/17 JDC: DOESN'T matrix arg default to something?
        # If no matrix was specified, then both AUTO and HETERO must be specified
        if specified_matrix is None and (AUTO not in param_keys or HETERO not in param_keys):
            raise RecurrentTransferError("Matrix parameter ({}) for {} failed to produce a suitable matrix: "
                                         "if the matrix parameter does not produce a suitable matrix, the "
                                         "'auto' and 'hetero' parameters must be specified; currently, either"
                                         "auto or hetero parameter is missing.".format(self.params[MATRIX], self))

        if AUTO not in param_keys and HETERO in param_keys:
            d = np.diagonal(specified_matrix).copy()
            state = _instantiate_state(owner=self,
                                       state_type=ParameterState,
                                       name=AUTO,
                                       reference_value=d,
                                       reference_value_name=AUTO,
                                       params=None,
                                       context=context)
            self._auto = d
            if state is not None:
                self._parameter_states[AUTO] = state
                state.source = self
            else:
                raise RecurrentTransferError("Failed to create ParameterState for `auto` attribute for {} \"{}\"".
                                           format(self.__class__.__name__, self.name))
        if HETERO not in param_keys and AUTO in param_keys:

            m = specified_matrix.copy()
            np.fill_diagonal(m, 0.0)
            self._hetero = m
            state = _instantiate_state(owner=self,
                                       state_type=ParameterState,
                                       name=HETERO,
                                       reference_value=m,
                                       reference_value_name=HETERO,
                                       params=None,
                                       context=context)
            if state is not None:
                self._parameter_states[HETERO] = state
                state.source = self
            else:
                raise RecurrentTransferError("Failed to create ParameterState for `hetero` attribute for {} \"{}\"".
                                           format(self.__class__.__name__, self.name))

        if self.has_recurrent_input_state:
            comb_fct = self.combination_function
            if (
                not (
                    isinstance(comb_fct, LinearCombination)
                    or (isinstance(comb_fct, type) and issubclass(comb_fct, LinearCombination))
                    or (isinstance(comb_fct, MethodType) and comb_fct.__self__ == self)
                )
            ):
                if isinstance(comb_fct, type):
                    comb_fct = comb_fct()
                elif isinstance(comb_fct, (function_type, method_type)):
                    comb_fct = UserDefinedFunction(comb_fct, self.defaults.variable)
                try:
                    cust_fct_result = comb_fct.execute(self.defaults.variable)
                except AssertionError:
                    raise RecurrentTransferError(
                        "Function specified for {} argument of {} ({}) does not take an array with two items ({})".format(
                            repr(COMBINATION_FUNCTION),
                            self.name,
                            comb_fct,
                            self.defaults.variable
                        )
                    )
                try:
                    assert len(cust_fct_result) == len(self.defaults.variable[0])
                except AssertionError:
                    raise RecurrentTransferError(
                        "Function specified for {} argument of {} ({}) did not return a result that is"
                        " the same shape as the input to {} ({})".format(
                            repr(COMBINATION_FUNCTION),
                            self.name,
                            comb_fct,
                            self.name,
                            self.defaults.variable[0]
                        )
                    )

            # If combination_function is a method of a subclass, let it pass
            if not isinstance(comb_fct, Function):
                if isinstance(comb_fct, type):
                    self._combination_function = comb_fct(default_variable=self.instance_defaults.variable)
                elif isinstance(comb_fct, MethodType) and comb_fct.__self__ == self:
                    pass
                else:
                    self._combination_function = UserDefinedFunction(custom_function=comb_fct,
                                                                     default_variable=self.instance_defaults.variable)
            else:
                self._combination_function = comb_fct

        else:
            self._combination_function = None

        if self.auto is None and self.hetero is None:
            self.matrix = specified_matrix
            if self.matrix is None:
                raise RecurrentTransferError("PROGRAM ERROR: Failed to instantiate \'matrix\' param for {}".
                                             format(self.__class__.__name__))

    def _instantiate_attributes_after_function(self, context=None):
        """Instantiate recurrent_projection, matrix, and the functions for the ENERGY and ENTROPY OutputStates
        """
        from psyneulink.library.components.projections.pathway.autoassociativeprojection import AutoAssociativeProjection

        super()._instantiate_attributes_after_function(context=context)

        # (7/19/17 CW) this line of code is now questionable, given the changes to matrix and the recurrent projection
        if isinstance(self.matrix, AutoAssociativeProjection):
            self.recurrent_projection = self.matrix

        # IMPLEMENTATION NOTE:  THESE SHOULD BE MOVED TO COMPOSITION WHEN THAT IS IMPLEMENTED
        else:
            self.recurrent_projection = self._instantiate_recurrent_projection(self,
                                                                               matrix=self.matrix,
                                                                               context=context)
        if self.learning_enabled:
            self.configure_learning(context=context)

        if ENERGY in self.output_states.names:
            energy = Stability(self.instance_defaults.variable[0],
                               metric=ENERGY,
                               transfer_fct=self.function,
                               matrix=self.recurrent_projection._parameter_states[MATRIX])
            self.output_states[ENERGY]._calculate = energy.function

        if ENTROPY in self.output_states.names:
            if self.function_object.bounds == (0,1) or self.clip == (0,1):
                entropy = Stability(self.instance_defaults.variable[0],
                                    metric=ENTROPY,
                                    transfer_fct=self.function,
                                    matrix=self.recurrent_projection._parameter_states[MATRIX])
                self.output_states[ENTROPY]._calculate = entropy.function
            else:
                del self.output_states[ENTROPY]

    def _update_parameter_states(self, execution_id=None, runtime_params=None, context=None):
        for state in self._parameter_states:
            # (8/2/17 CW) because the auto and hetero params are solely used by the AutoAssociativeProjection
            # (the RecurrentTransferMechanism doesn't use them), the auto and hetero param states are updated in the
            # projection's _update_parameter_states, and accordingly are not updated here
            if state.name != AUTO and state.name != HETERO:
                state.update(execution_id=execution_id, params=runtime_params, context=context)

    def _update_previous_value(self, execution_id=None):
        value = self.parameters.value.get(execution_id)
        if value is None:
            value = self.defaults.value
        self.parameters.previous_value.set(value, execution_id, override=True)

    # 8/2/17 CW: this property is not optimal for performance: if we want to optimize performance we should create a
    # single flag to check whether to get matrix from auto and hetero?
    @property
    def matrix(self):
        from psyneulink.library.components.projections.pathway.autoassociativeprojection import get_auto_matrix, get_hetero_matrix

        if hasattr(self, '_parameter_states') \
                and 'auto' in self._parameter_states and 'hetero' in self._parameter_states:
            if not hasattr(self, 'size'):
                raise Exception('Error in retrieving matrix parameter for {}: `size` is not instantiated.'.format(self))
            a = get_auto_matrix(self.auto, self.size[0])
            c = get_hetero_matrix(self.hetero, self.size[0])
            return a + c
        else:
            # if auto and hetero are not yet instantiated, then just use the standard method of attribute retrieval
            backing_field = '_matrix'
            # try:
            #     return self.recurrent_projection.matrix
            # except (AttributeError, TypeError):
            # KAM MODIFIED 1/9/18 -- removed parameter state value look up (now reserved for 'mod_' params)
            return getattr(self, backing_field)

    @matrix.setter
    def matrix(self, val): # simplified version of standard setter (in Component.py)
        # KDM 10/12/18: removing below because it doesn't seem to be correct, and also causes
        # unexpected values to be set to previous_value
        # if hasattr(self, "recurrent_projection"):
        #     self.recurrent_projection.parameter_states["matrix"].function_object.previous_value = val
        if hasattr(self, '_parameter_states')\
                and 'auto' in self._parameter_states and 'hetero' in self._parameter_states:
            if hasattr(self, 'size'):
                val = get_matrix(val, self.size[0], self.size[0])
            temp_matrix = val.copy()
            self.auto = np.diag(temp_matrix).copy()
            np.fill_diagonal(temp_matrix, 0)
            self.hetero = temp_matrix
        else:
            name = 'matrix'
            backing_field = '_matrix'
            if self.paramValidationPref and hasattr(self, PARAMS_CURRENT):
                self._assign_params(request_set={name: val}, context=ContextFlags.PROPERTY)
            else:
                setattr(self, backing_field, val)
            self.user_params.__additem__(name, val)

            if hasattr(self, '_parameter_states') and name in self._parameter_states:
                param_state = self._parameter_states[name]

                if hasattr(param_state.function_object, 'initializer'):
                    param_state.function_object.reinitialize = val

    @property
    def auto(self):
        return getattr(self, "_auto")

    @auto.setter
    def auto(self, val):

        if self.paramValidationPref and hasattr(self, PARAMS_CURRENT):
            self._assign_params(request_set={"auto": val}, context=ContextFlags.PROPERTY)
        else:
            setattr(self, "_auto", val)

        if hasattr(self, "recurrent_projection") and 'hetero' in self._parameter_states:
            self.recurrent_projection.parameter_states["matrix"].function_object.previous_value = self.matrix

        # Update user_params dict with new value
        self.user_params.__additem__("auto", val)

    @property
    def hetero(self):
        return getattr(self, "_hetero")

    @hetero.setter
    def hetero(self, val):

        if self.paramValidationPref and hasattr(self, PARAMS_CURRENT):
            self._assign_params(request_set={"hetero": val}, context=ContextFlags.PROPERTY)
        else:
            setattr(self, "_hetero", val)

        if hasattr(self, "recurrent_projection") and 'auto' in self._parameter_states:
            self.recurrent_projection.parameter_states["matrix"].function_object.previous_value = self.matrix

        # Update user_params dict with new value
        self.user_params.__additem__("hetero", val)
    @property
    def learning_enabled(self):
        return self._learning_enabled

    @learning_enabled.setter
    def learning_enabled(self, value:bool):

        self._learning_enabled = value
        # Enable learning for RecurrentTransferMechanism's learning_mechanism
        if hasattr(self, 'learning_mechanism'):
            self.learning_mechanism.learning_enabled = value
        # If RecurrentTransferMechanism has no LearningMechanism, warn and then ignore attempt to set learning_enabled
        elif value is True:
            warnings.warn("Learning cannot be enabled for {} because it has no {}".
                  format(self.name, LearningMechanism.__name__))
            return

    # IMPLEMENTATION NOTE:  THIS SHOULD BE MOVED TO COMPOSITION ONCE THAT IS IMPLEMENTED
    @tc.typecheck
    def _instantiate_recurrent_projection(self,
                                          mech: Mechanism_Base,
                                          # this typecheck was failing, I didn't want to fix (7/19/17 CW)
                                          # matrix:is_matrix=HOLLOW_MATRIX,
                                          matrix=HOLLOW_MATRIX,
                                          context=None):
        """Instantiate an AutoAssociativeProjection from Mechanism to itself

        """

        from psyneulink.library.components.projections.pathway.autoassociativeprojection import AutoAssociativeProjection
        if isinstance(matrix, str):
            size = len(mech.instance_defaults.variable[0])
            matrix = get_matrix(matrix, size, size)

        # IMPLEMENTATION NOTE: THIS SHOULD BE MOVED TO COMPOSITION WHEN THAT IS IMPLEMENTED
        if self.has_recurrent_input_state:
            # # FIX: 7/12/18 MAKE THIS A METHOD THAT CAN BE OVERRIDDEN BY CONTRASTIVEHEBBIAN
            new_input_state = InputState(owner=self, name=RECURRENT, variable=self.defaults.variable[0],
                                         internal_only=True)
            assert (len(new_input_state.all_afferents) == 0)  # just a sanity check
            assert(self.input_state.name != "Recurrent Input State")
            # Rename existing InputState as EXTERNAL
            remove_instance_from_registry(registry=self._stateRegistry,
                                          category=INPUT_STATE,
                                          component=self.input_state)
            register_instance(self.input_state, EXTERNAL, InputState, self._stateRegistry, INPUT_STATE)
            proj = AutoAssociativeProjection(owner=mech,
                                             receiver=new_input_state,
                                             matrix=matrix,
                                             name=mech.name + ' recurrent projection')
            receiver = new_input_state
        else:
            proj = AutoAssociativeProjection(owner=mech,
                                             matrix=matrix,
                                             name=mech.name + ' recurrent projection')
            receiver = self.input_state

        proj._activate_for_compositions(ConnectionInfo.ALL)
        return proj

    # IMPLEMENTATION NOTE: THIS SHOULD BE MOVED TO COMPOSITION WHEN THAT IS IMPLEMENTED
    def _instantiate_learning_mechanism(self,
                                        activity_vector:tc.any(list, np.array),
                                        learning_function,
                                        learning_rate,
                                        learning_condition,
                                        matrix,
                                        context=None):

        learning_mechanism = AutoAssociativeLearningMechanism(default_variable=[activity_vector.value],
                                                              # learning_signals=[self.recurrent_projection],
                                                              function=learning_function,
                                                              learning_rate=learning_rate,
                                                              name="{} for {}".format(
                                                                      AutoAssociativeLearningMechanism.className,
                                                                      self.name))
        learning_mechanism.condition = learning_condition

        # Instantiate Projection from Mechanism's output to LearningMechanism
        mproj = MappingProjection(sender=activity_vector,
                          receiver=learning_mechanism.input_states[ACTIVATION_INPUT],
                          name="Error Projection for {}".format(learning_mechanism.name))
        mproj._activate_for_all_compositions()

        # Instantiate Projection from LearningMechanism to Mechanism's AutoAssociativeProjection
        lproj = LearningProjection(sender=learning_mechanism.output_states[LEARNING_SIGNAL],
                           receiver=matrix.parameter_states[MATRIX],
                           name="{} for {}".format(LearningProjection.className, self.recurrent_projection.name))
        lproj._activate_for_all_compositions()

        return learning_mechanism

    def configure_learning(self,
                           learning_function:tc.optional(tc.any(is_function_type))=None,
                           learning_rate:tc.optional(tc.any(numbers.Number, list, np.ndarray, np.matrix))=None,
                           learning_condition:tc.any(Condition, TimeScale,
                                                     tc.enum(UPDATE, CONVERGENCE))=None,
                           context=None):
        """Provide user-accessible-interface to _instantiate_learning_mechanism

        Configure RecurrentTransferMechanism for learning. Creates the following Components:

        * an `AutoAssociativeLearningMechanism` -- if the **learning_function** and/or **learning_rate** arguments are
          specified, they are used to construct the LearningMechanism, otherwise the values specified in the
          RecurrentTransferMechanism's constructor are used;
        ..
        * a `MappingProjection` from the RecurrentTransferMechanism's `primary OutputState <OutputState_Primary>`
          to the AutoAssociativeLearningMechanism's *ACTIVATION_INPUT* InputState;
        ..
        * a `LearningProjection` from the AutoAssociativeLearningMechanism's *LEARNING_SIGNAL* OutputState to
          the RecurrentTransferMechanism's `recurrent_projection <RecurrentTransferMechanism.recurrent_projection>`.

        """

        # This insures that these are validated if the method is called from the command line (i.e., by the user)
        if learning_function:
            self.learning_function = learning_function
        if learning_rate:
            self.learning_rate = learning_rate
        if learning_condition:
            self._learning_condition = learning_condition

        if not isinstance(self.learning_condition, Condition):
            if self.learning_condition is CONVERGENCE:
                self._learning_condition = WhenFinished(self)
            elif self.learning_condition is UPDATE:
                self._learning_condition = None

        context = context or ContextFlags.COMMAND_LINE
        self.context.source = self.context.source or ContextFlags.COMMAND_LINE

        self.learning_mechanism = self._instantiate_learning_mechanism(activity_vector=self._learning_signal_source,
                                                                       learning_function=self.learning_function,
                                                                       learning_rate=self.learning_rate,
                                                                       learning_condition=self.learning_condition,
                                                                       matrix=self.recurrent_projection,
                                                                       context=context)

        self.learning_projection = self.learning_mechanism.output_states[LEARNING_SIGNAL].efferents[0]

        if self.learning_mechanism is None:
            self.learning_enabled = False

    # def _execute(self, variable=None, execution_id=None, runtime_params=None, context=None):
    #
    #     if self.context.initialization_status != ContextFlags.INITIALIZING:
    #         self.previous_value = self.value
    #     self._output = super()._execute(variable=variable, execution_id=execution_id, runtime_params=runtime_params, context=context)
    #     return self._output
    #     # return super()._execute(variable, runtime_params, context)

    def _parse_function_variable(self, variable, execution_id=None, context=None):
        if self.has_recurrent_input_state:
            variable = self.combination_function.execute(variable=variable, execution_id=execution_id)

        return super()._parse_function_variable(variable, execution_id=execution_id, context=context)

    def _get_variable_from_input(self, input, execution_id=None):
        if self.has_recurrent_input_state:
            input = np.atleast_2d(input)
            input_len = len(input[0])
            num_inputs = np.size(input, 0)
            num_input_states = len(self.input_states)
            if num_inputs != num_input_states:
                z = np.zeros((1, input_len))
                input = np.concatenate((input, z))

        return super()._get_variable_from_input(input, execution_id)

    def reinitialize(self, *args, execution_context=None):
        if self.parameters.integrator_mode.get(execution_context):
            super().reinitialize(*args, execution_context=execution_context)
        self.parameters.previous_value.set(None, execution_context, override=True)

    @property
    def _learning_signal_source(self):
        '''Return default source of learning signal (`Primary OutputState <OutputState_Primary>)`
              Subclass can override this to provide another source (e.g., see `ContrastiveHebbianMechanism`)
        '''
        return self.output_state

    def _get_input_struct_type(self, ctx):
        input_type_list = []
        # FIXME: What if we have more than one state? Does the autoprojection
        # connect only to the first one?
        assert len(self.input_states) == 1
        for state in self.input_states:
            s_type = ctx.get_input_struct_type(state)
            if isinstance(s_type, ir.ArrayType):
                # Subtract one incoming mapping projections.
                # Unless it's the only incoming projection (mechanism is standalone)
                new_count = max(s_type.count - 1, 1)
                new_type = ir.ArrayType(s_type.element, new_count)
            # FIXME consider struct types
            else:
                assert False
            input_type_list.append(new_type)
        for state in self.parameter_states:
            state_input_type_list = []
            for proj in state.mod_afferents:
                state_input_type_list.append(ctx.get_output_struct_type(proj))
            input_type_list.append(ir.LiteralStructType(state_input_type_list))
        return ir.LiteralStructType(input_type_list)

    def _get_param_struct_type(self, ctx):
        transfer_t = ctx.get_param_struct_type(super())
        projection_t = ctx.get_param_struct_type(self.recurrent_projection)
        return ir.LiteralStructType([transfer_t, projection_t])

    def _get_context_struct_type(self, ctx):
        transfer_t = ctx.get_context_struct_type(super())
        projection_t = ctx.get_context_struct_type(self.recurrent_projection)
        return_t = ctx.get_output_struct_type(self)
        return ir.LiteralStructType([transfer_t, projection_t, return_t])

<<<<<<< HEAD
    def _get_param_initializer(self):
        transfer_params = super()._get_param_initializer()
        projection_params = self.recurrent_projection._get_param_initializer()
        return tuple([transfer_params, projection_params])

    def _get_context_initializer(self):
        transfer_init = super()._get_context_initializer()
        projection_init = self.recurrent_projection._get_context_initializer()
=======
    def get_param_initializer(self, execution_id=None):
        transfer_params = super().get_param_initializer(execution_id=execution_id)
        projection_params = self.recurrent_projection.get_param_initializer(execution_id=execution_id)
        return tuple([transfer_params, projection_params])

    def get_context_initializer(self, execution_id=None):
        transfer_init = super().get_context_initializer(execution_id=execution_id)
        projection_init = self.recurrent_projection.get_context_initializer(execution_id=execution_id)
>>>>>>> a6286dd1

        # Initialize to output state defaults. That is what the recurrent
        # projection finds.
        retval_init = (tuple(os.instance_defaults.value) if not np.isscalar(os.instance_defaults.value) else os.instance_defaults.value for os in self.output_states)
        return tuple((transfer_init, projection_init, tuple(retval_init)))

    def _gen_llvm_function_body(self, ctx, builder, params, context, arg_in, arg_out):
        real_input_type = super()._get_input_struct_type(ctx)
        real_in = builder.alloca(real_input_type, 1)
        old_val = builder.gep(context, [ctx.int32_ty(0), ctx.int32_ty(2)])

        # FIXME: What if we have more than one state? Does the autoprojection
        # connect only to the first one?
        assert len(self.input_states) == 1
        for i, state in enumerate(self.input_states):
            is_real_input = builder.gep(real_in, [ctx.int32_ty(0), ctx.int32_ty(i)])
            is_current_input = builder.gep(arg_in, [ctx.int32_ty(0), ctx.int32_ty(i)])
            for idx in range(len(is_current_input.type.pointee)):
                curr_ptr = builder.gep(is_current_input, [ctx.int32_ty(0), ctx.int32_ty(idx)])
                real_ptr = builder.gep(is_real_input, [ctx.int32_ty(0), ctx.int32_ty(idx)])
                builder.store(builder.load(curr_ptr), real_ptr)

            # FIXME: This is a workaround to find out if we are in a
            #        composition
            if len(state.pathway_projections) == 1:
                continue

            assert len(is_real_input.type.pointee) == len(is_current_input.type.pointee) + 1
            last_idx = len(is_real_input.type.pointee) - 1
            real_last_ptr = builder.gep(is_real_input, [ctx.int32_ty(0), ctx.int32_ty(last_idx)])

            recurrent_f = ctx.get_llvm_function(self.recurrent_projection)
            recurrent_context = builder.gep(context, [ctx.int32_ty(0), ctx.int32_ty(1)])
            recurrent_params = builder.gep(params, [ctx.int32_ty(0), ctx.int32_ty(1)])
            # FIXME: Why does this have a wrapper struct?
            recurrent_in = builder.gep(old_val, [ctx.int32_ty(0), ctx.int32_ty(0)])
            builder.call(recurrent_f, [recurrent_params, recurrent_context, recurrent_in, real_last_ptr])

        # Copy modulating inputs as well
        for i, state in enumerate(self.parameter_states):
            idx = i + len(self.input_states)
            ps_real_input = builder.gep(real_in, [ctx.int32_ty(0), ctx.int32_ty(idx)])
            ps_current_input = builder.gep(arg_in, [ctx.int32_ty(0), ctx.int32_ty(idx)])
            builder.store(builder.load(ps_current_input), ps_real_input)

        transfer_context = builder.gep(context, [ctx.int32_ty(0), ctx.int32_ty(0)])
        transfer_params = builder.gep(params, [ctx.int32_ty(0), ctx.int32_ty(0)])
        builder = super()._gen_llvm_function_body(ctx, builder, transfer_params, transfer_context, real_in, arg_out)

        builder.store(builder.load(arg_out), old_val)

        return builder

    @property
    def _dependent_components(self):
        return list(itertools.chain(
            super()._dependent_components,
            [self.recurrent_projection],
            [self.combination_function] if (
                self.combination_function is not None
                and not isinstance(self.combination_function, MethodType)
                and self.has_recurrent_input_state
            )
            else [],
        ))<|MERGE_RESOLUTION|>--- conflicted
+++ resolved
@@ -1448,25 +1448,14 @@
         return_t = ctx.get_output_struct_type(self)
         return ir.LiteralStructType([transfer_t, projection_t, return_t])
 
-<<<<<<< HEAD
-    def _get_param_initializer(self):
-        transfer_params = super()._get_param_initializer()
-        projection_params = self.recurrent_projection._get_param_initializer()
+    def _get_param_initializer(self, execution_id=None):
+        transfer_params = super()._get_param_initializer(execution_id=execution_id)
+        projection_params = self.recurrent_projection._get_param_initializer(execution_id=execution_id)
         return tuple([transfer_params, projection_params])
 
-    def _get_context_initializer(self):
-        transfer_init = super()._get_context_initializer()
-        projection_init = self.recurrent_projection._get_context_initializer()
-=======
-    def get_param_initializer(self, execution_id=None):
-        transfer_params = super().get_param_initializer(execution_id=execution_id)
-        projection_params = self.recurrent_projection.get_param_initializer(execution_id=execution_id)
-        return tuple([transfer_params, projection_params])
-
-    def get_context_initializer(self, execution_id=None):
-        transfer_init = super().get_context_initializer(execution_id=execution_id)
-        projection_init = self.recurrent_projection.get_context_initializer(execution_id=execution_id)
->>>>>>> a6286dd1
+    def _get_context_initializer(self, execution_id=None):
+        transfer_init = super()._get_context_initializer(execution_id=execution_id)
+        projection_init = self.recurrent_projection._get_context_initializer(execution_id=execution_id)
 
         # Initialize to output state defaults. That is what the recurrent
         # projection finds.
