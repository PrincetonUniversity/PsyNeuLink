# Princeton University licenses this file to You under the Apache License, Version 2.0 (the "License");
# you may not use this file except in compliance with the License.  You may obtain a copy of the License at:
#     http://www.apache.org/licenses/LICENSE-2.0
# Unless required by applicable law or agreed to in writing, software distributed under the License is distributed
# on an "AS IS" BASIS, WITHOUT WARRANTIES OR CONDITIONS OF ANY KIND, either express or implied.
# See the License for the specific language governing permissions and limitations under the License.

# NOTES:
#  * NOW THAT NOISE AND INTEGRATION_RATE ARE PROPERTIES THAT DIRECTLY REFERERENCE integrator_function,
#      SHOULD THEY NOW BE VALIDATED ONLY THERE (AND NOT IN TransferMechanism)??
#  * ARE THOSE THE ONLY TWO integrator PARAMS THAT SHOULD BE PROPERTIES??

# ****************************************  RecurrentTransferMechanism *************************************************

"""

Contents
--------

  * `RecurrentTransferMechanism_Overview`
  * `RecurrentTransferMechanism_Creation`
      - `RecurrentTransferMechanism_Learning`
  * `RecurrentTransferMechanism_Structure`
  * `RecurrentTransferMechanism_Execution`
      - `RecurrentTransferMechanism_Execution_Learning`
  * `RecurrentTransferMechanism_Class_Reference`


.. _RecurrentTransferMechanism_Overview:

Overview
--------

A RecurrentTransferMechanism is a subclass of `TransferMechanism` that implements a single-layered recurrent
network, in which each element is connected to every other element (instantiated in a recurrent
`AutoAssociativeProjection` referenced by the Mechanism's `matrix <RecurrentTransferMechanism.matrix>` parameter).
Like a TransferMechanism, it can integrate its input prior to executing its `function <Mechanism_Base.function>`. It
can also report the energy and, if appropriate, the entropy of its output, and can be configured to implement
autoassociative (e.g., Hebbian) learning.

.. _RecurrentTransferMechanism_Creation:

Creating a RecurrentTransferMechanism
-------------------------------------

A RecurrentTransferMechanism is created directly by calling its constructor, for example::

    import psyneulink as pnl
    my_linear_recurrent_transfer_mechanism = pnl.RecurrentTransferMechanism(function=pnl.Linear)
    my_logistic_recurrent_transfer_mechanism = pnl.RecurrentTransferMechanism(function=pnl.Logistic(gain=1.0,
                                                                                                    bias=-4.0))

The recurrent projection is automatically created using (1) the **matrix** argument or (2) the **auto** and **hetero**
arguments of the Mechanism's constructor, and is assigned to the mechanism's `recurrent_projection
<RecurrentTransferMechanism.recurrent_projection>` attribute.

If the **matrix** argument is used to create the `recurrent_projection
<RecurrentTransferMechanism.recurrent_projection>`, it must specify either a square matrix or an
`AutoAssociativeProjection` that uses one (the default is `HOLLOW_MATRIX`).::

    recurrent_mech_1 = pnl.RecurrentTransferMechanism(default_variable=[[0.0, 0.0, 0.0]],
                                                      matrix=[[1.0, 2.0, 2.0],
                                                              [2.0, 1.0, 2.0],
                                                              [2.0, 2.0, 1.0]])

    recurrent_mech_2 = pnl.RecurrentTransferMechanism(default_variable=[[0.0, 0.0, 0.0]],
                                                      matrix=pnl.AutoAssociativeProjection)

If the **auto** and **hetero** arguments are used to create the `recurrent_projection
<RecurrentTransferMechanism.recurrent_projection>`, they set the diagonal and off-diagonal terms, respectively.::

    recurrent_mech_3 = pnl.RecurrentTransferMechanism(default_variable=[[0.0, 0.0, 0.0]],
                                                      auto=1.0,
                                                      hetero=2.0)

.. note::

    In the examples above, recurrent_mech_1 and recurrent_mech_3 are identical.

In all other respects, a RecurrentTransferMechanism is specified in the same way as a standard `TransferMechanism`.

.. _RecurrentTransferMechanism_Learning:

*Configuring Learning*
~~~~~~~~~~~~~~~~~~~~~~

A RecurrentTransferMechanism can be configured for learning when it is created by assigning `True` to the
**enable_learning** argument of its constructor.  This creates an `AutoAssociativeLearningMechanism` that is used to
train its `recurrent_projection <RecurrentTransferMechanism.recurrent_projection>`, and assigns as its `function
<Function_Base.function>` the one  specified in the **learning_function** argument of the RecurrentTransferMechanism's
constructor.  By default, this is the `Hebbian` Function;  however, it can be replaced by any other function that is
suitable for autoassociative learning;  that is, one that takes a list or 1d array of numeric values
(an "activity vector") and returns a 2d array or square matrix (the "weight change matrix") with the same dimensions
as the length of the activity vector. The AutoAssociativeLearningMechanism is assigned to the `learning_mechanism
<RecurrentTransferMechanism.learning_mechanism>` attribute and is used to modify the `matrix
<AutoAssociativeProjection.matrix>` parameter of its `recurrent_projection
<RecurrentTransferMechanism.recurrent_projection>` (also referenced by the RecurrentTransferMechanism's own `matrix
<RecurrentTransferMechanism.matrix>` parameter.

If a RecurrentTransferMechanism is created without configuring learning (i.e., **enable_learning** is assigned `False`
in its constructor -- the default value), then learning cannot be enabled for the Mechanism until it has been
configured for learning;  any attempt to do so will issue a warning and then be ignored.  Learning can be configured
once the Mechanism has been created by calling its `configure_learning <RecurrentTransferMechanism.configure_learning>`
method, which also enables learning.

COMMENT:
8/7/17 CW: In past versions, the first sentence of the paragraph above was: "A RecurrentTransferMechanism can be
created directly by calling its constructor, or using the `mechanism() <Mechanism.mechanism>` command and specifying
RECURRENT_TRANSFER_MECHANISM as its **mech_spec** argument".
However, the latter method is no longer correct: it instead creates a DDM: the problem is line 590 in Mechanism.py,
as MechanismRegistry is empty!
10/9/17 MANTEL: mechanism() factory method is removed
COMMENT

.. _RecurrentTransferMechanism_Structure:

Structure
---------

The distinguishing feature of a RecurrentTransferMechanism is its `recurrent_projection
<RecurrentTransferMechanism.recurrent_projection>` attribute: a self-projecting `AutoAssociativeProjection`.
By default, `recurrent_projection <RecurrentTransferMechanism.recurrent_projection>` projects from the Mechanism's
`primary OutputPort <OutputPort_Primary>` back to its `primary InputPort <InputPort_Primary>`.  This can be
parameterized using its `matrix <RecurrentTransferMechanism.matrix>`, `auto <RecurrentTransferMechanism.auto>`,
and `hetero <RecurrentTransferMechanism.hetero>` attributes, and is stored in its `recurrent_projection
<RecurrentTransferMechanism.recurrent_projection>` attribute.  Using the `has_recurrent_input_port
<RecurrentTransferMechanism.has_recurrent_input_port>` attribute, the `recurrent_projection
<RecurrentTransferMechanism.recurrent_projection>` can also be made to project to a separate *RECURRENT* InputPort
rather, than the primary one (named *EXTERNAL*).  In this case, the InputPorts' results will be combined using the
`combination_function <RecurrentTransferMechanism.combination_function>` *before* being passed to the
RecurrentTransferMechanism's `function <Mechanism_Base.function>`.

A RecurrentTransferMechanism also has two additional `OutputPorts <OutputPort>`:  an *ENERGY* OutputPort and, if its
`function <Mechanism_Base.function>` is bounded between 0 and 1 (e.g., a `Logistic` function), an *ENTROPY* OutputPort.
Each of these report the respective values of the vector in it its *RESULT* (`primary <OutputPort_Primary>`) OutputPort.

Finally, if it has been `specified for learning <RecurrentTransferMechanism_Learning>`, the RecurrentTransferMechanism
is associated with an `AutoAssociativeLearningMechanism` that is used to train its `AutoAssociativeProjection`.
The `learning_enabled <RecurrentTransferMechanism.learning_enabled>` attribute indicates whether learning
is enabled or disabled for the Mechanism.  If learning was not configured when the Mechanism was created, then it cannot
be enabled until the Mechanism is `configured for learning <RecurrentTransferMechanism_Learning>`.

In all other respects the Mechanism is identical to a standard  `TransferMechanism`.

.. _RecurrentTransferMechanism_Execution:

Execution
---------

When a RecurrentTransferMechanism executes, its variable, as is the case with all mechanisms, is determined by the
projections the mechanism receives. This means that a RecurrentTransferMechanism's variable is determined in part by
the value of its own `primary OutputPort <OutputPort_Primary>` on the previous execution, and the `matrix` of the
`recurrent_projection <RecurrentTransferMechanism.recurrent_projection>`.

Like any `TransferMechanism`, the function used to update each element can be specified in the **function** argument
of its constructor.  This transforms its input (including from the `recurrent_projection
<RecurrentTransferMechanism.recurrent_projection>`) using the specified function and parameters (see
`TransferMechanism_Execution`), and returns the results in its OutputPorts.  Also like a TransferMechanism,
a RecurrentTransferMechanism can be configured to integrate its input, by setting its `integration_mode
<TransferMechanism.integration_mode>` to True  (see `TransferMechanism_Execution_With_Integration`), and to do so for a
single step of integration or until it reaches some termination condition each time it is executed (see
`TransferMechanism_Execution_Integration_Termination`). Finally, it can be reset using its `reset
<TransferMechanism.reset>` method (see `TransferMechanism_Execution_Integration_Reinitialization`).

.. _RecurrentTransferMechanism_Execution_Learning:

*Learning*
~~~~~~~~~~

If the RecurrentTransferMechanism has been `configured for learning <RecurrentTransferMechanism_Learning>` and is
executed as part of a `Composition`, then its `learning_mechanism <RecurrentTransferMechanism.learning_mechanism>`
is executed when the `learning_condition <RecurrentTransferMechanism.learning_condition>` is satisfied.  By default,
the `learning_mechanism <RecurrentTransferMechanism.learning_mechanism>` executes, and updates the `recurrent_projection
<RecurrentTransferMechanism.recurrent_projection>` immediately after the RecurrentTransferMechanism executes.

.. _RecurrentTransferMechanism_Class_Reference:

Class Reference
---------------

"""

import copy
import numbers
import types
import warnings
from collections.abc import Iterable

import numpy as np
from beartype import beartype

from psyneulink._typing import Optional, Union, Callable, Literal

from psyneulink.core import llvm as pnlvm
from psyneulink.core.components.component import _get_parametervalue_attr
from psyneulink.core.components.functions.nonstateful.transferfunctions import Linear
from psyneulink.core.components.functions.nonstateful.transformfunctions import LinearCombination
from psyneulink.core.components.functions.function import Function, get_matrix
from psyneulink.core.components.functions.nonstateful.learningfunctions import Hebbian
from psyneulink.core.components.functions.nonstateful.objectivefunctions import Stability, Energy, Entropy
from psyneulink.core.components.functions.stateful.integratorfunctions import AdaptiveIntegrator
from psyneulink.core.components.functions.userdefinedfunction import UserDefinedFunction
from psyneulink.core.components.mechanisms.mechanism import Mechanism_Base, MechanismError
from psyneulink.core.components.mechanisms.modulatory.learning.learningmechanism import \
    ACTIVATION_INPUT, LEARNING_SIGNAL, LearningMechanism
from psyneulink.core.components.mechanisms.processing.transfermechanism import TransferMechanism
from psyneulink.core.components.ports.inputport import InputPort
from psyneulink.core.components.ports.parameterport import ParameterPort
from psyneulink.core.components.ports.port import _instantiate_port
from psyneulink.core.components.projections.modulatory.learningprojection import LearningProjection
from psyneulink.core.components.projections.pathway.mappingprojection import MappingProjection
from psyneulink.core.globals.context import handle_external_context
from psyneulink.core.globals.keywords import \
    (AUTO, ENERGY, ENTROPY, FUNCTION, HETERO, HOLLOW_MATRIX, INPUT_PORT,
     MATRIX, NAME, RECURRENT_TRANSFER_MECHANISM, RESULT)
from psyneulink.core.globals.parameters import Parameter, SharedParameter, check_user_specified, copy_parameter_value
from psyneulink.core.globals.preferences.basepreferenceset import ValidPrefSet
from psyneulink.core.globals.registry import register_instance, remove_instance_from_registry
from psyneulink.core.globals.socket import ConnectionInfo
from psyneulink.core.globals.utilities import NumericCollections, ValidParamSpecType, safe_len
from psyneulink.core.scheduling.condition import Condition, WhenFinished
from psyneulink.core.scheduling.time import TimeScale
from psyneulink.library.components.mechanisms.modulatory.learning.autoassociativelearningmechanism import \
    AutoAssociativeLearningMechanism
from psyneulink.library.components.projections.pathway.autoassociativeprojection import \
    AutoAssociativeProjection, get_auto_matrix, get_hetero_matrix

__all__ = [
    'CONVERGENCE', 'EXTERNAL', 'EXTERNAL_INDEX',
    'RECURRENT', 'RECURRENT_INDEX', 'RecurrentTransferError', 'RecurrentTransferMechanism', 'UPDATE'
]

EXTERNAL = 'EXTERNAL'
RECURRENT = 'RECURRENT'
# Used to index items of InputPort.variable corresponding to recurrent and external inputs
EXTERNAL_INDEX = 0
RECURRENT_INDEX = -1

COMBINATION_FUNCTION = 'combination_function'

# Used to specify learning_condition
UPDATE = 'UPDATE'
CONVERGENCE = 'CONVERGENCE'
ENERGY_OUTPUT_PORT_NAME=ENERGY
ENTROPY_OUTPUT_PORT_NAME=ENTROPY


class RecurrentTransferError(MechanismError):
    pass


def _recurrent_transfer_mechanism_matrix_getter(owning_component=None, context=None):
    from psyneulink.library.components.projections.pathway.autoassociativeprojection import get_auto_matrix, get_hetero_matrix

    try:
        a = get_auto_matrix(owning_component.parameters.auto._get(context), owning_component.recurrent_size)
        c = get_hetero_matrix(owning_component.parameters.hetero._get(context), owning_component.recurrent_size)
        return a + c
    except TypeError:
        return None


def _get_auto_hetero_from_matrix(matrix):
    matrix = matrix.copy()
    auto = np.diag(matrix).copy()

    np.fill_diagonal(matrix, 0)
    hetero = matrix

    return auto, hetero


def _recurrent_transfer_mechanism_matrix_setter(value, owning_component=None, context=None):
    # KDM 8/3/18: This was attributed to a hack in how auto/hetero were implemented, but this behavior matches
    # the existing behavior. Unsure if this is actually correct though
    # KDM 8/7/18: removing the below because it has bad side effects for _instantiate_from_context, and it's not clear
    # that it's the correct behavior. Similar reason for removing/not implementing auto/hetero setters
    # if owning_component.recurrent_projection is not None:
    #     owning_component.recurrent_projection.parameter_ports["matrix"].function.parameters.previous_value._set(value, base_execution_id)

    try:
        value = get_matrix(value, owning_component.recurrent_size, owning_component.recurrent_size)
    except AttributeError:
        pass

    if value is not None:
        auto, hetero = _get_auto_hetero_from_matrix(value)
        owning_component.parameters.auto._set(auto, context)
        owning_component.parameters.hetero._set(hetero, context)

    return value


# IMPLEMENTATION NOTE:  IMPLEMENTS OFFSET PARAM BUT IT IS NOT CURRENTLY BEING USED
class RecurrentTransferMechanism(TransferMechanism):
    """
    RecurrentTransferMechanism(                             \
        matrix=HOLLOW_MATRIX,                               \
        auto=None,                                          \
        hetero=None,                                        \
        has_recurrent_input_port=False                      \
        combination_function=LinearCombination,             \
        integrator_mode=False,                              \
        integrator_function=AdaptiveIntegrator,             \
        enable_learning=False,                              \
        learning_rate=None,                                 \
        learning_function=Hebbian,                          \
        learning_condition=UPDATE)

    Subclass of `TransferMechanism` that implements a single-layer auto-recurrent network.
    See `TransferMechanism <TransferMechanism_Class_Reference>` for additional arguments and attributes.

    Arguments
    ---------

    COMMENT:
    ??OLD OR NEWER THAN BELOW?
    matrix : list, np.ndarray, matrix keyword, or AutoAssociativeProjection : default FULL_CONNECTIVITY_MATRIX
        specifies the matrix to use for creating a `recurrent AutoAssociativeProjection
        <RecurrentTransferMechanism_Structure>`, or a AutoAssociativeProjection to use. If **auto** or **hetero**
        arguments are specified, the **matrix** argument will be ignored in favor of those arguments.

    auto : number, 1D array, or None : default None
        specifies matrix as a diagonal matrix with diagonal entries equal to **auto**, if **auto** is not None;
        If **auto** and **hetero** are both specified, then matrix is the sum of the two matrices from **auto** and
        **hetero**. For example, setting **auto** to 1 and **hetero** to -1 would set matrix to have a diagonal of
        1 and all non-diagonal entries -1. if the **matrix** argument is specified, it will be overwritten by
        **auto** and/or **hetero**, if either is specified. **auto** can be specified as a 1D array with length equal
        to the size of the mechanism, if a non-uniform diagonal is desired. Can be modified by control.

    hetero : number, 2D array, or None : default None
        specifies matrix as a hollow matrix with all non-diagonal entries equal to **hetero**, if **hetero** is not None;
        If **auto** and **hetero** are both specified, then matrix is the sum of the two matrices from **auto** and
        **hetero**. For example, setting **auto** to 1 and **hetero** to -1 would set matrix to have a diagonal of
        1 and all non-diagonal entries -1. if the **matrix** argument is specified, it will be overwritten by
        **auto** and/or **hetero**, if either is specified. **hetero** can be specified as a 2D array with dimensions
        equal to the matrix dimensions, if a non-uniform diagonal is desired. Can be modified by control.
    COMMENT

    matrix : list, np.ndarray, matrix keyword, or AutoAssociativeProjection : default HOLLOW_MATRIX
        specifies the matrix to use for creating a `recurrent AutoAssociativeProjection
        <RecurrentTransferMechanism_Structure>`, or an AutoAssociativeProjection to use.

        - If **auto** and **matrix** are both specified, the diagonal terms are determined by auto and the off-diagonal
          terms are determined by matrix.

        - If **hetero** and **matrix** are both specified, the diagonal terms are determined by matrix and the
          off-diagonal terms are determined by hetero.

        - If **auto**, **hetero**, and **matrix** are all specified, matrix is ignored in favor of auto and hetero.

    auto : number, 1D array, or None : default None
        specifies matrix as a diagonal matrix with diagonal entries equal to **auto**, if **auto** is not None;
        If **auto** and **hetero** are both specified, then matrix is the sum of the two matrices from **auto** and
        **hetero**.

        In the following examples, assume that the default variable of the mechanism is length 4:

        - setting **auto** to 1 and **hetero** to -1 sets matrix to have a diagonal of
          1 and all non-diagonal entries -1:

            .. math::

                \\begin{bmatrix}
                    1 & -1 & -1 & -1 \\\\
                    -1 & 1 & -1 & -1 \\\\
                    -1 & -1 & 1 & -1 \\\\
                    -1 & -1 & -1 & 1 \\\\
                \\end{bmatrix}

        - setting **auto** to [1, 1, 2, 2] and **hetero** to -1 sets matrix to:

            .. math::

                \\begin{bmatrix}
                    1 & -1 & -1 & -1 \\\\
                    -1 & 1 & -1 & -1 \\\\
                    -1 & -1 & 2 & -1 \\\\
                    -1 & -1 & -1 & 2 \\\\
                \\end{bmatrix}

        - setting **auto** to [1, 1, 2, 2] and **hetero** to  [[3, 3, 3, 3], [3, 3, 3, 3], [4, 4, 4, 4], [4, 4, 4, 4]]
          sets matrix to:

            .. math::

                \\begin{bmatrix}
                    1 & 3 & 3 & 3 \\\\
                    3 & 1 & 3 & 3 \\\\
                    4 & 4 & 2 & 4 \\\\
                    4 & 4 & 4 & 2 \\\\
                \\end{bmatrix}

        See **matrix** for details on how **auto** and **hetero** may overwrite matrix.

        Can be modified by control.

    hetero : number, 2D array, or None : default None
        specifies matrix as a hollow matrix with all non-diagonal entries equal to **hetero**, if **hetero** is not None;
        If **auto** and **hetero** are both specified, then matrix is the sum of the two matrices from **auto** and
        **hetero**.

        When diagonal entries of **hetero** are specified with non-zero values, these entries are set to zero before
        hetero is used to produce a matrix.

        See **hetero** (above) for details on how various **auto** and **hetero** specifications are summed to produce a
        matrix.

        See **matrix** (above) for details on how **auto** and **hetero** may overwrite matrix.

        Can be modified by control.

    has_recurrent_input_port : boolean : default False
        specifies whether the mechanism's `recurrent_projection <RecurrentTransferMechanism.recurrent_projection>`
        points to a separate InputPort. By default, if False, the recurrent_projection points to its `primary
        InputPort <InputPort_Primary>`. If True, the recurrent_projection points to a separate InputPort, and
        the values of all input ports are combined using `LinearCombination <function.LinearCombination>` *before*
        being passed to the RecurrentTransferMechanism's `function <Mechanism_Base.function>`.

    combination_function : function : default LinearCombination
        specifies function used to combine the *RECURRENT* and *INTERNAL* `InputPorts
        <RecurrentTransferMechanism_Structure>`; must accept a 2d array with one or two items of the same length,
        and generate a result that is the same size as each of these;  default simply adds the two items.

    enable_learning : boolean : default False
        specifies whether the Mechanism should be configured for `learning <RecurrentTransferMechanism_Learning>;
        if it is not (the default), then learning cannot be enabled until it is configured for learning by calling
        the Mechanism's `configure_learning <RecurrentTransferMechanism.configure_learning>` method.

    learning_rate : scalar, or list, 1d or 2d np.array of numeric values: default False
        specifies the learning rate used by its `learning function <RecurrentTransferMechanism.learning_function>`.
        If it is `None`, the `default learning_rate for a LearningMechanism <LearningMechanism_Learning_Rate>` is
        used; if it is assigned a value, that is used as the learning_rate (see `learning_rate
        <RecurrentTransferMechanism.learning_rate>` for details).

    learning_function : function : default Hebbian
        specifies the function for the LearningMechanism if `learning has been specified
        <RecurrentTransferMechanism_Learning>` for the RecurrentTransferMechanism.  It can be any function so long as
        it takes a list or 1d array of numeric values as its `variable <Function_Base.variable>` and returns a sqaure
        matrix of numeric values with the same dimensions as the length of the input.

    learning_condition : Condition, UPDATE, CONVERGENCE : default UPDATE
       specifies the `Condition` assigned to `learning_mechanism <RecurrentTransferMechanism.learning_mechanism>`;
       A `Condition` can be used, or one of the following two keywords:

       * *UPDATE:* `learning_mechanism <RecurrentTransferMechanism.learning_mechanism>` is executed immediately after
         every execution of the RecurrentTransferMechanism;  this is equivalent to assigning no `Condition`
       ..
       * *CONVERGENCE:* `learning_mechanism <RecurrentTransferMechanism.learning_mechanism>` is executed whenever the
         the `termination_threshold` is satisfied;  this is equivalent to a WhenFinished(``rec_mech``) `Condition`
         in which ``rec_mech`` is the RecurrentTransferMechanism.

       See `learning_condition <RecurrentTransferMechanism.learning_condition>` for additional details.

    Attributes
    ----------

    matrix : 2d np.array
        the `matrix <AutoAssociativeProjection.matrix>` parameter of the `recurrent_projection
        <RecurrentTransferMechanism.recurrent_projection>` for the Mechanism.

    recurrent_projection : AutoAssociativeProjection
        an `AutoAssociativeProjection` that projects from the Mechanism's `primary OutputPort <OutputPort_Primary>`
        to its `primary InputPort <Mechanism_InputPorts>`.

    has_recurrent_input_port : boolean
        specifies whether the mechanism's `recurrent_projection <RecurrentTransferMechanism.recurrent_projection>`
        points to a separate InputPort. If False, the recurrent_projection points to its `primary
        InputPort <InputPort_Primary>`. If True, the recurrent_projection points to a separate InputPort, and
        the values of all input ports are combined using `LinearCombination <function.LinearCombination>` *before*
        being passed to the RecurrentTransferMechanism's `function <Mechanism_Base.function>`.

    combination_function : function
        the Function used to combine the *RECURRENT* and *EXTERNAL* InputPorts if `has_recurrent_input_port
        <RecurrentTransferMechanism.has_recurrent_input_port>` is `True`.  By default this is a `LinearCombination`
        Function that simply adds them.

    learning_enabled : bool
        indicates whether learning has been enabled for the RecurrentTransferMechanism.  It is set to `True` if
        `learning is specified <RecurrentTransferMechanism_Learning>` at the time of construction (i.e., if the
        **enable_learning** argument of the Mechanism's constructor is assigned `True`, or when it is configured for
        learning using the `configure_learning <RecurrentTransferMechanism.configure_learning>` method.  Once learning
        has been configured, `learning_enabled <RecurrentMechahinsm.learning_enabled>` can be toggled at any time to
        enable or disable learning; however, if the Mechanism has not been configured for learning, an attempt to
        set `learning_enabled <RecurrentMechahinsm.learning_enabled>` to `True` elicits a warning and is then
        ignored.

    learning_mechanism : LearningMechanism
        created automatically if `learning is specified <RecurrentTransferMechanism_Learning>`, and used to train the
        `recurrent_projection <RecurrentTransferMechanism.recurrent_projection>`.

    learning_rate : float, 1d or 2d np.array of numeric values : default None
        determines the learning rate used by the `learning_function <RecurrentTransferMechanism.learning_function>`
        of the `learning_mechanism <RecurrentTransferMechanism.learning_mechanism>` (see `learning_rate
        <AutoAssociativeLearningMechanism.learning_rate>` for details concerning specification and default value
        assignment).

    learning_function : function
        the function used by the `learning_mechanism <RecurrentTransferMechanism.learning_mechanism>` to train the
        `recurrent_projection <RecurrentTransferMechanism.recurrent_projection>` if `learning is specified
        <RecurrentTransferMechanism_Learning>`.

    learning_condition : Condition
        determines the condition under which the `learning_mechanism <RecurrentTransferMechanism.learning_mechanism>`
        is executed in the context of a `Composition`; it can be specified in the **learning_condition** argument of
        the Mechanism's constructor or of its `configure_learning <RecurrentTransferMechanism.configure_learning>`
        method. By default, it executes immediately after the RecurrentTransferMechanism executes.

        .. note::
            The `learning_mechanism <RecurrentTransferMechanism.learning_mechanism>` is an
            `AutoAssociativeLearningMechanism`, which executes during the `execution phase <System_Execution>`
            of the System's execution.  Note that this is distinct from the behavior of supervised learning algorithms
            (such as `Reinforcement` and `BackPropagation`), that are executed during the
            `learning phase <System_Execution>` of a System's execution

    standard_output_ports : list[str]
        list of `Standard OutputPorts <OutputPort_Standard>` that includes the following in addition to the
        `standard_output_ports <TransferMechanism.standard_output_ports>` of a `TransferMechanism`:

        *ENERGY* : float
            the energy of the elements in the LCAMechanism's `value <Mechanism_Base.value>`,
            calculated using the `Stability` Function with the `ENERGY` metric.

        .. _LCAMechanism_ENTROPY:

        *ENTROPY* : float
            the entropy of the elements in the LCAMechanism's `value <Mechanism_Base.value>`,
            calculated using the `Stability` Function with the `ENTROPY <CROSS_ENTROPY>` metric.

    Returns
    -------
    instance of RecurrentTransferMechanism : RecurrentTransferMechanism

    """
    componentType = RECURRENT_TRANSFER_MECHANISM

    standard_output_ports = TransferMechanism.standard_output_ports.copy()
    standard_output_ports.extend([{NAME:ENERGY_OUTPUT_PORT_NAME}, {NAME:ENTROPY_OUTPUT_PORT_NAME}])
    standard_output_port_names = TransferMechanism.standard_output_port_names.copy()
    standard_output_port_names.extend([ENERGY_OUTPUT_PORT_NAME, ENTROPY_OUTPUT_PORT_NAME])

    class Parameters(TransferMechanism.Parameters):
        """
            Attributes
            ----------

                auto
                    see `auto <RecurrentTransferMechanism.auto>`

                    :default value: 1
                    :type: ``int``

                combination_function
                    see `combination_function <RecurrentTransferMechanism.combination_function>`

                    :default value: `LinearCombination`
                    :type: `Function`

                enable_learning
                    see `enable_learning <RecurrentTransferMechanism.enable_learning>`

                    :default value: False
                    :type: ``bool``

                has_recurrent_input_port
                    see `has_recurrent_input_port <RecurrentTransferMechanism.has_recurrent_input_port>`

                    :default value: None
                    :type:

                hetero
                    see `hetero <RecurrentTransferMechanism.hetero>`

                    :default value: 0
                    :type: ``int``

                integration_rate
                    see `integration_rate <RecurrentTransferMechanism.integration_rate>`

                    :default value: 0.5
                    :type: ``float``

                learning_condition
                    see `learning_condition <RecurrentTransferMechanism.learning_condition>`

                    :default value: None
                    :type:

                learning_function
                    see `learning_function <RecurrentTransferMechanism.learning_function>`

                    :default value: `Hebbian`
                    :type: `Function`

                learning_rate
                    see `learning_rate <RecurrentTransferMechanism.learning_rate>`

                    :default value: None
                    :type:

                matrix
                    see `matrix <RecurrentTransferMechanism.matrix>`

                    :default value: `HOLLOW_MATRIX`
                    :type: ``str``

                noise
                    see `noise <RecurrentTransferMechanism.noise>`

                    :default value: 0.0
                    :type: ``float``

                smoothing_factor
                    see `smoothing_factor <RecurrentTransferMechanism.smoothing_factor>`

                    :default value: 0.5
                    :type: ``float``
        """
        matrix = Parameter(HOLLOW_MATRIX, modulable=True, getter=_recurrent_transfer_mechanism_matrix_getter, setter=_recurrent_transfer_mechanism_matrix_setter)
        auto = Parameter(1, modulable=True)
        hetero = Parameter(0, modulable=True)
        integrator_function = Parameter(AdaptiveIntegrator, stateful=False, loggable=False, dependencies='combination_function')
        combination_function = Parameter(LinearCombination, stateful=False, loggable=False)
        smoothing_factor = Parameter(0.5, modulable=True)
        enable_learning = False
        # learning_function is a reference because it is used for
        # an auxiliary learning mechanism
        learning_function = SharedParameter(
            Hebbian,
            attribute_name='learning_mechanism',
            shared_parameter_name='function',
        )
        learning_rate = SharedParameter(None, attribute_name='learning_mechanism')
        learning_condition = SharedParameter(None, attribute_name='learning_mechanism')
        has_recurrent_input_port = Parameter(False, stateful=False, loggable=False)

        output_ports = Parameter(
            [RESULT],
            stateful=False,
            loggable=False,
            read_only=True,
            structural=True,
        )
        recurrent_projection = Parameter(None, stateful=False, loggable=False, structural=True)

    @check_user_specified
    @beartype
    def __init__(self,
                 default_variable=None,
                 input_shapes=None,
                 input_ports: Optional[Union[list, dict]] = None,
                 has_recurrent_input_port=None,
                 combination_function: Optional[Callable] = None,
                 function=None,
                 matrix=None,
                 auto=None,
                 hetero=None,
                 integrator_mode=None,
                 integrator_function=None,
                 initial_value=None,
                 integration_rate: Optional[NumericCollections] = None,
                 noise=None,
                 clip=None,
                 enable_learning: Optional[bool] = None,
                 learning_rate: Optional[Union[ValidParamSpecType, bool]] = None,
                 learning_function: Optional[Callable] = None,
                 learning_condition: Optional[Union[Condition, TimeScale, Literal['UPDATE', 'CONVERGENCE']]] = None,
                 output_ports: Optional[Union[str, Iterable]] = None,
                 params=None,
                 name=None,
                 prefs: Optional[ValidPrefSet] = None,
                 **kwargs):
        """Instantiate RecurrentTransferMechanism
        """
        if isinstance(hetero, (list, np.matrix)):
            hetero = np.array(hetero)

        if isinstance(auto, list):
            auto = np.array(auto)

        # since removing the default argument matrix=HOLLOW_MATRIX to detect a user setting,
        # some hidden steps in validate_params that set this case to HOLLOW_MATRIX did not
        # happen
        if matrix is AutoAssociativeProjection:
            matrix = HOLLOW_MATRIX

        self.learning_mechanism = None
        self._learning_enabled = enable_learning

        super().__init__(
            default_variable=default_variable,
            input_shapes=input_shapes,
            input_ports=input_ports,
            function=function,
            integrator_function=integrator_function,
            initial_value=initial_value,
            noise=noise,
            matrix=matrix,
            integrator_mode=integrator_mode,
            integration_rate=integration_rate,
            learning_rate=learning_rate,
            learning_function=learning_function,
            learning_condition=learning_condition,
            auto=auto,
            hetero=hetero,
            has_recurrent_input_port=has_recurrent_input_port,
            combination_function=combination_function,
            clip=clip,
            output_ports=output_ports,
            params=params,
            name=name,
            prefs=prefs,
            **kwargs
        )

    def _validate_params(self, request_set, target_set=None, context=None):
        """Validate shape and size of auto, hetero, matrix.
        """
        from psyneulink.library.components.projections.pathway.autoassociativeprojection import AutoAssociativeProjection

        super()._validate_params(request_set=request_set, target_set=target_set, context=context)

        # KDM 10/24/18: rearranged matrix and auto/hetero validation to correspond with comment/code in __init__
        # on this same date.
        # Validate MATRIX
        if MATRIX in target_set:

            matrix_param = target_set[MATRIX]

            if isinstance(matrix_param, AutoAssociativeProjection):
                matrix = matrix_param.matrix

            elif isinstance(matrix_param, str):
                matrix = get_matrix(matrix_param, rows=self.recurrent_size, cols=self.recurrent_size)

            elif isinstance(matrix_param, (np.matrix, list)):
                matrix = np.array(matrix_param)

            else:
                matrix = matrix_param
            if matrix is None:
                rows = cols = self.recurrent_size # this is a hack just to skip the tests ahead:
                # if the matrix really is None, that is checked up ahead, in _instantiate_attributes_before_function()
            else:
                rows = np.array(matrix).shape[0]
                cols = np.array(matrix).shape[1]

            try:
                if 'U' in repr(matrix.dtype):
                    raise RecurrentTransferError("{0} has non-numeric entries".format(matrix))
            except AttributeError:
                pass

            # Shape of matrix must be square
            if rows != cols:
                if isinstance(matrix_param, AutoAssociativeProjection):
                    # if __name__ == '__main__':
                    err_msg = ("{} param of {} must be square to be used as recurrent projection for {}".
                               format(MATRIX, matrix_param.name, self.name))
                else:
                    err_msg = "{0} param for {1} must be square; currently, the {0} param is: {2}".\
                        format(MATRIX, self.name, matrix)
                raise RecurrentTransferError(err_msg)

            # Size of matrix must equal length of variable:
            if rows != self.recurrent_size:
                if isinstance(matrix_param, AutoAssociativeProjection):
                    err_msg = ("Number of rows in {} param for {} ({}) must be same as the size of variable for "
                               "{} {} (whose size is {} and whose variable is {})".
                               format(MATRIX, self.name, rows, self.__class__.__name__, self.name, self.input_shapes,
                                      self.defaults.variable))
                else:
                    err_msg = ("Size of {} param for {} ({}) must be the same as its variable ({})".
                               format(MATRIX, self.name, rows, self.recurrent_size))
                raise RecurrentTransferError(err_msg)


        if AUTO in target_set:
            auto_param = target_set[AUTO]
            if (auto_param is not None) and not isinstance(auto_param, (np.ndarray, list, numbers.Number)):
                raise RecurrentTransferError("auto parameter ({}) of {} is of incompatible type: it should be a "
                                             "number, None, or a 1D numeric array".format(auto_param, self))
            if isinstance(auto_param, (np.ndarray, list)) and safe_len(auto_param) != 1 and safe_len(auto_param) != self.input_shapes[0]:
                raise RecurrentTransferError("auto parameter ({0}) for {1} is of incompatible length with the size "
                                             "({2}) of its owner, {1}.".format(auto_param, self, self.input_shapes[0]))

        if HETERO in target_set:
            hetero_param = target_set[HETERO]
            if hetero_param is not None and not isinstance(hetero_param, (np.ndarray, list, numbers.Number)):
                raise RecurrentTransferError("hetero parameter ({}) of {} is of incompatible type: it should be a "
                                             "number, None, or a 2D numeric array".format(hetero_param, self))
            hetero_shape = np.array(hetero_param).shape
            if hetero_shape != (1,) and hetero_shape != (1, 1):
                if isinstance(hetero_param, (np.ndarray, list, np.matrix)) and (hetero_param.ndim > 0 and hetero_shape[0] != self.input_shapes[0]):
                    raise RecurrentTransferError("hetero parameter ({0}) for {1} is of incompatible size with the size "
                                                 "({2}) of its owner, {1}.".format(hetero_param, self, self.input_shapes[0]))
                if isinstance(hetero_param, (np.ndarray, list, np.matrix)) and (hetero_param.ndim > 0 and hetero_shape[0] != hetero_shape[1]):
                    raise RecurrentTransferError("hetero parameter ({}) for {} must be square.".format(hetero_param, self))

        # Validate DECAY
        # if DECAY in target_set and target_set[DECAY] is not None:
        #
        #     decay = target_set[DECAY]
        #     if not (0.0 <= decay and decay <= 1.0):
        #         raise RecurrentTransferError("{} argument for {} ({}) must be from 0.0 to 1.0".
        #                                      format(DECAY, self.name, decay))

        # FIX: validate learning_function and learning_rate here (use Hebbian as template for learning_rate

    def _instantiate_attributes_before_function(self, function=None, context=None):
        """using the `matrix` argument the user passed in (which is now stored in function_params), instantiate
        ParameterPorts for auto and hetero if they haven't already been instantiated. This is useful if auto and
        hetero were None in the initialization call.
        :param function:
        """
        super()._instantiate_attributes_before_function(function=function, context=context)

        param_keys = self._parameter_ports.key_values

        matrix = get_matrix(copy_parameter_value(self.defaults.matrix), rows=self.recurrent_size, cols=self.recurrent_size)

        # below implements the rules provided by KAM:
        # - If auto and hetero but not matrix are specified, the diagonal terms of the matrix are determined by auto and the off-diagonal terms are determined by hetero.
        # - If auto, hetero, and matrix are all specified, matrix is ignored in favor of auto and hetero.
        # - If auto and matrix are both specified, the diagonal terms are determined by auto and the off-diagonal terms are determined by matrix. ​
        # - If hetero and matrix are both specified, the diagonal terms are determined by matrix and the off-diagonal terms are determined by hetero.
        auto = get_auto_matrix(copy_parameter_value(self.defaults.auto), self.recurrent_size)
        hetero = get_hetero_matrix(copy_parameter_value(self.defaults.hetero), self.recurrent_size)
        auto_specified = self.parameters.auto._user_specified
        hetero_specified = self.parameters.hetero._user_specified

        if auto_specified and hetero_specified:
            matrix = auto + hetero
        elif auto_specified:
            np.fill_diagonal(matrix, 0)
            matrix = matrix + auto
        elif hetero_specified:
            diag = np.diag(matrix)
            matrix = hetero.copy()
            np.fill_diagonal(matrix, diag)

        self.parameters.matrix._set(matrix, context)

        # 9/23/17 JDC: DOESN'T matrix arg default to something?
        # If no matrix was specified, then both AUTO and HETERO must be specified
        if (
            matrix is None
            and (
                AUTO not in param_keys
                or HETERO not in param_keys
                or not auto_specified
                or not hetero_specified
            )
        ):
            raise RecurrentTransferError("Matrix parameter ({}) for {} failed to produce a suitable matrix: "
                                         "if the matrix parameter does not produce a suitable matrix, the "
                                         "'auto' and 'hetero' parameters must be specified; currently, either"
                                         "auto or hetero parameter is missing.".format(self.parameters.matrix._get(context), self))

        if AUTO not in param_keys and HETERO in param_keys:
            d = np.diagonal(matrix).copy()
            port = _instantiate_port(owner=self,
                                       port_type=ParameterPort,
                                       name=AUTO,
                                       reference_value=d,
                                       reference_value_name=AUTO,
                                       params=None,
                                       context=context)
            self.parameters.auto._set(d, context)
            if port is not None:
                self._parameter_ports[AUTO] = port
                port.source = self.parameters.auto
            else:
                raise RecurrentTransferError("Failed to create ParameterPort for `auto` attribute for {} \"{}\"".
                                           format(self.__class__.__name__, self.name))
        if HETERO not in param_keys and AUTO in param_keys:

            m = matrix.copy()
            np.fill_diagonal(m, 0.0)
            self.parameters.hetero._set(m, context)
            port = _instantiate_port(owner=self,
                                       port_type=ParameterPort,
                                       name=HETERO,
                                       reference_value=m,
                                       reference_value_name=HETERO,
                                       params=None,
                                       context=context)
            if port is not None:
                self._parameter_ports[HETERO] = port
                port.source = self.parameters.hetero
            else:
                raise RecurrentTransferError("Failed to create ParameterPort for `hetero` attribute for {} \"{}\"".
                                           format(self.__class__.__name__, self.name))

        if self.has_recurrent_input_port:
            comb_fct = self.combination_function
            if (
                not (
                    isinstance(comb_fct, LinearCombination)
                    or (isinstance(comb_fct, type) and issubclass(comb_fct, LinearCombination))
                    or (isinstance(comb_fct, types.MethodType) and comb_fct.__self__ == self)
                )
            ):
                if isinstance(comb_fct, type):
                    comb_fct = comb_fct()
                elif isinstance(comb_fct, (types.FunctionType, types.MethodType)):
                    comb_fct = UserDefinedFunction(comb_fct, self.defaults.variable)
                try:
                    cust_fct_result = comb_fct.execute(self.defaults.variable)
                except AssertionError:
                    raise RecurrentTransferError(
                        "Function specified for {} argument of {} ({}) does not take an array with two items ({})".format(
                            repr(COMBINATION_FUNCTION),
                            self.name,
                            comb_fct,
                            self.defaults.variable
                        )
                    )
                try:
                    assert len(cust_fct_result) == len(self.defaults.variable[0])
                except AssertionError:
                    raise RecurrentTransferError(
                        "Function specified for {} argument of {} ({}) did not return a result that is"
                        " the same shape as the input to {} ({})".format(
                            repr(COMBINATION_FUNCTION),
                            self.name,
                            comb_fct,
                            self.name,
                            self.defaults.variable[0]
                        )
                    )

            # If combination_function is a method of a subclass, let it pass
            if not isinstance(comb_fct, Function):
                if isinstance(comb_fct, type):
                    self.combination_function = comb_fct(default_variable=self.defaults.variable)
                elif isinstance(comb_fct, types.MethodType) and comb_fct.__self__ == self:
                    pass
                else:
                    self.combination_function = UserDefinedFunction(custom_function=comb_fct,
                                                                     default_variable=self.defaults.variable)
            else:
                self.combination_function = comb_fct

        if self.parameters.auto._get(context) is None and self.parameters.hetero._get(context) is None:
            self.parameters.matrix._set(matrix, context)
            if self.parameters.matrix._get(context) is None:
                raise RecurrentTransferError("PROGRAM ERROR: Failed to instantiate \'matrix\' param for {}".
                                             format(self.__class__.__name__))

    def _instantiate_attributes_after_function(self, context=None):
        """Instantiate recurrent_projection, matrix, and the functions for the ENERGY and ENTROPY OutputPorts
        """
        from psyneulink.library.components.projections.pathway.autoassociativeprojection import AutoAssociativeProjection

        matrix = self.parameters.matrix._get(context)

        # Now that matrix and default_variable size are known,
        #     instantiate functions for ENERGY and ENTROPY standard_output_ports
        if ENERGY_OUTPUT_PORT_NAME in self.output_ports:
            energy_idx = self.standard_output_port_names.index(ENERGY_OUTPUT_PORT_NAME)
            self.standard_output_ports[energy_idx][FUNCTION] = Energy(self.defaults.variable,
                                                                      matrix=matrix)
        if ENTROPY_OUTPUT_PORT_NAME in self.output_ports:
            energy_idx = self.standard_output_port_names.index(ENTROPY_OUTPUT_PORT_NAME)
            self.standard_output_ports[energy_idx][FUNCTION] = Entropy(self.defaults.variable)

        super()._instantiate_attributes_after_function(context=context)

        # (7/19/17 CW) this line of code is now questionable, given the changes to matrix and the recurrent projection
        if isinstance(matrix, AutoAssociativeProjection):
            self.recurrent_projection = matrix

        # IMPLEMENTATION NOTE:  THESE SHOULD BE MOVED TO COMPOSITION WHEN THAT IS IMPLEMENTED
        else:
            self.recurrent_projection = self._instantiate_recurrent_projection(self,
                                                                               matrix=matrix,
                                                                               context=context)

            # creating a recurrent_projection changes the default variable shape
            # so we have to reshape any Paramter Functions
            self._update_default_variable(self.defaults.variable, context)

        self.aux_components.append(self.recurrent_projection)

        if self.learning_enabled:
            self.configure_learning(context=context)

<<<<<<< HEAD
        if ENERGY_OUTPUT_PORT_NAME in self.output_ports.names:
            energy = Energy(self.defaults.variable,
                            matrix=matrix)
            self.output_ports[ENERGY_OUTPUT_PORT_NAME].function = energy
            self.output_ports[ENERGY_OUTPUT_PORT_NAME]._update_default_variable(energy.variable, context)

        if ENTROPY_OUTPUT_PORT_NAME in self.output_ports.names:
            if self.function.bounds == (0,1) or self.clip == (0,1):
                entropy = Entropy(self.defaults.variable)
                self.output_ports[ENTROPY_OUTPUT_PORT_NAME].function = entropy
                self.output_ports[ENTROPY_OUTPUT_PORT_NAME]._update_default_variable(entropy.variable, context)
            else:
                del self.output_ports[ENTROPY_OUTPUT_PORT_NAME]

=======
>>>>>>> eb5ff88b
    def _update_parameter_ports(self, runtime_params=None, context=None):
        for port in self._parameter_ports:
            # (8/2/17 CW) because the auto and hetero params are solely used by the AutoAssociativeProjection
            # (the RecurrentTransferMechanism doesn't use them), the auto and hetero param ports are updated in the
            # projection's _update_parameter_ports, and accordingly are not updated here
            if port.name != AUTO and port.name != HETERO:
                port._update(params=runtime_params, context=context)

    @property
    def recurrent_size(self):
        return len(self.defaults.variable[0])

    # 8/2/17 CW: this property is not optimal for performance: if we want to optimize performance we should create a
    # single flag to check whether to get matrix from auto and hetero?
    @property
    def matrix(self):
        return getattr(self, _get_parametervalue_attr(self.parameters.matrix))

    @matrix.setter
    def matrix(self, val): # simplified version of standard setter (in Component.py)
        # KDM 10/12/18: removing below because it doesn't seem to be correct, and also causes
        # unexpected values to be set to previous_value
        # KDM 7/1/19: reinstating below
        if self.recurrent_projection is not None:
            self.recurrent_projection.parameter_ports["matrix"].function.previous_value = val
            self.recurrent_projection.parameter_ports["matrix"].function.reset = val

        self.parameters.matrix.set(val, self.most_recent_context)

    @property
    def auto(self):
        return getattr(self, _get_parametervalue_attr(self.parameters.auto))

    @auto.setter
    def auto(self, val):
        self.parameters.auto.set(val, self.most_recent_context)

        if self.recurrent_projection is not None and 'hetero' in self._parameter_ports:
            self.recurrent_projection.parameter_ports["matrix"].function.previous_value = self.matrix

    @property
    def hetero(self):
        return getattr(self, _get_parametervalue_attr(self.parameters.hetero))

    @hetero.setter
    def hetero(self, val):
        self.parameters.hetero.set(val, self.most_recent_context)

        if self.recurrent_projection is not None and 'auto' in self._parameter_ports:
            self.recurrent_projection.parameter_ports["matrix"].function.previous_value = self.matrix_param

    @property
    def learning_enabled(self):
        return self._learning_enabled

    @learning_enabled.setter
    def learning_enabled(self, value:bool):

        self._learning_enabled = value
        # Enable learning for RecurrentTransferMechanism's learning_mechanism
        if self.learning_mechanism is not None:
            self.learning_mechanism.learning_enabled = value
        # If RecurrentTransferMechanism has no LearningMechanism, warn and then ignore attempt to set learning_enabled
        elif value is True:
            warnings.warn("Learning cannot be enabled for {} because it has no {}".
                  format(self.name, LearningMechanism.__name__))
            return

    # IMPLEMENTATION NOTE:  THIS SHOULD BE MOVED TO COMPOSITION ONCE THAT IS IMPLEMENTED
    @beartype
    def _instantiate_recurrent_projection(self,
                                          mech: Mechanism_Base,
                                          # this typecheck was failing, I didn't want to fix (7/19/17 CW)
                                          # matrix:is_matrix=HOLLOW_MATRIX,
                                          matrix=HOLLOW_MATRIX,
                                          context=None):
        """Instantiate an AutoAssociativeProjection from Mechanism to itself

        """

        from psyneulink.library.components.projections.pathway.autoassociativeprojection import AutoAssociativeProjection
        if isinstance(matrix, str):
            size = len(mech.defaults.variable[0])
            matrix = get_matrix(matrix, size, size)

        # IMPLEMENTATION NOTE: THIS SHOULD BE MOVED TO COMPOSITION WHEN THAT IS IMPLEMENTED
        if self.has_recurrent_input_port:
            # # FIX: 7/12/18 MAKE THIS A METHOD THAT CAN BE OVERRIDDEN BY CONTRASTIVEHEBBIAN
            new_input_port = InputPort(owner=self, name=RECURRENT, variable=self.defaults.variable[0],
                                        internal_only=True)
            assert (len(new_input_port.all_afferents) == 0)  # just a sanity check
            assert self.input_port.name != "Recurrent Input Port"
            # Rename existing InputPort as EXTERNAL
            remove_instance_from_registry(registry=self._portRegistry,
                                          category=INPUT_PORT,
                                          component=self.input_port)
            register_instance(self.input_port, EXTERNAL, InputPort, self._portRegistry, INPUT_PORT)
            proj = AutoAssociativeProjection(owner=mech,
                                             receiver=new_input_port,
                                             matrix=matrix,
                                             name=mech.name + ' recurrent projection')
            receiver = new_input_port
        else:
            proj = AutoAssociativeProjection(owner=mech,
                                             matrix=matrix,
                                             name=mech.name + ' recurrent projection')
            receiver = self.input_port

        proj._activate_for_compositions(ConnectionInfo.ALL)
        return proj

    # IMPLEMENTATION NOTE: THIS SHOULD BE MOVED TO COMPOSITION WHEN THAT IS IMPLEMENTED
    def _instantiate_learning_mechanism(self,
                                        activity_vector: Union[list, np.array],
                                        learning_function,
                                        learning_rate,
                                        learning_condition,
                                        matrix,
                                        ):

        learning_mechanism = AutoAssociativeLearningMechanism(default_variable=copy.deepcopy([activity_vector.defaults.value]),
                                                              # learning_signals=[self.recurrent_projection],
                                                              function=learning_function,
                                                              learning_rate=learning_rate,
                                                              name="{} for {}".format(
                                                                      AutoAssociativeLearningMechanism.className,
                                                                      self.name))
        # KAM HACK 2/13/19 to get hebbian learning working for PSY/NEU 330
        # Add autoassociative learning mechanism + related projections to composition as processing components
        # (via aux_components attr)

        from psyneulink.core.compositions.composition import NodeRole

        learning_mechanism.condition = learning_condition
        # # MODIFIED 10/23/19 OLD:
        # self.aux_components.append(learning_mechanism)
        # MODIFIED 10/23/19 NEW:
        self.aux_components.append((learning_mechanism, NodeRole.LEARNING))
        # MODIFIED 10/23/19 END
        # Instantiate Projection from Mechanism's output to LearningMechanism
        mproj = MappingProjection(sender=activity_vector,
                          receiver=learning_mechanism.input_ports[ACTIVATION_INPUT],
                          name="Error Projection for {}".format(learning_mechanism.name))
        mproj._activate_for_all_compositions()
        self.aux_components.append(mproj)
        # Instantiate Projection from LearningMechanism to Mechanism's AutoAssociativeProjection
        lproj = LearningProjection(sender=learning_mechanism.output_ports[LEARNING_SIGNAL],
                           receiver=matrix.parameter_ports[MATRIX],
                           name="{} for {}".format(LearningProjection.className, self.recurrent_projection.name))
        lproj._activate_for_all_compositions()
        self.aux_components.append((lproj, True))
        return learning_mechanism

    @handle_external_context()
    def configure_learning(self,
                           learning_function: Optional[Callable] = None,
                           learning_rate: Optional[Union[numbers.Number, list, np.ndarray, np.matrix]] = None,
                           learning_condition: Union[Condition, TimeScale, Literal['UPDATE', 'CONVERGENCE']] = None,
                           context=None):
        """Provide user-accessible-interface to _instantiate_learning_mechanism

        Configure RecurrentTransferMechanism for learning. Creates the following Components:

        * an `AutoAssociativeLearningMechanism` -- if the **learning_function** and/or **learning_rate** arguments are
          specified, they are used to construct the LearningMechanism, otherwise the values specified in the
          RecurrentTransferMechanism's constructor are used;
        ..
        * a `MappingProjection` from the RecurrentTransferMechanism's `primary OutputPort <OutputPort_Primary>`
          to the AutoAssociativeLearningMechanism's *ACTIVATION_INPUT* InputPort;
        ..
        * a `LearningProjection` from the AutoAssociativeLearningMechanism's *LEARNING_SIGNAL* OutputPort to
          the RecurrentTransferMechanism's `recurrent_projection <RecurrentTransferMechanism.recurrent_projection>`.

        """

        if not isinstance(learning_condition, Condition):
            if learning_condition == CONVERGENCE:
                learning_condition = WhenFinished(self)
            elif learning_condition == UPDATE:
                learning_condition = None

        try:
            shared_params = self.initial_shared_parameters['learning_mechanism']

            try:
                if learning_condition is None:
                    learning_condition = shared_params['learning_condition']
            except KeyError:
                pass

            try:
                if learning_rate is None:
                    learning_rate = shared_params['learning_rate']
            except KeyError:
                pass

            try:
                if learning_function is None:
                    learning_function = shared_params['learning_function']
            except KeyError:
                pass
        except KeyError:
            pass

        self.learning_mechanism = self._instantiate_learning_mechanism(activity_vector=self._learning_signal_source,
                                                                       learning_function=learning_function,
                                                                       learning_rate=learning_rate,
                                                                       learning_condition=learning_condition,
                                                                       matrix=self.recurrent_projection,
                                                                       )

        self.learning_projection = self.learning_mechanism.output_ports[LEARNING_SIGNAL].efferents[0]
        if self.learning_mechanism is None:
            self.learning_enabled = False

    def _execute(self, variable=None, context=None, runtime_params=None):

        # if not self.is_initializing
        #     self.parameters.previous_value._set(self.value)
        # self._output = super()._execute(variable=variable, runtime_params=runtime_params, context=context)
        # return self._output
        return super()._execute(variable, context, runtime_params)

    def _parse_function_variable(self, variable, context=None):
        variable = self._parse_integrator_function_variable(variable, context=context)
        return super()._parse_function_variable(variable, context=context)

    def _parse_integrator_function_variable(self, variable, context=None):
        if self.has_recurrent_input_port:
            variable = self.combination_function.execute(variable=variable, context=context)

        return variable

    def _get_variable_from_input(self, input, context=None):
        if self.has_recurrent_input_port:
            input = np.atleast_2d(input)
            input_len = len(input[0])
            num_inputs = np.size(input, 0)
            num_input_ports = len(self.input_ports)
            if num_inputs != num_input_ports:
                z = np.zeros((1, input_len))
                input = np.concatenate((input, z))

        return super()._get_variable_from_input(input, context)

    @property
    def _learning_signal_source(self):
        """Return default source of learning signal (`Primary OutputPort <OutputPort_Primary>)`
              Subclass can override this to provide another source (e.g., see `ContrastiveHebbianMechanism`)
        """
        return self.output_port

    def _get_state_ids(self):
        return super()._get_state_ids() + ["old_val"]

    def _get_state_struct_type(self, ctx):
        transfer_t = ctx.get_state_struct_type(super())
        return_t = ctx.get_output_struct_type(self)
        return pnlvm.ir.LiteralStructType([*transfer_t.elements, return_t])

    def _get_state_initializer(self, context):
        transfer_init = super()._get_state_initializer(context)

        # Initialize to OutputPort defaults.
        # That is what the recurrent projection finds.
        retval_init = (tuple(op.parameters.value.get(context)) if not np.isscalar(op.parameters.value.get(context)) else op.parameters.value.get(context) for op in self.output_ports)
        return (*transfer_init, tuple(retval_init))

    def _gen_llvm_function_reset(self, ctx, builder, params, state, arg_in, arg_out, *, tags:frozenset):
        assert "reset" in tags

        # Check if we have reinitializers
        has_reinitializers_ptr = ctx.get_param_or_state_ptr(builder,
                                                            self,
                                                            "has_initializers",
                                                            param_struct_ptr=params)
        has_initializers = builder.load(has_reinitializers_ptr)
        not_initializers = builder.fcmp_ordered("==", has_initializers,
                                                has_initializers.type(0))
        with builder.if_then(not_initializers):
            builder.ret_void()

        # Reinit main function. This is a no-op if it's not a stateful function.
        reinit_func = ctx.import_llvm_function(self.function, tags=tags)
        reinit_params, reinit_state = ctx.get_param_or_state_ptr(builder,
                                                                 self,
                                                                 "function",
                                                                 param_struct_ptr=params,
                                                                 state_struct_ptr=state)
        reinit_in = builder.alloca(reinit_func.args[2].type.pointee, name="reinit_in")
        reinit_out = builder.alloca(reinit_func.args[3].type.pointee, name="reinit_out")
        builder.call(reinit_func, [reinit_params, reinit_state, reinit_in, reinit_out])

        # Reinit integrator function
        if self.integrator_mode:
            reinit_f = ctx.import_llvm_function(self.integrator_function, tags=tags)
            reinit_in = builder.alloca(reinit_f.args[2].type.pointee, name="integ_reinit_in")
            reinit_out = builder.alloca(reinit_f.args[3].type.pointee, name="integ_reinit_out")
            reinit_params, reinit_state = ctx.get_param_or_state_ptr(builder,
                                                                     self,
                                                                     "integrator_function",
                                                                     param_struct_ptr=params,
                                                                     state_struct_ptr=state)
            builder.call(reinit_f, [reinit_params, reinit_state, reinit_in, reinit_out])

        prev_val_ptr = ctx.get_param_or_state_ptr(builder, self, "old_val", state_struct_ptr=state)
        builder.store(prev_val_ptr.type.pointee(None), prev_val_ptr)
        return builder

    def _gen_llvm_input_ports(self, ctx, builder, params, state, arg_in):
        recurrent_params, recurrent_state = ctx.get_param_or_state_ptr(builder,
                                                                       self,
                                                                       "recurrent_projection",
                                                                       param_struct_ptr=params,
                                                                       state_struct_ptr=state)
        recurrent_f = ctx.import_llvm_function(self.recurrent_projection)

        # Extract the correct output port value
        prev_val_ptr = ctx.get_param_or_state_ptr(builder, self, "old_val", state_struct_ptr=state)
        recurrent_index = self.output_ports.index(self.recurrent_projection.sender)
        recurrent_in = builder.gep(prev_val_ptr, [ctx.int32_ty(0), ctx.int32_ty(recurrent_index)])

        # Get the correct recurrent output location
        recurrent_out = builder.gep(arg_in, [ctx.int32_ty(0),
                                             ctx.int32_ty(self.input_ports.index(self.recurrent_projection.receiver)),
                                             ctx.int32_ty(self.recurrent_projection.receiver.pathway_projections.index(self.recurrent_projection))])

        # the recurrent projection is not executed in standalone mode
        if len(self.afferents) == 1:
            assert self.path_afferents[0] is self.recurrent_projection
            # NOTE: we should zero the target location here, but in standalone
            # mode ctypes does it for us when instantiating the input structure
        else:
            # Execute the recurrent projection here. This makes it part of the
            # 'is_finished' inner loop so we always see the most up-to-date
            # input
            builder.call(recurrent_f, [recurrent_params, recurrent_state, recurrent_in, recurrent_out])

        assert not self.has_recurrent_input_port, "Configuration using combination function is not supported!"

        return super()._gen_llvm_input_ports(ctx, builder, params, state, arg_in)

    def _gen_llvm_output_ports(self, ctx, builder, value,
                               mech_params, mech_state, mech_in, mech_out):
        ret = super()._gen_llvm_output_ports(ctx, builder, value, mech_params,
                                             mech_state, mech_in, mech_out)

        prev_val_ptr = ctx.get_param_or_state_ptr(builder, self, "old_val", state_struct_ptr=mech_state)
        builder.store(builder.load(mech_out), prev_val_ptr)
        return ret<|MERGE_RESOLUTION|>--- conflicted
+++ resolved
@@ -986,23 +986,6 @@
         if self.learning_enabled:
             self.configure_learning(context=context)
 
-<<<<<<< HEAD
-        if ENERGY_OUTPUT_PORT_NAME in self.output_ports.names:
-            energy = Energy(self.defaults.variable,
-                            matrix=matrix)
-            self.output_ports[ENERGY_OUTPUT_PORT_NAME].function = energy
-            self.output_ports[ENERGY_OUTPUT_PORT_NAME]._update_default_variable(energy.variable, context)
-
-        if ENTROPY_OUTPUT_PORT_NAME in self.output_ports.names:
-            if self.function.bounds == (0,1) or self.clip == (0,1):
-                entropy = Entropy(self.defaults.variable)
-                self.output_ports[ENTROPY_OUTPUT_PORT_NAME].function = entropy
-                self.output_ports[ENTROPY_OUTPUT_PORT_NAME]._update_default_variable(entropy.variable, context)
-            else:
-                del self.output_ports[ENTROPY_OUTPUT_PORT_NAME]
-
-=======
->>>>>>> eb5ff88b
     def _update_parameter_ports(self, runtime_params=None, context=None):
         for port in self._parameter_ports:
             # (8/2/17 CW) because the auto and hetero params are solely used by the AutoAssociativeProjection
