# Princeton University licenses this file to You under the Apache License,
# Version 2.0 (the "License"); you may not use this file except in compliance
# with the License.  You may obtain a copy of the License at:
#     http://www.apache.org/licenses/LICENSE-2.0
# Unless required by applicable law or agreed to in writing, software
# distributed under the License is distributed on an "AS IS" BASIS, WITHOUT
# WARRANTIES OR CONDITIONS OF ANY KIND, either express or implied. See the
# License for the specific language governing permissions and limitations under
# the License.

# ***************************** PredictionErrorMechanism ***********************

"""

Contents
--------

  * `PredictionErrorMechanism_Overview`
  * `PredictionErrorMechanism_Creation`
  * `PredictionErrorMechanism_Structure`
  * `PredictionErrorMechanism_Execution`
  * `PredictionErrorMechanism_Example`
  * `PredictionErrorMechanism_Class_Reference`


.. _PredictionErrorMechanism_Overview:

Overview
--------

A PredictionErrorMechanism is a subclass of `ComparatorMechanism` that receives two inputs (a sample and a target),
and calculates the temporal difference prediction error as found in `Montague, Dayan, and Sejnowski (1996)
<http://www.jneurosci.org/content/jneuro/16/5/1936.full.pdf>`_ using its `function
<PredictionErrorMechanism.function>`, and places the delta values (the difference between the actual and predicted
reward) in its *OUTCOME* `OutputPort <PredictionErrorMechanism.output_port>`.

.. _PredictionErrorMechanism_Creation:

Creating a PredictionErrorMechanism
-----------------------------------

A PredictionErrorMechanism is usually created automatically when a `LearningMechanism`
`is created <LearningMechanism_Creation>` using the `TDLearning` function).
A PredictionErrorMechanism can also be created directly by calling its constructor.
Its **sample** and **target**  arguments are used to specify the OutputPorts
that provide the sample and target inputs, respectively (see
`ObjectiveMechanism Monitored Output Ports <ObjectiveMechanism_Monitor>`
for details). When the PredictionErrorMechanism is created, two InputPorts are
created, one each for its sample and target inputs (and named, by default
*SAMPLE* and *TARGET*). Each is assigned a MappingProjection from the
corresponding OutputPort specified in the **sample** and **target** arguments.

It is important to recognize that the value of the *SAMPLE* and *TARGET*
InputPorts must have the same length and type, so that they can be compared
using the PredictionErrorMechanism's `function
<PredictionErrorMechanism.function>.` By default, they use the format of the
OutputPorts specified in the **sample** and **target** arguments, respectively,
and the `MappingProjection` to each uses an `IDENTITY_MATRIX`. Therefore, for
the default configuration, the OutputPorts specified in the **sample** and
**target** arguments must have values of the same length and type. If these
differ, the **input_ports** argument can be used to explicitly specify the
format of the PredictionErrorMechanism's *SAMPLE* and *TARGET* InputPorts, to
insure they are compatible with one another (as well as to customize their
names, if desired). If the **input_ports** argument is used, *both* the sample
and target InputPorts must be specified. Any of the formats for `specifying
InputPorts <InputPort_Specification>` can be used in the argument. If values
are assigned for the InputPorts, they must be of equal length and type. Their
types must also be compatible with the value of the OutputPorts specified in
the **sample** and **target** arguments. However, the length specified for an
InputPort can differ from its corresponding OutputPort; in that case, by
default, the MappingProjection created uses a `FULL_CONNECTIVITY` matrix. Thus,
OutputPorts of differing lengths can be mapped to the sample and target
InputPorts of a PredictionErrorMechanism (see the `example
<PredictionErrorMechanism_Example>` below), so long as the latter of of the
same length. If a projection other than a `FULL_CONNECTIVITY` matrix is
needed, this can be specified using the *PROJECTION* entry of a `Port
specification dictionary <Port_Specification>` for the InputPort in the
**input_ports** argument.

.. _PredictionErrorMechanism_Structure:

Structure
---------

A PredictionErrorMechanism has two `input_ports
<ComparatorMechanism.input_ports>`, each of which receives a
`MappingProjection` from a corresponding OutputPort specified in the
**sample** and **target** arguments of its constructor. The InputPorts are
listed in the Mechanism's `input_ports <ComparatorMechanism.input_ports>`
attribute and named, respectively, *SAMPLE* and *TARGET*. The OutputPorts
from which they receive their projections (specified in the **sample** and
**target** arguments) are listed in the Mechanism's `sample
<ComparatorMechanism.sample>` and `target
<ComparatorMechanism.target>` attributes as well as in its
`monitored_output_ports <ComparatorMechanism.monitored_output_ports>`
attribute. The PredictionErrorMechanism's `function
<PredictionErrorMechanism.function>` calculates the difference between the
predicted reward and the true reward at each timestep in **SAMPLE**. By
default, it uses a `PredictionErrorDeltaFunction`. However, the
`function <PredictionErrorMechanism.function>` can be customized, so long as it
is replaced with one that takes two arrays with the same format as its inputs
and generates a similar array as its result. The result is assigned as the
value of the PredictionErrorMechanism's *OUTCOME* (`primary
<OutputPort_Primary>`) OutputPort.

.. _PredictionErrorMechanism_Execution:

Execution
---------

When a PredictionErrorMechanism is executed, it updates its input_ports with
the values of the OutputPorts specified in its **sample** and **target**
arguments, and then uses its `function <PredictionErrorMechanism.function>` to
compare these. By default, the result is assigned to the `value
<PredictionErrorMechanism.value>` of its *OUTCOME* `output_port
<PredictionErrorMechanism.output_port>`, and as the first item of the
Mechanism's `output_values <PredictionErrorMechanism.output_values>` attribute.

.. _PredictionErrorMechanism_Example:

Example
-------

.. _PredictionErrorMechanism_Default_Input_Value_Example:

*Formatting InputPort values*

The **default_variable** argument can be used to specify a particular format
for the SAMPLE and/or TARGET InputPorts of a PredictionErrorMechanism. This
can be useful when one or both of these differ from the format of the
OutputPort(s) specified in the **sample** and **target** arguments. For
example, for `Temporal Difference Learning <TDLearning>`, a
PredictionErrorMechanism is used to compare the predicted reward from the
sample with the true reward (the target). In the example below, the sample
Mechanism is a `TransferMechanism` that uses the `Linear` function to output
the sample values. Because the output is a vector, specifying it as the
PredictionErrorMechanism's **sample** argument will generate a corresponding
InputPort with a vector as its value. This should match the reward
signal specified in the PredictionErrorMechanism's **target** argument, the
value of which is a vector of the same length as the output of sample.

    >>> import psyneulink as pnl
    >>> sample_mech = pnl.TransferMechanism(size=5,
    ...                                     function=pnl.Linear())
    >>> reward_mech = pnl.TransferMechanism(size=5)
    >>> prediction_error_mech = pnl.PredictionErrorMechanism(sample=sample_mech,
    ...                                                      target=reward_mech)

Note that ``sample_mech`` is specified to take an array of length 5 as its
input, and therefore generate one of the same length as its `primary output
<OutputPort_Primary>`. Since it is assigned as the **sample** of the
PredictionErrorMechanism, by default this will create a *SAMPLE* InputPort of
length 5, that will match the length of the *TARGET* InputPort.

Currently the default method of implementing temporal difference learning in
PsyNeuLink requires the values of *SAMPLE* and *TARGET* to be provided as an
array representing a full time series as an experiment. See
`MontagueDayanSejnowski.py` in the Scripts folder for an example.

.. _PredictionErrorMechanism_Class_Reference

Class Reference
---------------

"""
from typing import Iterable

import numpy as np
import typecheck as tc

from psyneulink.core.components.functions.combinationfunctions import PredictionErrorDeltaFunction
from psyneulink.core.components.mechanisms.mechanism import Mechanism_Base
from psyneulink.core.components.ports.outputport import OutputPort
from psyneulink.core.globals.keywords import INITIALIZING, OUTCOME, PREDICTION_ERROR_MECHANISM, SAMPLE, TARGET
from psyneulink.core.globals.parameters import Parameter
from psyneulink.core.globals.preferences.basepreferenceset import is_pref_set, REPORT_OUTPUT_PREF
from psyneulink.core.globals.preferences.preferenceset import PreferenceEntry, PreferenceLevel, PREFERENCE_SET_NAME
from psyneulink.core.globals.utilities import is_numeric
from psyneulink.library.components.mechanisms.processing.objective.comparatormechanism import ComparatorMechanism, ComparatorMechanismError

__all__ = [
    'PredictionErrorMechanism',
    'PredictionErrorMechanismError'
]


class PredictionErrorMechanismError(ComparatorMechanismError):
    def __init__(self, error_value):
        self.error_value = error_value

    def __str__(self):
        return repr(self.error_value)


class PredictionErrorMechanism(ComparatorMechanism):
    """
    PredictionErrorMechanism(                                \
        sample,                                              \
        target,                                              \
        function=PredictionErrorDeltaFunction,               \
        output_ports=[OUTCOME],                             \
        params=None,                                         \
        name=None,                                           \
        prefs=None)

    Subclass of ComparatorMechanism that calculates the prediction error between the predicted reward and the target.
    See `ComparatorMechanism <ComparatorMechanism_Class_Reference>` for additional arguments and attributes.

    Arguments
    ---------

    sample : OutputPort, Mechanism_Base, dict, number, or str
        specifies the *SAMPLE* InputPort, that is evaluated by the `function <PredictionErrorMechanism.function>`.

    target : OutputPort, Mechanism_Base, dict, number, or str
        specifies the *TARGET* InputPort used by the function to evaluate `sample<PredictionErrorMechanism.sample>`.

    function : CombinationFunction, ObjectiveFunction, function, or method : default PredictionErrorDeltaFunction
        the function used to evaluate the SAMPLE and TARGET inputs.

    learning_rate : Number : default 0.3
        controls the weight of later timesteps compared to earlier ones;  higher rates weight later timesteps more
        heavily than previous ones.

    Attributes
    ----------

    sample : OutputPort, Mechanism_Base, dict, number, or str
        the *SAMPLE* `InputPort`, the `value <InputPort.value>` of which will be evaluated by the function.

    target : OutputPort, Mechanism_Base, dict, number, or str
        the *TARGET* `InputPort`, the `value <InputPort.value>` of which will be used to evaluate `sample
        <PredictionErrorMechanism.sample>`.

    function : CombinationFunction, ObjectiveFunction, Function, or method : default PredictionErrorDeltaFunction
        the function used to evaluate the sample and target inputs.

    output_ports : str, Iterable : default OUTCOME
        by default, contains only the *OUTCOME* (`primary <OutputPort_Primary>`) `OutputPort` of the
        PredictionErrorMechanism.

    learning_rate : Number : default 0.3
        controls the weight of later timesteps compared to earlier ones; higher rates weight later timesteps more
        heavily than previous ones.

    """
    componentType = PREDICTION_ERROR_MECHANISM

    classPreferenceLevel = PreferenceLevel.SUBTYPE
    classPreferences = {
        PREFERENCE_SET_NAME: 'PredictionErrorMechanismCustomClassPreferences',
        REPORT_OUTPUT_PREF: PreferenceEntry(False, PreferenceLevel.INSTANCE)
    }

    class Parameters(ComparatorMechanism.Parameters):
        """
            Attributes
            ----------

                variable
                    see `variable <Mechanism_Base.variable>`

                    :default value: None
                    :type:
                    :read only: True

                function
                    see `function <PredictionErrorMechanism.function>`

                    :default value: `PredictionErrorDeltaFunction`
                    :type: `Function`

                learning_rate
                    see `learning_rate <PredictionErrorMechanism.learning_rate>`

                    :default value: 0.3
                    :type: float

        """

        variable = Parameter(None, read_only=True, pnl_internal=True, constructor_argument='default_variable')
        learning_rate = Parameter(0.3, modulable=True)
        function = PredictionErrorDeltaFunction
        sample = None
        target = None

<<<<<<< HEAD
    # paramClassDefaults = ComparatorMechanism.paramClassDefaults.copy()
    # standard_output_ports = ComparatorMechanism.standard_output_ports.copy()
    # standard_output_port_names = ComparatorMechanism.standard_output_port_names.copy()

=======
>>>>>>> 1673c1ac
    @tc.typecheck
    def __init__(self,
                 sample: tc.optional(tc.any(OutputPort, Mechanism_Base, dict,
                                            is_numeric,
                                            str)) = None,
                 target: tc.optional(tc.any(OutputPort, Mechanism_Base, dict,
                                            is_numeric,
                                            str)) = None,
                 function=PredictionErrorDeltaFunction(),
                 output_ports: tc.optional(tc.any(str, Iterable)) = OUTCOME,
                 learning_rate: is_numeric = 0.3,
                 params=None,
                 name=None,
                 prefs: is_pref_set = None,
                 **kwargs
                 ):

        input_ports = [sample, target]
        params = self._assign_args_to_param_dicts(sample=sample,
                                                  target=target,
                                                  function=function,
                                                  input_ports=input_ports,
                                                  output_ports=output_ports,
                                                  learning_rate=learning_rate,
                                                  params=params)

        super().__init__(sample=sample,
                         target=target,
                         input_ports=input_ports,
                         function=function,
                         output_ports=output_ports,
                         params=params,
                         name=name,
                         prefs=prefs,
                         **kwargs
                         )

    def _parse_function_variable(self, variable, context=None):
        # TODO: update to take sample/reward from variable
        # sample = x(t) in Montague on first run, V(t) on subsequent runs
        sample = self.input_ports[SAMPLE].parameters.value._get(context)
        reward = self.input_ports[TARGET].parameters.value._get(context)

        return [sample, reward]

    def _execute(self, variable=None, context=None, runtime_params=None):
        delta = super()._execute(variable=variable, context=context, runtime_params=runtime_params)
        delta = delta[0][1:]
        delta = np.append(delta, 0)
        return delta<|MERGE_RESOLUTION|>--- conflicted
+++ resolved
@@ -284,13 +284,6 @@
         sample = None
         target = None
 
-<<<<<<< HEAD
-    # paramClassDefaults = ComparatorMechanism.paramClassDefaults.copy()
-    # standard_output_ports = ComparatorMechanism.standard_output_ports.copy()
-    # standard_output_port_names = ComparatorMechanism.standard_output_port_names.copy()
-
-=======
->>>>>>> 1673c1ac
     @tc.typecheck
     def __init__(self,
                  sample: tc.optional(tc.any(OutputPort, Mechanism_Base, dict,
