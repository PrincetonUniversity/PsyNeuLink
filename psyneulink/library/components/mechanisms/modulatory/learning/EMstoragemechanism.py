--- conflicted
+++ resolved
@@ -161,15 +161,15 @@
 from psyneulink.core.components.ports.outputport import OutputPort
 from psyneulink.core.globals.context import ContextFlags
 from psyneulink.core.globals.keywords import \
-    ADDITIVE, EM_STORAGE_MECHANISM, LEARNING, LEARNING_PROJECTION, LEARNING_SIGNAL, MULTIPLICATIVE, OVERWRITE
+    ADDITIVE, EM_STORAGE_MECHANISM, LEARNING, LEARNING_PROJECTION, MULTIPLICATIVE, MODULATION, \
+    NAME, OVERRIDE, OWNER_VALUE, PROJECTIONS, REFERENCE_VALUE, VARIABLE
 from psyneulink.core.globals.parameters import Parameter, check_user_specified
 from psyneulink.core.globals.preferences.basepreferenceset import ValidPrefSet
 from psyneulink.core.globals.preferences.preferenceset import PreferenceLevel
 from psyneulink.core.globals.utilities import is_numeric, ValidParamSpecType, all_within_range
 
 __all__ = [
-    'EMStorageMechanism', 'EMStorageMechanismError', 'DefaultTrainingMechanism',
-    'input_port_names', 'output_port_names',
+    'EMStorageMechanism', 'EMStorageMechanismError',
 ]
 
 # Parameters:
@@ -177,10 +177,10 @@
 parameter_keywords.update({LEARNING_PROJECTION, LEARNING})
 projection_keywords.update({LEARNING_PROJECTION, LEARNING})
 
-input_port_names = [ACTIVATION_INPUT]
-output_port_names = [LEARNING_SIGNAL]
-
-DefaultTrainingMechanism = ObjectiveMechanism
+MEMORY_MATRIX = 'memory_matrix'
+FIELDS = 'fields'
+FIELD_TYPES = 'field_types'
+LEARNING_SIGNALS = 'learning_signals'
 
 class EMStorageMechanismError(LearningMechanismError):
     pass
@@ -197,7 +197,7 @@
         decay_rate=0.0,                       \
         storage_prob=1.0,                     \
         learning_signals,                     \
-        modulation=OVERWRITE,                 \
+        modulation=OVERRIDE,                  \
         params=None,                          \
         name=None,                            \
         prefs=None)
@@ -220,22 +220,11 @@
         used to construct the Mechanism's `InputPorts <InputPort>`; must be the same lenghtt as `variable
         <EMStorageMechanism.variable>`.
 
-<<<<<<< HEAD
     field_types : List[int] : default None
         specifies whether each item of `variable <EMStorageMechanism.variable>` corresponds to a `key or value field
         <EMStorageMechanism_Fields>` (see `field_types <EMStorageMechanism.field_types>` for additional details);
         must contain only 1's (for keys) and 0's (for values), with the same number of these as there are items in
         the `variable <EMStorageMechanism.variable>` and `fields <EMStorageMechanism.fields>` arguments.
-=======
-    field_indices : List[List[int or slice]] : default None
-        specifies the indices of the `memory_matrix <EMStorageMechanism.memory_matrix>` to which the `value
-        <InputPort.value>` of the corresponding item of its `fields <EMStorageMechanism.fields>` attribute should be
-        assigned (see `field_indices <EMStorageMechanism.field_indices>` for additional details); it must have two sets
-        of indicies, one for keys and one for values.  Each set must be a list of ints or slices, for the indices of
-        key fields and the other for value fields (see `EMComposition_Memory` for additional details). If ints are used,
-        then each must designate the starting index of each field in `memory_matrix <EMStorageMechanism.memory_matrix>`,
-        taking account of the width of and indicating the index just after the last item of the preceding field.
->>>>>>> 15050bff
 
     memory_matrix : List or 2d np.array : default None
         specifies the shape of the `memory <EMStorageMechanism_Memory>` used to store an `entry
@@ -280,19 +269,10 @@
         the `OutputPort`\\(s) used to get the value for each `field <EMStorageMechanism_Fields>` of
         an `entry <EMStorageMechanism_Entry>` of the `memory_matrix <EMStorageMechanism.memory_matrix>` attribute.
 
-<<<<<<< HEAD
     field_types : List[int or tuple[slice]]
         contains a list of indicators of whether each item of `variable <EMStorageMechanism.variable>`
         and the corresponding `fields <EMStorageMechanism.fields>` are key (1) or value (0) fields.
         (see `fields <EMStorageMechanism_Fields>` for additional details).
-=======
-    field_indices : List[List[int or tuple[slice]]]
-        contains the indices of the `memory_matrix <EMStorageMechanism.memory_matrix>` to which the `value
-        <InputPort.value>` of the corresponding item of its `fields <EMStorageMechanism.fields>` attribute is
-        assigned.  Contains to lists, one for key fields and the other for value fields (see `EMComposition_Memory`
-        for additional details);  these are used to construct the EMStorageMechanism's `learning_signals
-        <EMStorageMechanism.learning_signals>`.
->>>>>>> 15050bff
 
     learned_projections : List[MappingProjection]
         list of the `MappingProjections <MappingProjection>`, the `matrix <MappingProjection.matrix>` Parameters of
@@ -400,19 +380,22 @@
                     :type: ``float``
 
         """
-        input_ports = Parameter([],
+        # input_ports = Parameter([],
+        #                         stateful=False,
+        #                         loggable=False,
+        #                         read_only=True,
+        #                         structural=True,
+        #                         parse_spec=True,
+        #                         # constructor_argument='fields',
+        #                         )
+        fields = Parameter([],
                                 stateful=False,
                                 loggable=False,
                                 read_only=True,
                                 structural=True,
                                 parse_spec=True,
-                                constructor_argument='fields',
                                 )
-<<<<<<< HEAD
         field_types = Parameter([],
-=======
-        field_indices = Parameter([[]],
->>>>>>> 15050bff
                                     stateful=False,
                                     loggable=False,
                                     read_only=True,
@@ -423,18 +406,22 @@
         storage_prob = Parameter(1.0, modulable=True)
         storage_prob = Parameter(1.0, modulable=True)
         decay_rate = Parameter(0.0, modulable=True)
-        modulation = OVERWRITE
+        modulation = OVERRIDE
         output_ports = Parameter([],
                                  stateful=False,
                                  loggable=False,
                                  read_only=True,
                                  structural=True,
-                                 constructor_argument='learning_signals'
+                                 # constructor_argument='learning_signals'
                                  )
+        learning_signals = Parameter([],
+                                     stateful=False,
+                                     loggable=False,
+                                     read_only=True,
+                                     structural=True)
         learning_type = LearningType.UNSUPERVISED
         learning_timing = LearningTiming.LEARNING_PHASE
 
-<<<<<<< HEAD
     # FIX: WRITE VALIDATION AND PARSE METHODS FOR THESE
     def _validate_field_types(self, field_types):
         if not len(field_types) or len(field_types) != len(self.fields):
@@ -443,17 +430,6 @@
         if not all(item in {1,0} for item in field_types):
             return f"must be a list of 1s (for keys) and 0s (for values)."
 
-=======
-    def _validate_field_indices(self, field_indices):
-        if (not len(field_indices) or len(field_indices) != 2
-                or not all(isinstance(sublist, list) for sublist in field_indices)
-                or not all(isinstance(item, (int, slice)) for sublist in field_indices for item in sublist)):
-            return f"must be specified with two list of either ints or slices"
-        for sublist in field_indices:
-            if len(np.array(field_indices).flatten != len(self.fields)):
-                return  f"the total number of items in the two sublists must be equal to " \
-                        f"the number of fields specified {len(self.fields)}"
->>>>>>> 15050bff
 
     def _validate_storage_prob(self, storage_prob):
         storage_prob = float(storage_prob)
@@ -472,14 +448,14 @@
     @beartype
     def __init__(self,
                  default_variable: Union[list, np.ndarray],
-                 fields: Optional[list, tuple, dict, OutputPort, Mechanism, Projection] = None,
-                 field_types: Optional[Union[int,slice]] = None,
-                 memory_matrix: Optional[Union[list, np.ndarray]] = None,
+                 fields: Union[list, tuple, dict, OutputPort, Mechanism, Projection] = None,
+                 field_types: list = None,
+                 memory_matrix: Union[list, np.ndarray] = None,
                  function: Optional[Callable] = EMStorage,
-                 learning_signals: Optional[list, dict, ParameterPort, Projection, tuple] = None,
-                 modulation: Optional[Literal[OVERWRITE, ADDITIVE, MULTIPLICATIVE]] = None,
-                 decay_rate: Optional[float] = None,
-                 storage_prob: Optional[float] = None,
+                 learning_signals: Union[list, dict, ParameterPort, Projection, tuple] = None,
+                 modulation: Optional[Literal[OVERRIDE, ADDITIVE, MULTIPLICATIVE]] = OVERRIDE,
+                 decay_rate: Optional[float] = 0.0,
+                 storage_prob: Optional[float] = 1.0,
                  params=None,
                  name=None,
                  prefs: Optional[ValidPrefSet] = None,
@@ -497,6 +473,7 @@
         # self.initialization_status = ContextFlags.DEFERRED_INIT
 
         # self._storage_prob = storage_prob
+        # self.num_key_fields = len([i for i in field_types if i==0])
 
         super().__init__(default_variable=default_variable,
                          fields=fields,
@@ -513,11 +490,6 @@
                          **kwargs
                          )
 
-
-    # FIX: NEEDED??
-    def _parse_function_variable(self, variable, context=None):
-        return variable
-
     def _validate_variable(self, variable, context=None):
         """Validate that variable has only one item: activation_input.
         """
@@ -526,66 +498,116 @@
         variable = super(LearningMechanism, self)._validate_variable(variable, context)
 
         # Items in variable should be 1d and have numeric values
-        if not (all(np.array(variable)[i].ndim == 1 for i in len(variable)) and is_numeric(variable)):
+        if not (all(np.array(variable)[i].ndim == 1 for i in range(len(variable))) and is_numeric(variable)):
             raise EMStorageMechanismError(f"Variable for {self.name} ({variable}) must be "
                                           f"a list or 2d np.array containing 1d arrays with only numbers.")
-
-        # Items in variable should have the same shape as memory_matrix
-        memory_matrix = self.parameters.memory_matrix.get()
-        if memory_matrix.shape != np.array(variable).vstack.shape:
-            raise EMStorageMechanismError(f"The 'variable' arg for {self.name} ({variable}) must be "
-                                          f"a list or 2d np.array containing entries that, when vertically stacked,"
-                                          f"are the same shape ({memory_matrix.shape}) as its 'memory_matrix' arg.")
         return variable
 
+    def _validate_params(self, request_set, target_set=None, context=None):
+
+        # Ensure that the shape of variable is equivalent to an entry in memory_matrix
+        if MEMORY_MATRIX in request_set:
+            memory_matrix = request_set[MEMORY_MATRIX]
+            # Items in variable should have the same shape as memory_matrix
+            if memory_matrix[0].shape != np.array(self.variable).shape:
+                raise EMStorageMechanismError(f"The 'variable' arg for {self.name} ({variable}) must be "
+                                              f"a list or 2d np.array containing entries that have the same shape "
+                                              f"({memory_matrix.shape}) as an entry (row) in 'memory_matrix' arg.")
+
+        # Ensure the number of fields is equal to the number of items in variable
+        if FIELDS in request_set:
+            fields = request_set[FIELDS]
+            if len(fields) != len(self.variable):
+                raise EMStorageMechanismError(f"The 'fields' arg for {self.name} ({fields}) must have the same "
+                                              f"number of items as its variable arg ({len(self.variable)}).")
+
+        # Ensure the number of field_types is equal to the number of fields
+        if FIELD_TYPES in request_set:
+            field_types = request_set[FIELD_TYPES]
+            num_keys = len([i for i in field_types if i==0])
+            if len(field_types) != len(fields):
+                raise EMStorageMechanismError(f"The 'field_types' arg for {self.name} ({field_types}) must have "
+                                              f"the same number of items as its 'fields' arg ({len(fields)}).")
+
+        # Ensure the number of learning_signals is equal to the number of fields + number of keys
+        if LEARNING_SIGNALS in request_set:
+            learning_signals = request_set[LEARNING_SIGNALS]
+            if len(learning_signals) != len(fields) + num_keys:
+                raise EMStorageMechanismError(f"The 'learning_signals' arg for {self.name} ({learning_signals}) "
+                                              f"must have the same number of items as its variable arg "
+                                              f"({len(self.variable)}).")
+
+        # Ensure shape of memory_matrix is equal to the shape of the aggregated matrices for learning_signals
+        learning_signals = np.array([learning_signal.parameters.matrix._get(context)
+                                           for learning_signal in learning_signals[num_keys:]])
+        if (learning_signals.shape[0] != memory_matrix.shape[1]
+                or learning_signals.shape[1] != memory_matrix.shape[0]
+                or learning_signals.shape[2] != memory_matrix.shape[2]):
+            raise EMStorageMechanismError(f"The shape ({learning_signals.shape}) of the matrices for the Projections "
+                                          f"in the 'learning_signals' arg of {self.name} do not match the shape of the "
+                                          f"'memory_matrix' arg {memory_matrix.shape}).")
+
     def _instantiate_input_ports(self, input_ports=None, reference_value=None, context=None):
-        # FIX: SHOUD HAVE SPECS FROM fields ARG HERE
-        pass
+        """Override LearningMechanism to instantiate an InputPort for each field"""
+        input_ports = [{NAME: f"KEY_INPUT_{i}" if self.field_types[i] == 1 else f"VALUE_INPUT_{i}",
+                        VARIABLE: self.variable[i],
+                        PROJECTIONS: field}
+                       for i, field in enumerate(self.fields)]
+        return super()._instantiate_input_ports(input_ports=input_ports, context=context)
 
     def _instantiate_output_ports(self, output_ports=None, reference_value=None, context=None):
-        # FIX: SHOUD HAVE SPECS FROM learning_signals ARG HERE
-        pass
-
-    def _execute(
-        self,
-        variable=None,
-        context=None,
-        runtime_params=None,
-
-    ):
-        """Execute EMStorageMechanism. function and return learning_signal
-
-        :return: (2D np.array) self.learning_signal
+        # FIX: SHOULD HAVE SPECS FROM learning_signals ARG HERE
+        learning_signal_dicts = []
+        for i, learning_signal in enumerate(self.learning_signals):
+            learning_signal_dicts.append({NAME: f"LEARNING_SIGNAL_{i}",
+                                         VARIABLE: (OWNER_VALUE, i),
+                                         REFERENCE_VALUE: self.value[i],
+                                         MODULATION: self.modulation,
+                                         PROJECTIONS: learning_signal.parameter_ports['matrix']})
+        self.parameters.learning_signals._set(learning_signal_dicts, context)
+
+        return super()._instantiate_output_ports(context=context)
+
+    def _parse_function_variable(self, variable, context=None):
+        # Function expects a single field (one item of Mechanism's variable) at a time
+        if self.initialization_status == ContextFlags.INITIALIZING:
+            # During initialization, Mechanism's variable is its default_variable,
+            # which has all field's worth of input, so need get a single one here
+            return variable[0]
+        # During execution, _execute passes only a entry (item of variable) at a time,
+        #    so can just pass that along here
+        return variable
+
+    def _execute(self,
+                 variable=None,
+                 context=None,
+                 runtime_params=None):
+        """Execute EMStorageMechanism. function and return learning_signals
+
+        :return: List[2d np.array] self.learning_signal
         """
 
-        # COMPUTE LEARNING SIGNAL (note that function is assumed to return only one value)
-        # IMPLEMENTATION NOTE:  skip LearningMechanism's implementation of _execute
-        #                       as it assumes projections from other LearningMechanisms
-        #                       which are not relevant to an autoassociative projection
-        learning_signal = super(LearningMechanism, self)._execute(
-            variable=variable,
-            context=context,
-            runtime_params=runtime_params,
-
-        )
-
-        from psyneulink.core.compositions.report import ReportOutput
-        if self.initialization_status != ContextFlags.INITIALIZING and self.reportOutputPref is not ReportOutput.OFF:
-            print("\n{} weight change matrix: \n{}\n".format(self.name, self.parameters.learning_signal._get(context)))
-
-        # --------------------------------------------------------------
-            # FIX: PUT THIS IN EMStorageMechanism
-            memories = input_node.efferents[0].parameters.matrix.get(context)
-            if self.memory_decay_rate:
-                memories *= self.parameters.memory_decay_rate._get(context)
-            # Get least used slot (i.e., weakest memory = row of matrix with lowest weights)
-            # idx_of_min = np.argmin(memories.sum(axis=0))
-        # --------------------------------------------------------------
-
-
-
-
-        value = np.array([learning_signal])
+        num_key_fields = len([i for i in self.field_types if i==0])
+        # Note: learing_signals have afferents to match_nodes then retrieval_nodes
+        match_node_afferents = self.learning_signals[:num_key_fields]
+        retrieval_node_afferents = self.learning_signals[num_key_fields:]
+
+        value = []
+        for i, learning_signal in enumerate(match_node_afferents):
+            matrix = learning_signal.parameters.matrix._get(context)
+            entry = learning_signal.sender.value
+            value.append(super(LearningMechanism, self)._execute(variable=entry,
+                                                                 memory_matrix=matrix,
+                                                                 context=context,
+                                                                 runtime_params=runtime_params))
+        for i, learning_signal in enumerate(retrieval_node_afferents):
+            matrix = learning_signal.parameters.matrix._get(context)
+            entry = variable[i]
+            # FIX: MAY NEED TO PASS AXIS HERE
+            value.append(super(LearningMechanism, self)._execute(variable=entry,
+                                                                 memory_matrix=matrix,
+                                                                 context=context,
+                                                                 runtime_params=runtime_params))
 
         self.parameters.value._set(value, context)
 
