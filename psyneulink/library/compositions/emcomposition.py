# Princeton University licenses this file to You under the Apache License, Version 2.0 (the "License");
# you may not use this file except in compliance with the License.  You may obtain a copy of the License at:
#     http://www.apache.org/licenses/LICENSE-2.0
# Unless required by applicable law or agreed to in writing, software distributed under the License is distributed
# on an "AS IS" BASIS, WITHOUT WARRANTIES OR CONDITIONS OF ANY KIND, either express or implied.
# See the License for the specific language governing permissions and limitations under the License.


# ********************************************* EMComposition *************************************************
# TODO:
# - QUESTION:
#   - SHOULD differential of SoftmaxGainControl Node be included in learning?
#   - SHOULD MEMORY DECAY OCCUR IF STORAGE DOES NOT? CURRENTLY IT DOES NOT (SEE EMStorage Function)

# - FIX: Concatenation:
# -      LLVM for function and derivative
# -      Add Concatenate to pytorchcreator_function
# -      Deal with matrix assignment in LearningProjection LINE 643
# -      Reinstate test for execution of Concatenate with learning in test_emcomposition (currently commented out)
# - FIX: Softmax Gain Control:
#        Test if it current works (they are added to Compostion but not in BackProp processing pathway)
#        Does backprop have to run through this if not learnable?
#        If so, need to add PNL Function, with derivative and LLVM and Pytorch implementations
# - FIX: WRITE MORE TESTS FOR EXECUTION, WARNINGS, AND ERROR MESSAGES
#         - learning (with and without learning field weights
#         - 3d tuple with first entry != memory_capacity if specified
#         - list with number of entries > memory_capacity if specified
#         - input is added to the correct row of the matrix for each key and value for
#                for non-contiguous keys (e.g, field_weights = [1,0,1]))
#         - explicitly that storage occurs after retrieval
# - FIX: WARNING NOT OCCURRING FOR Normalize ON ZEROS WITH MULTIPLE ENTRIES (HAPPENS IF *ANY* KEY IS EVER ALL ZEROS)
# - FIX: IMPLEMENT LearningMechanism FOR RETRIEVAL WEIGHTS:
#        - what is learning_update: AFTER doing?  Use for scheduling execution of storage_node?
#        ?? implement derivative for concatenate
# - FIX: implement add_storage_pathway to handle addition of storage_node as learning mechanism
#        - in "_create_storage_learning_components()" assign "learning_update" arg
#          as BEORE OR DURING instead of AFTER (assigned to learning_enabled arg of LearningMechanism)
# - FIX: Add StorageMechanism LearningProjections to Composition? -> CAUSES TEST FAILURES; NEEDS INVESTIGATION
# - FIX: Thresholded version of SoftMax gain (per Kamesh)
# - FIX: DEAL WITH INDEXING IN NAMES FOR NON-CONTIGUOUS KEYS AND VALUES (reorder to keep all keys together?)
# - FIX: _import_composition:
#        - MOVE LearningProjections
#        - MOVE Condition? (e.g., AllHaveRun) (OR PUT ON MECHANISM?)
# - FIX: IMPLEMENT _integrate_into_composition METHOD THAT CALLS _import_composition ON ANOTHER COMPOSITION
# -      AND TRANSFERS RELEVANT ATTRIBUTES (SUCH AS MEMORY, KEY_INPUT_NODES, ETC., POSSIBLY APPENDING NAMES)
# - FIX: ADD Option to suppress field_weights when computing norm for weakest entry in EMStorageMechanism
# - FIX: GENERATE ANIMATION w/ STORAGE (uses Learning but not in usual way)
# - IMPLEMENT use OF multiple inheritance of EMComposition from AutoDiff and Composition

# - FIX: DOCUMENTATION:
#        - enable_learning vs. learning_field_weights
#        - USE OF EMStore.storage_location (NONE => LOCAL, SPECIFIED => GLOBAL)
#        - define "keys" and "values" explicitly
#        - define "key weights" explicitly as field_weights for all non-zero values
#        - make it clear that full size of memory is initialized (rather than "filling up" w/ use)
#        - write examples for run()
# - FIX: ADD NOISE (AND/OR SOFTMAX PROBABILISTIC RETRIEVAL MODE)
# - FIX: ?ADD add_memory() METHOD FOR STORING W/O RETRIEVAL, OR JUST ADD retrieval_prob AS modulable Parameter
# - FIX: CONFIDENCE COMPUTATION (USING SIGMOID ON DOT PRODUCTS) AND REPORT THAT (EVEN ON FIRST CALL)
# - FIX: ALLOW SOFTMAX SPEC TO BE A DICT WITH PARAMETERS FOR _get_softmax_gain() FUNCTION
# MISC:
# - WRITE TESTS FOR INPUT_PORT and MATRIX SPECS CORRECT IN LATEST BRANCHs
# - ACCESSIBILITY OF DISTANCES (SEE BELOW): MAKE IT A LOGGABLE PARAMETER (I.E., WITH APPROPRIATE SETTER)
#   ADD COMPILED VERSION OF NORMED LINEAR_COMBINATION FUNCTION TO LinearCombination FUNCTION: dot / (norm a * norm b)
# - DECAY WEIGHTS BY:
#   ? 1-SOFTMAX / N (WHERE N = NUMBER OF ITEMS IN MEMORY)
#   or
#      1/N (where N=number of items in memory, and thus gets smaller as N gets
#      larger) on each storage (to some asymptotic minimum value), and store the new memory to the unit with the
#      smallest weights (randomly selected among “ties" [i.e., within epsilon of each other]), I think we have a
#      mechanism that can adaptively use its limited capacity as sensibly as possible, by re-cycling the units
#      that have the least used memories.
# - MAKE "_store_memory" METHOD USE LEARNING INSTEAD OF ASSIGNMENT
#   - make LearningMechanism that, instead of error, simply adds relevant input to weights (with all others = 0)
#   - (relationship to Steven's Hebbian / DPP model?):

# - ADD ADDITIONAL PARAMETERS FROM CONTENTADDRESSABLEMEMORY FUNCTION
# - ADAPTIVE TEMPERATURE: KAMESH FOR FORMULA
# - ADD MEMORY_DECAY TO ContentAddressableMemory FUNCTION (and compiled version by Samyak)
# - MAKE memory_template A CONSTRUCTOR ARGUMENT FOR default_variable

# - FIX: PSYNEULINK:
#      - TESTS:
#        - WRITE TESTS FOR DriftOnASphere variable = scalar, 2d vector or 1d vector of correct and incorrect lengths
#        - WRITE TESTS FOR LEARNING WITH LinearCombination of 1, 2 and 3 inputs
#
#      - COMPILATION:
#        - Remove CIM projections on import to another composition
#        - Autodiff support for IdentityFunction
#        - LinearMatrix to add normalization
#        - _store() method to assign weights to memory
#        - LLVM problem with ComparatorMechanism
#
#      - pytorchcreator_function:
#           SoftMax implementation:  torch.nn.Softmax(dim=0) is not getting passed correctly
#           Implement LinearCombination
#        - LinearMatrix Function:
#
#      - LEARNING - Backpropagation LearningFunction / LearningMechanism
#        - DOCUMENTATION:
#           - weight_change_matrix = gradient (result of delta rule) * learning_rate
#           - ERROR_SIGNAL is OPTIONAL (only implemented when there is an error_source specified)
#        - Backprop: (related to above?) handle call to constructor with default_variable = None
#        - WRITE TESTS FOR USE OF COVARIATES AND RELATED VIOLATIONS: (see ScratchPad)
#          - Use of LinearCombination with PRODUCT in output_source
#          - Use of LinearCombination with PRODUCT in InputPort of output_source
#                  - Construction of LearningMechanism with Backprop:
#        - MappingProjection / LearningMechanism:
#          - Add learning_rate parameter to MappingProjection (if learnable is True)
#          - Refactor LearningMechanism to use MappingProjection learning_rate specification if present
#        - CHECK FOR EXISTING LM ASSERT IN pytests
#
#      - AutodiffComposition:
#         - Check that if "epochs" is not in input_dict for Autodiff, then:
#           - set to num_trials as default,
#           - leave it to override num_trials if specified (add this to DOCUMENTATION)
#        - Input construction has to be:
#           - same for Autodiff in Python mode and PyTorch mode
#               (NOTE: used to be that autodiff could get left in Python mode
#                      so only where tests for Autodiff happened did it branch)
#           - AND different from Composition (in Python mode)
#        - support use of pathway argument in Autodff
#        - the following format doesn't work for LLVM (see test_identicalness_of_input_types:
#           xor = pnl.AutodiffComposition(nodes=[input_layer,hidden_layer,output_layer])
#           xor.add_projections([input_to_hidden_wts, hidden_to_output_wts])
#          - DOCUMENTATION: execution_mode=ExecutionMode.Python allowed
#          - Add warning of this on initial call to learn()
#
#      - Composition:
# -      - IMPLEMENTATION OF LEARNING: NEED ERROR IF TRY TO CALL LEARN ON A COMPOSITION THAT HAS NO LEARNING MECHANISMS
#          INCLUDING IN PYTHON MODE??  OR JUST ALLOW IT TO CONSTRUCT THE PATHWAY AUTOMATICALLY?
#        - Change size argument in constructor to use standard numpy shape format if tupe, and PNL format if list
#        - Write convenience Function for returning current time from context
#             - requires it be called from execution within aComposition, error otherwise)
#             - takes argument for time scale (e.g., TimeScale.TRIAL, TimeScale.RUN, etc.)
#             - Add TimeMechanism for which this is the function, and can be configured to report at a timescale
#        - Add Composition.run_status attribute assigned a context flag, with is_preparing property that checks it
#               (paralleling handling of is_initializing)
#        - Allow set of lists as specification for pathways in Composition
#        - Make sure that shadow inputs (see InputPort_Shadow_Inputs) uses the same matrix as shadowed input.
#        - composition.add_backpropagation_learning_pathway(): support use of set notation for multiple nodes that
#        project to a single one.
#        - add LearningProjections executed in EXECUTION_PHASE to self.projections
#          and then remove MODIFIED 8/1/23 in _check_for_unused_projections
#        - Why can't verbosePref be set directly on a composition?
#        - Composition.add_nodes():
#           - should check, on each call to add_node, to see if one that has a releavantprojection and, if so, add it.
#           - Allow [None] as argument and treat as []
#        - IF InputPort HAS default_input = DEFAULT_VARIABLE,
#           THEN IT SHOULD BE IGNORED AS AN INPUT NODE IN A COMPOSITION
#
#      - showgraph:  (show_graph)
#        - add mode for showing projections as diamonds without show_learning (e.g., "show_projections")
#        - figure out how to get storage_node to show without all other learning stuff
#        - show 'operation' parameter for LinearCombination in show_node_structure=ALL
#        - specify set of nodes to show and only show those
#        - fix: show_learning=ALL (or merge from EM branch)

#      - LinearCombination Function:
#        - finish adding derivative (for if exponents are specified)
#        - remove properties (use getter and setter for Parameters)
#
<<<<<<< HEAD
#    - FIX: BUGS:
#      - Composition:
#        - pathways arg:  the following should treat simple_mech as an INPUT node but it doesn't
#              c = Composition(pathways=[[input,ctl],[simple_mech]])
#        - parsing of input dict in constructor:
#             improve error message, though the following attempt in XXX causes errors:
#             try:
#                 inputs, num_inputs_sets = self._parse_run_inputs(inputs, context)
#             except:
#                 raise CompositionError(f"PROGRAM ERROR: Unexpected problem parsing inputs in run() for {self.name}.")
#
#      -LearningMechanism / Backpropagation LearningFunction:
#         - Construction of LearningMechanism on its own fails; e.g.:
#             lm = LearningMechanism(learning_rate=.01, learning_function=BackPropagation())
#             causes the folllowing error:
#                TypeError("Logistic.derivative() missing 1 required positional argument: 'self'")

=======
#     - DDM:
#        - make reset_stateful_function_when a Parameter and arg in constructor
#          and align with reset Parameter of IntegratorMechanism)
#
#    - FIX: BUGS:
#      -LearningMechanism / Backpropagation LearningFunction:
#         - Construction of LearningMechanism on its own fails; e.g.:
#             lm = LearningMechanism(learning_rate=.01, learning_function=BackPropagation())
#             causes the following error:
#                TypeError("Logistic.derivative() missing 1 required positional argument: 'self'")
#      - ContentAddressableMemory Function:
#           - rename "cue" -> "query"
#           - add field_weights as parameter of EM, and make it a shared_parameter ?as well as a function_parameter?
>>>>>>> bd5c381e
#      - Adding GatingMechanism after Mechanisms they gate fails to implement gating projections
#           (example:  reverse order of the following in _construct_pathways
#                      self.add_nodes(self.softmax_nodes)
#                      self.add_nodes(self.field_weight_nodes)
#           - add Normalize as option
#           - Anytime a row's norm is 0, replace with 1s
#      - WHY IS Concatenate NOT WORKING AS FUNCTION OF AN INPUTPORT (WASN'T THAT USED IN CONTEXT OF BUFFER?
#           SEE NOTES TO KATHERINE
<<<<<<< HEAD
=======
#
#     - TESTS
#       For duplicate Projections (e.g., assign a Mechanism in **monitor** of ControlMechanism
#            and use comp.add_projection(MappingProjection(mointored, control_mech) -> should generate a duplicate
#            then search for other instances of the same error message
>>>>>>> bd5c381e

"""

Contents
--------

  * `EMComposition_Overview`
     - `Organization <EMComposition_Organization>`
     - `Operation <EMComposition_Operation>`
  * `EMComposition_Creation`
     - `Fields <EMComposition_Fields>`
     - `Capacity <EMComposition_Memory_Capacity>`
     - `Storage and Retrieval <EMComposition_Retrieval_Storage>`
     - `Learning <EMComposition_Learning>`
  * `EMComposition_Structure`
     - `Input <EMComposition_Input>`
     - `Memory <EMComposition_Memory>`
     - `Output <EMComposition_Output>`
  * `EMComposition_Execution`
     - `Processing <EMComposition_Processing>`
     - `Learning <EMComposition_Learning>`
  * `EMComposition_Examples`
     - `Memory Template and Fill <EMComposition_Example_Memory_Template>`
     - `Field Weights <EMComposition_Example_Field_Weights>`
  * `EMComposition_Class_Reference`


.. _EMComposition_Overview:

Overview
--------

The EMComposition implements a configurable, content-addressable form of episodic, or eternal memory, that emulates
an `EpisodicMemoryMechanism` -- reproducing all of the functionality of its `ContentAddressableMemory` `Function` --
in the form of an `AutodiffComposition` that is capable of learning how to differentially weight different cues used
for retrieval,, and that adds the capability for `memory_decay <EMComposition.memory_decay>`. Its `memory
<EMComposition.memory>` is configured using the ``memory_template`` argument of its constructor, which defines how
each entry in `memory <EMComposition.memory>` is structured (the number of fields in each entry and the length of
each field), and its ``field_weights`` argument that defines which fields are used as cues for retrieval -- "keys" --
and whether and how they are differentially weighted in the match process used for retrieval, and which are treated
as "values" that are retrieved but not used for the match process.  The inputs corresponding to each key and each
value are represented as `INPUT <NodeRole.INPUT>` `Nodes <Composition_Nodes>` of the EMComposition (listed in its
`key_input_nodes <EMComposition.key_input_nodes>` and `value_input_nodes <EMComposition.value_input_nodes>`
attributes, respectively), and the retrieved values are represented as `OUTPUT <NodeRole.OUTPUT>` `Nodes
<Composition_Nodes>` of the EMComposition.  The `memory <EMComposition.memory>` can be accessed using its `memory
<EMComposition.memory>` attribute.

.. _EMComposition_Organization:

**Organization**

*Entries and Fields*. Each entry in memory can have an arbitrary number of fields, and each field can have an arbitrary
length.  However, all entries must have the same number of fields, and the corresponding fields must all have the same
length across entries. Fields can be weighted to determine the influence they have on retrieval, using the
`field_weights <ContentAddressableMemory.memory>` parameter (see `retrieval <EMComposition_Retrieval_Storage>` below).
The number and shape of the fields in each entry is specified in the ``memory_template`` argument of the EMComposition's
constructor (see `memory_template <EMComposition_Fields>`). Which fields treated as keys (i.e., used as cues for
retrieval) and which are treated as values (i.e., retrieved but not used for matching retrieval) is specified in the
``field_weights`` argument of the EMComposition's constructor (see `field_weights <EMComposition_Field_Weights>`).

.. _EMComposition_Operation:

**Operation**

*Retrieval.*  The values retrieved from `memory <ContentAddressableMemory.memory>` (one for each field) are based on
the relative similarity of the keys to the entries in memory, computed as the dot product of each key and the
values in the corresponding field for each entry in memory.  These dot products are then softmaxed, and those
softmax distributions are weighted by the corresponding `field_weights <EMComposition.field_weights>` for each field
and then combined, to produce a single softmax distribution over the entries in memory, that is used to generate a
weighted average as the retrieved value across all fields, and returned as the `result <Composition.result>` of the
EMComposition's `execution <Composition_Execution>`.
  COMMENT:
  TBD DISTANCE ATTRIBUTES:
  The distances used for the last retrieval is stored in XXXX and the distances of each of their corresponding fields
  (weighted by `distance_field_weights <ContentAddressableMemory.distance_field_weights>`), are returned in XXX,
  respectively.
  COMMENT

*Storage.*  The `inputs <Composition_Input_External_InputPorts>` to the EMComposition's fields are stored in `memory
<EMComposition.memory>` after each execution, with a probability determined by `storage_prob
<EMComposition.storage_prob>`.  If `memory_decay <EMComposition.memory_decay>` is specified, then the `memory
<EMComposition.memory>` is decayed by that amount after each execution.  If `memory_capacity
<EMComposition.memory_capacity>` has been reached, then each new memory replaces the weakest entry (i.e., the one
with the smallest norm across all of its fields) in `memory <EMComposition.memory>`.

.. _EMComposition_Creation:

Creation
--------

An EMComposition is created by calling its constructor, that takes the following arguments:

  .. _EMComposition_Fields:

*Field Specification*

.. _EMComposition_Memory_Template:

* **memory_template**: This specifies the shape of the entries to be stored in the EMComposition's `memory
  <EMComposition.memory>`, and can be used to initialize `memory <EMComposition.memory>` with pre-specified entries.
  The ``memory_template`` argument can be specified in one of three ways (see `EMComposition_Examples` for
  representative use cases):

  * **tuple**: interpreted as an np.array shape specification, that must be of length 2 or 3.  If it is a 3-item tuple,
    then the first item specifies the number of entries in memory, the 2nd the number of fields in each entry, and the
    3rd the length of each field.  If it is a 2-item tuple, this specifies the shape of an entry, and the number of
    entries is specified by `memory_capacity <EMComposition_Memory_Capacity>`).  All entries are
    filled with zeros or the value specified by `memory_fill <EMComposition_Memory_Fill>`.

    .. warning::
       If the ``memory_template`` is specified with a 3-item tuple and `memory_capacity <EMComposition_Memory_Capacity>`
       is also specified with a value that does not match the first item of ``memory_template``, and error is
       generated indicating the conflict in the number of entries specified.

    .. hint::
       To specify a single field, a list or array must be used (see below), as a 2-item tuple is interpreted as
       specifying the shape of an entry, and so it can't be used to specify the number of entries each of which
       has a single field.

  * **2d list or array**:  interpreted as a template for memory entries.  This can be used to specify fields of
    different lengths (i.e., entries that are ragged arrays), with each item in the list (axis 0 of the array) used
    to specify the length of the corresponding field.  The template is then used to initialze all entries in `memory
    <EMComposition.memory>`.  If the template includes any non-zero elements, then the array is replicated for all
    entries in `memory <EMComposition.memory>`; otherwise, they are filled with either zeros or the value specified
    in `memory_fill <EMComposition_Memory_Fill>`.

    .. hint::
       To specify a single entry, with all other entries filled with zeros
       or the value specified in ``memory_fill``, use a 3d array as described below.

  * **3d list or array**:  used to initialize `memory <EMComposition.memory>` directly with the entries specified in
    the outer dimension (axis 0) of the list or array.  If `memory_capacity <EMComposition_Memory_Capacity>` is not
    specified, then it is set to the number of entries in the list or array. If ``memory_capacity`` *is* specified,
    then the number of entries specified in ``memory_template`` must be less than or equal to ``memory_capacity``.  If
    is less than ``memory_capacity``, then the remaining entries in `memory <EMComposition.memory>` are filled with
    zeros or the value specified in ``memory_fill`` (see below):  if all of the entries specified contain only
    zeros, and ``memory_fill`` is specified, then the matrix is filled with the value specified in ``memory_fill``;
    otherwise, zeros are used to fill all entries.

.. _EMComposition_Memory_Capacity:

*Memory Capacity*

* **memory_capacity**: specifies the number of items that can be stored in the EMComposition's memory; when
  `memory_capacity <EMComposition.memory_capacity>` is reached, each new entry overwrites the weakest entry (i.e., the
  one with the smallest norm across all of its fields) in `memory <EMComposition.memory>`.  If `memory_template
  EMComposition_Memory_Template>` is specified as a 3-item tuple or 3d list or array (see above), then that is used
  to determine `memory_capacity <EMComposition.memory_capacity>` (if it is specified and conflicts with either of those
  an error is generated).  Otherwise, it can be specified using a numerical value, with a default of 1000.  The
  `memory_capacity <EMComposition.memory_capacity>` cannot be modified once the EMComposition has been constructed.

.. _EMComposition_Memory_Fill:

* **memory_fill**: specifies the value used to fill the `memory <EMComposition.memory>`, based on the shape specified
  in the ``memory_template`` (see above).  The value can be a scalar, or a tuple to specify an interval over which
  to draw random values to fill `memory <EMComposition.memory>` --- both should be scalars, with the first specifying
  the lower bound and the second the upper bound.  If ``memory_fill`` is not specified, and no entries are specified
  in ``memory_template``, then `memory <EMComposition.memory>` is filled with zeros.

  .. hint::
     If memory is initialized with all zeros and ``normalize_memories`` set to ``True`` (see `below
     <EMComposition_Retrieval_Storage>`) then a numpy.linalg warning is issued about divide by zero.
     This can be ignored, as it does not affect the results of execution, but it can be averted by specifying
     `memory_fill <EMComposition_Memory_Fill>` to use small random values (e.g., ``memory_fill=(0,.001)``).

.. _EMComposition_Field_Weights:

* **field_weights**: specifies which fields are used as keys, and how they are weighted during retrieval. The
  number of values specified must match the number of fields specified in ``memory_template`` (i.e., the size of
  of its first dimension (axis 0)).  All non-zero entries must be positive, and designate *keys* -- fields
  that are used to match items in memory for retrieval (see `Match memories by field <EMComposition_Processing>`).
  Entries of 0 designate *values* -- fields that are ignored during the matching process, but the values of which
  are retrieved and assigned as the `value <Mechanism_Base.value>` of the corresponding `retrieved_node
  <EMComposition.retrieved_nodes>`. This distinction between keys and value implements a standard "dictionary; however,
  if all entries are non-zero, then all fields are treated as keys, implemented a full form of content-addressable
  memory.  If ``learn_field_weight`` is True, the field_weights can be modified during training; otherwise they remain
  fixed. The following options can be used to specify ``field_weights``:

    * *None* (the default): all fields except the last are treated as keys, and are weighted equally for retrieval,
      while the last field is treated as a value field;

    * *single entry*: its value is ignored, and all fields are treated as keys (i.e., used for
      retrieval) and equally weighted for retrieval;

    * *multiple non-zero entries*: If all entries are identical, the value is ignored and the corresponding keys
      are weighted equally for retrieval; if the non-zero entries are non-identical, they are used to weight the
      corresponding fields during retrieval (see `Weight fields <EMComposition_Processing>`).  In either case,
      the remaining fields (with zero weights) are treated as value fields.

.. _EMComposition_Field_Names:

* **field_names**: specifies names that can be assigned to the fields.  The number of names specified must
  match the number of fields specified in the memory_template.  If specified, the names are used to label the
  nodes of the EMComposition.  If not specified, the fields are labeled generically as "Key 0", "Key 1", etc..

.. _EMComposition_Concatenate_Keys:

* **concatenate_keys**:  specifies whether keys are concatenated before a match is made to items in memory.
  This is False by default. It is also ignored if the `field_weights <EMComposition.field_weights>` for all keys are
  not all equal (i.e., all non-zero weights are not equal -- see `field_weights <EMComposition_Field_Weights>`) and/or
  `normalize_memories <EMComposition.normalize_memories>` is set to False. Setting concatenate_keys to True in either
  of those cases issues a warning, and the setting is ignored. If the key `field_weights <EMComposition.field_weights>`
  (i.e., all non-zero values) are all equal *and* ``normalize_memories`` is set to True, then setting
  ``concatenate_keys`` then a concatenate_keys_node <EMComposition.concatenate_keys_node>` is created that
  receives input from all of the `key_input_nodes <EMComposition.key_input_nodes>` and passes them as a single
  vector to the `mactch_node <EMComposition.match_nodes>`.

      .. note::
         While this is computationally more efficient, it can affect the outcome of the `matching process
         <EMComposition_Processing>`, since computing the normalized dot product of a single vector comprised of the
         concatentated inputs is not identical to computing the normalized dot product of each field independently and
         then combining the results.

      .. note::
         All `key_input_nodes <EMComposition.key_input_nodes>` and `retrieved_nodes <EMComposition.retrieved_nodes>`
         are always preserved, even when `concatenate_keys <EMComposition.concatenate_keys>` is True, so that separate
         inputs can be provided for each key, and the value of each key can be retrieved separately.

.. _EMComposition_Memory_Decay_Rate

* **memory_decay_rate**: specifies the rate at which items in the EMComposition's memory decay;  the default rate
  is *AUTO*, which sets it to  1 / `memory_capacity <EMComposition.memory_capacity>`, such that the oldest memories
  are the most likely to be replaced when `memory_capacity <EMComposition.memory_capacity>` is reached.  If
  ``memory_decay_rate`` is set to 0 None or False, then memories do not decay and, when `memory_capacity
  <EMComposition.memory_capacity>` is reached, the weakest memories are replaced, irrespective of order of entry.

.. _EMComposition_Retrieval_Storage:

*Retrieval and Storage*

* **storage_prob** : specifies the probability that the inputs to the EMComposition will be stored as an item in
  `memory <EMComposition.memory>` on each execution.

* **normalize_memories** : specifies whether keys and memories are normalized before computing their dot products.

.. _EMComposition_Softmax_Gain:

* **softmax_gain** : specifies the gain (inverse temperature) used for softmax normalizing the dot products of keys
  and memories (see `EMComposition_Execution` below).  If a value is specified, that is used.  If the keyword *CONTROL*
  is (or the value is None), then the `softmax_gain <EMComposition.softmax_gain>` function is used to adaptively set
  the gain based on the entropy of the dot products, preserving the distribution over non-(or near) zero entries
  irrespective of how many (near) zero entries there are.

* **learn_field_weight** : specifies whether `field_weights <EMComposition.field_weights>` are modifiable during training.

* **learning_rate** : specifies the rate at which  `field_weights <EMComposition.field_weights>` are learned if
  ``learn_field_weight`` is True.


.. _EMComposition_Structure:

Structure
---------

.. _EMComposition_Input:

*Input*
~~~~~~~

The inputs corresponding to each key and value field are represented as `INPUT <NodeRole.INPUT>` `Nodes
<Composition_Nodes>` of the EMComposition, listed in its `key_input_nodes <EMComposition.key_input_nodes>`
and `value_input_nodes <EMComposition.value_input_nodes>` attributes, respectively,

.. _EMComposition_Memory:

*Memory*
~~~~~~~

The `memory <EMComposition.memory>` attribute contains a record of the entries in the EMComposition's memory. This is
in the form of a 2d array, in which rows (axis 0) are entries and columns (axis 1) are fields.  The number of fields
is determined by the `memory_template <EMComposition_Memory_Template>` argument of the EMComposition's constructor,
and the number of entries is determined by the `memory_capacity <EMComposition_Memory_Capacity>` argument.

  .. _EMComposition_Memory_Storage:
  .. technical_note::
     The memories are actually stored in the `matrix <MappingProjection.matrix>` parameters of the `MappingProjections`
     from the `combined_softmax_node <EMComposition.combined_softmax_node>` to each of the `retrieved_nodes
     <EMComposition.retrieved_nodes>`. Memories associated with each key are also stored in the `matrix
     <MappingProjection.matrix>` parameters of the `MappingProjections` from the `key_input_nodes
     <EMComposition.key_input_nodes>` to each of the corresponding `match_nodes <EMComposition.match_nodes>`.
     This is done so that the match of each key to the memories for the corresponding field can be computed simply
     by passing the input for each key through the Projection (which computes the dot product of the input with
     the Projection's `matrix <MappingProjection.matrix>` parameter) to the corresponding match_node; and, similarly,
     retrieivals can be computed by passing the softmax disintributions and weighting for each field computed
     in the `combined_softmax_node <EMComposition.combined_softmax_node>` through its Projection to each
     `retrieved_node <EMComposition.retrieved_nodes>` (which computes the dot product of the weighted softmax over
     entries with the corresponding field of each entry) to get the retreieved value for each field.

.. _EMComposition_Output:

*Output*
~~~~~~~

The outputs corresponding to retrieved value for each field are represented as `OUTPUT <NodeRole.INPUT>` `Nodes
<Composition_Nodes>` of the EMComposition, listed in its `retrieved_nodes <EMComposition.retrieved_nodes>` attribute.

.. _EMComposition_Execution:

Execution
---------

The arguments of the `run <Composition.run>` , `learn <Composition.learn>` and `Composition.execute`
methods are the same as those of a `Composition`, and they can be passed any of the arguments valid for
an `AutodiffComposition`.  The details of how the EMComposition executes are described below.

.. _EMComposition_Processing:

*Processing*
~~~~~~~~~~~~

When the EMComposition is executed, the following sequence of operations occur
(also see `figure <EMComposition_Example_Fig>`):

* **Input**.  The inputs to the EMComposition are provided to the `key_input_nodes <EMComposition.key_input_nodes>`
  and `value_input_nodes <EMComposition.value_input_nodes>`.  The former are used for matching to the corresponding
  `fields <EMComposition_Fields>` of the `memory <EMComposition.memory>`, while the latter are retrieved but not used
  for matching.

* **Concatenation**. By default, the input to every `key_input_node <EMComposition.key_input_nodes>` is passed to a
  to its own `match_node <EMComposition.match_nodes>` through a `MappingProjection` that computes its
  dot product with the corresponding field of each entry in `memory <EMComposition.memory>`.  In this way, each
  match is normalized so that, absent `field_weighting <EMComposition_Field_Weights>`, all keys contribute equally to
  retrieval irrespective of relative differences in the norms of inputs or their entries in memory.  However, if the
  `field_weights <EMComposition.field_weights>` are the same for all `keys
  <EMComposition_Field_Weights>` and `normalize_memories <EMComposition.normalize_memories>` is True, then the inputs
  provided to the `key_input_nodes <EMComposition.key_input_nodes>` are concatenated into a single vector (in the
  `concatenate_keys_node <EMComposition.concatenate_keys_node>`), which is passed to a single `match_node
  <EMComposition.match_nodes>`.  This may be more computationally efficient than passing each key through its own
  `match_node <EMComposition.match_nodes>`,
  COMMENT:
  FROM CodePilot: (OF HISTORICAL INTEREST?)
  and may also be more effective if the keys are highly correlated (e.g., if they are different representations of
  the same stimulus).
  COMMENT
  however it will not necessarily produce the same results as passing each key through its own `match_node
  <EMComposition.match_nodes>` (see `concatenate keys <`concatenate_keys_node
  >` for additional
  information).

* **Match memories by field**. The values of each `key_input_node <EMComposition.key_input_nodes>` (or the
  `concatenate_keys_node <EMComposition.concatenate_keys_node>` if `concatenate_keys <EMComposition_Concatenate_Keys>`
  attribute is True) are passed through a `MappingProjection` that computes the dot product of the input with each
  memory for the corresponding field, the result of which is passed to the corresponding `match_node
  <EMComposition.match_nodes>`.

* **Softmax normalize matches over fields**. The dot product for each key field is passed from the `match_node
  <EMComposition.match_nodes>` to the corresponding `softmax_node <EMComposition.softmax_nodes>`, which applies
  a softmax function to normalize the dot products for each key field.  If a numerical value is specified for
  `softmax_gain <EMComposition.softmax_gain>`, that is used as the gain (inverse temperature) for the softmax function;
  otherwise, if it is specified as *CONTROL* or None, then the `softmax_gain <EMComposition.softmax_gain>` function is
  used to adaptively set the gain (see `softmax_gain <EMComposition_Softmax_Gain>` for details).

* **Weight fields**. If `field weights <EMComposition_Field_Weights>` are specified, then the softmax normalized dot
  product for each key field is passed to the corresponding `field_weight_node <EMComposition.field_weight_nodes>`
  where it is multiplied by the corresponding `field_weight <EMComposition.field_weights>` (if
  `use_gating_for_weighting <EMComposition.use_gating_for_weighting>` is True, this is done by using the `field_weight
  <EMComposition.field_weights>` to output gate the `softmax_node <EMComposition.softmax_nodes>`). The weighted softamx
  vectors for all key fields are then passed to the `combined_softmax_node <EMComposition.combined_softmax_node>`,
  where they are haddamard summed to produce a single weighting for each memory.

* **Retrieve values by field**. The vector of softmax weights for each memory generated by the `combined_softmax_node
  <EMComposition.combined_softmax_node>` is passed through the Projections to the each of the `retrieved_nodes
  <EMComposition.retrieved_nodes>` to compute the retrieved value for each field.

* **Decay memories**.  If `memory_decay <EMComposition.memory_decay>` is True, then each of the memories is decayed
  by the amount specified in `memory_decay <EMComposition.memory_decay>`.

    .. technical_note::
       This is done by multiplying the `matrix <MappingProjection.matrix>` parameter of the `MappingProjection` from
       the `combined_softmax_node <EMComposition.combined_softmax_node>` to each of the `retrieved_nodes
       <EMComposition.retrieved_nodes>`, as well as the `matrix <MappingProjection.matrix>` parameter of the
       `MappingProjection` from each `key_input_node <EMComposition.key_input_nodes>` to the corresponding
       `match_node <EMComposition.match_nodes>` by `memory_decay <EMComposition.memory_decay_rate>`,
        by 1 - `memory_decay <EMComposition.memory_decay_rate>`.

.. _EMComposition_Storage:

* **Store memories**. After the values have been retrieved, the inputs to for each field (i.e., values in the
  `key_input_nodes <EMComposition.key_input_nodes>` and `value_input_nodes <EMComposition.value_input_nodes>`)
  are added by the `storage_node <EMComposition.storage_node>` as a new entry in `memory <EMComposition.memory>`,
  replacing the weakest one if `memory_capacity <EMComposition_Memory_Capacity>` has been reached.

    .. technical_note::
       This is done by adding the input vectors to the the corresponding rows of the `matrix <MappingProjection.matrix>`
       of the `MappingProjection` from the `retreival_weighting_node <EMComposition.combined_softmax_node>` to each
       of the `retrieved_nodes <EMComposition.retrieved_nodes>`, as well as the `matrix <MappingProjection.matrix>`
       parameter of the `MappingProjection` from each `key_input_node <EMComposition.key_input_nodes>` to the
       corresponding `match_node <EMComposition.match_nodes>` (see note `above <EMComposition_Memory_Storage>` for
       additional details). If `memory_capacity <EMComposition_Memory_Capacity>` has been reached, then the weakest
       memory (i.e., the one with the lowest norm across all fields) is replaced by the new memory.

COMMENT:
FROM CodePilot: (OF HISTORICAL INTEREST?)
inputs to its `key_input_nodes <EMComposition.key_input_nodes>` and
`value_input_nodes <EMComposition.value_input_nodes>` are assigned the values of the corresponding items in the
`input <Composition.input>` argument.  The `combined_softmax_node <EMComposition.field_weight_node>`
computes the dot product of each key with each memory, and then applies a softmax function to each row of the
resulting matrix.  The `retrieved_nodes <EMComposition.retrieved_nodes>` then compute the dot product of the
softmaxed values for each memory with the corresponding value for each memory, and the result is assigned to the
corresponding `output <Composition.output>` item.
COMMENT

.. _EMComposition_Learning:

*Learning*
~~~~~~~~~~

FIX: MODIFY TO INDICATE THAT enable_learning ALLOWS PROPAGATION OF ERROR TRHOUGH THE NETWORK,
     WHILE learn_field_weights ALLOWS LEARNING OF THE FIELD_WEIGHTS, WHICH REQUIRES enable_learning TO BE True
If `learn <Composition.learn>` is called and the `learn_field_weights <EMComposition.learn_field_weights>` attribute
is True, then the `field_weights <EMComposition.field_weights>` are modified to minimize the error passed to the
EMComposition retrieved nodes, using the learning_rate specified in the `learning_rate <EMComposition.learning_rate>`
attribute. If `learn_field_weights <EMComposition.learn_field_weights>` is False (or `run <Composition.run>` is called,
then the `field_weights <EMComposition.field_weights>` are not modified and the EMComposition is simply executed
without any modification, and the error signal is passed to the nodes that project to its `INPUT <NodeRole.INPUT>`
`Nodes <Composition_Nodes>`.

  .. note::
     Although memory storage is implemented as  a form of learning (though modification of MappingProjection
     `matrix <MappingProjection.matrix>` parameters; see `memory storage <EMComposition_Memory_Storage>`),
     this occurs irrespective of how EMComposition is run (i.e., whether `learn <Composition.learn>` or `run
     <Composition.run>` is called), and is not affected by the `learn_field_weights <EMComposition.learn_field_weights>`
     or `learning_rate <EMComposition.learning_rate>` attributes, which pertain only to whether the `field_weights
     <EMComposition.field_weights>` are modified during learning.

.. _EMComposition_Examples:

Examples
--------

The following are examples of how to configure and initialize the EMComposition's `memory <EMComposition.memory>`:

*Visualizing the EMComposition*
~~~~~~~~~~~~~~~~~~~~~~~~~~~~~~~

The EMComposition can be visualized graphically, like any `Composition`, using its `show_graph
<ShowGraph_show_graph_Method>` method.  For example, the figure below shows an EMComposition that
implements a simple dictionary, with one key field and one value field, each of length 5::

    >>> import psyneulink as pnl
    >>> em = EMComposition(memory_template=(2,5))
    >>> em.show_graph()
    <BLANKLINE>

.. _EMComposition_Example_fig:

.. figure:: _static/EMComposition_Example_fig.svg
   :alt: Exxample of an EMComposition
   :align: left

       **Example of an EMComposition**

       .. note::
          The order in which the nodes at a given level (e.g., the `INPUT <NodeRole.INPUT>` or `OUTPUT
          <NodeRole.OUTPUT>` `Nodes <Composition_Nodes>`) are shown in the diagram is arbitrary, and does not necessarily
          reflect the order in which they are created or specied in the script.

.. _EMComposition_Example_Memory_Template:

*Memory Template*
~~~~~~~~~~~~~~~~~

The `memory_template <EMComposition_Memory_Template>` argument of a EMComposition's constructor is used to configure
it `memory <EMComposition.memory>`, which can be specified using either a tuple or a list or array.

.. _EMComposition_Example_Tuple_Spec:

**Tuple specification**

The simplest form of specification is a tuple, that uses the `numpy shape
<https://numpy.org/doc/stable/reference/generated/numpy.shape.html>`_ format.  If it has two elements (as in the
example above), the first specifies the number of fields, and the second the length of each field.  In this case,
a default number of entries (1000) is created:

    >>> em.memory_capacity
    1000

The number of entries can be specified explicitly in the EMComposition's constructor, using either the
`memory_capacity <EMComposition_Memory_Capacity>` argument, or by using a 3-item tuple to specify the
`memory_template <EMComposition_Memory_Template>` argument, in which case the first element specifies
the  number of entries, while the second and their specify the number of fields and the length of each field,
respectively.  The following are equivalent::

    >>> em = EMComposition(memory_template=(2,5), memory_capcity=4)

and

    >>> em = EMComposition(memory_template=(4,2,5))

both of which create a memory with 4 entries, each with 2 fields of length 5. The contents of `memory
<EMComposition_Memory>` can be inspected using the `memory <EMComposition.memory>` attribute::

    >>> em.memory
    [[array([0., 0., 0., 0., 0.]), array([0., 0., 0., 0., 0.])],
     [array([0., 0., 0., 0., 0.]), array([0., 0., 0., 0., 0.])],
     [array([0., 0., 0., 0., 0.]), array([0., 0., 0., 0., 0.])],
     [array([0., 0., 0., 0., 0.]), array([0., 0., 0., 0., 0.])]]

The default for `memory_capacity <EMComposition.memory_capacity>` is 1000, which is used if it is not otherwise
specified.

**List or array specification**

Note that in the example above the two fields have the same length (5). This is always the case when a tuple is used,
as it generates a regular array.  A list or numpy array can also be used to specify the ``memory_template`` argument.
For example, the following is equivalent to the examples above::

    >>> em = EMComposition(memory_template=[[0,0,0],[0,0,0]], memory_capacity=4)

However, a list or array can be used to specify fields of different length (i.e., as a ragged array).  For example,
the following specifies one field of length 3 and another of length 1::

    >>> em = EMComposition(memory_template=[[0,0,0],[0]], memory_capacity=4)
    >>> em.memory
    [[[array([0., 0., 0.]), array([0.])]],
     [[array([0., 0., 0.]), array([0.])]],
     [[array([0., 0., 0.]), array([0.])]],
     [[array([0., 0., 0.]), array([0.])]]]

.. _EMComposition_Example_Memory_Fill:

**Memory fill**

Note that the examples above generate a warning about the use of zeros to initialize the memory. This is
because the default value for ``memory_fill`` is ``0``, and the default value for `normalize_memories
<EMComposition.normalize_memories>` is True, which will cause a divide by zero warning when memories are
normalized. While this doesn't crash, it will result in nan's that are likely to cauase problems elsewhere.
This can be avoided by specifying a non-zero  value for ``memory_fill``, such as small number::

    >>> em = EMComposition(memory_template=[[0,0,0],[0]], memory_capacity=4, memory_fill=.001)
    >>> em.memory
    [[[array([0.001, 0.001, 0.001]), array([0.001])]],
     [[array([0.001, 0.001, 0.001]), array([0.001])]],
     [[array([0.001, 0.001, 0.001]), array([0.001])]],
     [[array([0.001, 0.001, 0.001]), array([0.001])]]]

Here, a single value was specified for ``memory_fill`` (which can be a float or int), that is used to fill all values.
Random values can be assigned using a tuple to specify and internval between the first and second elements.  For
example, the following uses random values between 0 and 0.01 to fill all entries::

    >>> em = EMComposition(memory_template=[[0,0,0],[0]], memory_capacity=4, memory_fill=(0,0.01))
    >>> em.memory
    [[[array([0.00298981, 0.00563404, 0.00444073]), array([0.00245373])]],
     [[array([0.00148447, 0.00666486, 0.00228882]), array([0.00237541])]],
     [[array([0.00432786, 0.00035378, 0.00265932]), array([0.00980598])]],
     [[array([0.00151163, 0.00889032, 0.00899815]), array([0.00854529])]]]

.. _EMComposition_Example_Multiple_Entries:

**Multiple entries**

In the examples above, a single entry was specified, and that was used as a template for initializing the remaining
entries in memory. However, a list or array can be used to directly initialize any or all entries. For example, the
following initializes memory with two specific entries::

    >>> em = EMComposition(memory_template=[[[1,2,3],[4]],[[100,101,102],[103]]], memory_capacity=4)
    >>> em.memory
    [[[array([1., 2., 3.]), array([4.])]],
     [[array([100., 101., 102.]), array([103.])]],
     [[array([0., 0., 0.]), array([0.])]],
     [[array([0., 0., 0.]), array([0.])]]]

Note that the two entries must have exactly the same shapes. If they do not, an error is generated.
Also note that the remaining entries are filled with zeros (the default value for ``memory_fill``).
Here again, ``memory_fill`` can be used to specify a different value::

    >>> em = EMComposition(memory_template=[[[7],[24,5]],[[100],[3,106]]], memory_capacity=4, memory_fill=(0,.01))
    >>> em.memory
    [[[array([7.]), array([24.,  5.])]],
     [[array([100.]), array([  3., 106.])]],
     [[array([0.00803646]), array([0.00341276, 0.00286969])]],
     [[array([0.00143196]), array([0.00079033, 0.00710556])]]]

.. _EMComposition_Example_Field_Weights:

*Field Weights*
~~~~~~~~~~~~~~~

By default, all of the fields specified are treated as keys except the last, which is treated as a "value" field --
that is, one that is not included in the matching process, but for which a value is retrieved along with the key fields.
For example, in the `figure <EMComposition_Example_fig>` above, the first field specified was used as a key field,
and the last as a value field. However, the ``field_weights`` argument can be used to modify this, specifying which
fields should be used as keys fields -- including the relative contribution that each makes to the matching process
-- and which should be used as value fields.  Non-zero elements in the ``field_weights`` argument designate key fields,
and zeros specify value fields. For example, the following specifies that the first two fields should be used as keys
while the last two should be used as values::

    >>> em = EMComposition(memory_template=[[0,0,0],[0],[0,0],[0,0,0,0]], memory_capacity=3, field_weights=[1,1,0,0])
    >>> em.show_graph()
    <BLANKLINE>


.. _EMComposition_Example_Field_Weights_Equal_fig:

.. figure:: _static/EMComposition_field_weights_equal_fig.svg

    **Use of field_weights to specify keys and values.**

Note that the figure now shows `RETRIEVAL WEIGHTING <EMComposition.field_weight_nodes>` `nodes <Composition_Node>`,
that are used to implement the relative contribution that each key field makes to the matching process specifed in
`field_weights <EMComposition.field_weights>` argument.  By default, these are equal (all assigned a value of 1),
but different values can be used to weight the relative contribution of each key field.  The values are normalized so
that they sum 1, and the relative contribution of each is determined by the ratio of its value to the sum of all
non-zero values.  For example, the following specifies that the first two fields should be used as keys,
with the first contributing 75% to the matching process and the second field contributing 25%::

    >>> em = EMComposition(memory_template=[[0,0,0],[0],[0,0]], memory_capacity=3, field_weights=[3,1,0])
    <BLANKLINE>

COMMENT:
.. _EMComposition_Example_Field_Weights_Different_fig:

.. figure:: _static/EMComposition_field_weights_different.svg

    **Use of field_weights to specify relative contribution of fields to matching process.**

Note that in this case, the `concatenate_keys_node <EMComposition.concatenate_keys_node>` has been replaced by a
pair of `retreival_weighting_nodes <EMComposition.field_weight_nodes>`, one for each key field.  This is because
the keys were assigned different weights;  when they are assigned equal weights, or if no weights are specified,
and `normalize_memories <EMComposition.normalize_memories>` is `True`, then the keys are concatenated and are
concatenated for efficiency of processing.  This can be suppressed by specifying `concatenate_keys` as `False`
(see `concatenate_keys <EMComposition_Concatenate_Keys>` for additional details).
COMMENT

.. _EMComposition_Class_Reference:

Class Reference
---------------
"""
import numpy as np
import graph_scheduler as gs
import warnings
import psyneulink.core.scheduling.condition as conditions

from psyneulink._typing import Optional, Union

from psyneulink.core.components.functions.nonstateful.transferfunctions import SoftMax, LinearMatrix
from psyneulink.core.components.functions.nonstateful.combinationfunctions import Concatenate, LinearCombination
from psyneulink.core.components.functions.function import \
    DEFAULT_SEED, _random_state_getter, _seed_setter
from psyneulink.core.compositions.composition import CompositionError, NodeRole
from psyneulink.library.compositions.autodiffcomposition import AutodiffComposition
from psyneulink.library.components.mechanisms.modulatory.learning.EMstoragemechanism import EMStorageMechanism
from psyneulink.core.components.mechanisms.processing.processingmechanism import ProcessingMechanism
from psyneulink.core.components.mechanisms.processing.transfermechanism import TransferMechanism
from psyneulink.core.components.mechanisms.modulatory.control.controlmechanism import ControlMechanism
from psyneulink.core.components.mechanisms.modulatory.control.gating.gatingmechanism import GatingMechanism
from psyneulink.core.components.projections.pathway.mappingprojection import MappingProjection
from psyneulink.core.globals.parameters import Parameter, check_user_specified
from psyneulink.core.globals.keywords import \
    (AUTO, CONTROL, DEFAULT_INPUT, DEFAULT_VARIABLE, EM_COMPOSITION, FULL_CONNECTIVITY_MATRIX,
     GAIN, IDENTITY_MATRIX, MULTIPLICATIVE_PARAM, NAME, PARAMS, PRODUCT, PROJECTIONS, RANDOM, SIZE, VARIABLE)
from psyneulink.core.globals.utilities import all_within_range
from psyneulink.core.llvm import ExecutionMode


__all__ = [
    'EMComposition'
]

STORAGE_PROB = 'storage_prob'

def _memory_getter(owning_component=None, context=None)->list:
    """Return list of memories in which rows (outer dimension) are memories for each field.
    These are derived from `matrix <MappingProjection.matrix>` parameter of the `afferent
    <Mechanism_Base.afferents>` MappingProjections to each of the `retrieved_nodes <EMComposition.retrieved_nodes>`.
    """

    # If storage_node is implemented, get memory from that
    if owning_component.is_initializing:
        return None
    if owning_component.use_storage_node:
        return owning_component.storage_node.parameters.memory_matrix.get(context)

    # Otherwise, get memory from Projection(s) to each retrieved_node
    memory = [retrieved_node.path_afferents[0].parameters.matrix.get(context)
              for retrieved_node in owning_component.retrieved_nodes]
    # Reorganize memory so that each row is an entry and each column is a field
    memory_capacity = owning_component.memory_capacity or owning_component.defaults.memory_capacity
    return [[memory[j][i] for j in range(owning_component.num_fields)]
              for i in range(memory_capacity)]

def get_softmax_gain(v, scale=1, base=1, entropy_weighting=.1)->float:
    """Compute the softmax gain (inverse temperature) based on the entropy of the distribution of values.
    scale * (base + (entropy_weighting * log(entropy(logistic(v))))))))
    """
    v = np.squeeze(v)
    gain = scale * (base +
                    (entropy_weighting *
                     np.log(
                         -1 * np.sum((1 / (1 + np.exp(-1 * v))) * np.log(1 / (1 + np.exp(-1 * v)))))))
    return gain


class EMCompositionError(CompositionError):
    pass


class EMComposition(AutodiffComposition):
    """
    EMComposition(                      \
        memory_template=[[0],[0]],      \
        memory_fill=0,                  \
        memory_capacity=None,           \
        field_weights=None,             \
        field_names=None,               \
        concatenate_keys=False,         \
        normalize_memories=True,        \
        softmax_gain=CONTROL,           \
        storage_prob=1.0,               \
        memory_decay_rate=AUTO,         \
        enable_learning=True,           \
        learn_field_weights=True,       \
        learning_rate=True,             \
        use_gating_for_weighting=False, \
        name="EM_Composition"           \
        )

    Subclass of `AutodiffComposition` that implements the functions of an `EpisodicMemoryMechanism` in a
    differentiable form and in which it `field_weights <EMComposition.field_weights>` parameter can be learned.

    Takes only the following arguments, all of which are optional

    Arguments
    ---------

    memory_template : tuple, list, 2d or 3d array : default [[0],[0]]
        specifies the shape of an items to be stored in the EMComposition's memory;
        see `memory_template <EMComposition_Memory_Template>` for details.

    memory_fill : scalar or tuple : default 0
        specifies the value used to fill the memory when it is initialized;
        see `memory_fill <EMComposition_Memory_Fill>` for details.

    memory_capacity : int : default None
        specifies the number of items that can be stored in the EMComposition's memory;
        see `memory_capacity <EMComposition_Memory_Capacity>` for details.

    field_weights : tuple : default (1,0)
        specifies the relative weight assigned to each key when matching an item in memory'
        see `field weights <EMComposition_Field_Weights>` for details.

    field_names : list : default None
        specifies the optional names assigned to each field in the memory_template;
        see `field names <EMComposition_Field_Names>` for details.

    concatenate_keys : bool : default False
        specifies whether to concatenate the keys into a single field before matching them to items in
        the corresponding fields in memory; see `concatenate keys <EMComposition_Concatenate_Keys>` for details.

    normalize_memories : bool : default True
        specifies whether keys and memories are normalized before computing their dot product (similarity);
        see `Match memories by field <EMComposition_Processing>` for additional details.

    softmax_gain : float : default CONTROL
        specifies the temperature used for softmax normalizing the dot products of keys and memories;
        see `Softmax normalize matches over fields <EMComposition_Processing>` for additional details.

    storage_prob : float : default 1.0
        specifies the probability that an item will be stored in `memory <EMComposition.memory>`
        when the EMComposition is executed (see `Retrieval and Storage <EMComposition_Storage>` for
        additional details).

    memory_decay_rate : float : AUTO
        specifies the rate at which items in the EMComposition's memory decay;
        see `memory_decay_rate <EMComposition_Memory_Decay_Rate>` for details.

    enable_learning : bool : default True
        specifies whether learning pathway is constructed for the EMComposition (see `enable_learning
        <Composition.enable_learning>` for additional details).

    learn_field_weights : bool : default True
        specifies whether `field_weights <EMComposition.field_weights>` are learnable during training;
        requires **enable_learning** to be True to have any effect;  see `learn_field_weights
        <EMComposition_Learning>` for additional details.

    learning_rate : float : default .01
        specifies rate at which `field_weights <EMComposition.field_weights>` are learned
        if ``learn_field_weights`` is True.

    .. technical_note::
        use_storage_node : bool : default True
            specifies whether to use a `LearningMechanism` to store entries in `memory <EMComposition.memory>`.
            If False, a method on EMComposition is used rather than a LearningMechanism.  This is meant for
            debugging, and precludes use of `import_composition <Composition.import_composition>` to integrate
            the EMComposition into another Composition;  to do so, use_storage_node must be True (default).

    use_gating_for_weighting : bool : default False
        specifies whether to use a `GatingMechanism` to modulate the `combined_softmax_node
        <EMComposition.combined_softmax_node>` instead of a standard ProcessingMechanism.  If True, then
        a GatingMechanism is constructed and used to gate the `OutputPort` of each `field_weight_node
        EMComposition.field_weight_nodes`;  otherwise, the output of each `field_weight_node
        EMComposition.field_weight_nodes` projects to the `InputPort` of the `combined_softmax_node
        EMComposition.combined_softmax_node` that receives a Projection from the corresponding
        `field_weight_node <EMComposition.field_weight_nodes>`, and multiplies its `value
        <Projection_Base.value>`.

    Attributes
    ----------

    memory : list[list[list[float]]]
        list of entries in memory, in which each row (outer dimensions) is an entry and each item in the row is the
        value for the corresponding field;  see `EMComposition_Memory` for additional details.

        .. note::
           This is a read-only attribute;  memories can be added to the EMComposition's memory either by
           COMMENT:
           using its `add_to_memory <EMComposition.add_to_memory>` method, or
           COMMENT
           executing its `run <Composition.run>` or learn methods with the entry as the ``inputs`` argument.

    .. _EMComposition_Parameters:

    memory_capacity : int
        determines the number of items that can be stored in `memory <EMComposition.memory>`; see `memory_capacity
        <EMComposition_Memory_Capacity>` for additional details.

    field_weights : list[float]
        determines which fields of the input are treated as "keys" (non-zero values), used to match entries in `memory
        <EMComposition.memory>` for retrieval, and which are used as "values" (zero values), that are stored and
        retrieved from memory, but not used in the match process (see `Match memories by field
        <EMComposition_Processing>`;  see `field_weights <EMComposition_Field_Weights>` for additional details
        of specification).

    field_names : list[str]
        determines which names that can be used to label fields in `memory <EMComposition.memory>`;  see
        `field_names <EMComposition_Field_Names>` for additional details.

    concatenate_keys : bool
        determines whether keys are concatenated into a single field before matching them to items in `memory
        <EMComposition.memory>`; see `concatenate keys <EMComposition_Concatenate_Keys>` for additional details.

    normalize_memories : bool
        determines whether keys and memories are normalized before computing their dot product (similarity);
        see `Match memories by field <EMComposition_Processing>` for additional details.

    softmax_gain : CONTROL
        determines gain (inverse temperature) used for softmax normalizing the dot products of keys and memories
        by the `softmax` function of the `softmax_nodes <EMComposition.softmax_nodes>`; see `Softmax normalize matches
        over fields <EMComposition_Processing>` for additional details.

    storage_prob : float
        determines the probability that an item will be stored in `memory <EMComposition.memory>`
        when the EMComposition is executed (see `Retrieval and Storage <EMComposition_Storage>` for
        additional details).

    memory_decay_rate : float
        determines the rate at which items in the EMComposition's memory decay (see `memory_decay_rate
        <EMComposition_Memory_Decay_Rate>` for details).

    enable_learning : bool
        determines whether `learning <Composition_Learning>` is enabled for the EMComposition, allowing any error
        received by the `retrieved_nodes <EMComposition.retrieved_nodes>` to be propagated to the `key_input_nodes
        <EMComposition.key_input_nodes>` and `value_input_nodes <EMComposition.value_input_nodes>`, and on to any
        `Nodes <Composition_Nodes>` that project to them.

    learn_field_weights : bool
        determines whether `field_weights <EMComposition.field_weights>` are learnable during training;
        requires `enable_learning <EMComposition.enable_learning>` to be True;  see `Learning
        <EMComposition_Learning>` for additional details.

    learning_rate : float
        determines whether the rate at which `field_weights <EMComposition.field_weights>` are learned
        if `learn_field_weights` is True;  see `EMComposition_Learning>` for additional details.

    .. _EMComposition_Nodes:

    key_input_nodes : list[TransferMechanism]
        `INPUT <NodeRole.INPUT>` `Nodes <Composition_Nodes>` that receive keys used to determine the item
        to be retrieved from `memory <EMComposition.memory>`, and then themselves stored in `memory
        <EMComposition.memory>` (see `Match memories by field <EMComposition_Processing>` for additional details).
        By default these are assigned the name *KEY_n_INPUT* where n is the field number (starting from 0);
        however, if `field_names <EMComposition.field_names>` is specified, then the name of each key_input_node
        is assigned the corresponding field name.

    value_input_nodes : list[TransferMechanism]
        `INPUT <NodeRole.INPUT>` `Nodes <Composition_Nodes>` that receive values to be stored in `memory
        <EMComposition.memory>`; these are not used in the matching process used for retrieval.  By default these
        are assigned the name *VALUE_n_INPUT* where n is the field number (starting from 0);  however, if
        `field_names <EMComposition.field_names>` is specified, then the name of each value_input_node is assigned

    concatenate_keys_node : TransferMechanism
        `TransferMechanism` that concatenates the inputs to `key_input_nodes <EMComposition.key_input_nodes>` into a
        single vector used for the matching processing if `concatenate keys <EMComposition.concatenate_keys>` is True.
        This is not created if the ``concatenate_keys`` argument to the EMComposition's constructor is False or is
        overridden (see `concatenate_keys <EMComposition_Concatenate_Keys>`), or there is only one key_input_node.

    match_nodes : list[TransferMechanism]
        `TransferMechanisms <TransferMechanism>` that receive the dot product of each key and those stored in
        the corresponding field of `memory <EMComposition.memory>` (see `Match memories by field
        <EMComposition_Processing>` for additional details).  These are assigned names that prepend *MATCH_n* to the
        name of the corresponding `key_input_nodes <EMComposition.key_input_nodes>`.

    softmax_gain_control_nodes : list[ControlMechanism]
        `ControlMechanisms <ControlMechanism>` that adaptively control the `softmax_gain <EMComposition.softmax_gain>`
        for the corresponding `softmax_nodes <EMComposition.softmax_nodes>`. These are implemented only if
        `softmax_gain <EMComposition.softmax_gain>` is specified as *CONTROL* (see `softmax_gain
        <EMComposition_Softmax_Gain>` for details).

    softmax_nodes : list[TransferMechanism]
        `TransferMechanisms <TransferMechanism>` that compute the softmax over the vectors received
        from the corresponding `match_nodes <EMComposition.match_nodes>` (see `Softmax normalize matches over fields
        <EMComposition_Processing>` for additional details).

    field_weight_nodes : list[ProcessingMechanism]
        `ProcessingMechanisms <ProcessingMechanism>`, each of which use the `field weight <EMComposition.field_weights>`
        for a given `field <EMComposition_Fields>` as its (fixed) input and provides this to the corresponding
        `weighted_softmax_node <EMComposition.weighted_softmax_nodes>`. These are implemented only if more than one
        `key field <EMComposition_Fields>` is specified (see `Fields <EMComposition_Fields>` for additional details),
        and are replaced with `retrieval_gating_nodes <EMComposition.retrieval_gating_nodes>` if
        `use_gating_for_weighting <EMComposition.use_gating_for_weighting>` is True.

    weighted_softmax_nodes : list[ProcessingMechanism]
        `ProcessingMechanisms <ProcessingMechanism>`, each of which receives the output of the corresponding
        `softmax_node <EMComposition.softmax_nodes>` and `field_weight_node <EMComposition.field_weight_nodes>`
        for a given `field <EMComposition_Fields>`, and multiplies them to produce the weighted softmax for that field;
        these are implemented only if more than one `key field <EMComposition_Fields>` is specified (see `Fields
        <EMComposition_Fields>` for additional details) and `use_gating_for_weighting
        <EMComposition.use_gating_for_weighting>` is False (in which case, `field_weights <EMComposition.field_weights>`
        are applied through output gating of the `softmax_nodes <EMComposition.softmax_nodes>` by the
        `retrieval_gating_nodes <EMComposition.retrieval_gating_nodes>`).

    retrieval_gating_nodes : list[GatingMechanism]
        `GatingMechanisms <GatingMechanism>` that uses the `field weight <EMComposition.field_weights>` for each
        field to modulate the output of the corresponding `softmax_node <EMComposition.softmax_nodes>` before it
        is passed to the `combined_softmax_node <EMComposition.combined_softmax_node>`. These are implemented
        only if `use_gating_for_weighting <EMComposition.use_gating_for_weighting>` is True and more than one
        `key field <EMComposition_Fields>` is specified (see `Fields <EMComposition_Fields>` for additional details).

    combined_softmax_node : TransferMechanism
        `TransferMechanism` that receives the softmax normalized dot products of the keys and memories
        from the `softmax_nodes <EMComposition.softmax_nodes>`, weighted by the `field_weights_nodes
        <EMComposition.field_weights_nodes>` if more than one `key field <EMComposition_Fields>` is specified
        (or `retrieval_gating_nodes <EMComposition.retrieval_gating_nodes>` if `use_gating_for_weighting
        <EMComposition.use_gating_for_weighting>` is True), and combines them into a single vector that is used to
        retrieve the corresponding memory for each field from `memory <EMComposition.memory>` (see `Retrieve values by
        field <EMComposition_Processing>` for additional details).

    retrieved_nodes : list[TransferMechanism]
        `TransferMechanisms <TransferMechanism>` that receive the vector retrieved for each field in `memory
        <EMComposition.memory>` (see `Retrieve values by field <EMComposition_Processing>` for additional details);
        these are assigned the same names as the `key_input_nodes <EMComposition.key_input_nodes>` and
        `value_input_nodes <EMComposition.value_input_nodes>` to which they correspond appended with the suffix
        *_RETRIEVED*.

    storage_node : EMStorageMechanism
        `EMStorageMechanism` that receives inputs from the `key_input_nodes <EMComposition.key_input_nodes>` and
        `value_input_nodes <EMComposition.value_input_nodes>`, and stores these in the corresponding field of
        `memory <EMComposition.memory>` with probability `storage_prob <EMComposition.storage_prob>` after a retrieval
        has been made (see `Retrieval and Storage <EMComposition_Storage>` for additional details).

        .. technical_note::
           The `storage_node <EMComposition.storage_node>` is assigned a Condition to execute after the `retrieved_nodes
           <EMComposition.retrieved_nodes>` have executed, to ensure that storage occurs after retrieval, but before
           any subequent processing is done (i.e., in a composition in which the EMComposition may be embededded.
    """

    componentCategory = EM_COMPOSITION
    class Parameters(AutodiffComposition.Parameters):
        """
            Attributes
            ----------

                concatenate_keys
                    see `concatenate_keys <EMComposition.concatenate_keys>`

                    :default value: False
                    :type: ``bool``

                enable_learning
                    see `enable_learning <EMComposition.enable_learning>`

                    :default value: True
                    :type: ``bool``

                field_names
                    see `field_names <EMComposition.field_names>`

                    :default value: None
                    :type: ``list``

                field_weights
                    see `field_weights <EMComposition.field_weights>`

                    :default value: None
                    :type: ``numpy.ndarray``

                learning_rate
                    see `learning_results <EMComposition.learning_rate>`

                    :default value: []
                    :type: ``list``

                learn_field_weights
                    see `learn_field_weights <EMComposition.learn_field_weights>`

                    :default value: True
                    :type: ``bool``

                memory
                    see `memory <EMComposition.memory>`

                    :default value: None
                    :type: ``numpy.ndarray``

                memory_capacity
                    see `memory_capacity <EMComposition.memory_capacity>`

                    :default value: 1000
                    :type: ``int``

                memory_decay_rate
                    see `memory_decay_rate <EMComposition.memory_decay_rate>`

                    :default value: 0.001
                    :type: ``float``

                memory_template
                    see `memory_template <EMComposition.memory_template>`

                    :default value: np.array([[0],[0]])
                    :type: ``np.ndarray``

                normalize_memories
                    see `normalize_memories <EMComposition.normalize_memories>`

                    :default value: True
                    :type: ``bool``

                random_state
                    see `random_state <NormalDist.random_state>`

                    :default value: None
                    :type: ``numpy.random.RandomState``

                softmax_gain
                    see `random_state <EMComposition.softmax_gain>`
                    :default value: CONTROL
                    :type: ``float or CONTROL``

                storage_prob
                    see `storage_prob <EMComposition.storage_prob>`

                    :default value: 1.0
                    :type: ``float``
        """
        memory = Parameter(None, loggable=True, getter=_memory_getter, read_only=True)
        memory_template = Parameter([[0],[0]], structural=True, valid_types=(tuple, list, np.ndarray), read_only=True)
        memory_capacity = Parameter(1000, structural=True)
        field_weights = Parameter(None)
        field_names = Parameter(None, structural=True)
        concatenate_keys = Parameter(False, structural=True)
        normalize_memories = Parameter(True)
        softmax_gain = Parameter(CONTROL, modulable=True)
        storage_prob = Parameter(1.0, modulable=True, aliases=[MULTIPLICATIVE_PARAM])
        memory_decay_rate = Parameter(AUTO, modulable=True)
        enable_learning = Parameter(True, structural=True)
        learn_field_weights = Parameter(True, structural=True)
        learning_rate = Parameter(.001, modulable=True)
        random_state = Parameter(None, loggable=False, getter=_random_state_getter, dependencies='seed')
        seed = Parameter(DEFAULT_SEED, modulable=True, setter=_seed_setter)

        def _validate_memory_template(self, memory_template):
            if isinstance(memory_template, tuple):
                if not len(memory_template) in {2,3}:
                    return f"must be length either 2 or 3 if it is a tuple (used to specify shape)."
                if not all(isinstance(item, int) for item in memory_template):
                    return f"must have only integers as entries."
            if isinstance(memory_template, (list, np.ndarray)):
                memory_template = np.array(memory_template)
                if memory_template.ndim not in {1,2,3}:
                    return f"must be either 2 or 3d."
                if not all(isinstance(item, (list, np.ndarray)) for item in memory_template):
                    return f"must be a list or array of lists or arrays."
                # if not all(isinstance(item, (int, float)) for sublist in memory_template for item in sublist):
                #     return f"must be a list or array of lists or arrays of integers or floats."
            else:
                return f"must be tuple of length 2 or 3, or a list or array that is either 2 or 3d."

        def _validate_field_weights(self, field_weights):
            if field_weights is not None:
                if not np.atleast_1d(field_weights).ndim == 1:
                    return f"must be a scalar, list of scalars, or 1d array."
                if any([field_weight < 0 for field_weight in field_weights]):
                    return f"must be all be positive values."

        def _validate_field_names(self, field_names):
            if field_names and not all(isinstance(item, str) for item in field_names):
                return f"must be a list of strings."

        def _validate_memory_decay_rate(self, memory_decay_rate):
            if memory_decay_rate in {None, AUTO}:
                return
            if not (isinstance(memory_decay_rate, (float, int)) and all_within_range(memory_decay_rate, 0, 1)):
                return f"must be a float in the interval [0,1]."

        def _validate_softmax_gain(self, softmax_gain):
            if softmax_gain != CONTROL and not isinstance(softmax_gain, (float, int)):
                return f"must be a scalar or the keyword 'CONTROL'."

        def _validate_storage_prob(self, storage_prob):
            storage_prob = float(storage_prob)
            if not all_within_range(storage_prob, 0, 1):
                return f"must be a float in the interval [0,1]."

    @check_user_specified
    def __init__(self,
                 memory_template:Union[tuple, list, np.ndarray]=[[0],[0]],
                 memory_capacity:Optional[int]=None,
                 memory_fill:Union[int, float, RANDOM]=0,
                 field_names:Optional[list]=None,
                 field_weights:tuple=None,
                 concatenate_keys:bool=False,
                 normalize_memories:bool=True,
                 softmax_gain:Union[float, CONTROL]=CONTROL,
                 storage_prob:float=1.0,
                 memory_decay_rate:Union[float,AUTO]=AUTO,
                 enable_learning:bool=True,
                 learn_field_weights:bool=True,
                 learning_rate:float=None,
                 use_storage_node:bool=True,
                 use_gating_for_weighting:bool=False,
                 random_state=None,
                 seed=None,
                 name="EM_Composition"):

        # Construct memory --------------------------------------------------------------------------------

        memory_fill = memory_fill or 0 # FIX: GET RID OF THIS ONCE IMPLEMENTED AS A Parameter
        self._validate_memory_specs(memory_template, memory_capacity, memory_fill, field_weights, field_names, name)
        memory_template, memory_capacity = self._parse_memory_template(memory_template,
                                                                       memory_capacity,
                                                                       memory_fill,
                                                                       field_weights)
        field_weights, field_names, concatenate_keys = self._parse_fields(field_weights,
                                                                          field_names,
                                                                          concatenate_keys,
                                                                          normalize_memories,
                                                                          learning_rate,
                                                                          name)
        if memory_decay_rate is AUTO:
            memory_decay_rate = 1 / memory_capacity

        self.use_storage_node = use_storage_node


        # Instantiate Composition -------------------------------------------------------------------------

        super().__init__(name=name,
                         memory_template = memory_template,
                         memory_capacity = memory_capacity,
                         field_weights = field_weights,
                         field_names = field_names,
                         concatenate_keys = concatenate_keys,
                         softmax_gain = softmax_gain,
                         storage_prob = storage_prob,
                         memory_decay_rate = memory_decay_rate,
                         normalize_memories = normalize_memories,
                         enable_learning=enable_learning,
                         learn_field_weights = learn_field_weights,
                         learning_rate = learning_rate,
                         random_state = random_state,
                         seed = seed
                         )

        self._construct_pathways(self.memory_template,
                                 self.memory_capacity,
                                 self.field_weights,
                                 self.concatenate_keys,
                                 self.normalize_memories,
                                 self.softmax_gain,
                                 self.storage_prob,
                                 self.memory_decay_rate,
                                 self.use_storage_node,
                                 self.enable_learning,
                                 self.learn_field_weights,
                                 use_gating_for_weighting)

        # Final Configuration and Clean-up ---------------------------------------------------------------------------

        # Assign learning-related attributes
        self._set_learning_attributes()

        if self.use_storage_node:
            # ---------------------------------------
            #
            # CONDITION:
            self.scheduler.add_condition(self.storage_node, conditions.AllHaveRun(*self.retrieved_nodes))
            #
            # Generates expected results, but execution_sets has a second set for INPUT nodes
            #    and the the match_nodes again with storage_node
            #
            # ---------------------------------------
            #
            # CONDITION:
            # self.scheduler.add_condition(self.storage_node, conditions.AllHaveRun(*self.retrieved_nodes,
            #                                                               time_scale=TimeScale.PASS))
            # Hangs (or takes inordinately long to run),
            #     and evaluating list(execution_list) at LINE 11233 of composition.py hangs:
            #
            # ---------------------------------------
            # CONDITION:
            # self.scheduler.add_condition(self.storage_node, conditions.JustRan(self.retrieved_nodes[0]))
            #
            # Hangs (or takes inordinately long to run),
            #     and evaluating list(execution_list) at LINE 11233 of composition.py hangs:
            #
            # ---------------------------------------
            # CONDITION:
            # self.scheduler.add_condition_set({n: conditions.BeforeNCalls(n, 1) for n in self.nodes})
            # self.scheduler.add_condition(self.storage_node, conditions.AllHaveRun(*self.retrieved_nodes))
            #
            # Generates the desired execution set for a single pass, and runs with expected results,
            #   but generates warning messages for every node of the following sort:
            # /Users/jdc/PycharmProjects/PsyNeuLink/psyneulink/core/scheduling/scheduler.py:120:
            #   UserWarning: BeforeNCalls((EMStorageMechanism STORAGE MECHANISM), 1) is dependent on
            #   (EMStorageMechanism STORAGE MECHANISM), but you are assigning (EMStorageMechanism STORAGE MECHANISM)
            #   as its owner. This may result in infinite loops or unknown behavior.
            # super().add_condition_set(conditions)

        # Suppress warnings for no efferent Projections
        for node in self.value_input_nodes:
            node.output_ports['RESULT'].parameters.require_projection_in_composition.set(False, override=True)
        for port in self.combined_softmax_node.output_ports:
            if 'RESULT' in port.name:
                port.parameters.require_projection_in_composition.set(False, override=True)

        # Suppress field_weight_nodes as INPUT nodes of the Composition
        for node in self.field_weight_nodes:
            self.exclude_node_roles(node, NodeRole.INPUT)

        # Suppress value_input_nodes as OUTPUT nodes of the Composition
        for node in self.value_input_nodes:
            self.exclude_node_roles(node, NodeRole.OUTPUT)

        # Warn if divide by zero will occur due to memory initialization
        if not np.any([np.any([self.memory[i][j]
                               for i in range(self.memory_capacity)])
                       for j in range(self.num_keys)]):
            warnings.warn(f"Memory initialized with at least one field that has all zeros; "
                          f"a divide by zero will occur if 'normalize_memories' is True. "
                          f"This can be avoided by using 'memory_fill' to initialize memories with non-zero values.")

    # *****************************************************************************************************************
    # ***********************************  Memory Construction Methods  ***********************************************
    # *****************************************************************************************************************

    def _validate_memory_specs(self, memory_template, memory_capacity, memory_fill, field_weights, field_names, name):
        """Validate the memory_template, field_weights, and field_names arguments
        """

        # memory_template must specify a 2D array:
        if isinstance(memory_template, tuple):
        #     if len(memory_template) != 2 or not all(isinstance(item, int) for item in memory_template):
        #         raise EMCompositionError(f"The 'memory_template' arg for {name} ({memory_template}) uses a tuple to "
        #                                  f"shape requires but does not have exactly two integers.")
            num_fields = memory_template[0]
            if len(memory_template) == 3:
                num_entries = memory_template[0]
            else:
                num_entries = memory_capacity
        elif isinstance(memory_template, (list, np.ndarray)):
            num_entries, num_fields = self._parse_memory_shape(memory_template)
        else:
            raise EMCompositionError(f"Unrecognized specification for "
                                     f"the 'memory_template' arg ({memory_template}) of {name}.")

        # If a 3d array is specified (i.e., template has multiple entries), ensure all have the same shape
        if not isinstance(memory_template, tuple) and num_entries > 1:
            for entry in memory_template:
                if not (len(entry) == num_fields
                        and np.all([len(entry[i]) == len(memory_template[0][i]) for i in range(num_fields)])):
                    raise EMCompositionError(f"The 'memory_template' arg for {self.name} must specify a list "
                                             f"or 2d array that has the same shape for all entries.")

        # Validate memory_fill specification (int, float, or tuple with two scalars)
        if not (isinstance(memory_fill, (int, float)) or
                (isinstance(memory_fill, tuple) and len(memory_fill)==2) and
                all(isinstance(item, (int, float)) for item in memory_fill)):
            raise EMCompositionError(f"The 'memory_fill' arg ({memory_fill}) specified for {name} "
                                     f"must be a float, int or len tuple of ints and/or floats.")

        # If len of field_weights > 1, must match the len of 1st dimension (axis 0) of memory_template:
        field_weights_len = len(np.atleast_1d(field_weights))
        if field_weights is not None and field_weights_len > 1 and field_weights_len != num_fields:
            raise EMCompositionError(f"The number of items ({field_weights_len}) in the 'field_weights' arg "
                                     f"for {name} must match the number of items in an entry of memory "
                                     f"({num_fields}).")

        # If field_names has more than one value it must match the first dimension (axis 0) of memory_template:
        if field_names and len(field_names) != num_fields:
            raise EMCompositionError(f"The number of items ({len(field_names)}) "
                                     f"in the 'field_names' arg for {name} must match "
                                     f"the number of fields ({field_weights_len}).")

    def _parse_memory_template(self, memory_template, memory_capacity, memory_fill, field_weights)->(np.ndarray,int):
        """Construct memory from memory_template and memory_fill
        Assign self.memory_template and self.entry_template attributes
        """

        def _construct_entries(entry_template, num_entries, memory_fill=None)->np.ndarray:
            """Construct memory entries from memory_template and memory_fill"""

            # Random fill specification
            if isinstance(memory_fill, tuple):
                entries = [[np.full(len(field),
                                    np.random.uniform(memory_fill[1], # upper bound
                                                      memory_fill[0], # lower bound
                                                      len(field))).tolist()
                            for field in entry_template] for i in range(num_entries)]
            else:
                # Fill with zeros
                if memory_fill is None:
                    entry = entry_template
                # Fill with specified value
                elif isinstance(memory_fill, (list, float, int)):
                    entry = [np.full(len(field), memory_fill).tolist() for field in entry_template]
                entries = [np.array(entry, dtype=object)] * num_entries

            return np.array(np.array(entries,dtype=object), dtype=object)

        # If memory_template is a tuple, create and fill full memory matrix
        if isinstance(memory_template, tuple):
            if len(memory_template) == 2:
                memory_capacity = memory_capacity or self.defaults.memory_capacity
                memory = _construct_entries(np.full(memory_template, 0), memory_capacity, memory_fill)
            else:
                if memory_capacity and memory_template[0] != memory_capacity:
                    raise EMCompositionError(
                        f"The first item ({memory_template[0]}) of the tuple in the 'memory_template' arg "
                        f"for {self.name} does not match the specification of the 'memory_capacity' arg "
                        f"({memory_capacity}); should remove the latter or use a 2-item tuple, list or array in "
                        f"'memory_template' to specify the shape of entries.")
                memory_capacity = memory_template[0]
                memory = _construct_entries(np.full(memory_template[1:], 0), memory_capacity, memory_fill)

        # If memory_template is a list or array
        else:
            # Determine whether template is a single entry or full/partial memory specification
            num_entries, num_fields = self._parse_memory_shape(memory_template)

            # memory_template specifies a single entry
            if num_entries == 1:
                memory_capacity = memory_capacity or self.defaults.memory_capacity
                if np.array([np.nonzero(field) for field in memory_template],dtype=object).any():
                    memory_fill = None
                # Otherwise, use memory_fill
                memory = _construct_entries(memory_template, memory_capacity, memory_fill)

            # If memory template is a full or partial 3d (matrix) specification
            else:
                # If all entries are zero, create entire memory matrix with memory_fill
                if not any(list(np.array(memory_template, dtype=object).flat)):
                    # Use first entry of zeros as template and replicate for full memory matrix
                    memory = _construct_entries(memory_template[0], memory_capacity, memory_fill)
                # If there are any non-zero values, keep specified entries and create rest using memory_fill
                else:
                    memory_capacity = memory_capacity or num_entries
                    if num_entries > memory_capacity:
                        raise EMCompositionError(
                            f"The number of entries ({num_entries}) specified in "
                            f"the 'memory_template' arg of  {self.name} exceeds the number of entries specified in "
                            f"its 'memory_capacity' arg ({memory_capacity}); remove the latter or reduce the number"
                            f"of entries specified in 'memory_template'.")
                    num_entries_needed = memory_capacity - len(memory_template)
                    # Get remaining entries populated with memory_fill
                    remaining_entries = _construct_entries(memory_template[0], num_entries_needed, memory_fill)
                    assert bool(num_entries_needed == len(remaining_entries))
                    # I any remaining entries, concatenate them with the entries that were specified
                    if num_entries_needed:
                        memory = np.concatenate((np.array(memory_template, dtype=object),
                                                 np.array(remaining_entries, dtype=object)))
                    # All entries were specivied, so just retun memory_template
                    else:
                        memory = np.array(memory_template, dtype=object)

        # Get shape of single entry
        self.entry_template = memory[0]

        return memory, memory_capacity

    def _parse_fields(self,
                      field_weights,
                      field_names,
                      concatenate_keys,
                      normalize_memories,
                      learning_rate,
                      name):

        num_fields = len(self.entry_template)

        # Deal with default field_weights
        if field_weights is None:
            if len(self.entry_template) == 1:
                field_weights = [1]
            else:
                # Default is to all fields as keys except the last one, which is the value
                field_weights = [1] * num_fields
                field_weights[-1] = 0
        field_weights = np.atleast_1d(field_weights)
        # Fill out and normalize all field_weights
        if len(field_weights) == 1:
            parsed_field_weights = np.repeat(field_weights / np.sum(field_weights), len(self.entry_template))
        else:
            parsed_field_weights = np.array(field_weights) / np.sum(field_weights)

        # Memory structure Parameters
        parsed_field_names = field_names.copy() if field_names is not None else None

        # Set memory field attributes
        self.num_fields = len(self.entry_template)
        keys_weights = [i for i in parsed_field_weights if i != 0]
        self.num_keys = len(keys_weights)
        self.num_values = self.num_fields - self.num_keys
        if parsed_field_names:
            self.key_names = parsed_field_weights[:self.num_keys]
            self.value_names = parsed_field_weights[self.num_keys:]
        else:
            self.key_names = [f'KEY {i}' for i in range(self.num_keys)] if self.num_keys > 1 else ['KEY']
            self.value_names = [f'VALUE {i}' for i in range(self.num_values)] if self.num_values > 1 else ['VALUE']

        user_specified_concatenate_keys = concatenate_keys or False
        parsed_concatenate_keys = (user_specified_concatenate_keys
                                    and self.num_keys > 1
                                    and np.all(keys_weights == keys_weights[0])
                                    and normalize_memories)
        # if concatenate_keys was forced to be False when user specified it as True, issue warning
        if user_specified_concatenate_keys and not parsed_concatenate_keys:
            # Issue warning if concatenate_keys is True but either
            #   field weights are not all equal and/or normalize_memories is False
            fw_error_msg = nm_error_msg = fw_correction_msg = nm_correction_msg = None
            if not all(np.all(keys_weights[i] == keys_weights[0] for i in range(len(keys_weights)))):
                fw_error_msg = f" field weights ({field_weights}) are not all equal"
                fw_correction_msg = f"remove `field_weights` specification or make them all the same."
            if not normalize_memories:
                nm_error_msg = f" normalize_memories is False"
                nm_correction_msg = f" or set normalize_memories to True"
            if fw_error_msg and nm_error_msg:
                error_msg = f"{fw_error_msg} and {nm_error_msg}"
                correction_msg = f"{fw_correction_msg} and/or {nm_correction_msg}"
            else:
                error_msg = fw_error_msg or nm_error_msg
                correction_msg = fw_correction_msg or nm_correction_msg
            warnings.warn(f"The 'concatenate_keys' arg for '{name}' is True but {error_msg}; "
                          f"concatenation will be ignored. To use concatenation, {correction_msg}.")

        self.learning_rate = learning_rate
        return parsed_field_weights, parsed_field_names, parsed_concatenate_keys

    def _parse_memory_shape(self, memory_template):
        """Parse shape of memory_template to determine number of entries and fields"""
        memory_template_dim = np.array(memory_template, dtype=object).ndim
        if memory_template_dim == 1 or all(isinstance(item, (int, float)) for item in memory_template[0]):
            fields_equal_length = all(len(field) == len(memory_template[0]) for field in memory_template)
        else:
            fields_equal_length = all(len(field) == len(memory_template[0]) for field in memory_template[0])

        single_entry = (((memory_template_dim == 1) and not fields_equal_length) or
                        ((memory_template_dim == 2) and fields_equal_length))
        num_entries = 1 if single_entry else len(memory_template)
        num_fields = len(memory_template) if single_entry else len(memory_template[0])
        return num_entries, num_fields

    # *****************************************************************************************************************
    # ******************************  Nodes and Pathway Construction Methods  *****************************************
    # *****************************************************************************************************************

    def _construct_pathways(self,
                            memory_template,
                            memory_capacity,
                            field_weights,
                            concatenate_keys,
                            normalize_memories,
                            softmax_gain,
                            storage_prob,
                            memory_decay_rate,
                            use_storage_node,
                            enable_learning,
                            learn_field_weights,
                            use_gating_for_weighting,
                            ):
        """Construct Nodes and Pathways for EMComposition"""

        # Construct Nodes --------------------------------------------------------------------------------

        field_weighting = len([weight for weight in field_weights if weight]) > 1 and not concatenate_keys

        # First, construct Nodes of Composition with their Projections
        self.key_input_nodes = self._construct_key_input_nodes(field_weights)
        self.value_input_nodes = self._construct_value_input_nodes(field_weights)
        self.input_nodes = self.key_input_nodes + self.value_input_nodes
        self.concatenate_keys_node = self._construct_concatenate_keys_node(concatenate_keys)
        self.match_nodes = self._construct_match_nodes(memory_template, memory_capacity,
                                                                   concatenate_keys,normalize_memories)
        self.softmax_nodes = self._construct_softmax_nodes(memory_capacity, field_weights, softmax_gain)
        self.field_weight_nodes = self._construct_field_weight_nodes(field_weights,
                                                                     concatenate_keys,
                                                                     use_gating_for_weighting)
        self.weighted_softmax_nodes = self._construct_weighted_softmax_nodes(memory_capacity, use_gating_for_weighting)
        self.softmax_gain_control_nodes = self._construct_softmax_gain_control_nodes(softmax_gain)
        self.combined_softmax_node = self._construct_combined_softmax_node(memory_capacity,
                                                                           field_weighting,
                                                                           use_gating_for_weighting)
        self.retrieved_nodes = self._construct_retrieved_nodes(memory_template)
        if use_storage_node:
            self.storage_node = self._construct_storage_node(memory_template, field_weights,
                                                             self.concatenate_keys_node,
                                                             memory_decay_rate, storage_prob)

        # Do some validation and get singleton Nodes for concatenated keys
        if self.concatenate_keys:
            softmax_node = self.softmax_nodes.pop()
            assert not self.softmax_nodes, \
                f"PROGRAM ERROR: Too many softmax_nodes ({len(self.softmax_nodes)}) for concatenated keys."
            assert len(self.softmax_gain_control_nodes) <= 1, \
                (f"PROGRAM ERROR: Too many softmax_gain_control_nodes "
                 f"{len(self.softmax_gain_control_nodes)}) for concatenated keys.")
            match_node = self.match_nodes.pop()
            assert not self.softmax_nodes, \
                f"PROGRAM ERROR: Too many match_nodes ({len(self.match_nodes)}) for concatenated keys."
            assert not self.field_weight_nodes, \
                f"PROGRAM ERROR: There should be no field_weight_nodes for concatenated keys."

        # Construct Pathways --------------------------------------------------------------------------------

        # Set up pathways WITHOUT PsyNeuLink learning pathways
        if not self.enable_learning:
            self.add_nodes(self.key_input_nodes + self.value_input_nodes)
            if self.concatenate_keys:
                self.add_nodes([self.concatenate_keys_node, match_node, softmax_node])
            else:
                self.add_nodes(self.match_nodes +
                               self.softmax_nodes +
                               self.field_weight_nodes +
                               self.weighted_softmax_nodes)
            self.add_nodes(self.softmax_gain_control_nodes +
                           [self.combined_softmax_node] +
                           self.retrieved_nodes)
            if use_storage_node:
                self.add_node(self.storage_node)
                # self.add_projections(proj for proj in self.storage_node.efferents)

        # Set up pathways WITH psyneulink backpropagation learning field weights
        else:

            # Key pathways
            for i in range(self.num_keys):
                # Regular pathways
                if not self.concatenate_keys:
                    pathway = [self.key_input_nodes[i],
                               self.match_nodes[i],
                               self.softmax_nodes[i],
                               self.combined_softmax_node]
                    if self.weighted_softmax_nodes:
                        pathway.insert(3, self.weighted_softmax_nodes[i])
                    # if self.softmax_gain_control_nodes:
                    #     pathway.insert(4, self.softmax_gain_control_nodes[i])
                # Key-concatenated pathways
                else:
                    pathway = [self.key_input_nodes[i],
                               self.concatenate_keys_node,
                               match_node,
                               softmax_node,
                               self.combined_softmax_node]
                    # if self.softmax_gain_control_nodes:
                    #     pathway.insert(4, self.softmax_gain_control_nodes[0]) # Only one, ensured above
                self.add_backpropagation_learning_pathway(pathway)

            # softmax gain control is specified:
            for gain_control_node in self.softmax_gain_control_nodes:
                self.add_node(gain_control_node)

            # field_weights -> weighted_softmax pathways
            if self.field_weight_nodes:
                for i in range(self.num_keys):
                    self.add_backpropagation_learning_pathway([self.field_weight_nodes[i],
                                                               self.weighted_softmax_nodes[i]])

            self.add_nodes(self.value_input_nodes)

            # Retrieval pathways
            for i in range(len(self.retrieved_nodes)):
                self.add_backpropagation_learning_pathway([self.combined_softmax_node, self.retrieved_nodes[i]])

            # Storage Nodes
            if use_storage_node:
                self.add_node(self.storage_node)
                # self.add_projections(proj for proj in self.storage_node.efferents)

    def _construct_key_input_nodes(self, field_weights)->list:
        """Create one node for each key to be used as cue for retrieval (and then stored) in memory.
        Used to assign new set of weights for Projection for key_input_node[i] -> match_node[i]
        where i is selected randomly without replacement from (0->memory_capacity)
        """

        # Get indices of field_weights that specify keys:
        key_indices = np.nonzero(field_weights)[0]

        assert len(key_indices) == self.num_keys, \
            f"PROGRAM ERROR: number of keys ({self.num_keys}) does not match number of " \
            f"non-zero values in field_weights ({len(key_indices)})."

        key_input_nodes = [TransferMechanism(size=len(self.entry_template[key_indices[i]]),
                                             name=f'{self.key_names[i]} INPUT')
                       for i in range(self.num_keys)]

        return key_input_nodes

    def _construct_value_input_nodes(self, field_weights)->list:
        """Create one input node for each value to be stored in memory.
        Used to assign new set of weights for Projection for combined_softmax_node -> retrieved_node[i]
        where i is selected randomly without replacement from (0->memory_capacity)
        """

        # Get indices of field_weights that specify keys:
        value_indices = np.where(field_weights == 0)[0]

        assert len(value_indices) == self.num_values, \
            f"PROGRAM ERROR: number of values ({self.num_values}) does not match number of " \
            f"non-zero values in field_weights ({len(value_indices)})."

        value_input_nodes = [TransferMechanism(size=len(self.entry_template[value_indices[i]]),
                                               name= f'{self.value_names[i]} INPUT')
                           for i in range(self.num_values)]

        return value_input_nodes

    def _construct_concatenate_keys_node(self, concatenate_keys)->ProcessingMechanism:
        """Create node that concatenates the inputs for all keys into a single vector
        Used to create a matrix for Projectoin from match / memory weights from concatenate_node -> match_node
        """
        # One node that concatenates inputs from all keys
        if not concatenate_keys:
            return None
        else:
            return ProcessingMechanism(function=Concatenate,
                                       input_ports=[{NAME: 'CONCATENATE_KEYS',
                                                     SIZE: len(self.key_input_nodes[i].output_port.value),
                                                     PROJECTIONS: MappingProjection(
                                                         name=f'{self.key_names[i]} to CONCATENATE',
                                                         sender=self.key_input_nodes[i].output_port,
                                                         matrix=IDENTITY_MATRIX)}
                                                    for i in range(self.num_keys)],
                                       name='CONCATENATE KEYS')

    def _construct_match_nodes(self, memory_template, memory_capacity, concatenate_keys, normalize_memories)->list:
        """Create nodes that, for each key field, compute the similarity between the input and each item in memory.
        - If self.concatenate_keys is True, then all inputs for keys from concatenated_keys_node are assigned a single
            match_node, and weights from memory_template are assigned to a Projection from concatenated_keys_node to
            that match_node.
        - Otherwise, each key has its own match_node, and weights from memory_template are assigned to a Projection
            from each key_input_node[i] to each match_node[i].
        - Each element of the output represents the similarity between the key_input and one item in memory.
        """

        if concatenate_keys:
            # Get fields of memory structure corresponding to the keys
            # Number of rows should total number of elements over all keys,
            #    and columns should number of items in memory
            matrix =np.array([np.concatenate((memory_template[:,:self.num_keys][i]))
                              for i in range(memory_capacity)]).transpose()
            matrix = np.array(matrix.tolist())
            match_nodes = [
                TransferMechanism(
                    input_ports={NAME: 'CONCATENATED_INPUTS',
                                 SIZE: memory_capacity,
                                 PROJECTIONS: MappingProjection(sender=self.concatenate_keys_node,
                                                                matrix=matrix,
                                                                function=LinearMatrix(
                                                                    normalize=normalize_memories),
                                                                name=f'MEMORY')},
                    name='MATCH')]

        # One node for each key
        else:
            match_nodes = [
                TransferMechanism(
                    input_ports= {
                        SIZE:memory_capacity,
                        PROJECTIONS: MappingProjection(sender=self.key_input_nodes[i].output_port,
                                                       matrix = np.array(
                                                           memory_template[:,i].tolist()).transpose().astype(float),
                                                       function=LinearMatrix(normalize=normalize_memories),
                                                       name=f'MEMORY for {self.key_names[i]}')},
                    name=f'MATCH {self.key_names[i]}')
                for i in range(self.num_keys)
            ]

        return match_nodes

    def _construct_softmax_nodes(self, memory_capacity, field_weights, softmax_gain)->list:
        """Create nodes that, for each key field, compute the softmax over the similarities between the input and the
        memories in the corresponding match_node.
        """

        # Get indices of field_weights that specify keys:
        key_indices = np.where(np.array(field_weights) != 0)
        key_weights = [field_weights[i] for i in key_indices[0]]

        assert len(key_indices[0]) == self.num_keys, \
            f"PROGRAM ERROR: number of keys ({self.num_keys}) does not match number of " \
            f"non-zero values in field_weights ({len(key_indices)})."

        # If softmax_gain is specified as CONTROL, then set to None for now
        #    (will be set in _construct_softmax_gain_control_nodes)
        if softmax_gain == CONTROL:
            softmax_gain = None

        softmax_nodes = [TransferMechanism(input_ports={SIZE:memory_capacity,
                                                        PROJECTIONS: MappingProjection(
                                                            sender=match_node.output_port,
                                                            matrix=IDENTITY_MATRIX,
                                                            name=f'MATCH to SOFTMAX for {self.key_names[i]}')},
                                           function=SoftMax(gain=softmax_gain),
                                           name='SOFTMAX' if len(self.match_nodes) == 1
                                           else f'SOFTMAX for {self.key_names[i]}')
                         for i, match_node in enumerate(self.match_nodes)]

        return softmax_nodes

    def _construct_softmax_gain_control_nodes(self, softmax_gain)->list:
        """Create nodes that set the softmax gain (inverse temperature) for each softmax_node."""

        softmax_gain_control_nodes = []
        if softmax_gain == CONTROL:
            softmax_gain_control_nodes = [ControlMechanism(monitor_for_control=match_node,
                                                      control_signals=[(GAIN, self.softmax_nodes[i])],
                                                      function=get_softmax_gain,
                                                      name='SOFTMAX GAIN CONTROL' if len(self.softmax_nodes) == 1
                                                      else f'SOFTMAX GAIN CONTROL {i}')
                                     for i, match_node in enumerate(self.match_nodes)]

        return softmax_gain_control_nodes

    def _construct_field_weight_nodes(self, field_weights, concatenate_keys, use_gating_for_weighting)->list:
        """Create ProcessingMechanisms that weight each key's softmax contribution to the retrieved values."""

        field_weight_nodes = []

        if not concatenate_keys and self.num_keys > 1:
            if use_gating_for_weighting:
                field_weight_nodes = [GatingMechanism(input_ports={VARIABLE: field_weights[i],
                                                                   PARAMS:{DEFAULT_INPUT: DEFAULT_VARIABLE},
                                                                   NAME: 'OUTCOME'},
                                                      gate=[key_match_pair[1].output_ports[0]],
                                                      name= 'RETRIEVAL WEIGHTING' if self.num_keys == 1
                                                      else f'RETRIEVAL WEIGHTING {i}')
                                      for i, key_match_pair in enumerate(zip(self.key_input_nodes,
                                                                             self.softmax_nodes))]
            else:
                field_weight_nodes = [ProcessingMechanism(input_ports={VARIABLE: field_weights[i],
                                                                       PARAMS:{DEFAULT_INPUT: DEFAULT_VARIABLE},
                                                                       NAME: 'FIELD_WEIGHT'},
                                                          name= 'WEIGHT' if self.num_keys == 1
                                                          else f'WEIGHT FOR {self.key_names[i]}')
                                      for i in range(self.num_keys)]
        return field_weight_nodes

    def _construct_weighted_softmax_nodes(self, memory_capacity, use_gating_for_weighting)->list:

        if use_gating_for_weighting:
            return []

        weighted_softmax_nodes = \
            [ProcessingMechanism(
                default_variable=[self.softmax_nodes[i].output_port.value,
                                  self.softmax_nodes[i].output_port.value],
                input_ports=[
                    {PROJECTIONS: MappingProjection(sender=sm_fw_pair[0],
                                                    matrix=IDENTITY_MATRIX,
                                                    name=f'SOFTMAX to WEIGHTED SOFTMAX for {self.key_names[i]}')},
                    {PROJECTIONS: MappingProjection(sender=sm_fw_pair[1],
                                                    matrix=FULL_CONNECTIVITY_MATRIX,
                                                    name=f'WEIGHT to WEIGHTED SOFTMAX for {self.key_names[i]}')}],
                function=LinearCombination(operation=PRODUCT),
                name=f'WEIGHTED SOFTMAX FOR {self.key_names[i]}')
                for i, sm_fw_pair in enumerate(zip(self.softmax_nodes,
                                                   self.field_weight_nodes))]
        return weighted_softmax_nodes

    def _construct_combined_softmax_node(self,
                                         memory_capacity,
                                         field_weighting,
                                         use_gating_for_weighting
                                         )->ProcessingMechanism:
        """Create nodes that compute the weighting of each item in memory.
        """

        if not field_weighting or use_gating_for_weighting:
            # If use_gating_for_weighting, then softmax_nodes are output gated by gating nodes
            input_source = self.softmax_nodes
        else:
            input_source = self.weighted_softmax_nodes

        combined_softmax_node = (
            ProcessingMechanism(input_ports=[{SIZE:memory_capacity,
                                              # PROJECTIONS:[s for s in input_source]}],
                                              PROJECTIONS:[MappingProjection(sender=s,
                                                                             matrix=IDENTITY_MATRIX,
                                                                             name=f'WEIGHTED SOFTMAX to RETRIEVAL for '
                                                                                  f'{self.key_names[i]}')
                                                           for i, s in enumerate(input_source)]}],
                                name='RETRIEVAL'))

        assert len(combined_softmax_node.output_port.value) == memory_capacity, \
            'PROGRAM ERROR: number of items in combined_softmax_node ' \
            '({len(combined_softmax_node.output_port)}) does not match memory_capacity ({self.memory_capacity})'

        return combined_softmax_node

    def _construct_retrieved_nodes(self, memory_template)->list:
        """Create nodes that report the value field(s) for the item(s) matched in memory.
        """

        self.retrieved_key_nodes = \
            [TransferMechanism(input_ports={SIZE: len(self.key_input_nodes[i].variable[0]),
                                            PROJECTIONS:
                                                MappingProjection(
                                                    sender=self.combined_softmax_node,
                                                    matrix=memory_template[:,i],
                                                    name=f'MEMORY FOR {self.key_names[i]}')
                                            },
                               name= f'{self.key_names[i]} RETRIEVED')
             for i in range(self.num_keys)]

        self.retrieved_value_nodes = \
            [TransferMechanism(input_ports={SIZE: len(self.value_input_nodes[i].variable[0]),
                                            PROJECTIONS:
                                                MappingProjection(
                                                    sender=self.combined_softmax_node,
                                                    matrix=memory_template[:,
                                                           i + self.num_keys],
                                                    name=f'MEMORY FOR {self.value_names[i]}')},
                               name= f'{self.value_names[i]} RETRIEVED')
             for i in range(self.num_values)]

        return self.retrieved_key_nodes + self.retrieved_value_nodes

    def _construct_storage_node(self,
                                memory_template,
                                field_weights,
                                concatenate_keys_node,
                                memory_decay_rate,
                                storage_prob)->list:
        """Create EMStorageMechanism that stores the key and value inputs in memory.
        Memories are stored by adding the current input to each field to the corresponding row of the matrix for
        the Projection from the key_input_node (or concatenate_node) to the matching_node and retrieved_node for keys,
        and from the value_input_node to the retrieved_node for values. The `function <EMStorageMechanism.function>`
        of the `EMSorageMechanism` that takes the following arguments:

         - **variable* -- template for an `entry <EMComposition_Memory>` in `memory<EMComposition.memory>`;

         - **fields* -- the `input_nodes <EMComposition.input_nodes>` for the corresponding `fields
           <EMComposition_Fields>` of an `entry <EMCmposition_Memory>` in `memory <EMComposition.memory>`;

         - **field_types* -- a list of the same length as ``fields``, containing 1's for key fields and 0's for
           value fields;

         - **concatenate_keys_node* -- node used to concatenate keys (if `concatenate_keys
           <EMComposition.concatenate_keys>` is `True`) or None;

         - **memory_matrix* -- `memory_template <EMComposition.memory_template>`);

         - **learning_signals* -- list of ` `MappingProjection`\\s (or their ParameterPort`\\s) that store each
           `field <EMComposition_Fields>` of `memory <EMComposition.memory>`;

         - **decay_rate** -- rate at which entries in the `memory_matrix <EMComposition.memory_matrix>` decay;

         - **storage_prob** -- probability for storing an entry in `memory <EMComposition.memory>`.
        """

        learning_signals = [match_node.input_port.path_afferents[0]
                            for match_node in self.match_nodes] + \
                           [retrieved_node.input_port.path_afferents[0]
                            for retrieved_node in self.retrieved_nodes]

        storage_node = EMStorageMechanism(default_variable=[self.input_nodes[i].value[0]
                                                            for i in range(self.num_fields)],
                                          fields=[self.input_nodes[i] for i in range(self.num_fields)],
                                          field_types=[0 if weight == 0 else 1 for weight in field_weights],
                                          concatenation_node=self.concatenate_keys_node,
                                          memory_matrix=memory_template,
                                          learning_signals=learning_signals,
                                          storage_prob=storage_prob,
                                          decay_rate = memory_decay_rate,
                                          name='STORAGE MECHANISM')
        return storage_node

    def _set_learning_attributes(self):
        """Set learning-related attributes for Node and Projections
        """
        # self.require_node_roles(self.storage_node, NodeRole.LEARNING)

        for projection in self.projections:
            if (projection.sender.owner in self.field_weight_nodes
                    and self.enable_learning
                    and self.learn_field_weights):
                projection.learnable = True
            else:
                projection.learnable = False


    # *****************************************************************************************************************
    # *********************************** Execution Methods  **********************************************************
    # *****************************************************************************************************************

    def execute(self, inputs, context, **kwargs):
        """Set input to weights of Projections to match_nodes and retrieved_nodes if not use_storage_node."""
        # FIX: FOR NOW, SKIP AUTODIFF EXECUTION UNTIL FULLY IMPLEMENTED (INCLUDING LinearCombination FUNCTION in torch)
        results = super(AutodiffComposition, self).execute(inputs=inputs, context=context, **kwargs)
        if not self.use_storage_node:
            self._store_memory(inputs, context)
        return results

    def _store_memory(self, inputs, context):
        """Store inputs in memory as weights of Projections to softmax_nodes (keys) and retrieved_nodes (values).
        """
        storage_prob = np.array(self._get_current_parameter_value(STORAGE_PROB, context)).astype(float)
        random_state = self._get_current_parameter_value('random_state', context)

        if storage_prob == 0.0 or (storage_prob > 0.0 and storage_prob < random_state.uniform()):
            return
        # self._encode_memory(inputs, context)
        self._encode_memory(context)

    def _encode_memory(self, context=None):
        """Encode inputs as memories
        For each node in key_input_nodes and value_input_nodes,
        assign its value to afferent weights of corresponding retrieved_node.
        - memory = matrix of entries made up vectors for each field in each entry (row)
        - memory_full_vectors = matrix of entries made up vectors concatentated across all fields (used for norm)
        - entry_to_store = key_input or value_input to store
        - field_memories = weights of Projections for each field
        """

        # Get least used slot (i.e., weakest memory = row of matrix with lowest weights) computed across all fields
        purge_by_field_weights = False
        field_norms = np.array([np.linalg.norm(field, axis=1)
                                for field in [row for row in self.parameters.memory.get(context)]])
        if purge_by_field_weights:
            field_norms *= self.field_weights
        row_norms = np.sum(field_norms, axis=1)
        idx_of_min = np.argmin(row_norms)

        # If concatenate_keys is True, assign entry to col of matrix for Projection from concatenate_node to match_node
        if self.concatenate_keys_node:
            # Get entry to store from concatenate_keys_node
            entry_to_store = self.concatenate_keys_node.value[0]
            # Get matrix of weights for Projection from concatenate_node to match_node
            field_memories = self.concatenate_keys_node.efferents[0].parameters.matrix.get(context)
            # Decay existing memories before storage if memory_decay_rate is specified
            if self.memory_decay_rate:
                field_memories *= self.parameters.memory_decay_rate._get(context)
            # Assign input vector to col of matrix that has lowest norm (i.e., weakest memory)
            field_memories[:,idx_of_min] = np.array(entry_to_store)
            # Assign updated matrix to Projection
            self.concatenate_keys_node.efferents[0].parameters.matrix.set(field_memories, context)

        # Otherwise, assign input for each key field to col of matrix for Projection from key_input_node to match_node
        else:
            for i, input_node in enumerate(self.key_input_nodes):
                # Get entry to store from key_input_node
                entry_to_store = input_node.value[0]
                # Get matrix of weights for Projection from key_input_node to match_node
                field_memories = input_node.efferents[0].parameters.matrix.get(context)
                # Decay existing memories before storage if memory_decay_rate is specified
                if self.memory_decay_rate:
                    field_memories *= self.parameters.memory_decay_rate._get(context)
                # Assign key_input vector to col of matrix that has lowest norm (i.e., weakest memory)
                field_memories[:,idx_of_min] = np.array(entry_to_store)
                # Assign updated matrix to Projection
                input_node.efferents[0].parameters.matrix.set(field_memories, context)

        # For each key and value field, assign input to row of matrix for Projection to retrieved_nodes
        for i, input_node in enumerate(self.key_input_nodes + self.value_input_nodes):
            # Get entry to store from key_input_node or value_input_node
            entry_to_store = input_node.value[0]
            # Get matrix of weights for Projection from input_node to match_node
            field_memories = self.retrieved_nodes[i].path_afferents[0].parameters.matrix.get(context)
            # Decay existing memories before storage if memory_decay_rate is specified
            if self.memory_decay_rate:
                field_memories *= self.memory_decay_rate
            # Assign input vector to col of matrix that has lowest norm (i.e., weakest memory)
            field_memories[idx_of_min] = np.array(entry_to_store)
            # Assign updated matrix to Projection
            self.retrieved_nodes[i].path_afferents[0].parameters.matrix.set(field_memories, context)

    def learn(self, *args, **kwargs):
        # super(AutodiffComposition, self).learn(*args, **kwargs)
        super().learn(*args, **kwargs)

    def _get_execution_mode(self, execution_mode):
        """Parse execution_mode argument and return a valid execution mode for the learn() method"""
        if execution_mode is None:
            if self.execution_mode_warned_about_default is False:
                warnings.warn(f"The execution_mode argument was not specified in the learn() method of {self.name}; "
                              f"ExecutionMode.Python will be used by default.")
                self.execution_mode_warned_about_default = True
            execution_mode = ExecutionMode.Python
        return execution_mode

    def _update_learning_parameters(self, context):
        pass

    def get_output_values(self, context=None):
        """Override to provide ordering of retrieved_nodes that matches order of inputs.
        This is needed since nodes were constructed as sets
        """
        return [retrieved_node.output_port.parameters.value.get(context)
                for retrieved_node in self.retrieved_nodes
                if (not self.output_CIM._sender_is_probe(self.output_CIM.port_map[retrieved_node.output_port][1])
                    or self.include_probes_in_output)]<|MERGE_RESOLUTION|>--- conflicted
+++ resolved
@@ -160,25 +160,6 @@
 #        - finish adding derivative (for if exponents are specified)
 #        - remove properties (use getter and setter for Parameters)
 #
-<<<<<<< HEAD
-#    - FIX: BUGS:
-#      - Composition:
-#        - pathways arg:  the following should treat simple_mech as an INPUT node but it doesn't
-#              c = Composition(pathways=[[input,ctl],[simple_mech]])
-#        - parsing of input dict in constructor:
-#             improve error message, though the following attempt in XXX causes errors:
-#             try:
-#                 inputs, num_inputs_sets = self._parse_run_inputs(inputs, context)
-#             except:
-#                 raise CompositionError(f"PROGRAM ERROR: Unexpected problem parsing inputs in run() for {self.name}.")
-#
-#      -LearningMechanism / Backpropagation LearningFunction:
-#         - Construction of LearningMechanism on its own fails; e.g.:
-#             lm = LearningMechanism(learning_rate=.01, learning_function=BackPropagation())
-#             causes the folllowing error:
-#                TypeError("Logistic.derivative() missing 1 required positional argument: 'self'")
-
-=======
 #     - DDM:
 #        - make reset_stateful_function_when a Parameter and arg in constructor
 #          and align with reset Parameter of IntegratorMechanism)
@@ -192,7 +173,6 @@
 #      - ContentAddressableMemory Function:
 #           - rename "cue" -> "query"
 #           - add field_weights as parameter of EM, and make it a shared_parameter ?as well as a function_parameter?
->>>>>>> bd5c381e
 #      - Adding GatingMechanism after Mechanisms they gate fails to implement gating projections
 #           (example:  reverse order of the following in _construct_pathways
 #                      self.add_nodes(self.softmax_nodes)
@@ -201,14 +181,11 @@
 #           - Anytime a row's norm is 0, replace with 1s
 #      - WHY IS Concatenate NOT WORKING AS FUNCTION OF AN INPUTPORT (WASN'T THAT USED IN CONTEXT OF BUFFER?
 #           SEE NOTES TO KATHERINE
-<<<<<<< HEAD
-=======
 #
 #     - TESTS
 #       For duplicate Projections (e.g., assign a Mechanism in **monitor** of ControlMechanism
 #            and use comp.add_projection(MappingProjection(mointored, control_mech) -> should generate a duplicate
 #            then search for other instances of the same error message
->>>>>>> bd5c381e
 
 """
 
