# Princeton University licenses this file to You under the Apache License, Version 2.0 (the "License");
# you may not use this file except in compliance with the License.  You may obtain a copy of the License at:
#     http://www.apache.org/licenses/LICENSE-2.0
# Unless required by applicable law or agreed to in writing, software distributed under the License is distributed
# on an "AS IS" BASIS, WITHOUT WARRANTIES OR CONDITIONS OF ANY KIND, either express or implied.
# See the License for the specific language governing permissions and limitations under the License.

# ********************************************* PytorchComponent *************************************************

"""PyTorch wrappers for Composition, Mechanism, Projection, and Functions for use in AutodiffComposition"""
from psyneulink._typing import Optional, Literal, Union

import graph_scheduler
import torch
import torch.nn as nn
import numpy as np

from enum import Enum, auto

from psyneulink.core.components.functions.stateful import StatefulFunction
from psyneulink.core.components.mechanisms.processing.processingmechanism import ProcessingMechanism
from psyneulink.core.components.mechanisms.processing.transfermechanism import TransferMechanism
from psyneulink.core.components.projections.projection import Projection, DuplicateProjectionError
from psyneulink.core.components.projections.pathway.mappingprojection import MappingProjection
from psyneulink.core.compositions.composition import NodeRole, CompositionInterfaceMechanism
from psyneulink.library.compositions.pytorchllvmhelper import *
from psyneulink.library.compositions.compiledoptimizer import AdamOptimizer, SGDOptimizer
from psyneulink.library.compositions.compiledloss import MSELoss, CROSS_ENTROPYLoss
from psyneulink.core.globals.keywords import (AFTER, ALL, BEFORE, DEFAULT_VARIABLE, EPOCH, INPUTS,
                                              LEARNING, LEARNING_SCALE_LITERALS, Loss, MATRIX_WEIGHTS,
                                              NODE, NODE_VALUES, NODE_VARIABLES, OUTPUTS, RESULTS, RUN,
                                              SHOW_PYTORCH, SYNCH, TARGET_MECHANISM, )
from psyneulink.core.globals.context import Context, ContextFlags, handle_external_context
from psyneulink.core.globals.utilities import convert_to_list, convert_to_np_array, get_deepcopy_with_shared
from psyneulink.core.globals.log import LogCondition
from psyneulink.core import llvm as pnlvm

__all__ = ['PytorchCompositionWrapper', 'PytorchMechanismWrapper', 'PytorchProjectionWrapper',
           'ENTER_NESTED', 'EXIT_NESTED']

ENTER_NESTED = 0
EXIT_NESTED = 1

class DataTypeEnum(Enum):

    TRAINED_OUTPUTS = 0
    TARGETS = auto()
    LOSSES = auto()


def _get_pytorch_function(obj, device, context):
    pytorch_fct = getattr(obj, '_gen_pytorch_fct', None)
    if pytorch_fct is None:
        from psyneulink.library.compositions.autodiffcomposition import AutodiffCompositionError
        raise AutodiffCompositionError(
            f"Function {obj} is not currently supported by AutodiffComposition"
        )
    else:
        return pytorch_fct(device, context)


class PytorchCompositionWrapper(torch.nn.Module):
# NEEDED FOR torch MPS SUPPORT
# class PytorchCompositionWrapper(torch.jit.ScriptModule):
# END
    """Wrapper for a Composition as a Pytorch Module.

    Wraps an `AutodiffComposition` as a `PyTorch module
    <https://pytorch.org/docs/stable/generated/torch.nn.Module.html>`_, with each `Mechanism <Mechanism>` in
    the AutodiffComposition wrapped as a `PytorchMechanismWrapper`, each `Projection <Projection>` wrapped as
    a `PytorchProjectionWrapper`, and any nested Compositions wrapped as `PytorchCompositionWrapper`\\s. Each
    PytorchMechanismWrapper implements a Pytorch version of the `function(s) <Mechanism_Base.function>` of the wrapped
    `Mechanism`, which are executed in the PyTorchCompositionWrapper's `forward <PyTorchCompositionWrapper.forward>`
    method in the order specified by the AutodiffComposition's `scheduler <Composition.scheduler>`.  The `matrix
    <MappingProjection.matrix>` Parameters of each wrapped `Projection` are assigned as parameters of the
    `PytorchMechanismWrapper` Pytorch module and used, together with a Pytorch `matmul
    <https://pytorch.org/docs/main/generated/torch.matmul.html>`_ operation, to generate the input to each
    PyTorch function as specified by the `PytorchProjectionWrapper`\\'s `graph <Composition.graph>`.  The graph
    can be visualized using the AutodiffComposition's `show_graph <ShowGraph.show_graph>` method and setting its
    *show_pytorch* argument to True (see `PytorchShowGraph` for additional information).

    Two main responsibilities:

    1) Set up functions and parameters of PyTorch module required for its forward computation:
       - Handle nested compositions (flattened in infer_backpropagation_learning_pathways):
       - Deal with Projections into and/or out of a nested Composition as shown in figure below:
            (note: Projections in outer Composition to/from a nested Composition's CIMs are learnable,
                   and ones within a nested Composition from/to its CIMs are not)

         [      OUTER     ][                            NESTED                               ][     OUTER      ]
                \\learnable//   \\not learnable//                     \\not learnable//    \\learnable//
         ---> [Node] ----> [input_CIM] ~~~> [INPUT Node] ----> [OUTPUT Node] ~~~> [output_CIM] ----> [Node] --->
               sndr            rcvr          nested_rcvr         nested_sndr         sndr             rcvr
                ^--projection-->^                                                     ^---projection-->^
                ^----PytorchProjectionWrapper---->^                  ^----PytorchProjectionWrapper---->^
                          ENTER_NESTED                                            EXIT_NESTED

       .. _Mechanism_and_Projection_Uses:

       - The uses of Mechanisms and Projections in the pytorch_representation of an AutodiffComposition are
         determined, respecticely, by its PytorchMechanismWrapper's `use <PytorchMechanismWrapper.use>` and
         PytorchProjectionWrapper's `use <PytorchProjectionWrapper.use>`, as follows:

         * Mechanisms:
           - used in Python execution but not Pytorch execution: *SYNCH*
           - used in PyTorch execution but not Python execution: *LEARNING*, *SHOW_PYTORCH*
           - used for both Python and Pytorch execution: *LEARNING*, *SYNCH*, *SHOW_PYTORCH*

         * Projections:
           - among (non-CIM) Mechanisms within the same Composition: same as Mechanisms (see above)
           - to an input_CIM of a nested Composition:  *LEARNING*, *SYNCH*, *SHOW_PYTORCH*
           - from an input_CIM: None
           - to an output_CIM: None
           - from an output_CIM:  *LEARNING*, *SYNCH*
           - directly between (to/from) a nested and outer Composition: *SHOW_PYTORCH*

    2) Handle coordination of passing data and outcomes back to PsyNeuLink objects, handled by two main methods:

       - synch_with_psyneulink()
            Copies matrix weights, node variables, node values, and/or autoutdiff results
            at user-specified intervals (LearningScale:  OPTIMIZATION_STEP, TRIAL, MINIBATCH, EPOCH, RUN);
            these are specified by the user in the following arguments to run() or learn():
                synch_projection_matrices_with_torch=RUN,
                synch_node_variables_with_torch=None,
                synch_node_values_with_torch=RUN,
                synch_results_with_torch=RUN,
            and consolidated in the synch_with_pnl_options dict used by synch_with_psyneulink

       - retain_for_psyneulink()
            Retains learning-specific data used and outcomes generated during execution of PyTorch model
            (TRAINED_OUTPUT_VALUES, corresponding TARGETS and LOSSES), that are copied to PsyNeuLink
            at the end of a call to learn(); these are specified by the user in the following arguments
            to learn():
                retain_torch_trained_outputs=MINIBATCH,
                retain_torch_targets=MINIBATCH,
                retain_torch_losses=MINIBATCH,
            and consolidated in the retain_in_pnl_options dict used by retain_for_psyneulink

        - Note: RESULTS is handled in an idiosyncratic way: it is specified along with the synchronization
                parameters, since it is a value ordinarily generated in the execution of a Composition;
                however it's helper parallels the retain_for_psyneulink helper methods, and it is called
                from _update_results if TRIAL is specified, in order to integrate with the standard execution
                of a Composition.

    Arguments
    ---------


    Attributes
    ----------

    _composition: Composition
        `AutodiffComposition` being wrapped.

    _wrapped_nodes : List[PytorchMechanismWrapper]
        list of nodes in the PytorchCompositionWrapper corresponding to the PyTorch functions that comprise the
        forward method of the Pytorch module implemented by the PytorchCompositionWrapper. Generally these are
        `Mechanisms <Mechanism>` wrapped in a `PytorchMechanismWrapper`, however, if the `AutodiffComposition` Node
        being wrapped is a nested Composition, then the wrapped node is itself a `PytorchCompositionWrapper` object.
        When the PyTorch model is executed, all of these are "flattened" into a single PyTorch module, corresponding
        to the outermost AutodiffComposition being wrapped, which can be visualized using that AutodiffComposition's
        `show_graph <ShowGraph.show_graph>` method and setting its *show_pytorch* argument to True (see
        `PytorchShowGraph` for additional information).

    _nodes_map : Dict[Node: PytorchMechanismWrapper or PytorchCompositionWrapper]
        maps PsyNeuLink `Nodes <Composition_Nodes>` to PytorchCompositionWrapper nodes.

    _projection_wrappers = List[PytorchProjectionWrapper]
        list of PytorchCompositionWrappers in the PytorchCompositionWrapper, each of which wraps a `Projection`
        in the AutodiffComposition being wrapped.

    _projection_map : Dict[Projection: PytorchProjectionWrapper]
        maps `Projections <Projection>` in the AutodiffComposition being wrapped to `PytorchProjectionWrappers` in
        the PytorchCompositionWrapper.

    _nodes_to_execute_after_gradient_calc :  Dict[node : torch.Tensor]
        contains nodes specified as `exclude_from_gradient_calc` as keys, and their current variable as values

    optimizer : torch
        assigned by AutodffComposition after the wrapper is created, which passes the parameters to the optimizer

    device : torch.device
        device used to process torch Tensors in PyTorch functions

    params : nn.ParameterList()
        list of PyTorch parameters (connection weight matrices) in the PyTorch model.

    minibatch_loss : torch.Tensor
        accumulated loss over all trials (stimuli) within a batch.

    minibatch_loss_count : int
        count of losses (trials) within batch, used to calculate average loss per batch.

    retained_results : List[ndarray]
        list of the `output_values <Composition.output_values>` of the AutodiffComposition for ever trial executed
        in a call to `run <AutoDiffComposition.run>` or `learn <AutoDiffComposition.learn>`.

    retained_trained_outputs : List[ndarray]
        values of the trained `OUTPUT <NodeRole.OUTPUT>` Node (i.e., ones associated with `TARGET <NodeRole.TARGET`
        Node) for each trial executed in a call to `learn <AutoDiffComposition.learn>`.

    retained_targets : List[ndarray]
        values of the `TARGET <NodeRole.TARGET` Nodes for each trial executed in a call to `learn
        <AutoDiffComposition.learn>`.

    retained_losses : List[ndarray]
        losses per batch, epoch or run accumulated over a call to learn()
    """

    torch_dtype = torch.float64

    def __init__(self,
                 composition,
                 device,
                 outer_creator=None,
                 context=None):

        super(PytorchCompositionWrapper, self).__init__()

        # Assign attributes
        self.name = f"PytorchCompositionWrapper[{composition.name}]"
        self.device = device
        self.optimizer = None # This gets assigned by self._composition after the wrapper is created,
                                # as the latter is needed to pass the parameters to the optimizer
        self._optimizer_param_groups = []

        self._composition = composition
        self._wrapped_nodes = []  # can be PytorchMechanismWrapper or PytorchCompositionWrapper
        self._nodes_map = {}    # maps Node (Mech or nested Comp) -> PytorchMechanismWrapper or PytorchCompositionWrapper
        self._modules_dict = torch.nn.ModuleDict()
        self._nodes_to_execute_after_gradient_calc = {} # Nodes requiring execution after Pytorch forward/backward pass
        self._batch_size = 1 # Store the currently used batch size

        self._projection_wrappers = [] # PytorchProjectionWrappers
        self._projection_map = {}  # maps Projections -> PytorchProjectionWrappers
        # # MODIFIED 3/19/25 OLD:
        # self.params = nn.ParameterList()
        # MODIFIED 3/19/25 END
        self._pnl_refs_to_torch_params_map = {} # API for PNL refs to PyTorch params (used by _parse_optimizer_params)

        self.minibatch_loss = torch.zeros(1, device=self.device).double() # Accumulated losses within a batch
        self.minibatch_loss_count = 0  # Count of losses within batch

        # Data retained by the wrapper during execution and copied to pnl as specified by retain_for_psyneulink
        self.retained_results = []          # Values of all output NODES
        self.retained_trained_outputs = []  # Values of trained output NODES (i.e. associated with TARGETS)
        self.retained_targets = []  #       # Values of targets for all trials
        self.retained_losses = []           # Losses per trial or batch accumulated over a run

        # The following is a list of methods called in retain_for_psyneulink, indexed by keywords using DataTypeEnum
        # (this is constructed as a form of hash table for efficiency since that method can be called alot;
        #  it is constructed here to avoid doing so in the retain_for_psyneulink method itself)
        self.retain_method = [None] * len(DataTypeEnum)
        self.retain_method[DataTypeEnum.TRAINED_OUTPUTS.value] = self.retain_trained_outputs
        self.retain_method[DataTypeEnum.TARGETS.value] = self.retain_targets
        self.retain_method[DataTypeEnum.LOSSES.value] = self.retain_losses

        # Instantiate nodes and projections
        self._instantiate_pytorch_mechanism_wrappers(composition, device, context)
        self._instantiate_pytorch_projection_wrappers(composition, device, context)

        execution_context = Context()
        self._instantiate_execution_sets(composition, execution_context, context)

        # Flatten maps
        for node_wrapper in self._wrapped_nodes:
            if isinstance(node_wrapper, PytorchCompositionWrapper):
                # For copying weights back to PNL in AutodiffComposition.do_gradient_optimization
                self._projection_map.update(node_wrapper._projection_map)
                # Not sure if this is needed, but just to be safe
                # self._nodes_map.update(node_wrapper._nodes_map)
                for k, v in node_wrapper._nodes_map.items():
                    self._add_node_to_nodes_map(k, v)
        # Purge _nodes_map of entries for nested Compositions (their nodes are now in self._nodes_map)
        # self._nodes_map = {k: v for k, v in self._nodes_map.items()
        #                    if not isinstance(v, PytorchCompositionWrapper)}
        nodes_to_remove = [k for k, v in self._nodes_map.items() if isinstance(v, PytorchCompositionWrapper)]
        for node in nodes_to_remove:
            self._remove_node_from_nodes_map(node)

        # Flatten projections so that they are all in the outer Composition and visible by _regenerate_torch_parameter_list
        #     needed for call to backward() in AutodiffComposition.do_gradient_optimization
        self._projection_wrappers = list(self._projection_map.values())

        composition.scheduler._delete_counts(execution_context.execution_id)

        self._regenerate_torch_parameter_list()
        assert True

    def _add_node_to_nodes_map(self, node, node_wrapper):
        self._nodes_map[node] = node_wrapper
        self._modules_dict[node.name] = node_wrapper

    def _remove_node_from_nodes_map(self, node):
        self._nodes_map.pop(node)
        self._modules_dict.pop(node.name)

    def _instantiate_pytorch_mechanism_wrappers(self, composition, device, context):
        """Instantiate PytorchMechanismWrappers for Mechanisms in the Composition being wrapped"""
        from psyneulink.library.compositions.autodiffcomposition import AutodiffComposition

        # Remove all learning-specific nodes
        nodes = list(set(composition.nodes) - set(composition.get_nodes_by_role(NodeRole.LEARNING)))

        # Remove nested nodes from nodes list (put there in flattening by infer_backpropagation_learning_pathways)
        #   so that they don't interfere with construction of execution_sets by scheduler
        # Will re-flatten execution sets below
        nodes = [n for n in nodes
                 # Leave nested Compositions
                 if (isinstance(n, AutodiffComposition)
                     # Needed since composition.nodes is flattened in infer_backpropagation_learning_pathways
                     or n not in [n[0] for n in self._composition._get_nested_nodes()])]

        # Sort to be sure nested Compositions are processed last, as they need outer nodes that project in/out of them
        for node in sorted(nodes, key=lambda x: isinstance(x, AutodiffComposition)):
            # Wrap nested Composition
            if isinstance(node, AutodiffComposition):
                pytorch_node = node.pytorch_composition_wrapper_type(node, device, outer_creator=self, context=context)
            # Wrap Mechanism
            else:
                pytorch_node = PytorchMechanismWrapper(mechanism=node,
                                                       composition_wrapper=self,
                                                       # component_idx=self._composition._get_node_index(node),
                                                       component_idx=None,
                                                       use=[LEARNING, SYNCH, SHOW_PYTORCH],
                                                       dtype=self.torch_dtype,
                                                       device=device,
                                                       context=context)
                # pytorch_node._is_bias = all(input_port.default_input == DEFAULT_VARIABLE
                #                             for input_port in node.input_ports)
                pytorch_node._is_bias = node in self._composition.get_nodes_by_role(NodeRole.BIAS)

            self._add_node_to_nodes_map(node, pytorch_node)
            # FIX: 3/21/25: JUST USE KEYS OF _nodes_map??
            self._wrapped_nodes.append(pytorch_node)

        # Assign INPUT Nodes for outermost Composition (including any that are nested within it at any level)
        # Note: Pytorch representation is "flattened" (i.e., any nested Compositions are replaced by their Nodes)
            #   so if any nested Compositions are INPUT Nodes of the outermost Composition,
            #   *their* INPUT Nodes are assigned as INPUT Nodes of the outermost Composition
        if not composition.is_nested:
            def _assign_input_nodes(nodes):
                for pytorch_node in nodes:
                    if isinstance(pytorch_node, PytorchMechanismWrapper):
                        pytorch_node._is_input = pytorch_node.mechanism in composition._get_input_receivers(type=NODE)
                    else:
                        _assign_input_nodes(pytorch_node._wrapped_nodes)
            _assign_input_nodes(self._wrapped_nodes)

    def _instantiate_pytorch_projection_wrappers(self, composition, device, context):
        """Instantiate PytorchProjectionWrappers for Projections in the Composition being wrapped
        Assign Projections for outermost Composition (including any that are nested within it at any level)
        Note: Pytorch representation is "flattened" (i.e., any nested Compositions are replaced by their Nodes)
        so if any nested Compositions have Projections to/from them, they are assigned to the outermost Composition
        See figure in module docstring for explanation of how Projections to/from nested Compositions are handled.
        """

        # Instantiate PyTorch ProjectionWrappers (ignoring any from/to CIMs in the same composition)
        for projection in composition._inner_projections:
            sndr_mech = projection.sender.owner
            rcvr_mech = projection.receiver.owner

            # Rule out that Composition has parameter_CIM,
            #    since autodiff does not (yet) support those and they are not (yet) handled by flattening below
            assert not hasattr(self, '_parameter_CIM'),\
                (f"PROGRAM ERROR: {self} has a parameter_CIM which is not should not currently be the case "
                 f"and is not handled by flatterning in {self.__class__.__name__}.")

            # Ignore input_CIM and output_CIM within the same Composition (they are not learnable)
            if sndr_mech is composition.input_CIM or rcvr_mech is composition.output_CIM:
                continue

            # Handle projection to or from a nested Composition
            elif (isinstance(sndr_mech, CompositionInterfaceMechanism) or
                  isinstance(rcvr_mech, CompositionInterfaceMechanism)):
                pnl_proj, proj_sndr, proj_rcvr, use = self._handle_nested_comp(projection, device, context)
                # # use = [LEARNING, SYNCH, SHOW_PYTORCH]
                # use = [LEARNING, SYNCH]

            # Projection within composition
            elif all(sndr_and_recvr in self._nodes_map for sndr_and_recvr in {sndr_mech, rcvr_mech}):
                proj_sndr = self._nodes_map[sndr_mech]
                proj_rcvr = self._nodes_map[rcvr_mech]
                pnl_proj = projection
                use = [LEARNING, SYNCH, SHOW_PYTORCH]

            else:
                continue

            component_idx = list(self._composition._inner_projections).index(projection)
            sender_port_idx = projection.sender.owner.output_ports.index(projection.sender)
            pytorch_proj_wrapper = PytorchProjectionWrapper(projection=projection,
                                                            pnl_proj=pnl_proj,
                                                            component_idx=component_idx,
                                                            sender_port_idx=sender_port_idx,
                                                            use=use,
                                                            device=device,
                                                            sender_wrapper=proj_sndr,
                                                            receiver_wrapper=proj_rcvr,
                                                            context=context)
            proj_sndr.add_efferent(pytorch_proj_wrapper)
            proj_rcvr.add_afferent(pytorch_proj_wrapper)
            self._projection_map[projection] = pytorch_proj_wrapper
            self._projection_wrappers.append(pytorch_proj_wrapper)

    def _handle_nested_comp(self, projection:MappingProjection, device:str, context:Context)->tuple:
        """Flatten nested Composition and assign Projections to/from it to outermost Composition
        This method is called when a Projection is to/from a CIM in a nested Composition that is not in the current
        Composition, and is needed for learning.
        It may be overridden by a subclass (grucomposition) to handle flattening differently.
        See figure in module docstring for explanation of how Projections to/from nested Compositions are handled.
        """
        sndr_mech = projection.sender.owner
        rcvr_mech = projection.receiver.owner

        # ENTER_NESTED:
        # input_cim of nested Composition:
        #    - projection is to input_CIM that is not in current Composition so must be to a nested one;
        #    - needed for learning, so create map for Projection
        if (isinstance(rcvr_mech, CompositionInterfaceMechanism)
                and rcvr_mech.composition is not self
                and rcvr_mech is rcvr_mech.composition.input_CIM):
            # Replace rcvr_mech (input_CIM) with the node in the nested Composition that receives the projection
            nested_rcvr_port, nested_rcvr_mech, _ = \
                rcvr_mech._get_destination_info_from_input_CIM(projection.receiver)
            # FIX: ?CAN THIS BE GOTTEN MORE DIRECTLY:
            nested_pytorch_comp = self._nodes_map[rcvr_mech.composition]
            proj, proj_sndr_wrapper, proj_rcvr_wrapper, use = (
                nested_pytorch_comp._flatten_for_pytorch(projection,
                                                         sndr_mech, rcvr_mech,
                                                         nested_rcvr_port,
                                                         nested_rcvr_mech,
                                                         self._composition,
                                                         self,
                                                         ENTER_NESTED,
                                                         context))
            if proj_sndr_wrapper is None:
                proj_sndr_wrapper = self._nodes_map[sndr_mech]

        # EXIT_NESTED
        # output_cim of nested Composition:
        #    - projection is from output_CIM that is not in current Composition so must be from a nested one;
        #    - needed for learning, so create map for Projection
        elif (isinstance(sndr_mech, CompositionInterfaceMechanism)
              and sndr_mech.composition is not self
              and sndr_mech is sndr_mech.composition.output_CIM):
            # Replace sndr_mech (output_CIM) with the node in the nested Composition that sends the projection
            nested_sndr_port, nested_sndr_mech, _ = \
                sndr_mech._get_source_info_from_output_CIM(projection.sender)
            # FIX: ?CAN THIS BE GOTTEN MORE DIRECTLY:
            nested_pytorch_comp = self._nodes_map[sndr_mech.composition]
            proj, proj_sndr_wrapper, proj_rcvr_wrapper, use = (
                nested_pytorch_comp._flatten_for_pytorch(projection,
                                                         sndr_mech, rcvr_mech,
                                                         nested_sndr_port,
                                                         nested_sndr_mech,
                                                         self._composition,
                                                         self,
                                                         EXIT_NESTED,
                                                         context))
            if proj_rcvr_wrapper is None:
                proj_rcvr_wrapper = self._nodes_map[rcvr_mech]
        return proj, proj_sndr_wrapper, proj_rcvr_wrapper, use

    def _flatten_for_pytorch(self,
                             projection,
                             sndr_mech,
                             rcvr_mech,
                             nested_port,
                             nested_mech,
                             outer_comp,
                             outer_comp_pytorch_rep,
                             access,
                             context)->tuple:
        proj_sndr_wrapper = None
        proj_rcvr_wrapper = None
        use = [LEARNING, SYNCH]

        if access == ENTER_NESTED:
            proj_rcvr_wrapper = self._nodes_map[nested_mech]
            # Assign Projection from input_CIM to nested_rcvr_port as pnl_proj (for use in forward())
            nested_comp = projection.receiver.owner.composition
            incoming_projections = [proj for proj in nested_comp.input_CIM.port_map[nested_port][1].efferents
                                    if proj in nested_comp.projections]
            assert len(incoming_projections) == 1, \
                (f"PROGRAM ERROR: There is more than one Projection registered in '{nested_comp.name}' "
                 f"from its input_CIM to '{nested_port.owner.name}'.")
            nested_port_afferents = [proj for proj in nested_port.path_afferents if proj in nested_comp.projections]
            pnl_proj = incoming_projections[0]
            if pnl_proj != nested_port.path_afferents[0]:
                from psyneulink.library.compositions.autodiffcomposition import AutodiffCompositionError
                raise AutodiffCompositionError(
                    f"First afferent Projection to '{nested_port.owner.name}' (which should be from "
                    f"'{nested_port.path_afferents[0].sender.owner.name}') is not the same as its "
                    f"Projection from the input_CIM of '{projection.receiver.owner.composition.name}'. "
                    f"One for this reason may be that these Components belong to different Compositions.")

            # Construct direct Projection from sender in outer Composition to receiver in nested Composition,
            #   and a PytorchCompositionWrapper for it that is assigned use=SHOW_PYTORCH,
            #   but don't add to either Composition as it is just used for show_graph(show_pytorch=True)
            destination_rcvr_port = rcvr_mech._get_destination_info_from_input_CIM(projection.receiver)[0]
            destination_rcvr_mech = rcvr_mech._get_destination_info_from_input_CIM(projection.receiver)[1]
            try:
                direct_proj = MappingProjection(name=f"Direct Projection from {projection.sender.owner.name} "
                                                     f"to {destination_rcvr_mech.name}",
                                                sender=projection.sender,
                                                receiver=destination_rcvr_port,
                                                learnable=projection.learnable)
            except DuplicateProjectionError:
                direct_proj = [proj for proj in projection.sender.efferents
                               if proj.receiver is destination_rcvr_port][0]
            if direct_proj not in self._projection_wrappers:
                proj_wrapper = PytorchProjectionWrapper(projection=direct_proj,
                                                        pnl_proj=pnl_proj,
                                                        component_idx=None,    # These are not needed since the wrapper
                                                        sender_port_idx=None,  # is only being used for SHOW_PYTORCH
                                                        use=[SHOW_PYTORCH],
                                                        device=self.device,
                                                        sender_wrapper=proj_sndr_wrapper,
                                                        receiver_wrapper=proj_rcvr_wrapper,
                                                        context=context)
                outer_comp_pytorch_rep._projection_wrappers.append(proj_wrapper)
                outer_comp_pytorch_rep._projection_map[direct_proj] = proj_wrapper
                outer_comp_pytorch_rep._composition._pytorch_projections.append(direct_proj)

        elif access == EXIT_NESTED:
            proj_sndr_wrapper = self._nodes_map[nested_mech]

            # Assign Projection from nested_sndr_port to output_CIM as pnl_proj
            pnl_proj = projection.sender.owner.port_map[nested_port][0].path_afferents[0]
            assert pnl_proj == nested_port.efferents[0], \
                (f"PROGRAM ERROR: First efferent Projection from '{nested_port.owner.name}' "
                 f"(to '{nested_port.efferents[0].receiver.owner.name}') is not the same as its "
                 f"Projection to '{projection.sender.owner.composition.name}.output_CIM'."
                 f"One for this reason may be that these Components may belong to different Compositions.")
            # FIX: 3/17/25 - IS THIS CORRECT, OR SHOULD IT REMAIN AS ASSIGNED ABOVE;  IF THE LATTER, DELETED PRECEDING
            pnl_proj = projection

            # Construct direct Projection from sender in nested Composition to receiver in outer Composition,
            #   and a PytorchCompositionWrapper for it that is assigned use=SHOW_PYTORCH,
            #   but don't add to either Composition as it is just used for show_graph(show_pytorch=True)
            source_sndr_port = sndr_mech._get_source_info_from_output_CIM(projection.sender)[0]
            source_sndr_mech = sndr_mech._get_source_info_from_output_CIM(projection.sender)[1]
            try:
                direct_proj = MappingProjection(name=f"Direct Projection from {source_sndr_mech.name} "
                                                     f"to {rcvr_mech.name}",
                                                sender=source_sndr_port,
                                                receiver=projection.receiver,
                                                learnable=projection.learnable)
            except DuplicateProjectionError:
                direct_proj = [proj for proj in projection.receiver.path_afferents
                               if proj.sender is source_sndr_port][0]
            if direct_proj not in self._projection_wrappers:
                proj_wrapper = PytorchProjectionWrapper(projection=direct_proj,
                                                        pnl_proj=pnl_proj,
                                                        component_idx=None,    # These are not needed since the wrapper
                                                        sender_port_idx=None,  # is only being used for SHOW_PYTORCH
                                                        use=[SHOW_PYTORCH],
                                                        device=self.device,
                                                        sender_wrapper=proj_sndr_wrapper,
                                                        receiver_wrapper=proj_rcvr_wrapper,
                                                        context=context)
                outer_comp_pytorch_rep._projection_wrappers.append(proj_wrapper)
                outer_comp_pytorch_rep._projection_map[direct_proj] = proj_wrapper
                outer_comp_pytorch_rep._composition._pytorch_projections.append(direct_proj)

        else:
            assert False, f"PROGRAM ERROR: access must be ENTER_NESTED or EXIT_NESTED, not {access}"

        return pnl_proj, proj_sndr_wrapper, proj_rcvr_wrapper, use

    def _parse_optimizer_params(self, context):
        """Assign parameter-specific optimizer param groups for PyTorch GRU module"""
        composition = self._composition

        # Replace pnl names with actual torch params as keys in optimizer_params
        optimizer_params = self._composition._optimizer_params
        for param_name in optimizer_params.copy():
            param = self._pnl_refs_to_torch_params_map.get(param_name, None)
            if param:
                optimizer_params[param] = optimizer_params.pop(param_name)

        # Parse learning rate specs in optimizer_params
        for param, learning_rate in optimizer_params.items():
            assert any(param is state_param for state_param in self.state_dict().values()), \
                f"PROGRAM ERROR: {param} not in state_dict for '{self.name}'"
            if composition.enable_learning is False:
                param.requires_grad = False
                param.requires_grad = False
                param.requires_grad = False
                param.requires_grad = False
            else:
                if learning_rate is not False:
                    # If input_weights_learning_rate is True, use composition.learning_rate, else specified value
                    lr = composition.learning_rate if isinstance(learning_rate, bool) else learning_rate
                    param.requires_grad = True
                    self._optimizer_param_groups.append({'params': param, 'lr': lr})

    def _instantiate_execution_sets(self, composition, execution_context, base_context):
        try:
            composition.scheduler._init_counts(execution_id=execution_context.execution_id,
                                               base_execution_id=base_context.execution_id)
        except graph_scheduler.SchedulerError:
            # called from LLVM, no base context is provided
            composition.scheduler._init_counts(execution_id=execution_context.execution_id)

        # Setup execution sets
        # 1) Remove all learning-specific nodes
        self.execution_sets = [x - set(composition.get_nodes_by_role(NodeRole.LEARNING))
                               for x in composition.scheduler.run(context=execution_context)]
        # 2) Convert to pytorchcomponent representation
        self.execution_sets = [{self._nodes_map[comp] for comp in s if comp in self._nodes_map}
                               for s in self.execution_sets]
        # 3) Remove empty execution sets
        self.execution_sets = [x for x in self.execution_sets if len(x) > 0]

        # Flattening for forward() and AutodiffComposition.do_gradient_optimization

        # Flatten nested execution sets:
        nested_execution_sets = {}
        for exec_set in self.execution_sets:
            for node in exec_set:
                if isinstance(node, PytorchCompositionWrapper):
                    nested_execution_sets[node] = node.execution_sets
        for node, exec_sets in nested_execution_sets.items():
            index = self.execution_sets.index({node})
            # Remove nested Composition from execution sets
            self.execution_sets.remove({node})
            # Insert nested execution sets in place of nested Composition
            self.execution_sets[index:index] = exec_sets
        assert True

    __deepcopy__ = get_deepcopy_with_shared()

    def _regenerate_torch_parameter_list(self, base=None):
        """Add Projection matrices to Pytorch Module's parameter list"""
<<<<<<< HEAD
        self.params = nn.ParameterList()
=======
>>>>>>> dc264cb8

        # Register pytorch Parameters for ProjectionWrappers (since they are not already torch parameters
        for proj_wrapper in [p for p in self._projection_wrappers if not p.projection.exclude_in_autodiff]:
            self.register_parameter(proj_wrapper.name, proj_wrapper.matrix)

<<<<<<< HEAD
        def _get_torch_module_params(node:torch.nn.Module):
            """Recursively find and append torch Parameters of torch.nn.Modules to self.params"""
            if hasattr(node, 'params') and isinstance(node.params, torch.nn.ParameterList):
                self.params.extend(list(node.params))
            if isinstance(node, PytorchCompositionWrapper):
                for nested_node in node._wrapped_nodes:
                    _get_torch_module_params(nested_node)

        # Get pytorch Parameters for CompositionWrappers and MechanismWrappers
        for node in self._wrapped_nodes:
            _get_torch_module_params(node)
        assert True

=======
>>>>>>> dc264cb8
    # generates llvm function for self.forward
    def _gen_llvm_function(self, *, ctx:pnlvm.LLVMBuilderContext, tags:frozenset):
        args = [ctx.get_state_struct_type(self._composition).as_pointer(),
                ctx.get_param_struct_type(self._composition).as_pointer(),
                ctx.get_data_struct_type(self._composition).as_pointer()
                ]
        builder = ctx.create_llvm_function(args, self)

        state, params, data = builder.function.args
        if "learning" in tags:
            self._gen_llvm_training_function_body(ctx, builder, state, params, data)
        else:
            model_input = builder.gep(data,
                                      [ctx.int32_ty(0),
                                       ctx.int32_ty(0),
                                       ctx.int32_ty(self._composition._get_node_index(self._composition.input_CIM))])
            self._gen_llvm_forward_function_body(ctx, builder, state, params, model_input, data)

        builder.ret_void()
        return builder.function

    def _gen_llvm_forward_function_body(self, ctx, builder, state, params, arg_in, data):
        z_values = {}  # dict for storing values of terminal (output) nodes
        for current_exec_set in self.execution_sets:
            for component in current_exec_set:
                mech_input_ty = ctx.get_input_struct_type(component.mechanism)
                variable = builder.alloca(mech_input_ty)
                z_values[component] = builder.alloca(mech_input_ty.elements[0].elements[0])
                builder.store(z_values[component].type.pointee(None),z_values[component])

                if NodeRole.INPUT in self._composition.get_roles_by_node(component.mechanism):
                    input_ptr = builder.gep(
                        variable, [ctx.int32_ty(0), ctx.int32_ty(0), ctx.int32_ty(0)])
                    input_id = component._idx
                    mech_in = builder.gep(arg_in, [ctx.int32_ty(0), ctx.int32_ty(input_id)])
                    builder.store(builder.load(mech_in), input_ptr)
                for (proj_idx, proj) in enumerate(component.afferents):
                    input_ptr = builder.gep(
                        variable, [ctx.int32_ty(0), ctx.int32_ty(0), ctx.int32_ty(proj_idx)])
                    proj_output = proj._gen_llvm_execute(ctx, builder, state, params, data)
                    # store in input ports struct
                    builder.store(builder.load(proj_output), input_ptr)
                    # HACK: Add to z_values struct
                    gen_inject_vec_add(ctx, builder, proj_output, z_values[component], z_values[component])
                component._gen_llvm_execute(ctx, builder, state, params, variable, data)

        return z_values

    # generates a function responsible for a single epoch of the training
    def _gen_llvm_training_backprop(self, ctx, optimizer, loss):
        composition = self._composition
        args = [ctx.get_state_struct_type(composition).as_pointer(),
                ctx.get_param_struct_type(composition).as_pointer(),
                ctx.get_data_struct_type(composition).as_pointer(),
                optimizer._get_optimizer_struct_type(ctx).as_pointer(),
                ]
        name = self._composition.name + "_training_backprop"
        builder = ctx.create_llvm_function(args, self, name)
        llvm_func = builder.function
        for a in llvm_func.args:
            if isinstance(a.type, pnlvm.ir.PointerType):
                a.attributes.add('noalias')

        state, params, data, optim_struct = llvm_func.args
        model_input = builder.gep(data, [ctx.int32_ty(0),
                                         ctx.int32_ty(0),
                                         ctx.int32_ty(self._composition._get_node_index(self._composition.input_CIM))])
        model_output = data
        # setup useful mappings
        input_nodes = set(self._composition.get_nodes_by_role(NodeRole.INPUT))

        # initialize optimizer params:
        delta_w = builder.gep(optim_struct, [ctx.int32_ty(0), ctx.int32_ty(optimizer._DELTA_W_NUM)])

        # 2) call forward computation
        z_values = self._gen_llvm_forward_function_body(
            ctx, builder, state, params, model_input, data)

        # 3) compute errors
        loss_fn = ctx.import_llvm_function(loss)
        total_loss = builder.alloca(ctx.float_ty)
        builder.store(total_loss.type.pointee(0), total_loss)

        error_dict = {}
        for exec_set in reversed(self.execution_sets):
            for node in exec_set:
                if node.mechanism in input_nodes:
                    continue

                node_z_value = z_values[node]
                activation_func_derivative = node._gen_llvm_execute_derivative_func(ctx, builder, state, params, node_z_value)
                error_val = builder.alloca(z_values[node].type.pointee)
                error_dict[node] = error_val

                if NodeRole.OUTPUT in self._composition.get_roles_by_node(node.mechanism):
                    # We handle output layer here
                    # compute  dC/da = a_l - y(x) (TODO: Allow other cost functions! This only applies to MSE)

                    # 1) Lookup desired target value
                    terminal_sequence = self._composition._terminal_backprop_sequences[node.mechanism]
                    target_idx = self._composition.get_nodes_by_role(NodeRole.INPUT).index(terminal_sequence[TARGET_MECHANISM])
                    node_target = builder.gep(model_input, [ctx.int32_ty(0), ctx.int32_ty(target_idx)])

                    # 2) Lookup desired output value
                    node_output = builder.gep(model_output,
                                              [ctx.int32_ty(0), ctx.int32_ty(0), ctx.int32_ty(node._idx), ctx.int32_ty(0)])

                    tmp_loss = loss.gen_inject_lossfunc_call(ctx, builder, loss_fn, node_output, node_target)

                    pnlvm.helpers.printf_float_array(ctx, builder, node_target, prefix=f"{node}\ttarget:\t", tags={"torch"})
                    pnlvm.helpers.printf_float_array(ctx, builder, node_output, prefix=f"{node}\tvalue:\t", tags={"torch"})

                    pnlvm.helpers.printf(ctx, builder, f"{node}\tloss:\t%f\n", tmp_loss, tags={"torch"})
                    builder.store(builder.fadd(builder.load(total_loss), tmp_loss), total_loss)
                    loss_derivative = loss._gen_inject_loss_differential(ctx, builder, node_output, node_target)

                    # compute δ_l = dσ/da ⊙ σ'(z)
                    gen_inject_vec_hadamard(ctx, builder, activation_func_derivative, loss_derivative, error_val)

                else:
                    # We propagate error backwards from next layer
                    for proj_idx, proj in enumerate(node.efferents):
                        efferent_node = proj.receiver
                        efferent_node_error = error_dict[efferent_node]

                        weights_llvmlite = proj._extract_llvm_matrix(ctx, builder, state, params)

                        if proj_idx == 0:
                            gen_inject_vxm_transposed(ctx, builder, efferent_node_error, weights_llvmlite, error_val)
                        else:
                            new_val = gen_inject_vxm_transposed(ctx, builder, efferent_node_error, weights_llvmlite)

                            gen_inject_vec_add(ctx, builder, new_val, error_val, error_val)

                    gen_inject_vec_hadamard(ctx, builder, activation_func_derivative, error_val, error_val)

                pnlvm.helpers.printf_float_array(ctx, builder, activation_func_derivative, prefix=f"{node}\tdSigma:\t", tags={"torch"})
                pnlvm.helpers.printf_float_array(ctx, builder, error_val, prefix=f"{node}\terror:\t", tags={"torch"})

        # 4) compute weight gradients
        for (node, err_val) in error_dict.items():
            if node in input_nodes:
                continue

            for proj in node.afferents:
                # get a_(l-1)
                afferent_node_activation = builder.gep(model_output, [ctx.int32_ty(0),
                                                                      ctx.int32_ty(0),
                                                                      ctx.int32_ty(proj.sender._idx),
                                                                      ctx.int32_ty(0)])

                # get dimensions of weight matrix
                weights_llvmlite = proj._extract_llvm_matrix(ctx, builder, state, params)
                pnlvm.helpers.printf_float_matrix(ctx,
                                                  builder,
                                                  weights_llvmlite,
                                                  prefix= f"{proj.sender.mechanism} -> {proj.receiver.mechanism}\n",
                                                  tags={"torch"})
                # update delta_W
                node_delta_w = builder.gep(delta_w, [ctx.int32_ty(0), ctx.int32_ty(proj._idx)])

                dim_x, dim_y = proj.matrix.shape
                with pnlvm.helpers.for_loop_zero_inc(builder, ctx.int32_ty(dim_x),
                                                     "weight_update_loop_outer") as (b1, weight_row):
                    with pnlvm.helpers.for_loop_zero_inc(b1, ctx.int32_ty(dim_y),
                                                         "weight_update_loop_inner") as (b2, weight_column):
                        a_val = b2.load(b2.gep(afferent_node_activation,
                                               [ctx.int32_ty(0), weight_row]))
                        d_val = b2.load(b2.gep(err_val,
                                               [ctx.int32_ty(0), weight_column]))
                        old_val = b2.load(b2.gep(node_delta_w,
                                                 [ctx.int32_ty(0), weight_row, weight_column]))
                        new_val = b2.fadd(old_val, b2.fmul(a_val, d_val))
                        b2.store(new_val, b2.gep(node_delta_w,
                                                 [ctx.int32_ty(0), weight_row, weight_column]))

        pnlvm.helpers.printf(ctx, builder, "TOTAL LOSS:\t%.20f\n", builder.load(total_loss), tags={"torch"})
        builder.ret_void()

        return builder.function

    def _gen_llvm_training_function_body(self, ctx, builder, state, params, data):
        composition = self._composition

        optimizer = self._get_compiled_optimizer()
        # setup loss
        loss_type = self._composition.loss_spec
        if loss_type == Loss.MSE:
            loss = MSELoss()
        elif loss_type == Loss.CROSS_ENTROPY:
            loss = CROSS_ENTROPYLoss()
        else:
            raise Exception("LOSS TYPE", loss_type, "NOT SUPPORTED")

        optimizer_step_f = ctx.import_llvm_function(optimizer)
        optimizer_struct_idx = len(state.type.pointee.elements) - 1
        optimizer_struct = builder.gep(state, [ctx.int32_ty(0), ctx.int32_ty(optimizer_struct_idx)])
        optimizer_zero_grad = ctx.import_llvm_function(optimizer.zero_grad(ctx).name)
        backprop = ctx.import_llvm_function(self._gen_llvm_training_backprop(ctx, optimizer, loss).name)

        # # FIXME: converting this call to inlined code results in
        # # significant longer compilation times
        builder.call(optimizer_zero_grad, [optimizer_struct])
        builder.call(backprop, [state, params, data,
                                optimizer_struct])
        builder.call(optimizer_step_f, [optimizer_struct, state, params])

    def _get_compiled_optimizer(self):
        # setup optimizer
        optimizer_type = self._composition.optimizer_type
        if optimizer_type == 'adam':
            optimizer = AdamOptimizer(self, lr=self._composition.learning_rate)
        elif optimizer_type == 'sgd':
            optimizer = SGDOptimizer(self, lr=self._composition.learning_rate)
        else:
            raise Exception("OPTIMIZER TYPE", optimizer_type, "NOT SUPPORTED")
        return optimizer

    @handle_external_context()
    def forward(self, inputs, optimization_num, synch_with_pnl_options, context=None)->dict:
    # def forward(self, inputs, optimization_rep, context=None) -> dict:
        """Forward method of the model for PyTorch and LLVM modes
        Return a dictionary {output_node:value} of output values for the model
        """

        # Store the batch_size we are currently using
        inp = inputs[list(inputs.keys())[0]]
        if type(inp) is torch.Tensor:
            self._batch_size = inp.shape[0]
        elif type(inp) is list:
            self._batch_size = len(inp)
        else:
            raise ValueError("Inputs to PytorchCompositionWrapper.forward must be either torch.Tensors or lists of "
                             "torch.Tensors")

        outputs = {}  # dict for storing values of terminal (output) nodes
        for current_exec_set in self.execution_sets:
            for node in current_exec_set:

                # If node is nested Composition (wrapped in PytorchCompositionWrapper),
                #    call its forward method recursively; no need to manage outputs, as the Composition has been
                #    "flattened" (i.e., its nodes have been moved up into the outer Composition of the PyTorch
                #    representation) in _build_pytorch_representation), so its outputs will be "consumed" by the
                #    MechanismWrappers' `aggregate_afferents()` method to which it projects in the outer Composition.
                if isinstance(node, PytorchCompositionWrapper):
                    node.forward(inputs=None, optimization_num=optimization_num, context=context)
                    continue

                # Get input(s) to node
                elif node._is_input or node._is_bias:
                    # node is an INPUT to Composition
                    if node.mechanism in inputs:
                        # external input is specified for the Mechanism (i.e., Mechanism is a key in inputs dict)
                        if not node._is_bias:
                            # all input_ports receive external input, so use that
                            variable = inputs[node.mechanism]
                        else:
                            # node is also a BIAS node, so get input for each input_port individually
                            variable = []
                            for i, input_port in enumerate(node.mechanism.input_ports):
                                input = inputs[node.mechanism]
                                if not input_port.internal_only:
                                    # input_port receives external input, so get from inputs
                                    variable.append(input[i])
                                elif input_port.default_input == DEFAULT_VARIABLE:
                                    # input_port uses a bias, so get that
                                    val = input_port.defaults.variable

                                    # We need to add the batch dimension to default values.
                                    val = val[None, ...].expand(self._batch_size, *val.shape)

                                    variable.append(val)

                            # We now need to stack these so the batch dimension is first
                            try:
                                variable = torch.stack(variable, dim=1)
                            except (RuntimeError, TypeError):
                                # ragged, we need to reshape so batch dimension is first
                                # is ragged, need to reshape things so batch size is first dimension.
                                batch_size = variable[0].shape[0]
                                variable = [[inp[b] for inp in variable] for b in range(batch_size)]

                    # Input for the Mechanism is *not* explicitly specified, but its input_port(s) may have been
                    else:
                        # Get input for each input_port of the node
                        variable = []
                        for i, input_port in enumerate(node.mechanism.input_ports):
                            if input_port in inputs:
                                # input to input_port is specified in the inputs dict, so use that
                                variable.append(inputs[input_port])
                            elif input_port.default_input == DEFAULT_VARIABLE:
                                # input_port uses a bias, so get that
                                val = torch.from_numpy(input_port.defaults.variable)

                                # We need to add the batch dimension to default values.
                                val = val[None, ...].expand(self._batch_size, *val.shape)

                                variable.append(val)
                            elif not input_port.internal_only:
                                # otherwise, use the node's input_port's afferents
                                variable.append(node.collect_afferents(batch_size=self._batch_size, port=i))

                        # We now need to stack these so the batch dimension is first
                        try:
                            variable = torch.stack(variable, dim=1)
                        except (RuntimeError, TypeError):
                            # ragged, we need to reshape so batch dimension is first
                            # is ragged, need to reshape things so batch size is first dimension.
                            batch_size = variable[0].shape[0]
                            variable = [[inp[b] for inp in variable] for b in range(batch_size)]
                else:
                    # Node is not INPUT to Composition or BIAS, so get all input from its afferents
                    variable = node.collect_afferents(batch_size=self._batch_size)
                variable = node.execute_input_ports(variable)

                # Node is excluded from gradient calculations, so cache for later execution
                if node.exclude_from_gradient_calc:
                    if node.exclude_from_gradient_calc == AFTER:
                        # Cache variable for later exce execution
                        self._nodes_to_execute_after_gradient_calc[node] = variable
                        continue
                    elif node.exclude_from_gradient_calc == BEFORE:
                        assert False, 'PROGRAM ERROR: node.exclude_from_gradient_calc == BEFORE not yet implemented'
                    else:
                        assert False, \
                            (f'PROGRAM ERROR: Bad assignment to {node.name}.exclude_from_gradient_calc: '
                             f'{node.exclude_from_gradient_calc}; only {AFTER} is currently supported')

                # Execute the node (i.e., call its forward method) using composition_wrapper_owner for Composition
                # wrapper to which it belongs; this is to support override of the execute_node method by subclasses of
                # PytorchCompositionWrapper (such as EMComposition and GRUComposition).
                node._composition_wrapper_owner.execute_node(node, variable, optimization_num,
                                                             synch_with_pnl_options, context)

                assert 'DEBUGGING BREAK POINT'

                # 7/20/24 FIX: CACHE get_nested_output_nodes_at_all_levels() IN composition
                # Add entry to outputs dict for OUTPUT Nodes of pytorch representation
                #  note: these may be different than for actual Composition, as they are flattened
                if (node.mechanism in self._composition.get_nested_output_nodes_at_all_levels()):
                    outputs[node.mechanism] = node.output

        # NOTE: Context source needs to be set to COMMAND_LINE to force logs to update independently of timesteps
        # if not self._composition.is_nested:
        old_source = context.source
        context.source = ContextFlags.COMMAND_LINE
        self.log_values()
        self.log_weights()
        context.source = old_source

        # Return outputs of the outermost Composition
        return outputs

    def execute_node(self, node, variable, optimization_num, synch_with_pnl_options, context=None):
        """Execute node and store the result in the node's value attribute
        Implemented as method (and includes optimization_num and context as args)
          so that it can be overridden by subclasses of PytorchCompositionWrapper
        """
        value = node.execute(variable, context)

    def synch_with_psyneulink(self,
                              synch_with_pnl_options:dict,
                              current_condition:LEARNING_SCALE_LITERALS,
                              context:Context,
                              params:Optional[list]=None):
        """Copy weights, variables, values, and/or results from Pytorch to PsyNeuLink at specified junctures
        params can be used to restrict copy to a specific (set of) param(s). If params is not specified, all are copied;
        """
        all = [MATRIX_WEIGHTS, NODE_VARIABLES, NODE_VALUES,
               # 3/15/25 FIX: ADD SUPPORT FOR THESE IN AutodiffComposition AND BELOW
               # NODE_OUTPUT_VALUES, EXECUTE_NODES,
               RESULTS]
        params = convert_to_list(params) or all
        illegal_params = [param for param in params if param not in all]
        assert not illegal_params, \
            f"PROGRAM ERROR: Illegal attributes ({' ,'.join(illegal_params)}) specified in call to synch_with_psyneulink"

        if MATRIX_WEIGHTS in params and synch_with_pnl_options[MATRIX_WEIGHTS] == current_condition:
            self.copy_weights_to_psyneulink(context)

        # If either NODE_VARIABLES or NODE_VALUES is specified, and current condition is met, do relevant copies
        if ((NODE_VARIABLES in params and synch_with_pnl_options[NODE_VARIABLES] == current_condition)
                or (NODE_VALUES in params and synch_with_pnl_options[NODE_VALUES] == current_condition)):
            self.copy_node_variables_and_values_to_psyneulink({k:v for k,v in synch_with_pnl_options.items()
                                                               if (k in {NODE_VARIABLES, NODE_VALUES} and
                                                                   v == current_condition)},
                                                              context)

        if RESULTS in params and synch_with_pnl_options[RESULTS] == current_condition:
            self.copy_results_to_psyneulink(current_condition, context)

    def copy_weights_to_psyneulink(self, context=None):
        for pytorch_rep_proj_wrapper in self._projection_map.values():
            if SYNCH in pytorch_rep_proj_wrapper._use:
                pytorch_rep_proj_wrapper._copy_params_to_pnl_proj(context)

    def log_weights(self):
        for proj_wrapper in self._projection_wrappers:
            proj_wrapper.log_matrix()

    def copy_node_variables_and_values_to_psyneulink(self, options:dict, context=None):
        for pytorch_node in self._nodes_map.values():
            pytorch_node.set_pnl_variable_and_values(set_variable=True if NODE_VARIABLES in options else False,
                                                     set_value=True if NODE_VALUES in options else False,
                                                     # FIX: 3/15/25 - ADD SUPPORT FOR THESE
                                                     # set_output_values=True if OUTPUT_VALUES in options else False,
                                                     # execute_mech=True if EXECUTE_NODES in options else False,
                                                     context=context)

        # Update output_values of autodiff Composition by executing its output_CIM with pytorch_rep all_output_values
        if self.all_output_values is not None:
            # Execute the output_CIM on the last element of the batch to update the output ports
            self._composition.output_CIM.execute(self.all_output_values[-1, ...], context=context)

    def log_values(self):
        for node_wrapper in [n for n in self._wrapped_nodes if not isinstance(n, PytorchCompositionWrapper)]:
            node_wrapper.log_value()

    def copy_results_to_psyneulink(self, current_condition, context=None):
        """Copy outputs of Pytorch forward() to AutodiffComposition.results attribute."""
        # IMPLEMENTATION NOTE: no need to do anything for TRIAL or MINIBATCH,
        #  as Composition's _update_results() method is getting called to do that locally
        if current_condition in {EPOCH, RUN}:
            self._composition.parameters.results._set(convert_to_np_array(self.retained_results), context)

    def retain_for_psyneulink(self,
                              data:dict,
                              retain_in_pnl_options:dict,
                              context):
        """Store outputs, targets, and losses from Pytorch execution for copying to PsyNeuLink at end of learn().
        Arguments
        ---------
        data : dict
            specifies local data available to retain (for copying to pnl at end of run;
            keys must be one or more of the keywords OUTPUTS, TARGETS, or LOSSES; values must be a torch.Tensor
        retain_in_pnl_options : dict
            specifies which data the user has requested be retained (and copied to pnl at end of run)
            keys must be OUTPUTS, TARGETS, or LOSSES; value must be a LearningScale.name or None (which suppresses copy)
        Note:  does not actually copy data to pnl; that is done by _getter methods for the relevant autodiff Parameters
        """
        try:
            for data_type, data_val in data.items():
                try:
                    if retain_in_pnl_options[data_type]:
                        retain_method_idx = DataTypeEnum._member_map_[data_type.upper()].value
                        self.retain_method[retain_method_idx](data_val)
                except KeyError:
                    assert False, \
                        (f"PROGRAM ERROR: No entry for {data_type} found in retain_in_pnl_options "
                         f"in call to retain_for_psyneulink()")
        except KeyError:
            assert False, \
                (f"PROGRAM ERROR: Invalid key(s) specified in call to retain_for_psyneulink: {list(data.keys())}")

    def retain_results(self, results:list):
        """Track outputs and copy to AutodiffComposition.pytorch_outputs at end of learn()."""
        if len(results):
            self.retained_results.append(results)

    def retain_trained_outputs(self, trained_outputs:list):
        """Track outputs and copy to AutodiffComposition.pytorch_outputs at end of learn()."""
        self.retained_trained_outputs.append(trained_outputs)

    def retain_targets(self, targets:list):
        """Track targets and copy to AutodiffComposition.pytorch_targets at end of learn()."""
        self.retained_targets.append(targets)

    def retain_losses(self, loss:torch.Tensor):
        """Track losses and copy to AutodiffComposition.pytorch_targets at end of learn()."""
        self.retained_losses.append(loss.detach().cpu().numpy().copy().tolist())

    def detach_all(self):
        for projection in self._projection_map.values():
            projection.matrix.detach()


class PytorchMechanismWrapper(torch.nn.Module):
    """Wrapper for a Mechanism in a PytorchCompositionWrapper
    These comprise nodes of the PytorchCompositionWrapper, and generally correspond to functions in a Pytorch model.

    Attributes
    ----------

    mechanism : Mechanism
        the PsyNeuLink `Mechanism` being wrapped.

    afferents : List[PytorchProjectionWrapper]
        list of `PytorchProjectionWrapper` objects that project to the PytorchMechanismWrapper.

    input : torch.Tensor
        most recent input to the PytorchMechanismWrapper.

    function : _gen_pytorch_fct
        Pytorch version of the Mechanism's function assigned in its __init__.

    integrator_function : _gen_pytorch_fct
        Pytorch version of the Mechanism's integrator_function assigned in its __init__ if Mechanism
        has an integrator_function;  this assumes the Mechanism also has an integrator_mode attribute
        that is used to determine whether to execute the integrator_function first, and use its result
        as the input to its function.

    output : torch.Tensor
        most recent output of the PytorchMechanismWrapper.

    efferents : List[PytorchProjectionWrapper]
        list of `PytorchProjectionWrapper` objects that project from the PytorchMechanismWrapper.

    exclude_from_gradient_calc : bool or str[BEFORE | AFTER]: False
        used to prevent a node from being included in the Pytorch gradient calculation by excluding it in calls to
        the forward() and backward().  If AFTER is specified, the node is executed after at the end of the
        `update_learning_parameters` method.  BEFORE is not currently supported

    _use : list[LEARNING, SYNCH]
        designates the uses of the Mechanism, specified by the following keywords (see
        PytorchCompositionWrapper `docstring <Mechanism_and_Projection_Uses>` for additional details):

        * *LEARNING*: inputs and `function <Mechanism_Base.function>` Parameters) are used
          for actual execution of the corresponding Pytorch Module;

        * *SYNCH*: used to store results of executing a Pytorch module that are then transferred to
          the `value <Mechanism_Base.value>` Parameter of the PytorchMechanismWrapper\\s `mechanism
          <PytorchMechanismWrapper.mechanism>`;

        * *SHOW_PYTORCH*:  `Mechanism <PytorchProjectionWrapper.projection>` is included when the
          `AutoDiffComposition`\\s `show_graph <AutoDiffComposition.show_graph>` method to used with the
          ``show_pytorch`` option to display its `pytorch_representation <AutodiffComposition.pytorch_representation>`;
          if it is not specified, the `Mechanism <PytorchProjectionWrapper.projection>` is not displayed when the
          `AutoDiffComposition`\\s `show_graph <AutoDiffComposition.show_graph>` method is called, even if the
          ``show_pytorch`` option is specified.
    """

    def __init__(self,
                 mechanism:ProcessingMechanism,                 # Mechanism to be wrapped
                 composition_wrapper:PytorchCompositionWrapper, # one node belongs to (for executingnested Compositions)
                 component_idx:Optional[int],                   # index of the Mechanism in the Composition
                 use:Union[list, Literal[LEARNING, SYNCH, SHOW_PYTORCH]], # learning, synching of values and/or display
                 dtype:torch.dtype,                             # needed for Pytorch
                 device:str,                                    # needed for Pytorch
                 context=None):
        # # MODIFIED 7/10/24 NEW: NEEDED FOR torch MPS SUPPORT
        # super().__init__()
        # MODIFIED 7/10/24 END
        super().__init__()
        self.name = f"PytorchMechanismWrapper[{mechanism.name}]"
        self.mechanism = mechanism
        self._idx = component_idx
        self._context = context
        self._is_input = False
        self._is_bias = False
        self._use = use or [LEARNING, SYNCH, SHOW_PYTORCH]
        self._curr_sender_value = None # Used to assign initializer or default if value == None (i.e., not yet executed)
        self.exclude_from_gradient_calc = False # Used to execute node before or after forward/backward pass methods
        self._composition_wrapper_owner = composition_wrapper
        self.torch_dtype = dtype

        self.input = None
        self.output = None

        if mechanism.parameters.has_initializers._get(context) and mechanism.parameters.value.initializer:
            self.default_output = mechanism.parameters.value.initializer.get(context)
        else:
            self.default_output = mechanism.defaults.value
        self.afferents = []
        self.efferents = []

        self._assign_pytorch_function(mechanism, device, context)

    def _assign_pytorch_function(self, mechanism, device, context):
        self.function = PytorchFunctionWrapper(mechanism.function, device, context)

        if hasattr(mechanism, 'integrator_function'):
            self.integrator_function = PytorchFunctionWrapper(mechanism.integrator_function, device, context)
            self.integrator_previous_value = mechanism.integrator_function._get_pytorch_fct_param_value('initializer', device, context)

        self.input_ports = [PytorchFunctionWrapper(input_port.function, device, context)
                            for input_port in mechanism.input_ports]

<<<<<<< HEAD
=======
    # def _get_torch_module_params(self):
    #     return []

>>>>>>> dc264cb8
    def add_efferent(self, efferent):
        """Add ProjectionWrapper for efferent from MechanismWrapper.
        Implemented for completeness;  not currently used
        """
        assert efferent not in self.efferents
        self.efferents.append(efferent)

    def add_afferent(self, afferent):
        """Add ProjectionWrapper for afferent to MechanismWrapper.
        For use in call to collect_afferents
        """
        assert afferent not in self.afferents
        self.afferents.append(afferent)

    def collect_afferents(self, batch_size, port=None):
        """
        Return afferent projections for input_port(s) of the Mechanism
        If there is only one input_port, return the sum of its afferents (for those in Composition)
        If there are multiple input_ports, return a tensor (or list of tensors if input ports are ragged) of shape:

        (batch, input_port, projection, ...)

        Where the ellipsis represent 1 or more dimensions for the values of the projected afferent.

        FIX: AUGMENT THIS TO SUPPORT InputPort's function
        """
        assert self.afferents,\
            f"PROGRAM ERROR: No afferents found for '{self.mechanism.name}' in AutodiffComposition"

        for proj_wrapper in self.afferents:
            curr_val = proj_wrapper.sender_wrapper.output
            if curr_val is not None:
                # proj_wrapper._curr_sender_value = proj_wrapper.sender_wrapper.output[proj_wrapper._value_idx]
                if type(curr_val) == torch.Tensor:
                    proj_wrapper._curr_sender_value = curr_val[:, proj_wrapper._value_idx, ...]
                else:
                    val = [batch_elem[proj_wrapper._value_idx] for batch_elem in curr_val]
                    val = torch.stack(val)
                    proj_wrapper._curr_sender_value = val

            else:
                val = torch.tensor(proj_wrapper.default_value)

                # We need to add the batch dimension to default values.
                val = val[None, ...].expand(batch_size, *val.shape)

                proj_wrapper._curr_sender_value = val

            proj_wrapper._curr_sender_value = torch.atleast_1d(proj_wrapper._curr_sender_value)

        # Specific port is specified
        # FIX: USING _sender_port_idx TO INDEX INTO sender.value GETS IT WRONG IF THE MECHANISM HAS AN OUTPUT PORT
        #      USED BY A PROJECTION NOT IN THE CURRENT COMPOSITION
        if port is not None:
            res = [
                proj_wrapper.execute(proj_wrapper._curr_sender_value)
                for proj_wrapper in self.afferents
                if proj_wrapper._pnl_proj in self.mechanism.input_ports[port].path_afferents
            ]
        else:
            res = []
            for input_port in self.mechanism.input_ports:
                ip_res = []
                for proj_wrapper in self.afferents:
                    # 3/8/25 - FIX FOR GRU:
                    if proj_wrapper._pnl_proj in input_port.path_afferents:
                        ip_res.append(proj_wrapper.execute(proj_wrapper._curr_sender_value))

                # Stack the results for this input port on the second dimension, we want to preserve
                # the first dimension as the batch
                ip_res = torch.stack(ip_res, dim=1)
                res.append(ip_res)
        try:
            # Now stack the results for all input ports on the second dimension again, this keeps batch
            # first again. We should now have a 4D tensor; (batch, input_port, projection, values)
            res = torch.stack(res, dim=1)
        except (RuntimeError, TypeError):
            # is ragged, will handle ports individually during execute
            # We still need to reshape things so batch size is first dimension.
            batch_size = res[0].shape[0]
            res = [[inp[b] for inp in res] for b in range(batch_size)]

        return res

    def execute_input_ports(self, variable):
        from psyneulink.core.components.functions.nonstateful.transformfunctions import TransformFunction

        if not isinstance(variable, torch.Tensor):
            try:
                variable = torch.stack(variable)
            except (RuntimeError, TypeError):
                # is ragged, need to reshape things so batch size is first dimension.
                pass

        # must iterate over at least 1d input per port
        if type(variable) == torch.Tensor:
            variable = torch.atleast_2d(variable)

        res = []
        for i in range(len(self.input_ports)):
            if type(variable) == torch.Tensor:
                v = variable[:, i, ...] # Get the input for the port for all items in the batch
            else:
                v = [batch_elem[i] for batch_elem in variable]

                # We should be able to stack now, since the ragged structure is only on input ports
                v = torch.stack(v)

            if isinstance(self.input_ports[i]._pnl_function, TransformFunction):
                # Add input port dimension back to account for input port dimension reduction, we should have shape
                # (batch, input_port, ... variable dimensions ) or
                # (batch, input_port, projection, ... variable dimensions ...) if execute_input_ports is invoked
                # after collect_afferents.
                if len(v.shape) == 2:
                    v = v[:, None, ...]

            res.append(self.input_ports[i].function(v))

        try:
            res = torch.stack(res, dim=1) # Stack along the input port dimension, first dimension is batch
        except (RuntimeError, TypeError):
            # is ragged, need to reshape things so batch size is first dimension.
            batch_size = res[0].shape[0]
            res = [[inp[b] for inp in res] for b in range(batch_size)]

        return res

    def execute(self, variable, context):
        """Execute Mechanism's _gen_pytorch version of function on variable.
        Enforce result to be 2d, and assign to self.output
        """
        def execute_function(function, variable, fct_has_mult_args=False):
            """Execute _gen_pytorch_fct on variable, enforce result to be 2d, and return it
            If fct_has_mult_args is True, treat each item in variable as an arg to the function
            If False, compute function for each item in variable and return results in a list
            """
            from psyneulink.core.components.functions.nonstateful.transformfunctions import TransformFunction
            if fct_has_mult_args:
                res = function(*variable)
            # variable is ragged
            elif isinstance(variable, list):
                # res = [function(variable[i]) for i in range(len(variable))]
                res = [function(torch.stack([batch_elem[i] for batch_elem in variable])) for i in range(len(variable[0]))]

                # Reshape to batch dimension first
                batch_size = res[0].shape[0]
                res = [[inp[b] for inp in res] for b in range(batch_size)]

            else:
                # Functions handle batch dimensions, just run the
                # function with the variable and get back a tensor.
                res = function(variable)
            # TransformFunction can reduce output to single item from
            # multi-item input
            if isinstance(function._pnl_function, TransformFunction):
                res = res.unsqueeze(1)
            return res

        # If mechanism has an integrator_function and integrator_mode is True,
        #   execute it first and use result as input to the main function;
        #   assumes that if PyTorch node has been assigned an integrator_function then mechanism has an integrator_mode
        if hasattr(self, 'integrator_function') and self.mechanism.parameters.integrator_mode._get(context):
            variable = execute_function(self.integrator_function,
                                        [self.integrator_previous_value, variable],
                                        fct_has_mult_args=True)
            # Keep track of previous value in Pytorch node for use in next forward pass
            self.integrator_previous_value = variable

        self.input = variable

        # Compute main function of mechanism and return result
        self.output = execute_function(self.function, variable)
        return self.output

    def set_pnl_variable_and_values(self,
                                    set_variable:bool=False,
                                    set_value:bool=True,
                                    # FIX: 3/15/25 - ADD SUPPORT FOR THESE
                                    # set_output_values:bool=None,
                                    # execute_mech:bool=True,
                                    context=None):
        """Set the state of the PytorchMechanismWrapper's Mechanism
        Note: if execute_mech=True requires that variable=True
        """
        if SYNCH not in self._use:
            return

        pnl_mech = self.mechanism

        if set_variable:
            # First get variable in numpy format
            if isinstance(self.input, list):
                variable = np.array([val.detach().cpu().numpy() for val in self.input], dtype=object)
            else:
                variable = self.input.detach().cpu().numpy()
            # Set pnl_mech's variable
            pnl_mech.parameters.variable._set(variable, context)

        if set_value:
            # self.mechanism.parameters.value._set(value.detach().cpu().numpy().squeeze(1), context)
            if self.output is None:
                assert self.exclude_from_gradient_calc, \
                    (f"PROGRAM ERROR: Value of PyTorch wrapper for {self.name} is None during forward pass, "
                     f"but it is not excluded from gradient calculation.")
                return

            # First get value in numpy format
            if isinstance(self.output, list):
                batch_size = len(self.output)
                num_outputs = len(self.output[0])
                value = np.empty((batch_size, num_outputs), dtype=object)
                for bi in range(batch_size):
                    for i in range(num_outputs):
                        value[bi, i] = self.output[bi][i].detach().cpu().numpy()

            else:
                value = self.output.detach().cpu().numpy()

            # FIX: 3/14/25 - MIGHT BE BETTER TO JUST ASSIGN VARIABLES (PER METHOD ABOVE) AND THEN EXECUTE MECHANISMS?
            # Set pnl_mech's value
            pnl_mech.parameters.value._set(value, context)

            # If pnl_mech's function is Stateful, assign value to its previous_value parameter
            #   so that if Python implementation is run it picks up where PyTorch execution left off
            if isinstance(pnl_mech.function, StatefulFunction):
                pnl_mech.function.parameters.previous_value._set(value, context)
            # Do same for integrator_function of TransferMechanism if it is in integrator_mode
            if isinstance(pnl_mech, TransferMechanism) and pnl_mech.integrator_mode:
                pnl_mech.integrator_function.parameters.previous_value._set(self.integrator_previous_value,
                                                                            context)

        # FIX: 3/15/25 - ADD SUPPORT FOR THESE
        # if output_values:
        #     for value, port in zip(output_values, self.mechanism.output_ports):
        #         port.parameters.value._set(value.detach().cpu().numpy().squeeze(), context)
        # if execute:
        #     if variable:
        #         self.execute(variable)
        else:
            assert False, "PROGRAM ERROR: set_state called but neither set_variable nor set_value is specified"

    def _gen_llvm_execute(self, ctx, builder, state, params, mech_input, data):
        mech_func = ctx.import_llvm_function(self.mechanism)

        mech_param = builder.gep(params, [ctx.int32_ty(0),
                                          ctx.int32_ty(0),
                                          ctx.int32_ty(self._idx)])

        mech_state = builder.gep(state, [ctx.int32_ty(0),
                                         ctx.int32_ty(0),
                                         ctx.int32_ty(self._idx)])

        mech_output = builder.gep(data, [ctx.int32_ty(0),
                                         ctx.int32_ty(0),
                                         ctx.int32_ty(self._idx)])

        builder.call(mech_func, [mech_param,
                                 mech_state,
                                 mech_input,
                                 mech_output])

        pnlvm.helpers.printf_float_array(ctx,
                                         builder,
                                         builder.gep(mech_output, [ctx.int32_ty(0), ctx.int32_ty(0)]),
                                         prefix=f"{self} output:\n",
                                         tags={"torch"})

        return mech_output

    def log_value(self):
        if self.mechanism.parameters.value.log_condition != LogCondition.OFF:
            detached_value = self.output.detach().cpu().numpy()
            self.mechanism.output_port.parameters.value._set(detached_value, self._context)
            self.mechanism.parameters.value._set(detached_value, self._context)

    def _gen_llvm_execute_derivative_func(self, ctx, builder, state, params, arg_in):
        # psyneulink functions expect a 2d input, where index 0 is the vector
        fun = ctx.import_llvm_function(self.mechanism.function, tags=frozenset({"derivative"}))
        fun_input_ty = fun.args[2].type.pointee

        mech_input = builder.alloca(fun_input_ty)
        mech_input_ptr = builder.gep(mech_input, [ctx.int32_ty(0),
                                                  ctx.int32_ty(0)])
        builder.store(builder.load(arg_in), mech_input_ptr)

        mech_params = builder.gep(params, [ctx.int32_ty(0),
                                           ctx.int32_ty(0),
                                           ctx.int32_ty(self._idx)])

        mech_state = builder.gep(state, [ctx.int32_ty(0),
                                         ctx.int32_ty(0),
                                         ctx.int32_ty(self._idx)])

        f_params, f_state = ctx.get_param_or_state_ptr(builder,
                                                       self.mechanism,
                                                       "function",
                                                       param_struct_ptr=mech_params,
                                                       state_struct_ptr=mech_state)

        f_params, builder = self.mechanism._gen_llvm_param_ports_for_obj(
                self.mechanism.function, f_params, ctx, builder, mech_params, mech_state, mech_input)

        output, _ = self.mechanism._gen_llvm_invoke_function(ctx, builder, self.mechanism.function,
                                                              f_params, f_state, mech_input, None,
                                                              tags=frozenset({"derivative"}))
        return builder.gep(output, [ctx.int32_ty(0),
                                    ctx.int32_ty(0)])

    def __repr__(self):
        return "PytorchWrapper for: " +self.mechanism.__repr__()


class PytorchProjectionWrapper():
    """Wrapper for Projection in a PytorchCompositionWrapper

    The matrix of the wrapped `projection <PytorchProjectionWrapper.projection>` is assigned as a parameter of
    (set of connection weights in ) the PyTorch Module that, coupled with a corresponding input and `torch.matmul
    <https://pytorch.org/docs/main/generated/torch.matmul.html>`_ operation, provide the input to the Pytorch
    function associated with the `Node <Composition_Node>` of the AutdiffComposition that is the `receiver
    <Projection_Base.receiver>` of the wrapped Projection.

    .. note::
       In the case of a nested Composition, the sender and/or receiver attributes may be mapped to different Node(s)
       than the Mechanism(s) of the Projection's actual sender and/or receiver. This is because the sender and/or
       receiver of the Projection may be a nested Composition, in which case the actual sender and/or receiver of the
       Projection will be a `CompositionInterfaceMechanism` (CIM) for the nested Composition.  In that case, the sender
       and/or receiver of the PytorchProjectionWrapper will be assigned to the PytorchMechanismWrapper for the Node in
       the outer Composition that Projects to/from the CIM, and that is the source/destination of the Projection
       actually being learned, and that projection will be referenced in the `PytorchCompositionWrapper._projection_map`
       (see `PytorchCompositionWrapper` for descriptive figure and additional details);  the actual projection is stored
       in pnl_proj.

    Attributes
    ----------

    projection : Projection
        PsyNeuLink `Projection` being wrapped.

    matrix : torch.nn.Parameter
        Pytorch parameter for the matrix of the Projection.

    sender : PytorchMechanismWrapper
        the PytorchMechanismWrapper node from which the PytorchProjectionWrapper receives its variable.

    receiver : PytorchMechanismWrapper
        the PytorchMechanismWrapper node from which the PytorchProjectionWrapper sends it value.

    function : _gen_pytorch_fct
        Pytorch version of the Projection's function assigned in its __init__.

    .. technical_note::
        _use : list[LEARNING, SYNCH, SHOW_PYTORCH]
            designates the uses of the Projection, specified by the following keywords see PytorchCompositionWrapper
            `docstring <Mechanism_and_Projection_Uses>` for additional details):

            * *LEARNING*: inputs and `function <MappingProjection.function>` Parameters) are used for actual execution
              of the corresponding Pytorch Module;

            * *SYNCH*: store connection weights, for synching them between the `matrix
              <MappingProjection.matrix>` Parameter of its PsyNeuLink `projection <PytorchProjectionWrapper.projection>`
              and the corresponding parameters of a Pytorch module being used for learning;

            * *SHOW_PYTORCH*:  `projection <PytorchProjectionWrapper.projection>` is included when the
              `AutoDiffComposition`\\s `show_graph <AutoDiffComposition.show_graph>` method to used with
              the ``show_pytorch`` option to display its `pytorch_representation
              <AutodiffComposition.pytorch_representation>`; if it is not specified, the `Projection
              <PytorchProjectionWrapper.projection>` is not displayed when the `AutoDiffComposition`\\s
              `show_graph <AutoDiffComposition.show_graph>` method is called, even if the ``show_pytorch``
              option is specified.
    """

    def __init__(self,
                 projection:Projection,                      # Projection to be wrapped
                 pnl_proj:Projection,                        # one that directly projects to/from sender/receiver
                 component_idx:Optional[int],                # index of the Projection in the Composition
                 sender_port_idx:Optional[int],                     # index in the sender's Mechanism.output_ports
                 use:Union[list, Literal[LEARNING, SYNCH, SHOW_PYTORCH]],  # specifies use of the Projection (see below)
                 device:str,
                 sender_wrapper:PytorchMechanismWrapper=None,
                 receiver_wrapper:PytorchMechanismWrapper=None,
                 context=None):

        self.projection = projection  # Projection being wrapped (may *not* be the one being learned; see note above)
        self._pnl_proj = pnl_proj     # Projection to/from CIM that actually projects to/from sender/receiver
        self._use = convert_to_list(use) or [LEARNING, SYNCH, SHOW_PYTORCH]  # learn, synch, and/or display connection
        # weights
        self._idx = component_idx     # Index of Projection in Composition's list of projections
        self._sender_port_idx = sender_port_idx  # Index of sender output_ports for which Projection is an efferent
        self._value_idx = 0           # Index of value in sender's value (used in collect_afferents)
        self._curr_sender_value = None

        self.name = f"PytorchProjectionWrapper[{projection.name}]"
        self.sender_wrapper = sender_wrapper          # PytorchMechanismWrapper to which Projection's sender is mapped
        self.receiver_wrapper = receiver_wrapper      # PytorchMechanismWrapper to which Projection's receiver is mapped
        self._context = context

        if projection.parameters.has_initializers._get(context) and projection.parameters.value.initializer:
            self.default_value = projection.parameters.value.initializer.get(context)
        else:
            self.default_value = projection.defaults.value

        # Get item of value corresponding to OutputPort that is Projection's sender
        # Note: this may not be the same as _sender_port_idx if the sender Mechanism has OutputPorts for Projections
        #       that are not in the current Composition
        # MODIFIED 3/4/25 OLD:
        if context._composition and LEARNING in self._use:
        # # MODIFIED 3/4/25 NEW:
        # if context._composition and LEARNING in self._use and self.sender_wrapper:
        # MODIFIED 3/4/25 END
            for i, output_port in enumerate(self.sender_wrapper.mechanism.output_ports):
                if all(p in context._composition.projections for p in output_port.efferents):
                    if self._pnl_proj in output_port.efferents:
                        self._value_idx = i
                        break
                    i += 1

        matrix = projection.parameters.matrix.get(context=context)
        if matrix is None:
            matrix = projection.parameters.matrix.get(context=None)
        # Create a Pytorch Parameter for the matrix
        self.matrix = torch.nn.Parameter(torch.tensor(matrix.copy(),
                                         device=device,
                                         dtype=torch.double))
        # 2/16/25 - FIX: USE Projection ITSELF AS KEY RATHER THAN ITS NAME?
        self._pnl_refs_to_torch_params_map = {pnl_proj.name: self.matrix}
        # 2/16/25 - FIX: RECONCILE THIS WITH ANY SPECS FOR PROJECTION IN optimizer_params
        #           cf _parse_optimizer_params():
        if projection.learnable is False:
            self.matrix.requires_grad = False

        self.function = projection.function._gen_pytorch_fct(device, context)


    def execute(self, variable):
        # return torch.matmul(variable, self.matrix)
        return self.function(variable, self.matrix)

    def _copy_params_to_pnl_proj(self, context):
        projection = self.projection
        matrix = self.matrix.detach().cpu().numpy()
        projection.parameters.matrix._set(matrix, context)
        projection.parameter_ports['matrix'].parameters.value._set(matrix, context)

    def log_matrix(self):
        if self.projection.parameters.matrix.log_condition != LogCondition.OFF:
            detached_matrix = self.matrix.detach().cpu().numpy()
            self.projection.parameters.matrix._set(detached_matrix, context=self._context)
            self.projection.parameter_ports['matrix'].parameters.value._set(detached_matrix, context=self._context)

    def _extract_llvm_matrix(self, ctx, builder, state, params):
        proj_params = builder.gep(params, [ctx.int32_ty(0), ctx.int32_ty(1), ctx.int32_ty(self._idx)])
        proj_state = builder.gep(state, [ctx.int32_ty(0), ctx.int32_ty(1), ctx.int32_ty(self._idx)])

        dim_x, dim_y = self.matrix.detach().numpy().shape

        func_p, func_s = ctx.get_param_or_state_ptr(builder,
                                                    self.projection,
                                                    self.projection.parameters.function,
                                                    param_struct_ptr=proj_params,
                                                    state_struct_ptr=proj_state)

        proj_matrix = ctx.get_param_or_state_ptr(builder,
                                                 self.projection.function,
                                                 self.projection.function.parameters.matrix,
                                                 param_struct_ptr=func_p,
                                                 state_struct_ptr=func_s)

        proj_matrix = builder.bitcast(proj_matrix, pnlvm.ir.types.ArrayType(
            pnlvm.ir.types.ArrayType(ctx.float_ty, dim_y), dim_x).as_pointer())

        return proj_matrix

    def _gen_llvm_execute(self, ctx, builder, state, params, data):
        proj_matrix = self._extract_llvm_matrix(ctx, builder, state, params)

        input_vec = builder.gep(data, [ctx.int32_ty(0),
                                       ctx.int32_ty(0),
                                       ctx.int32_ty(self.sender_wrapper._idx),
                                       ctx.int32_ty(self._sender_port_idx)])

        output_vec = gen_inject_vxm(ctx, builder, input_vec, proj_matrix)

        pnlvm.helpers.printf_float_array(ctx,
                                         builder,
                                         input_vec,
                                         prefix=f"{self.sender_wrapper.mechanism} "
                                                f"-> {self.receiver_wrapper.mechanism} input:\n",
                                         tags={"torch"})
        pnlvm.helpers.printf_float_matrix(ctx,
                                          builder,
                                          proj_matrix,
                                          prefix=f"{self.sender_wrapper.mechanism} "
                                                 f"-> {self.receiver_wrapper.mechanism} mat:\n",
                                          tags={"torch"})
        pnlvm.helpers.printf_float_array(ctx,
                                         builder,
                                         output_vec,
                                         prefix=f"{self.sender_wrapper.mechanism} "
                                                f"-> {self.receiver_wrapper.mechanism} output:\n",
                                         tags={"torch"})

        return output_vec

    def __repr__(self):
        return "PytorchWrapper for: " +self.projection.__repr__()


class PytorchFunctionWrapper(torch.nn.Module):
    def __init__(self, function, device, context=None):
        super().__init__()
        self._pnl_function = function
        self.name = f"PytorchFunctionWrapper[{function.name}]"
        self._context = context
        self.function = _get_pytorch_function(function, device, context)

    def __repr__(self):
        return "PytorchWrapper for: " + self._pnl_function.__repr__()

    def __call__(self, *args, **kwargs):
        return self.function(*args, **kwargs)<|MERGE_RESOLUTION|>--- conflicted
+++ resolved
@@ -268,12 +268,9 @@
                 # For copying weights back to PNL in AutodiffComposition.do_gradient_optimization
                 self._projection_map.update(node_wrapper._projection_map)
                 # Not sure if this is needed, but just to be safe
-                # self._nodes_map.update(node_wrapper._nodes_map)
                 for k, v in node_wrapper._nodes_map.items():
                     self._add_node_to_nodes_map(k, v)
         # Purge _nodes_map of entries for nested Compositions (their nodes are now in self._nodes_map)
-        # self._nodes_map = {k: v for k, v in self._nodes_map.items()
-        #                    if not isinstance(v, PytorchCompositionWrapper)}
         nodes_to_remove = [k for k, v in self._nodes_map.items() if isinstance(v, PytorchCompositionWrapper)]
         for node in nodes_to_remove:
             self._remove_node_from_nodes_map(node)
@@ -634,31 +631,11 @@
 
     def _regenerate_torch_parameter_list(self, base=None):
         """Add Projection matrices to Pytorch Module's parameter list"""
-<<<<<<< HEAD
-        self.params = nn.ParameterList()
-=======
->>>>>>> dc264cb8
 
         # Register pytorch Parameters for ProjectionWrappers (since they are not already torch parameters
         for proj_wrapper in [p for p in self._projection_wrappers if not p.projection.exclude_in_autodiff]:
             self.register_parameter(proj_wrapper.name, proj_wrapper.matrix)
 
-<<<<<<< HEAD
-        def _get_torch_module_params(node:torch.nn.Module):
-            """Recursively find and append torch Parameters of torch.nn.Modules to self.params"""
-            if hasattr(node, 'params') and isinstance(node.params, torch.nn.ParameterList):
-                self.params.extend(list(node.params))
-            if isinstance(node, PytorchCompositionWrapper):
-                for nested_node in node._wrapped_nodes:
-                    _get_torch_module_params(nested_node)
-
-        # Get pytorch Parameters for CompositionWrappers and MechanismWrappers
-        for node in self._wrapped_nodes:
-            _get_torch_module_params(node)
-        assert True
-
-=======
->>>>>>> dc264cb8
     # generates llvm function for self.forward
     def _gen_llvm_function(self, *, ctx:pnlvm.LLVMBuilderContext, tags:frozenset):
         args = [ctx.get_state_struct_type(self._composition).as_pointer(),
@@ -1236,12 +1213,6 @@
         self.input_ports = [PytorchFunctionWrapper(input_port.function, device, context)
                             for input_port in mechanism.input_ports]
 
-<<<<<<< HEAD
-=======
-    # def _get_torch_module_params(self):
-    #     return []
-
->>>>>>> dc264cb8
     def add_efferent(self, efferent):
         """Add ProjectionWrapper for efferent from MechanismWrapper.
         Implemented for completeness;  not currently used
