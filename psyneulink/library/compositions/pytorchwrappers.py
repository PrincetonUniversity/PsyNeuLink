--- conflicted
+++ resolved
@@ -193,17 +193,6 @@
         self.retain_method[DataTypeEnum.TRAINED_OUTPUTS.value] = self.retain_trained_outputs
         self.retain_method[DataTypeEnum.TARGETS.value] = self.retain_targets
         self.retain_method[DataTypeEnum.LOSSES.value] = self.retain_losses
-
-        # For use by copy_results_to_psyneulink
-        from enum import Enum, auto
-        class DataTypeEnum(Enum):
-            OUTPUTS = 0
-            TARGETS = auto()
-            LOSSES = auto()
-        retain_method = [None]*len(DataTypeEnum)
-        retain_method[DataTypeEnum.OUTPUTS.value] = self.retain_outputs
-        retain_method[DataTypeEnum.TARGETS.value] = self.retain_targets
-        retain_method[DataTypeEnum.LOSSES.value] = self.retain_losses
 
         # Instantiate pytorch Mechanisms
         nodes = list(set(composition.nodes) - set(composition.get_nodes_by_role(NodeRole.LEARNING)))
@@ -826,10 +815,6 @@
             keys must be OUTPUTS, TARGETS, or LOSSES; value must be a LearningScale.name or None (which suppresses copy)
         Note:  does not actually copy data to pnl; that is done by _getter methods for the relevant autodiff Parameters
         """
-<<<<<<< HEAD
-        # IMPLEMENTATION NOTE: use enum, hash list, and try and except for efficiency since this may be called alot
-=======
->>>>>>> 059bad78
         try:
             for data_type, data_val in data.items():
                 try:
