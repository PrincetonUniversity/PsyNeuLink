 # Princeton University licenses this file to You under the Apache License, Version 2.0 (the "License");
# you may not use this file except in compliance with the License.  You may obtain a copy of the License at:
#     http://www.apache.org/licenses/LICENSE-2.0
# Unless required by applicable law or agreed to in writing, software distributed under the License is distributed
# on an "AS IS" BASIS, WITHOUT WARRANTIES OR CONDITIONS OF ANY KIND, either express or implied.
# See the License for the specific language governing permissions and limitations under the License.

# ********************************************* PytorchComponent *************************************************

"""PyTorch wrappers for Composition, Mechanism, Projection, and Functions for use in AutodiffComposition"""
from h5py.h5f import namedtuple

from psyneulink._typing import Optional, Literal, Union

import graph_scheduler
import numpy as np

from psyneulink.core.globals.parameters import ParameterNoValueError

# import torch
try:
    import torch
except (ImportError, ModuleNotFoundError):
    torch = None
else:
    import torch.nn as nn

import warnings
from enum import Enum, auto

from psyneulink.core.components.functions.stateful import StatefulFunction
from psyneulink.core.components.mechanisms.mechanism import Mechanism
from psyneulink.core.components.mechanisms.processing.processingmechanism import ProcessingMechanism
from psyneulink.core.components.mechanisms.processing.transfermechanism import TransferMechanism
from psyneulink.core.components.ports.port import Port
from psyneulink.core.components.projections.projection import Projection, DuplicateProjectionError
from psyneulink.core.components.projections.pathway.mappingprojection import (MappingProjection, PROXY_FOR, PROXY_FOR_ATTRIB)
from psyneulink.core.compositions.composition import Composition, CompositionInterfaceMechanism, NodeRole
from psyneulink.library.compositions.pytorchllvmhelper import *
from psyneulink.library.compositions.compiledoptimizer import AdamOptimizer, SGDOptimizer
from psyneulink.library.compositions.compiledloss import MSELoss, CROSS_ENTROPYLoss
from psyneulink.core.globals.keywords import (AFTER, ALL, BEFORE,
                                              DEFAULT_LEARNING_RATE, DEFAULT_SUFFIX, DEFAULT_VARIABLE,
                                              EPOCH, INPUTS, LEARNING, LEARNING_SCALE_LITERALS, Loss, MATRIX_WEIGHTS,
                                              NODE, NODE_VALUES, NODE_VARIABLES, OUTPUTS,
                                              RESULTS, RUN, SHOW_PYTORCH, SYNCH, TARGET_MECHANISM, )
from psyneulink.core.globals.context import Context, ContextFlags, handle_external_context
from psyneulink.core.globals.utilities import (
    convert_to_list, convert_to_np_array, get_deepcopy_with_shared, is_numeric_scalar, is_iterable)
from psyneulink.core.globals.log import LogCondition
from psyneulink.core import llvm as pnlvm

__all__ = ['PytorchCompositionWrapper', 'PytorchMechanismWrapper', 'PytorchProjectionWrapper',
           'ENTER_NESTED', 'EXIT_NESTED', 'ParamNameCompositionTuple']

ENTER_NESTED = 0
EXIT_NESTED = 1

LEARN_CONSTRUCTION = 'learn_construction'
LEARN_OVERRIDE = 'learn_override'
LEARN_METHOD = 'learn() method'
CONSTRUCTOR = 'constructor'

TorchParam = namedtuple("TorchParam", "name slice")
TorchParamTuple = namedtuple('ParamTuple', "orig_spec, value")
ParamNameCompositionTuple = namedtuple('ParamNameCompositionTuple',
                                       "projection, param_name composition")

class DataTypeEnum(Enum):

    TRAINED_OUTPUTS = 0
    TARGETS = auto()
    LOSSES = auto()


def _get_pytorch_function(obj, device, context):
    pytorch_fct = getattr(obj, '_gen_pytorch_fct', None)
    if pytorch_fct is None:
        from psyneulink.library.compositions.autodiffcomposition import AutodiffCompositionError
        raise AutodiffCompositionError(
            f"Function {obj} is not currently supported by AutodiffComposition"
        )
    else:
        return pytorch_fct(device, context)


# NEEDED FOR torch MPS SUPPORT
# class PytorchCompositionWrapper(torch.jit.ScriptModule)
class PytorchCompositionWrapper(torch.nn.Module):
    """Wrapper for a Composition as a Pytorch Module.

    Wraps an `AutodiffComposition` as a `PyTorch module
    <https://pytorch.org/docs/stable/generated/torch.nn.Module.html>`_, with each `Mechanism <Mechanism>` in
    the AutodiffComposition wrapped as a `PytorchMechanismWrapper`, each `Projection <Projection>` wrapped as
    a `PytorchProjectionWrapper`, and any nested Compositions wrapped as `PytorchCompositionWrapper`\\s. Each
    PytorchMechanismWrapper implements a Pytorch version of the `function(s) <Mechanism_Base.function>` of the wrapped
    `Mechanism`, which are executed in the PyTorchCompositionWrapper's `forward <PyTorchCompositionWrapper.forward>`
    method in the order specified by the AutodiffComposition's `scheduler <Composition.scheduler>`.  The `matrix
    <MappingProjection.matrix>` Parameters of each wrapped `Projection` are assigned as parameters of the
    `PytorchMechanismWrapper` Pytorch module and used, together with a Pytorch `matmul
    <https://pytorch.org/docs/main/generated/torch.matmul.html>`_ operation, to generate the input to each
    PyTorch function as specified by the `PytorchProjectionWrapper`\\'s `graph <Composition.graph>`.  The graph
    can be visualized using the AutodiffComposition's `show_graph <ShowGraph.show_graph>` method and setting its
    *show_pytorch* argument to True (see `PytorchShowGraph` for additional information).

    Two main responsibilities:

    1) Set up functions and parameters of PyTorch module required for its forward computation:
       - Handle nested compositions (flattened in infer_backpropagation_learning_pathways):
       - Deal with Projections into and/or out of a nested Composition as shown in figure below:
            (note: Projections in outer Composition to/from a nested Composition's CIMs are learnable,
                   and ones within a nested Composition from/to its CIMs are not)

         [      OUTER     ][                            NESTED                               ][     OUTER      ]
                \\learnable//   \\not learnable//                     \\not learnable//    \\learnable//
         ---> [Node] ----> [input_CIM] ~~~> [INPUT Node] ----> [OUTPUT Node] ~~~> [output_CIM] ----> [Node] --->
               sndr            rcvr          nested_rcvr         nested_sndr         sndr             rcvr
                ^--projection-->^                                                     ^---projection-->^
                ^----PytorchProjectionWrapper---->^                  ^----PytorchProjectionWrapper---->^
                          ENTER_NESTED                                            EXIT_NESTED

       .. _Mechanism_and_Projection_Uses:

       - The uses of Mechanisms and Projections in the pytorch_representation of an AutodiffComposition are
         determined, respecticely, by its PytorchMechanismWrapper's `use <PytorchMechanismWrapper.use>` and
         PytorchProjectionWrapper's `use <PytorchProjectionWrapper.use>`, as follows:

         * Mechanisms:
           - used in Python execution but not Pytorch execution: *SYNCH*
           - used in PyTorch execution but not Python execution: *LEARNING*, *SHOW_PYTORCH*
           - used for both Python and Pytorch execution: *LEARNING*, *SYNCH*, *SHOW_PYTORCH*

         * Projections:
           - among (non-CIM) Mechanisms within the same Composition: same as Mechanisms (see above)
           - to an input_CIM of a nested Composition:  *LEARNING*, *SYNCH*, *SHOW_PYTORCH*
           - from an input_CIM: None
           - to an output_CIM: None
           - from an output_CIM:  *LEARNING*, *SYNCH*
           - directly between (to/from) a nested and outer Composition: *SHOW_PYTORCH*

    2) Handle coordination of passing data and outcomes back to PsyNeuLink objects, handled by two main methods:

       - synch_with_psyneulink()
            Copies matrix weights, node variables, node values, and/or autoutdiff results
            at user-specified intervals (LearningScale:  OPTIMIZATION_STEP, TRIAL, MINIBATCH, EPOCH, RUN);
            these are specified by the user in the following arguments to run() or learn():
                synch_projection_matrices_with_torch=RUN,
                synch_node_variables_with_torch=None,
                synch_node_values_with_torch=RUN,
                synch_results_with_torch=RUN,
            and consolidated in the synch_with_pnl_options dict used by synch_with_psyneulink

       - retain_for_psyneulink()
            Retains learning-specific data used and outcomes generated during execution of PyTorch model
            (TRAINED_OUTPUT_VALUES, corresponding TARGETS and LOSSES), that are copied to PsyNeuLink
            at the end of a call to learn(); these are specified by the user in the following arguments
            to learn():
                retain_torch_trained_outputs=MINIBATCH,
                retain_torch_targets=MINIBATCH,
                retain_torch_losses=MINIBATCH,
            and consolidated in the retain_in_pnl_options dict used by retain_for_psyneulink

        - Note: RESULTS is handled in an idiosyncratic way: it is specified along with the synchronization
                parameters, since it is a value ordinarily generated in the execution of a Composition;
                however it's helper parallels the retain_for_psyneulink helper methods, and it is called
                from _update_results if TRIAL is specified, in order to integrate with the standard execution
                of a Composition.

    Arguments
    ---------


    Attributes
    ----------

    composition : AutodiffComposition
        The `AutodiffComposition` for which the PytorchCompositionWrapper is the `pytorch_representation
        <AutodiffComposition.pytorch_representation>`.

    node_wrappers : List[PytorchMechanismWrapper]
        list of nodes in the PytorchCompositionWrapper corresponding to the PyTorch functions that comprise the
        forward method of the Pytorch module implemented by the PytorchCompositionWrapper. Generally these are
        `Mechanisms <Mechanism>` wrapped in a `PytorchMechanismWrapper`, however, if the `AutodiffComposition` Node
        being wrapped is a nested Composition, then the wrapped node is itself a `PytorchCompositionWrapper` object.
        When the PyTorch model is executed, all of these are "flattened" into a single PyTorch module, corresponding
        to the outermost AutodiffComposition being wrapped, which can be visualized using that AutodiffComposition's
        `show_graph <ShowGraph.show_graph>` method and setting its *show_pytorch* argument to True (see
        `PytorchShowGraph` for additional information).

    nodes_map : Dict[Node: PytorchMechanismWrapper or PytorchCompositionWrapper]
        maps PsyNeuLink `Nodes <Composition_Nodes>` to PytorchCompositionWrapper nodes.

    projection_wrappers = List[PytorchProjectionWrapper]
        list of PytorchCompositionWrappers in the PytorchCompositionWrapper, each of which wraps a `Projection`
        in the AutodiffComposition being wrapped.

    projections_map : Dict[Projection: PytorchProjectionWrapper]
        maps `Projections <Projection>` in the AutodiffComposition being wrapped to `PytorchProjectionWrappers` in
        the PytorchCompositionWrapper.

    _nodes_to_execute_after_gradient_calc :  Dict[node : torch.Tensor]
        contains nodes specified as `exclude_from_gradient_calc` as keys, and their current variable as values

    optimizer : torch
        assigned by AutodffComposition after the wrapper is created, which passes the parameters to the optimizer

    device : torch.device
        device used to process torch Tensors in PyTorch functions

    params : nn.ParameterList()
        list of PyTorch parameters (connection weight matrices) in the PyTorch model.

    minibatch_loss : torch.Tensor
        accumulated loss over all trials (stimuli) within a batch.

    minibatch_loss_count : int
        count of losses (trials) within batch, used to calculate average loss per batch.

    retained_results : List[ndarray]
        list of the `output_values <Composition.output_values>` of the AutodiffComposition for ever trial executed
        in a call to `run <AutoDiffComposition.run>` or `learn <AutoDiffComposition.learn>`.

    retained_trained_outputs : List[ndarray]
        values of the trained `OUTPUT <NodeRole.OUTPUT>` Node (i.e., ones associated with `TARGET <NodeRole.TARGET`
        Node) for each trial executed in a call to `learn <AutoDiffComposition.learn>`.

    retained_targets : List[ndarray]
        values of the `TARGET <NodeRole.TARGET` Nodes for each trial executed in a call to `learn
        <AutoDiffComposition.learn>`.

    retained_losses : List[ndarray]
        losses per batch, epoch or run accumulated over a call to learn()
    """

    torch_dtype = torch.float64

    def __init__(self,
                 composition,
                 device,
                 outer_creator=None,
                 dtype=None,
                 subclass_components=None,
                 context=None,
                 base_context=Context(execution_id=None),
                 ):

        super(PytorchCompositionWrapper, self).__init__()

        if subclass_components is None:
            self._early_init(composition, device)
            # Instantiate standard PytorchWrappers for Mechanisms and Projections, and execution_sets used in forward()
            _node_wrapper_pairs = self._instantiate_pytorch_mechanism_wrappers(composition, device, context)
            self._construct_node_wrapper_maps(_node_wrapper_pairs)
            _projection_wrapper_pairs = self._instantiate_pytorch_projection_wrappers(composition, device, context, base_context)
            self._construct_projection_wrapper_maps(_projection_wrapper_pairs)
            self.execution_sets, execution_context = self._get_execution_sets(composition, context)

        else:
            # Construct node_wrappers, projection_wrappers, and execution_sets from subclass components passed in
            _node_wrapper_pairs, _projection_wrapper_pairs, _execution_sets, execution_context = subclass_components
            self._validate_subclass_components(_node_wrapper_pairs, _projection_wrapper_pairs, _execution_sets)
            self._construct_node_wrapper_maps(_node_wrapper_pairs)
            self._construct_projection_wrapper_maps(_projection_wrapper_pairs)
            self.execution_sets = _execution_sets

        # Assign INPUT Nodes for outermost Composition (including any that are nested within it at any level)
        # Note: Pytorch representation is "flattened" (i.e., any nested Compositions are replaced by their Nodes)
            #   so if any nested Compositions are INPUT Nodes of the outermost Composition,
            #   *their* INPUT Nodes are assigned as INPUT Nodes of the outermost Composition
        if not composition.is_nested:
            def _assign_input_nodes(nodes):
                for pytorch_node in nodes:
                    if isinstance(pytorch_node, PytorchMechanismWrapper):
                        pytorch_node._is_input = pytorch_node.mechanism in composition._get_input_receivers(type=NODE)
                    else:
                        _assign_input_nodes(pytorch_node.node_wrappers)
            _assign_input_nodes(self.node_wrappers)

        # Flatten maps
        for node_wrapper in self.node_wrappers:
            if isinstance(node_wrapper, PytorchCompositionWrapper):
                # For copying weights back to PNL in AutodiffComposition.do_gradient_optimization
                self.projections_map.update(node_wrapper.projections_map)
                for k, v in node_wrapper.nodes_map.items():
                    self._add_node_to_nodes_map(k, v)
                self._pnl_refs_to_torch_param_names.update(node_wrapper._pnl_refs_to_torch_param_names)
                # Get any optimizer_constructor_params from nested Composition, but give precedence to any in outer comp
                for k, v in node_wrapper.composition._optimizer_constructor_params.items():
                    if k not in self.composition._optimizer_constructor_params:
                        self.composition._optimizer_constructor_params[k] = v

        # Purge nodes_map of entries for nested Compositions (their nodes are now in self.nodes_map)
        nodes_to_remove = [k for k, v in self.nodes_map.items() if isinstance(v, PytorchCompositionWrapper)]
        for node in nodes_to_remove:
            self._remove_node_from_nodes_map(node)

        self.output_nodes = self.composition.get_nested_output_nodes_at_all_levels()

        self.composition.parameters.pytorch_representation._set(self, context, skip_history=True, skip_log=True)
        self.projection_wrappers = list(self.projections_map.values())

        composition.scheduler._delete_counts(execution_context.execution_id)

        self._regenerate_torch_parameter_list()
        assert 'DEBUGGING BREAKPOINT'

    def _early_init(self, composition, device):
        """Early initialization of PytorchCompositionWrapper"""
        # Assign attributes
        self.name = f"PytorchCompositionWrapper[{composition.name}]"
        self.device = device
        self.optimizer = None # This gets assigned by self.composition after the wrapper is created,
        # as the latter is needed to pass the parameters to the optimizer
        self.composition = composition
        self.node_wrappers = []  # can be PytorchMechanismWrapper or PytorchCompositionWrapper
        self._nodes_to_execute_after_gradient_calc = {} # Nodes requiring execution after Pytorch forward/backward pass
        self._batch_size = 1 # Store the currently used batch size

        self.projection_wrappers = [] # PytorchProjectionWrappers
        self.projections_map = {}  # {Projection: PytorchProjectionWrappers}
        self._pnl_refs_to_torch_param_names = {} # {Projection.name: ParamNameCompositionTuple}

        self.minibatch_loss = torch.zeros(1, device=self.device).double() # Accumulated losses within a batch
        self.minibatch_loss_count = 0  # Count of losses within batch

        # Data retained by the wrapper during execution and copied to pnl as specified by retain_for_psyneulink
        self.retained_results = []          # Values of all output NODES
        self.retained_trained_outputs = []  # Values of trained output NODES (i.e. associated with TARGETS)
        self.retained_targets = []  #       # Values of targets for all trials
        self.retained_losses = []           # Losses per trial or batch accumulated over a run

        # The following is a list of methods called in retain_for_psyneulink, indexed by keywords using DataTypeEnum
        # (this is constructed as a form of hash table for efficiency since that method can be called alot;
        #  it is constructed here to avoid doing so in the retain_for_psyneulink method itself)
        self.retain_method = [None] * len(DataTypeEnum)
        self.retain_method[DataTypeEnum.TRAINED_OUTPUTS.value] = self.retain_trained_outputs
        self.retain_method[DataTypeEnum.TARGETS.value] = self.retain_targets
        self.retain_method[DataTypeEnum.LOSSES.value] = self.retain_losses
        self._store_learn_params = None

    def _validate_subclass_components(self, _node_wrapper_pairs, _projection_wrapper_pairs, execution_sets):
        """Sublcass instantiated nodes_map, projections_map and execution_sets, so validate these."""
        assert all(isinstance(item[0], (Mechanism, Composition)) for item in _node_wrapper_pairs), \
            (f"PROGRAM ERROR: Constructor for {self} passed non-Mechanism or Composition object(s) "
             f"as node(s) from subclass.")
        assert all(isinstance(item[1], (PytorchMechanismWrapper, PytorchCompositionWrapper))
                   for item in _node_wrapper_pairs), \
            (f"PROGRAM ERROR: Constructor for {self} passed non-PytorchMechanismWrapper or PytorchCompositionWrapper "
             f"object(s) as node wrapper(s) from subclass.")
        assert all(isinstance(item[0], Projection) for item in _projection_wrapper_pairs), \
            (f"PROGRAM ERROR: Constructor for {self} passed non-Projection object(s) as Projection(s) from subclass.")
        assert all(isinstance(item[1], PytorchProjectionWrapper) for item in _projection_wrapper_pairs), \
            (f"PROGRAM ERROR: Constructor for {self} passed non-PytorchProjectionWrapper object(s) as "
             f"projection wrapper(s) from subclass.")
        for exec_set in execution_sets:
            assert isinstance(exec_set, set), \
                f"PROGRAM ERROR: {self}.execution_sets contains non-ExecutionSet object(s)."
            for item in exec_set:
                assert isinstance(item, (PytorchMechanismWrapper, PytorchCompositionWrapper)), \
                    (f"PROGRAM ERROR: {self}.execution_sets contains a set with non-PytorchMechanismWrapper "
                     f"or PytorchCompositionWrapper object).")

    def _construct_node_wrapper_maps(self, _node_wrapper_pairs):
        self.nodes_map = {} # maps Node(Mech | nested Comp) -> PytorchMechanismWrapper | PytorchCompositionWrapper
        self.node_wrappers = []
        self._modules_dict = torch.nn.ModuleDict()
        for node, pytorch_node_wrapper in _node_wrapper_pairs:
            self._add_node_to_nodes_map(node, pytorch_node_wrapper)

    def _construct_projection_wrapper_maps(self, _projection_wrapper_pairs):
        self.projections_map = {k:v for k,v in _projection_wrapper_pairs}

    def _add_node_to_nodes_map(self, node, node_wrapper):
        """Keep nodes_map, node_wrappers and modules_dict in synch"""
        self.nodes_map[node] = node_wrapper
        if node not in self.node_wrappers:
            self.node_wrappers.append(node_wrapper)
        self._modules_dict[node.name] = node_wrapper

    def _remove_node_from_nodes_map(self, node):
        """Keep nodes_map, node_wrappers and modules_dict in synch"""
        self.nodes_map.pop(node)
        if node in self.node_wrappers:
            self.node_wrappers.remove(node)
        self._modules_dict.pop(node.name)

    def _instantiate_pytorch_mechanism_wrappers(self, composition, device, context)->list:
        """Instantiate PytorchMechanismWrappers for Mechanisms in the Composition being wrapped"""
        from psyneulink.library.compositions.autodiffcomposition import AutodiffComposition

        # Remove all learning-specific nodes
        nodes = list(set(composition.nodes) - set(composition.get_nodes_by_role(NodeRole.LEARNING)))

        # Remove nested nodes from nodes list (put there in flattening by infer_backpropagation_learning_pathways)
        #   so that they don't interfere with construction of execution_sets by scheduler
        # Will re-flatten execution sets below
        nodes = [n for n in nodes
                 # Leave nested Compositions
                 if (isinstance(n, AutodiffComposition)
                     # Needed since composition.nodes is flattened in infer_backpropagation_learning_pathways
                     or n not in [n[0] for n in self.composition._get_nested_nodes()])]

        _node_wrapper_pairs = []
        # Sort to be sure nested Compositions are processed last, as they need outer nodes that project in/out of them
        for node in sorted(nodes, key=lambda x: isinstance(x, AutodiffComposition)):
            # Wrap nested Composition
            if isinstance(node, AutodiffComposition):
                pytorch_node_wrapper = node.pytorch_composition_wrapper_type(composition=node,
                                                                             device=device,
                                                                             outer_creator=self,
                                                                             context=context)
            # Wrap Mechanism
            else:
                pytorch_node_wrapper = \
                    self.composition.pytorch_mechanism_wrapper_type(
                        mechanism=node,
                        composition=composition,
                        component_idx=self.composition._get_node_index(node),
                        use=[LEARNING, SYNCH, SHOW_PYTORCH],
                        dtype=self.torch_dtype,
                        device=device,
                        context=context)
                # pytorch_node._is_bias = all(input_port.default_input == DEFAULT_VARIABLE
                #                             for input_port in node.input_ports)
                pytorch_node_wrapper._is_bias = node in self.composition.get_nodes_by_role(NodeRole.BIAS)
            _node_wrapper_pairs.append((node, pytorch_node_wrapper))

        return _node_wrapper_pairs

    def _instantiate_pytorch_projection_wrappers(self, composition, device, context, base_context=Context(execution_id=None)) -> list:
        """Instantiate PytorchProjectionWrappers for Projections in the Composition being wrapped
        Assign Projections for outermost Composition (including any that are nested within it at any level)
        Note: Pytorch representation is "flattened" (i.e., any nested Compositions are replaced by their Nodes)
        so if any nested Compositions have Projections to/from them, they are assigned to the outermost Composition
        See figure in module docstring for explanation of how Projections to/from nested Compositions are handled.
        """

        proj_wrappers_pairs = []
        # Instantiate PyTorch ProjectionWrappers (ignoring any from/to CIMs in the same composition)
        for projection in composition._inner_projections:
            sndr_mech = projection.sender.owner
            rcvr_mech = projection.receiver.owner

            # Rule out that Composition has parameter_CIM,
            #    since autodiff does not (yet) support those and they are not (yet) handled by flattening below
            assert not hasattr(self, '_parameter_CIM'),\
                (f"PROGRAM ERROR: {self} has a parameter_CIM which is not should not currently be the case "
                 f"and is not handled by flatterning in {self.__class__.__name__}.")

            # Ignore input_CIM and output_CIM within the same Composition (they are not learnable)
            if sndr_mech is composition.input_CIM or rcvr_mech is composition.output_CIM:
                continue

            # Handle projection to or from a nested Composition
            elif (isinstance(sndr_mech, CompositionInterfaceMechanism) or
                  isinstance(rcvr_mech, CompositionInterfaceMechanism)):
                pnl_proj, pnl_proj_name, proj_sndr, proj_rcvr, use = (
                    self._handle_nested_comp(projection, context, base_context))
                # # use = [LEARNING, SYNCH, SHOW_PYTORCH]
                # use = [LEARNING, SYNCH]

            # Projection within composition
            elif all(sndr_and_recvr in self.nodes_map for sndr_and_recvr in {sndr_mech, rcvr_mech}):
                proj_sndr = self.nodes_map[sndr_mech]
                proj_rcvr = self.nodes_map[rcvr_mech]
                pnl_proj = projection
                pnl_proj_name = pnl_proj.name
                use = [LEARNING, SYNCH, SHOW_PYTORCH]

            else:
                continue

            component_idx = list(self.composition._inner_projections).index(projection)
            sender_port_idx = projection.sender.owner.output_ports.index(projection.sender)
            pytorch_proj_wrapper = PytorchProjectionWrapper(projection=projection,
                                                            pnl_proj=pnl_proj,
                                                            component_idx=component_idx,
                                                            sender_port_idx=sender_port_idx,
                                                            use=use,
                                                            device=device,
                                                            sender_wrapper=proj_sndr,
                                                            receiver_wrapper=proj_rcvr,
                                                            composition=composition,
                                                            context=context)
            proj_sndr.add_efferent(pytorch_proj_wrapper)
            proj_rcvr.add_afferent(pytorch_proj_wrapper)

            proj_wrappers_pairs.append((projection, pytorch_proj_wrapper))
            # Use PsyNeuLink Projection's name as key to align with name of torch Parameter
            # Add entries for both pnl_proj (user-specifie one) and projection (to input_CIM / from output_CIM)
            #   so both can be used to reference PytorchProjectionWrapper name (e.g., in _update_optimizer_params())
            pnl_proj_param_name_comp_tuple = ParamNameCompositionTuple(projection,
                                                                       pytorch_proj_wrapper.name,
                                                                       composition)
            projection_param_name_comp_tuple = ParamNameCompositionTuple(projection,
                                                                         pytorch_proj_wrapper.name,
                                                                         composition)
            self._pnl_refs_to_torch_param_names.update({pnl_proj_name: pnl_proj_param_name_comp_tuple,
                                                        projection.name: projection_param_name_comp_tuple})

        return proj_wrappers_pairs

    def _handle_nested_comp(
        self,
        projection: MappingProjection,
        context: Context,
        base_context: Context = Context(execution_id=None),
    ) -> tuple:
        """Flatten nested Composition and assign Projections to/from it to outermost Composition
        This method is called when a Projection is to/from a CIM in a nested Composition that is not in the current
        Composition, and is needed for learning.
        It may be overridden by a subclass (grucomposition) to handle flattening differently.
        See figure in module docstring for explanation of how Projections to/from nested Compositions are handled.
        """
        sndr_mech = projection.sender.owner
        rcvr_mech = projection.receiver.owner

        # ENTER_NESTED:
        # input_cim of nested Composition:
        #    - projection is to input_CIM that is not in current Composition so must be to a nested one;
        #    - needed for learning, so create map for Projection
        if (isinstance(rcvr_mech, CompositionInterfaceMechanism)
                and rcvr_mech.composition is not self
                and rcvr_mech is rcvr_mech.composition.input_CIM):
            # Replace rcvr_mech (input_CIM) with the node in the nested Composition that receives the projection
            nested_rcvr_port, nested_rcvr_mech, _ = \
                rcvr_mech._get_destination_info_from_input_CIM(projection.receiver)
            nested_pytorch_comp_wrapper = self.nodes_map[rcvr_mech.composition]
            proj, proj_sndr_wrapper, proj_rcvr_wrapper, use = (
                nested_pytorch_comp_wrapper._flatten_for_pytorch(projection,
                                                                 sndr_mech, rcvr_mech,
                                                                 nested_rcvr_port,
                                                                 nested_rcvr_mech,
                                                                 self.composition,
                                                                 self,
                                                                 ENTER_NESTED,
                                                                 context,
                                                                 base_context,
                                                                 )
            )
            if proj_sndr_wrapper is None:
                proj_sndr_wrapper = self.nodes_map[sndr_mech]

            # Get name of the direct afferent to the nested INPUT Node,
            # to use as key in _pnl_refs_to_torch_param_names, as that is the name the User will use
            source_port = projection.sender
            destination_port = rcvr_mech._get_destination_info_from_input_CIM(projection.receiver)[0]
            direct_proj = [proj for proj in destination_port.path_afferents if proj in source_port.efferents]
            assert len(direct_proj) <= 1, (f"PROGRAM ERROR: {source_port.owner.name} has more than one efferent"
                                           f" that projects to {destination_port.owner.name}")
            proj_name = direct_proj[0].name if direct_proj else projection.name

        # EXIT_NESTED
        # output_cim of nested Composition:
        #    - projection is from output_CIM that is not in current Composition so must be from a nested one;
        #    - needed for learning, so create map for Projection
        elif (isinstance(sndr_mech, CompositionInterfaceMechanism)
              and sndr_mech.composition is not self
              and sndr_mech is sndr_mech.composition.output_CIM):
            # Replace sndr_mech (output_CIM) with the node in the nested Composition that sends the projection
            nested_sndr_port, nested_sndr_mech, _ = \
                sndr_mech._get_source_info_from_output_CIM(projection.sender)
            nested_pytorch_comp_wrapper = self.nodes_map[sndr_mech.composition]
            proj, proj_sndr_wrapper, proj_rcvr_wrapper, use = (
                nested_pytorch_comp_wrapper._flatten_for_pytorch(projection,
                                                                 sndr_mech, rcvr_mech,
                                                                 nested_sndr_port,
                                                                 nested_sndr_mech,
                                                                 self.composition,
                                                                 self,
                                                                 EXIT_NESTED,
                                                                 context))
            if proj_rcvr_wrapper is None:
                proj_rcvr_wrapper = self.nodes_map[rcvr_mech]

            # Get name of the direct efferent from the nested OUTPUT Node
            # to use as key in _pnl_refs_to_torch_param_names, as that is the name the User will use
            destination_port = projection.receiver
            source_port = sndr_mech._get_source_info_from_output_CIM(projection.sender)[0]
            direct_proj = [proj for proj in source_port.efferents if proj in destination_port.path_afferents]
            assert len(direct_proj) <= 1, (f"PROGRAM ERROR: {destination_port.owner.name} has more than one afferent"
                                           f" that projects to it from {source_port.owner.name}")
            proj_name = direct_proj[0].name if direct_proj else projection.name

        return proj, proj_name, proj_sndr_wrapper, proj_rcvr_wrapper, use

    def _flatten_for_pytorch(self,
                             projection,
                             sndr_mech,
                             rcvr_mech,
                             nested_port,
                             nested_mech,
                             outer_comp,
                             outer_comp_pytorch_rep,
                             access,
                             context,
                             base_context=Context(execution_id=None),
                             ) -> tuple:
        proj_sndr_wrapper = None
        proj_rcvr_wrapper = None
        use = [LEARNING, SYNCH]

        if access == ENTER_NESTED:
            proj_rcvr_wrapper = self.nodes_map[nested_mech]
            # Assign Projection from input_CIM to nested_rcvr_port as pnl_proj (for use in forward())
            nested_comp = projection.receiver.owner.composition
            incoming_projections = [proj for proj in nested_comp.input_CIM.port_map[nested_port][1].efferents
                                    if proj in nested_comp.projections]
            assert len(incoming_projections) == 1, \
                (f"PROGRAM ERROR: There is more than one Projection registered in '{nested_comp.name}' "
                 f"from its input_CIM to '{nested_port.owner.name}'.")
            nested_port_afferents = [proj for proj in nested_port.path_afferents if proj in nested_comp.projections]
            pnl_proj = incoming_projections[0]
            if pnl_proj != nested_port.path_afferents[0]:
                from psyneulink.library.compositions.autodiffcomposition import AutodiffCompositionError
                raise AutodiffCompositionError(
                    f"First afferent Projection to '{nested_port.owner.name}' (which should be from "
                    f"'{nested_port.path_afferents[0].sender.owner.name}') is not the same as its "
                    f"Projection from the input_CIM of '{projection.receiver.owner.composition.name}'. "
                    f"One for this reason may be that these Components belong to different Compositions.")

            # Construct direct Projection from sender in outer Composition to receiver in nested Composition,
            #   and a PytorchCompositionWrapper for it that is assigned use=SHOW_PYTORCH,
            #   but don't add to either Composition as it is just used for show_graph(show_pytorch=True)
            destination_rcvr_port = rcvr_mech._get_destination_info_from_input_CIM(projection.receiver)[0]
            destination_rcvr_mech = rcvr_mech._get_destination_info_from_input_CIM(projection.receiver)[1]
            try:
                direct_proj = MappingProjection(name=f"Direct Projection from {projection.sender.owner.name} "
                                                     f"to {destination_rcvr_mech.name}",
                                                sender=projection.sender,
                                                receiver=destination_rcvr_port,
                                                learnable=projection.learnable,
                                                learning_rate=projection.parameters.learning_rate.get(context))
            except DuplicateProjectionError:
                direct_proj = [proj for proj in projection.sender.efferents
                               if proj.receiver is destination_rcvr_port][0]
                pnl_proj.learnable = direct_proj.learnable
                pnl_proj.parameters.learning_rate.set(direct_proj.parameters.learning_rate.get(context), context)
            else:
                direct_proj._initialize_from_context(context, base_context)

            if direct_proj not in self.projection_wrappers:
                proj_wrapper = PytorchProjectionWrapper(projection=direct_proj,
                                                        pnl_proj=pnl_proj,
                                                        component_idx=None,    # These are not needed since the wrapper
                                                        sender_port_idx=None,  # is only being used for SHOW_PYTORCH
                                                        use=[SHOW_PYTORCH],
                                                        device=self.device,
                                                        sender_wrapper=proj_sndr_wrapper,
                                                        receiver_wrapper=proj_rcvr_wrapper,
                                                        composition=self.composition,
                                                        context=context)
                outer_comp_pytorch_rep.projection_wrappers.append(proj_wrapper)
                outer_comp_pytorch_rep.projections_map[direct_proj] = proj_wrapper
                outer_comp_pytorch_rep.composition._pytorch_projections.append(direct_proj)

        elif access == EXIT_NESTED:
            proj_sndr_wrapper = self.nodes_map[nested_mech]

            # Assign Projection from nested_sndr_port to output_CIM as pnl_proj
            assert nested_port.efferents[0] == projection.sender.owner.port_map[nested_port][0].path_afferents[0], \
                (f"PROGRAM ERROR: First efferent Projection from '{nested_port.owner.name}' "
                 f"(to '{nested_port.efferents[0].receiver.owner.name}') is not the same as its "
                 f"Projection to '{projection.sender.owner.composition.name}.output_CIM'."
                 f"One for this reason may be that these Components belong to different Compositions.")
            pnl_proj = projection

            # Construct direct Projection from sender in nested Composition to receiver in outer Composition,
            #   and a PytorchCompositionWrapper for it that is assigned use=SHOW_PYTORCH,
            #   but don't add to either Composition as it is just used for show_graph(show_pytorch=True)
            source_sndr_port = sndr_mech._get_source_info_from_output_CIM(projection.sender)[0]
            source_sndr_mech = sndr_mech._get_source_info_from_output_CIM(projection.sender)[1]
            try:
                direct_proj = MappingProjection(name=f"Direct Projection from {source_sndr_mech.name} "
                                                     f"to {rcvr_mech.name}",
                                                sender=source_sndr_port,
                                                receiver=projection.receiver,
                                                learnable=projection.learnable,
                                                learning_rate=projection.parameters.learning_rate.get(context))

            except DuplicateProjectionError:
                direct_proj = [proj for proj in projection.receiver.path_afferents
                               if proj.sender is source_sndr_port][0]
                pnl_proj.learnable = direct_proj.learnable
                pnl_proj.parameters.learning_rate.set(direct_proj.parameters.learning_rate.get(context), context)
            else:
                direct_proj._initialize_from_context(context, base_context)

            if direct_proj not in self.projection_wrappers:
                proj_wrapper = PytorchProjectionWrapper(projection=direct_proj,
                                                        pnl_proj=pnl_proj,
                                                        component_idx=None,    # These are not needed since the wrapper
                                                        sender_port_idx=None,  # is only being used for SHOW_PYTORCH
                                                        use=[SHOW_PYTORCH],
                                                        device=self.device,
                                                        sender_wrapper=proj_sndr_wrapper,
                                                        receiver_wrapper=proj_rcvr_wrapper,
                                                        composition=self.composition,
                                                        context=context)
                outer_comp_pytorch_rep.projection_wrappers.append(proj_wrapper)
                outer_comp_pytorch_rep.projections_map[direct_proj] = proj_wrapper
                outer_comp_pytorch_rep.composition._pytorch_projections.append(direct_proj)

        else:
            assert False, f"PROGRAM ERROR: access must be ENTER_NESTED or EXIT_NESTED, not {access}"

        return pnl_proj, proj_sndr_wrapper, proj_rcvr_wrapper, use

    def _get_execution_sets(self, composition, base_context)->list:
        """Return list of execution sets containing PytorchMechanismWrappers and/or PytorchCompositionWrappers"""
        execution_context = Context()
        try:
            composition.scheduler._init_counts(execution_id=execution_context.execution_id,
                                               base_execution_id=base_context.execution_id)
        except graph_scheduler.SchedulerError:
            # called from LLVM, no base context is provided
            composition.scheduler._init_counts(execution_id=execution_context.execution_id)

        # Setup execution sets
        # 1) Remove all learning-specific nodes
        execution_sets = [x - set(composition.get_nodes_by_role(NodeRole.LEARNING))
                               for x in composition.scheduler.run(context=execution_context)]
        # 2) Convert nodes to PytorchMechanismWrappers or PytorchCompositionWrappers
        execution_sets = [{self.nodes_map[comp] for comp in s if comp in self.nodes_map}
                               for s in execution_sets]
        # 3) Remove empty execution sets
        execution_sets = [x for x in execution_sets if len(x) > 0]

        # Flattening for forward() and AutodiffComposition.do_gradient_optimization

        # Flatten nested execution sets:
        nested_execution_sets = {}
        for exec_set in execution_sets:
            for node in exec_set:
                if isinstance(node, PytorchCompositionWrapper):
                    nested_execution_sets[node] = node.execution_sets
        for node, exec_sets in nested_execution_sets.items():
            index = execution_sets.index({node})
            # Remove nested Composition from execution sets
            execution_sets.remove({node})
            # Insert nested execution sets in place of nested Composition
            execution_sets[index:index] = exec_sets

        return execution_sets, execution_context

    def get_all_projection_wrappers(self, start_wrapper=None)->dict:
        """Return dict of {PytorchProjectionWrapper: PytorchCompositionWrapper} in start_comp and any nested in it."""
        comp_wrapper = start_wrapper or self
        proj_wrappers = {proj_wrapper: comp_wrapper for proj_wrapper in comp_wrapper.projection_wrappers}
        for wrapper in [w for w in comp_wrapper.node_wrappers if isinstance(w, PytorchCompositionWrapper)]:
            proj_wrappers.update(wrapper.get_all_projection_wrappers())
        return proj_wrappers

    def get_all_learnable_projection_wrappers(self, start_wrapper=None, context=None)->list:
        """Return list of all learnable Projections in the Composition and any nested with it"""
        # Get ProjectionWrappers for all learnable Projections this Composition and any nested within it
        start_wrapper = start_wrapper or self
        return [proj_wrapper for proj_wrapper, comp_wrapper in self.get_all_projection_wrappers(start_wrapper).items()
                if (proj_wrapper.projection.learnable
                    and proj_wrapper.projection.parameters.learning_rate.get(context) is not False)]

    @property
    def wrapped_projections(self):
        return [wrapper.projection for wrapper in self.projection_wrappers]

    @property
    def projection_wrappers_map(self):
        return {wrapper: wrapper.projection for wrapper in self.projection_wrappers}

    def get_all_nested_composition_wrappers(self, start_wrapper=None)->dict:
        """Return list of all PytorchCompositionWrappers nested in start_wrapprer and within those."""
        comp_wrapper = start_wrapper or self
        comp_wrappers = [w for w in comp_wrapper.node_wrappers if isinstance(w, PytorchCompositionWrapper)]
        for wrapper in comp_wrappers:
            nested_wrappers = wrapper.get_all_nested_composition_wrappers()
            if nested_wrappers:
                comp_wrappers.extend(nested_wrappers)
        return comp_wrappers

    def _update_optimizer_params(self, optimizer, optimizer_params_user_specs:dict, context):
        """Assign or update parameter-specific optimizer param groups for PyTorch GRU module
        Relevant data structures:
            self.composition._optimizer_params: {Projection or Projection.name: lr}
            optimizer_params_user_specs: {Projection or Projection.name: lr}
            optimizer_params_user_parsed: {Projection.name: TorchParamTuple(Projection or Projection.name, lr)}
            optimizer_torch_params_full_with_specified:  {torch param: lr}
            self._pnl_refs_to_torch_param_names: {Projection.name: ParamNameCompositionTuple(proj, wrapper name, comp)}
            self._torch_param_short_to_long_names_map: {local name of torch param: full hierarchical name}
            self.named_parameters(): (full hierarchical name of torch param, torch param)
            self.state_dict(): (local name of torch param, Tensor)
        """
        # These are used both for error messages (hence strings) as we well determining how to update param_groups

        if context.runmode == ContextFlags.LEARNING_MODE:
            if context.source == ContextFlags.COMPOSITION:
                source = LEARN_CONSTRUCTION
                assert not self.optimizer, (f"PROGRAM ERROR: '{self.name}' is being constructed in learning mode "
                                            f"but optimizer is already specified ")
                self._store_constructor_proj_learning_rates_and_torch_params(optimizer, context)

            elif context.source == ContextFlags.METHOD:
                source = LEARN_OVERRIDE
                assert self.optimizer, (f"PROGRAM ERROR: 'no optimizer in call to learn() for '{self.name}' ")
                # revert to learning_rate assignments made in constructor before assigning any new values
                self._restore_constructor_proj_learning_rates_and_torch_params(self.optimizer, context)

            else:
                assert False, f"PROGRAM ERROR: {self.name} called in learning mode with an unexpected context.source"

        else:
            source = CONSTRUCTOR
            if self.optimizer and not optimizer_params_user_specs:
                # No need to construct (optimizer exists) or to update_optimizer (no new params)
                return

            if not optimizer_params_user_specs and not self.get_all_learnable_projection_wrappers(context=context):
                # If user didn't provide any specs, and there are no learnable Projections, not much to do;
                # just assign default optimizer.param_groups and store learning_rates for Projections
                return

        # Proceed to either construct new optimizer.param_groups (if called from constructor)
        #   or update existing ones (if called from learn() method)

        run_time_default_learning_rate = optimizer_params_user_specs.pop(DEFAULT_LEARNING_RATE, None)

        optimizer_params_user_parsed, optimizer_torch_params_full_with_specified = (
            self._parse_learning_rate_specs(optimizer,
                                            optimizer_params_user_specs,
                                            run_time_default_learning_rate,
                                            source,
                                            context))

        if source == CONSTRUCTOR and self.optimizer:
            # If user has specified dict with learning_rates in call to _build_pytorch_representation,
            #    need to update the construct_param_groups with specififed values
            self._update_constructor_param_groups(self.composition, optimizer_params_user_specs)

        self._assign_learning_rates(optimizer,
                                    optimizer_params_user_parsed,
                                    optimizer_torch_params_full_with_specified,
                                    run_time_default_learning_rate,
                                    source,
                                    context)

    def _parse_learning_rate_specs(self,
                                   optimizer:torch.optim.Optimizer,
                                   optimizer_params_user_specs:dict,
                                   run_time_default_learning_rate: Union[float, bool, None],
                                   source:str,
                                   context:Context)-> (dict, dict):
        """Parse user-specified learning_rates.
        User specifications can be in:
        - constructor for of outermost and/or nested AutodiffComposition;
        - learn() method of outermost AutodiffComposition.
        """

        from psyneulink.library.compositions.autodiffcomposition import AutodiffCompositionError

        # Replace any Projections in optimizer_params_user_specs with their names -> optimizer_params_user_parsed
        optimizer_params_user_parsed = {}
        if optimizer_params_user_specs:
            optimizer_params_user_parsed = {(k.name if isinstance(k, Projection) else k): TorchParamTuple(k, v)
                                       for k, v in optimizer_params_user_specs.items()}

        if optimizer_params_user_parsed:
            self._validate_optimizer_param_specs(set(optimizer_params_user_parsed.keys()), source, context)

        # Assign any user-specified Projection-specific learning_rates to the corresponding Projection.learning_rate
        #    in prep for construction optimer_params_full_with_specs
        #    (these will be overridden below if numerically specified)
        for proj_name in optimizer_params_user_parsed:
            if proj_name == DEFAULT_LEARNING_RATE:
                continue
            if proj_name in self._pnl_refs_to_torch_param_names:
                proj = self._pnl_refs_to_torch_param_names[proj_name].projection
                proj_lr = optimizer_params_user_parsed[proj_name].value
                if proj.learnable is False and proj_lr is None:
                    proj_lr = False
                if source == CONSTRUCTOR:
                    # comp_name = self.composition.name
                    comp_name = self._pnl_refs_to_torch_param_names[proj.name].composition.name
                    proj.parameters.learning_rate.set(proj_lr, comp_name + DEFAULT_SUFFIX)
                else:
                    proj.parameters.learning_rate.set(proj_lr, context)
            else:
                assert False, (f"PROGRAM ERROR: Projection '{proj_name}', for which a learning_rate has been specified "
                               f"in '{self.composition.name}, was not found in self._pnl_refs_to_torch_param_names.")

        # Gather all numerically-specified Projection.learning_rates in same format as optimizer_params_user_parsed:
        #     {Projection.name: (Projection or Projection.name, learning_rate)}
        projection_lr_specs = {proj.name:TorchParamTuple(proj, proj.parameters.learning_rate.get(context))
                               for proj in [p.projection for p in self.projection_wrappers
                                            if LEARNING in p._use and p.projection.learnable
                                            and is_numeric_scalar(p.projection.parameters.learning_rate.get(context))]}
        # Integrate optimizer_params_user_parsed, giving precedence to any learning_rates specified in learn() method()
        projection_lr_specs.update(optimizer_params_user_parsed)

        if not projection_lr_specs and not run_time_default_learning_rate:
            if source == CONSTRUCTOR:
                self._store_constructor_proj_learning_rates_and_torch_params(optimizer, context)
            return {}, {}

        # Replace Projection names (in projection_lr_specs) for torch params (used in state_dict())
        # with their actual torch parameter objects to genernate optimizer_torch_params_full_with_specified:
        #     {torch param: learning_rate}
        optimizer_torch_params_full_with_specified = {}
        for pnl_param_name, param_tuple in projection_lr_specs.items():
            param_val = param_tuple.value
            param_orig_spec = param_tuple.orig_spec
            # Get torch parameter specification for Projection names specified in projection_lr_specs
            try:
                param = self._pnl_refs_to_torch_param_names[pnl_param_name].param_name
            except KeyError:
                raise AutodiffCompositionError(
                    f"Projection specified in 'learning_rate' arg of the {self.get_source_str(source)} for "
                    f"'{self.composition.name}' ('{pnl_param_name}') is not associated with "
                    f"a learnable Pytorch parameter.")

            # IMPLEMENTATION NOTE:
            #    The following allows torch Parameters to be specified using tuples of their name and a slice
            #    (currently this is not supported by Pytorch, as learning_rates can only be specified
            #     for torch.nn.Parameter objects and not Tensors)
            # # If param spec is tuple, param name from first item (second is slice)
            # torch_param_name = param.name if isinstance(param, TorchParam) else param
            # torch_param_slice = param.slice if isinstance(param, TorchParam) else None
            # if torch_param_name not in _torch_param_short_to_long_names_map:
            #     raise AutodiffCompositionError(
            #         f"Projection specified in 'learning_rate' arg of constructor for '{self.composition.name}' "
            #         f"('{pnl_param_name}') is not associated with the name of one of its learnable Projections.")
            # # Get torch parameter for specified param_ref in named_parameters()
            # param = next((p[1] for p in self.named_parameters()
            #               if p[0] == _torch_param_short_to_long_names_map[torch_param_name]), None)

            # # Get torch parameter for specified param_ref in named_parameters()
            torch_param_name = param
            param = next((p[1] for p in self.named_parameters()
                          if p[0] == self._torch_param_short_to_long_names_map[torch_param_name]), None)
            assert param is not None, (f"PROGRAM ERROR: '{torch_param_name}' not found in "
                                       f"{self.name}.named_parameters() even though it was found in its state_dict().")

            if not param.requires_grad and param_val is not False:
                # If param was set to False in previous call to learn() but was not False at construction
                if (source == LEARN_OVERRIDE
                        and param_orig_spec in self.composition._optimizer_constructor_params
                        and self.composition._optimizer_constructor_params[param_orig_spec] is not False):
                    # Turn gradient back on
                    param.requires_grad = True
                proj_wrapper_name = self._pnl_refs_to_torch_param_names[pnl_param_name].param_name
                proj_wrapper = [wrapper for wrapper in self.projection_wrappers if wrapper.name is proj_wrapper_name][0]
                proj_lr = proj_wrapper.projection.parameters.learning_rate.get(context)
                if not proj_wrapper.projection.learnable and proj_lr is not False:
                    raise AutodiffCompositionError(
                        f"Projection ('{pnl_param_name}') specified in the dict for the 'learning_rate' arg of "
                        f"the {self.get_source_str(source)} for '{self.composition.name}' is not learnable; check that "
                        f"its 'learnable' attribute is set to 'True' and its learning_rate is not 'False', "
                        f"or remove it from the dict.")

            # IMPLEMENTATION NOTE: see above
            # if torch_param_slice:
            #     # If param spec is tuple, use param name (from above) to get param from state_dict() & apply slice
            #     param = torch.nn.Parameter(param[torch_param_slice])

            optimizer_torch_params_full_with_specified[param] = projection_lr_specs[pnl_param_name].value

        return optimizer_params_user_parsed, optimizer_torch_params_full_with_specified

    def _validate_optimizer_param_specs(self, specs_to_validate:set, source:str, context, nested=False):
        """Allow override by subclasses for custom handling of optimizer_params_user_specs (e.g., pytorchGRUWrappers)"""

        for proj_spec in specs_to_validate.copy():
            if proj_spec in self._pnl_refs_to_torch_param_names:
                specs_to_validate.remove(proj_spec)

        if specs_to_validate:
            # Give subclasses a chance to identify specs by calling _validate_optimizer_param_specs()
            #   recursively on any nested PytorchCompositionWrappers
            from psyneulink.library.compositions.autodiffcomposition import AutodiffCompositionError
            for nested_composition_wrapper in [node_wrapper for node_wrapper in self.node_wrappers
                                               if (isinstance(node_wrapper, PytorchCompositionWrapper))]:
                specs_to_validate = nested_composition_wrapper._validate_optimizer_param_specs(specs_to_validate,
                                                                                               source,
                                                                                               context,
                                                                                               nested=True)
        if nested:
            return specs_to_validate
        if specs_to_validate:
            if len(specs_to_validate) == 1:
                err_msg = (f"The following Projection specified in the 'learning_rate' arg of the "
                           f"{self.get_source_str(source)} for '{self.composition.name}' is not in that Composition "
                           f"or any nested within it: '{list(specs_to_validate)[0]}'.")
            else:
                err_msg = (f"The following Projections specified in the 'learning_rate' arg of the "
                           f"{self.get_source_str(source)} for '{self.composition.name}' are not in that Composition "
                           f"or any nested within it: '{', '.join(list(specs_to_validate))}'.")
            raise AutodiffCompositionError(err_msg)

    def _assign_learning_rates(self,
                               optimizer:torch.optim.Optimizer,
                               optimizer_params_user_parsed:dict,
                               optimizer_torch_params_full_with_specified:dict,
                               run_time_default_learning_rate:Union[float, bool, None],
                               source:str,
                               context:Context):
        """Assign parsed learning_rate specifications."""

        from psyneulink.library.compositions.autodiffcomposition import AutodiffCompositionError

        # BREADCRUMB: ?IS THIS STILL NEEDED:
        # Set Composition default learning rate for the current context
        comp_lr = run_time_default_learning_rate or self.composition.parameters.learning_rate.get(context)
        self.composition.parameters.learning_rate.set(comp_lr, context)

        # Process *every* parameter in the optimizer's param_groups
        # Get fresh copy of param_groups and assign to optimizer_params
        old_param_groups = optimizer.param_groups
        new_param_groups = self._copy_torch_param_groups(optimizer.param_groups)
        optimizer.param_groups = new_param_groups
        all_requires_grads_false = True

        # Use old_param_groups for reference, and modify new_param_groups (now assigned to optimizer)
        for old_param_group, new_param_group in zip(old_param_groups, new_param_groups):
            # Get each param in the param_groups
            default_learning_rate = old_param_group['lr']
            for param in old_param_group['params']:
                projection = self._torch_params_to_projections(old_param_groups)[param]
                specified_learning_rate = (
                    self._get_specified_learning_rate_for_param(param, projection,
                                                                optimizer_params_user_parsed,
                                                                run_time_default_learning_rate,
                                                                source, context))
                if specified_learning_rate is not False:
                    all_requires_grads_false = False
                self._update_torch_param_group(specified_learning_rate, param,
                                               old_param_group, new_param_group, new_param_groups, optimizer)

        if all_requires_grads_false:
            err_msg_start = f"There are no learnable Projections in '{self.composition.name}' nor any nested under it; "
            if (self.composition._is_learning(context) is False
                    or any(comp._is_learning(context) is False
                           for comp in self.composition._get_nested_compositions())):
                # enable_learning might be False at construction
                insert = (f"this may be because the learning_rates for all of the Projections and/or "
                          f"'enable_learning' Parameters for the Composition(s) are all set to 'False'. ")
            else:
                # must be that enable_learning is True but no Projections are learnable
                insert = f"this is because the learning_rates for all of the Projections are set to 'False'. "
            err_msg_end = (f"The learning_rate for at least one Projection must be a non-False value within a "
                           f"Composition with 'enable_learning' set to 'True' in order to execute the learn() "
                           f"method for {self.composition.name}.")
            raise AutodiffCompositionError(err_msg_start + insert + err_msg_end)

        # Remove any remaining empty param_groups
        for param_group in new_param_groups.copy():
            if not param_group['params']:
                optimizer.param_groups.remove(param_group)

        if source in {CONSTRUCTOR, LEARN_CONSTRUCTION}:
            # Store constructor-specified learning_rates (for reversion after learn())
            self._store_constructor_proj_learning_rates_and_torch_params(optimizer, context)

    def _get_specified_learning_rate_for_param(self,
                                               param,
                                               projection,
                                               optimizer_params_user_parsed,
                                               run_time_default_learning_rate,
                                               source,
                                               context):
        """Get learning_rate specified for Projection by the user or appropriate default
        learning_rate assignment is made with the following precedence, highest first
        (also see _Composition_Learning_Rate_Precedence_Hierarchy):
            Projection-specific in call to learn() [optimizer_params_user_specs]
            Projection-specific in composition.learning_rates_dict(context) [_optimizer_constructor_params]
            run_time_default_learning_rate
            Composition.learning_rate(context) for the Composition to which the Projection belongs
        """
        from psyneulink.library.compositions.autodiffcomposition import AutodiffCompositionError

        proj_composition = self._pnl_refs_to_torch_param_names[projection.name].composition
        proj_comp_lr = self._get_default_composition_learning_rate(proj_composition, self.composition, context)

        # Get default learning_rate for Projection for current Composition
        specified_learning_rate = \
            projection.parameters.learning_rate.get(proj_composition.name + DEFAULT_SUFFIX)

        if optimizer_params_user_parsed:
            # Get Projection-specific learning_rate if specified in call to constructor or in learn()
            if projection.name in optimizer_params_user_parsed:
                specified_learning_rate = optimizer_params_user_parsed[projection.name].value
            elif hasattr(projection, PROXY_FOR_ATTRIB) and projection._proxy_for.name in optimizer_params_user_parsed:
                specified_learning_rate = optimizer_params_user_parsed[projection._proxy_for.name].value

        if specified_learning_rate in {None, True}:
            # No Projection-specific learning_rate specified, so get default one from a Composition in the hierarchy
            if (specified_learning_rate is None and proj_comp_lr is False):
                # If Projection's learning_rate is None, then assign runtime value if specified, otherwise False
                specified_learning_rate = run_time_default_learning_rate or False
            else:
                # If Projection's learning_rate is:
                #   - None and the Composition's is *not* False or
                #   - True, irrespective of whether Composition's *is* False,
                # Then assign, in order of precedence:
                #   - run_time_default_learning_rate if that is specified,
                #   - default learning_rate for Composition to which Projection belongs if that is explicitly specified,
                #   - search up the nesting hierarchy for the first default learning_rate that is explicity specified
                #   - default learning_rate for outermost Composition
                # MODIFIED 8/10/25 NEW:
                specified_learning_rate = (run_time_default_learning_rate if run_time_default_learning_rate is not None
                                           else proj_comp_lr if proj_comp_lr
                                           else self._get_default_composition_learning_rate(proj_composition,
                                                                                            self.composition,
                                                                                            context,
                                                                                            ignore_false=True))

        if not isinstance(specified_learning_rate, (int, float, bool)):
            # Check for bad value
            raise AutodiffCompositionError(
                f"A value ('{specified_learning_rate}') specified in the 'learning_rate' arg of the "
                f"{self.get_source_str(source)} for '{self.composition.name}' is not valid; "
                f"it must be an int, float, bool or None.")

        if proj_composition.enable_learning is False or projection.learnable is False:
            # If learning is not enabled for the Projection or Composition, set learning_rate to False
            specified_learning_rate = False
            projection.parameters.learning_rate._set(False, context)
            param.requires_grad = False
        else:
            # Learning is enabled for the Projection
            # If learning_rate = True or None, use composition.learning_rate, else use specified value
            # Otherwise, use learning_rate specified at run time or in constructor for Composition
            param.requires_grad = False if specified_learning_rate is False else True

            assert specified_learning_rate is not None, \
                (f"PROGRAM ERROR: Unable to determine learning_rate ({specified_learning_rate}) "
                 f"for '{projection.name}'")

        return specified_learning_rate

    def _update_torch_param_group(self,
                                  specified_learning_rate,
                                  param,
                                  old_param_group,
                                  new_param_group,
                                  new_param_groups,
                                  optimizer):
        """Update torch param_group for specified learning_rate
        Create new group if one does not already exist for the specified learning_rate,
        """
        # Move param from existing param_group to one for the specified learning_rate
        if specified_learning_rate != old_param_group['lr']:
            # NOTE: removal of param from param_group must be done by identity using del, since
            #       param_group.remove() is content-based and some parameters may have identical values
            del new_param_group['params'][next(i for i, p in enumerate(new_param_group['params'])
                                               if p is param)]
            # Check if a param_group already exists for the specified learning_rate
            exisiting_param_group_with_specified_lr = next((param_group for param_group in new_param_groups
                                                            if param_group['lr'] == specified_learning_rate),
                                                           None)
            if exisiting_param_group_with_specified_lr:
                # Move to exisiting param_group with specified learning_rate
                exisiting_param_group_with_specified_lr['params'].append(param)
            else:
                # Create new param_group for the specified learning_rate
                optimizer.add_param_group({'params': [param], 'lr': specified_learning_rate})

    def _update_constructor_param_groups(cls, composition, optimizer_params_user_specs:dict):
        for pytorch_rep in composition.parameters.pytorch_representation.values.values():
            for proj, lr in optimizer_params_user_specs.items():
                torch_param = pytorch_rep.get_torch_param_for_projection(proj)
                param_groups = pytorch_rep._constructor_param_groups
                for i, param_group in enumerate(param_groups.copy()):
                    # if id(torch_param) in [id(p) for p in param_group['params']]:
                    # id's for all params in param_groups: [id(p) for pg in param_groups for p in pg['params']]
                    param_idx = next((j for j, p_id in enumerate([id(p) for p in param_group['params']])
                                      if p_id == id(torch_param)),None)
                    if not param_idx:
                        continue
                    # Found torch_param in param_group i
                    if lr == param_group['lr']:
                        # Already has specified value
                        warnings.warn(f"'{proj.name}' already has learning_rate of {lr} being assigned"
                                      f"in constructor for '{self.composition.name}'.")
                        return
                    del param_group['params'][param_idx]

                    # Check if a param_group already exists for the specified learning_rate
                    exisiting_param_group_with_specified_lr = next((param_group for param_group in param_groups
                                                                   if param_group['lr'] == lr),None)
                    if exisiting_param_group_with_specified_lr:
                        # Move to exisiting param_group with specified learning_rate
                        exisiting_param_group_with_specified_lr['params'].append(torch_param)
                    else:
                        # Create new param_group for the specified learning_rate
                        new_param_group = param_group.copy()
                        new_param_group['params'] = [torch_param]
                        new_param_group['lr'] = lr
                        param_groups.append(new_param_group)

    def _store_constructor_proj_learning_rates_and_torch_params(self, optimizer:torch.optim.Optimizer, context):
        """Store Composition constructor-specified learning_rates and torch parameters for Projections"""
        self._constructor_param_groups = self._copy_torch_param_groups(optimizer.param_groups)
        self._constructor_proj_learning_rates = {proj: proj.parameters.learning_rate.get(context)
                                                 for proj in self.wrapped_projections}

    def _restore_constructor_proj_learning_rates_and_torch_params(self, optimizer:torch.optim.Optimizer, context):
        """Restore Composition constructor-specified learning_rates and torch parameters for Projections"""
        try:
            self.optimizer.param_groups = self._copy_torch_param_groups(self._constructor_param_groups)
            for proj in self.wrapped_projections:
                proj.parameters.learning_rate.set(self._constructor_proj_learning_rates[proj], context)
            comp_constructor_learning_rate = self.composition.parameters.learning_rate.get(None)
            self.composition.parameters.learning_rate.set(comp_constructor_learning_rate, context)
        except AttributeError:
            assert self.optimizer, (
                f"PROGRAM ERROR: _restore_constructor_proj_learning_rates_and_torch_params() called for "
                f"'{self.composition.name}' but it does not (yet) have an optimizer."
                f"for its pytorch_representation have not been constructed.")
            assert self._constructor_param_groups, (
                f"PROGRAM ERROR: learn() called for '{self.composition.name} but the _constructor_param_groups "
                f"for its pytorch_representation have not been constructed.")
            assert self._constructor_param_groups, (
                f"PROGRAM ERROR: learn() called for '{self.composition.name} but the _constructor_proj_learning_rates "
                f"for its pytorch_representation have not been constructed.")

    def _copy_torch_param_groups(self, param_groups:list)->list:
        """Return copy of param_groups with copies of the lists of parameters in the 'params' entry
        NOTE: can't use deepcopy, as want to isolate the actual torch parameters in the 'params' lists;
              assertion checks that 'params" is the only interable attribute in each param_group
        """
        new_params_group = []
        for param_group in param_groups:
            # Future proof by ensuring that there are no other iterable attributes in param_group other than 'params'
            iterables = [param for param in param_group if (param != 'params' and not is_iterable(param))]
            assert not iterables, (f"PyTorch seems to have introduced one or moreIterable params ('{iterables}') "
                                   f"to its param_groups attribute (other than 'params'), found in optmizer for "
                                   f"pytorch_representation of '{composition.name}'")
            new_params_group.append(param_group.copy())
            new_params_group[-1]['params'] = param_group['params'].copy()
        return new_params_group

    def get_torch_param_for_projection(self, projection:Union[str, MappingProjection])->(int, torch.nn.Parameter):
        """Return torch Parameter for specified Projection"""
        projection_name = projection.name if isinstance(projection, Projection) else projection
        param_name = self._pnl_refs_to_torch_param_names[projection_name].param_name
        torch_long_param_name = self._torch_param_short_to_long_names_map[param_name]
        for param_tuple in self.named_parameters():
            # param_tuple is a tuple of (name, torch.nn.Parameter)
            if torch_long_param_name == param_tuple[0]:
                return param_tuple[1]

    def get_learning_rate_for_torch_param(self, param:torch.nn.Parameter, param_groups:list)->float:
        """Get learning_rate for torch parameter"""
        # First get parameter's python id
        for param_group in param_groups:
            for p in param_group['params']:
                if param is p:
                    return param_group['lr']

    def get_torch_learning_rate_for_projection(self,
                                               projection:Union[str, MappingProjection],
                                               optimizer:torch.optim=None)->float:
        """Get torch learning_rate for a Projection"""
        optimizer = optimizer or self.optimizer or self._optimizer_error('get_torch_learning_rate_for_projection')
        param = self.get_torch_param_for_projection(projection)
        return self.get_learning_rate_for_torch_param(param, optimizer.param_groups)

    def torch_params_to_projections(self, optimizer:torch.optim=None)->dict:
        """Return dict of {torch parameter: Projection} for all wrapped Projections, including nested ones"""
        # Get optimizer if not provided
        optimizer = optimizer or self.optimizer or self._optimizer_error('torch_params_to_projections')
        param_groups = optimizer.param_groups
        # Return dict of {torch parameter: Projection}
        return self._torch_params_to_projections(param_groups)

    def projections_to_torch_params(self)->dict:
        """Return dict of {Projection: torch parameter} for all wrapped Projections, including nested ones"""
        projections_to_torch_params = {}
        for projection in self.wrapped_projections:
            projections_to_torch_params.update({projection: self.get_torch_param_for_projection(projection)})
        # Call recursively on any nested PytorchCompositionWrappers,
        #    also giving subclasses a chance for custom handling of torch_param -> projection mapping
        for comp_wrapper in self.get_all_nested_composition_wrappers():
            projections_to_torch_params.update(comp_wrapper.projections_to_torch_params())
        return projections_to_torch_params

    @property
    def projections_with_learnable_torch_params(self)->list:
        """Return list of Projections for which torch parameters are learnable"""
        return [pw.projection for pw in self.projection_wrappers if pw.matrix.requires_grad]

    def _torch_params_to_projections(self, param_groups:list)->dict:
        """Return dict of {torch parameter: Projection} for all wrapped Projections, including nested ones"""
        torch_params_to_projections = {}
        for proj in self.wrapped_projections:
            if proj.name in self._pnl_refs_to_torch_param_names:
                torch_params_to_projections.update({self.get_torch_param_for_projection(proj): proj})
        # Give subclasses a chance for custom handling of param->projection mapping
        for comp_wrapper in self.get_all_nested_composition_wrappers():
            torch_params_to_projections.update(comp_wrapper._torch_params_to_projections(param_groups))
        return torch_params_to_projections

    @property
    def _torch_param_short_to_long_names_map(self)->dict:
        """Return map of short torch Parameter names to their full (hierarchical) names in named_parameters()
        The "full" names should include prefixes for parameters in nested PytorchCompositionWrappers.
        """
        return {k.split('.')[-1]:k for k in [p[0] for p in self.named_parameters()]}

    @property
    # Return execution-specific learning_rates
    def _torch_params_for_execution(self)->dict:
        return {proj: self.get_torch_learning_rate_for_projection(proj) for proj in self.wrapped_projections}

    def _get_default_composition_learning_rate(self, nested_comp, outer_comp, context, ignore_false=False):
        """Get learning_rate for first Composition for which a learning_rate has been explicitly specified
        Search recursively through Composition hierarchy, from nested_comp to outer_comp, for first Composition
        that has a learning_rate that is explicitly specified with a numeric value, returning default_learning_rate
        for outer_comp if not is found;
        If **ignore_false** is True, then search continues if the learning_rate for a Composition is False;
        this is to accomodate assigning  a Projection's learning_rate as``True``, which "protects" if from False
        and uses the first learning_rate found above its Composition in the hierarchy.
         """
        comp_nesting_hierarchy = nested_comp._get_outer_compositions(outer_comp)
        for comp in comp_nesting_hierarchy:
            if comp.parameters.learning_rate._user_specified:
                comp_lr = comp.parameters.learning_rate.get(context)
                if comp_lr is False and ignore_false:
                    continue
                return comp_lr
        return comp.parameters.learning_rate.get(context)

    def _optimizer_error(self, method:str):
        from psyneulink.library.compositions.autodiffcomposition import AutodiffCompositionError
        raise AutodiffCompositionError(
            f"{self.composition.name} has not yet been assigned an optimizer; try calling"
            f"_build_pytorch_representation() before {method}.")

    __deepcopy__ = get_deepcopy_with_shared()

    def _regenerate_torch_parameter_list(self, base=None):
        """Add Projection matrices to Pytorch Module's parameter list"""

        # Register pytorch Parameters for ProjectionWrappers (since they are not already torch parameters
        for proj_wrapper in [p for p in self.projection_wrappers if not p.projection.exclude_in_autodiff]:
            self.register_parameter(proj_wrapper.name, proj_wrapper.matrix)
            # self.register_parameter(proj_wrapper.projection.name, proj_wrapper.matrix)

    # generates llvm function for self.forward
    def _gen_llvm_function(self, *, ctx:pnlvm.LLVMBuilderContext, tags:frozenset):
        args = [ctx.get_state_struct_type(self.composition).as_pointer(),
                ctx.get_param_struct_type(self.composition).as_pointer(),
                ctx.get_data_struct_type(self.composition).as_pointer()
                ]
        builder = ctx.create_llvm_function(args, self)

        state, params, data = builder.function.args
        if "learning" in tags:
            self._gen_llvm_training_function_body(ctx, builder, state, params, data)
        else:
            model_input = builder.gep(data,
                                      [ctx.int32_ty(0),
                                       ctx.int32_ty(0),
                                       ctx.int32_ty(self.composition._get_node_index(self.composition.input_CIM))])
            self._gen_llvm_forward_function_body(ctx, builder, state, params, model_input, data)

        builder.ret_void()
        return builder.function

    def _gen_llvm_forward_function_body(self, ctx, builder, state, params, arg_in, data):
        z_values = {}  # dict for storing values of terminal (output) nodes
        for current_exec_set in self.execution_sets:
            for component in current_exec_set:
                mech_input_ty = ctx.get_input_struct_type(component.mechanism)
                variable = builder.alloca(mech_input_ty)
                z_values[component] = builder.alloca(mech_input_ty.elements[0].elements[0])
                builder.store(z_values[component].type.pointee(None),z_values[component])

                if NodeRole.INPUT in self.composition.get_roles_by_node(component.mechanism):
                    input_ptr = builder.gep(
                        variable, [ctx.int32_ty(0), ctx.int32_ty(0), ctx.int32_ty(0)])
                    input_id = component._idx
                    mech_in = builder.gep(arg_in, [ctx.int32_ty(0), ctx.int32_ty(input_id)])
                    builder.store(builder.load(mech_in), input_ptr)
                for (proj_idx, proj) in enumerate(component.afferents):
                    input_ptr = builder.gep(
                        variable, [ctx.int32_ty(0), ctx.int32_ty(0), ctx.int32_ty(proj_idx)])
                    proj_output = proj._gen_llvm_execute(ctx, builder, state, params, data)
                    # store in input ports struct
                    builder.store(builder.load(proj_output), input_ptr)
                    # HACK: Add to z_values struct
                    gen_inject_vec_add(ctx, builder, proj_output, z_values[component], z_values[component])
                component._gen_llvm_execute(ctx, builder, state, params, variable, data)

        return z_values

    # generates a function responsible for a single epoch of the training
    def _gen_llvm_training_backprop(self, ctx, optimizer, loss):
        composition = self.composition
        args = [ctx.get_state_struct_type(composition).as_pointer(),
                ctx.get_param_struct_type(composition).as_pointer(),
                ctx.get_data_struct_type(composition).as_pointer(),
                optimizer._get_optimizer_struct_type(ctx).as_pointer(),
                ]
        name = self.composition.name + "_training_backprop"
        builder = ctx.create_llvm_function(args, self, name)
        llvm_func = builder.function
        for a in llvm_func.args:
            if isinstance(a.type, pnlvm.ir.PointerType):
                a.attributes.add('noalias')

        state, params, data, optim_struct = llvm_func.args
        model_input = builder.gep(data, [ctx.int32_ty(0),
                                         ctx.int32_ty(0),
                                         ctx.int32_ty(self.composition._get_node_index(self.composition.input_CIM))])
        model_output = data
        # setup useful mappings
        input_nodes = set(self.composition.get_nodes_by_role(NodeRole.INPUT))

        # initialize optimizer params:
        delta_w = builder.gep(optim_struct, [ctx.int32_ty(0), ctx.int32_ty(optimizer._DELTA_W_NUM)])

        # 2) call forward computation
        z_values = self._gen_llvm_forward_function_body(
            ctx, builder, state, params, model_input, data)

        # 3) compute errors
        loss_fn = ctx.import_llvm_function(loss)
        total_loss = builder.alloca(ctx.float_ty)
        builder.store(total_loss.type.pointee(0), total_loss)

        error_dict = {}
        for exec_set in reversed(self.execution_sets):
            for node in exec_set:
                if node.mechanism in input_nodes:
                    continue

                node_z_value = z_values[node]
                activation_func_derivative = node._gen_llvm_execute_derivative_func(ctx, builder, state, params, node_z_value)
                error_val = builder.alloca(z_values[node].type.pointee)
                error_dict[node] = error_val

                if NodeRole.OUTPUT in self.composition.get_roles_by_node(node.mechanism):
                    # We handle output layer here
                    # compute  dC/da = a_l - y(x) (TODO: Allow other cost functions! This only applies to MSE)

                    # 1) Lookup desired target value
                    terminal_sequence = self.composition._terminal_backprop_sequences[node.mechanism]
                    target_idx = self.composition.get_nodes_by_role(NodeRole.INPUT).index(terminal_sequence[TARGET_MECHANISM])
                    node_target = builder.gep(model_input, [ctx.int32_ty(0), ctx.int32_ty(target_idx)])

                    # 2) Lookup desired output value
                    node_output = builder.gep(model_output,
                                              [ctx.int32_ty(0), ctx.int32_ty(0), ctx.int32_ty(node._idx), ctx.int32_ty(0)])

                    tmp_loss = loss.gen_inject_lossfunc_call(ctx, builder, loss_fn, node_output, node_target)

                    pnlvm.helpers.printf_float_array(ctx, builder, node_target, prefix=f"{node}\ttarget:\t", tags={"torch"})
                    pnlvm.helpers.printf_float_array(ctx, builder, node_output, prefix=f"{node}\tvalue:\t", tags={"torch"})

                    pnlvm.helpers.printf(ctx, builder, f"{node}\tloss:\t%f\n", tmp_loss, tags={"torch"})
                    builder.store(builder.fadd(builder.load(total_loss), tmp_loss), total_loss)
                    loss_derivative = loss._gen_inject_loss_differential(ctx, builder, node_output, node_target)

                    # compute δ_l = dσ/da ⊙ σ'(z)
                    gen_inject_vec_hadamard(ctx, builder, activation_func_derivative, loss_derivative, error_val)

                else:
                    # We propagate error backwards from next layer
                    for proj_idx, proj in enumerate(node.efferents):
                        efferent_node = proj.receiver_wrapper
                        efferent_node_error = error_dict[efferent_node]

                        weights_llvmlite = proj._extract_llvm_matrix(ctx, builder, state, params)

                        if proj_idx == 0:
                            gen_inject_vxm_transposed(ctx, builder, efferent_node_error, weights_llvmlite, error_val)
                        else:
                            new_val = gen_inject_vxm_transposed(ctx, builder, efferent_node_error, weights_llvmlite)

                            gen_inject_vec_add(ctx, builder, new_val, error_val, error_val)

                    gen_inject_vec_hadamard(ctx, builder, activation_func_derivative, error_val, error_val)

                pnlvm.helpers.printf_float_array(ctx, builder, activation_func_derivative, prefix=f"{node}\tdSigma:\t", tags={"torch"})
                pnlvm.helpers.printf_float_array(ctx, builder, error_val, prefix=f"{node}\terror:\t", tags={"torch"})

        # 4) compute weight gradients
        for (node, err_val) in error_dict.items():
            if node in input_nodes:
                continue

            for proj in node.afferents:
                # get a_(l-1)
                afferent_node_activation = builder.gep(model_output, [ctx.int32_ty(0),
                                                                      ctx.int32_ty(0),
                                                                      ctx.int32_ty(proj.sender_wrapper._idx),
                                                                      ctx.int32_ty(0)])

                # get dimensions of weight matrix
                weights_llvmlite = proj._extract_llvm_matrix(ctx, builder, state, params)
                pnlvm.helpers.printf_float_matrix(ctx,
                                                  builder,
                                                  weights_llvmlite,
                                                  prefix= f"{proj.sender_wrapper.mechanism} -> "
                                                          f"{proj.receiver_wrapper.mechanism}\n", tags={"torch"})
                # update delta_W
                node_delta_w = builder.gep(delta_w, [ctx.int32_ty(0), ctx.int32_ty(proj._idx)])

                dim_x, dim_y = proj.matrix.shape
                with pnlvm.helpers.for_loop_zero_inc(builder, ctx.int32_ty(dim_x),
                                                     "weight_update_loop_outer") as (b1, weight_row):
                    with pnlvm.helpers.for_loop_zero_inc(b1, ctx.int32_ty(dim_y),
                                                         "weight_update_loop_inner") as (b2, weight_column):
                        a_val = b2.load(b2.gep(afferent_node_activation,
                                               [ctx.int32_ty(0), weight_row]))
                        d_val = b2.load(b2.gep(err_val,
                                               [ctx.int32_ty(0), weight_column]))
                        old_val = b2.load(b2.gep(node_delta_w,
                                                 [ctx.int32_ty(0), weight_row, weight_column]))
                        new_val = b2.fadd(old_val, b2.fmul(a_val, d_val))
                        b2.store(new_val, b2.gep(node_delta_w,
                                                 [ctx.int32_ty(0), weight_row, weight_column]))

        pnlvm.helpers.printf(ctx, builder, "TOTAL LOSS:\t%.20f\n", builder.load(total_loss), tags={"torch"})
        builder.ret_void()

        return builder.function

    def _gen_llvm_training_function_body(self, ctx, builder, state, params, data):
        composition = self.composition

        optimizer = self._get_compiled_optimizer()
        # setup loss
        loss_type = self.composition.loss_spec
        if loss_type == Loss.MSE:
            loss = MSELoss()
        elif loss_type == Loss.CROSS_ENTROPY:
            loss = CROSS_ENTROPYLoss()
        else:
            raise Exception("LOSS TYPE", loss_type, "NOT SUPPORTED")

        optimizer_step_f = ctx.import_llvm_function(optimizer)
        optimizer_struct_idx = len(state.type.pointee.elements) - 1
        optimizer_struct = builder.gep(state, [ctx.int32_ty(0), ctx.int32_ty(optimizer_struct_idx)])
        optimizer_zero_grad = ctx.import_llvm_function(optimizer.zero_grad(ctx).name)
        backprop = ctx.import_llvm_function(self._gen_llvm_training_backprop(ctx, optimizer, loss).name)

        # # FIXME: converting this call to inlined code results in
        # # significant longer compilation times
        builder.call(optimizer_zero_grad, [optimizer_struct])
        builder.call(backprop, [state, params, data,
                                optimizer_struct])
        builder.call(optimizer_step_f, [optimizer_struct, state, params])

    def _get_compiled_optimizer(self):
        # FIX: 7/1/25 - THIS BE MODIFIED TO USE CONTEXT-SPECIFIC LEARNING RATES
        # setup optimizer
        optimizer_type = self.composition.optimizer_type
        if optimizer_type == 'adam':
            optimizer = AdamOptimizer(self, lr=self.composition.learning_rate)
        elif optimizer_type == 'sgd':
            optimizer = SGDOptimizer(self, lr=self.composition.learning_rate)
        else:
            raise Exception("OPTIMIZER TYPE", optimizer_type, "NOT SUPPORTED")
        return optimizer

    @handle_external_context()
    def forward(self, inputs, optimization_num, synch_with_pnl_options, full_sequence_mode, context=None)->dict:
    # def forward(self, inputs, optimization_rep, context=None) -> dict:
        """Forward method of the model for PyTorch and LLVM modes
        Return a dictionary {output_node:value} of output values for the model
        """

        # Store the batch_size we are currently using
        inp = inputs[list(inputs.keys())[0]]
        if type(inp) is torch.Tensor:
            self._batch_size = inp.shape[0]
        elif type(inp) is list:
            self._batch_size = len(inp)
        else:
            raise ValueError("Inputs to PytorchCompositionWrapper.forward must be either torch.Tensors or lists of "
                             "torch.Tensors")

        self._sequence_lens = [len(i) for i in inp]

        # If we are in sequence mode, individual sequence elements are processed by the model one-by-one.
        if full_sequence_mode:
            seq_indices = range(max(self._sequence_lens))
        else:
            seq_indices = [0]

        # Process each sequence element, if not in sequence mode, we will process everythin at once and this loop will
        # only run once.
        for seq_index in seq_indices:

            # If we are in sequence mode, individual sequence elements are processed by the model one-by-one, so get
            # the correct one.
            if full_sequence_mode:
                # Get inputs for the current sequence index, maintain the sequence dimension even though its singleton.
                if type(inp) is torch.Tensor:
                    inputs_to_run = {k: v[:, seq_index:seq_index + 1, ...] for k, v in inputs.items()}
                elif type(inp) is list:
                    inputs_to_run = {k: [v[seq_index:seq_index + 1] for v in b_v] for k, b_v in inputs.items()}
            else:
                inputs_to_run = inputs

            # # BREADCRUMB PRINT
            # print(f"\nBEGIN FORWARD for optimization_num {optimization_num} (STIM {self.composition._stim_num})")

            outputs = {}  # dict for storing values of terminal (output) nodes
            for current_exec_set in self.execution_sets:

                if optimization_num and self.composition._nodes_to_execute_in_additional_optimizations:
                    # If _nodes_to_execute_in_additional_optimizations is specified,
                    #    only execute specified nodes for all optmization_num > 0
                    current_exec_set = {node for node in current_exec_set
                                        if node.mechanism in self.composition._nodes_to_execute_in_additional_optimizations}
                for node in current_exec_set:

                    # If node is nested Composition (wrapped in PytorchCompositionWrapper),
                    #    call its forward method recursively; no need to manage outputs, as the Composition has been
                    #    "flattened" (i.e., its nodes have been moved up into the outer Composition of the PyTorch
                    #    representation) in _build_pytorch_representation), so its outputs will be "consumed" by the
                    #    MechanismWrappers' `aggregate_afferents()` method to which it projects in the outer Composition.
                    if isinstance(node, PytorchCompositionWrapper):
                        node.forward(inputs=None, optimization_num=optimization_num, context=context)
                        continue

                    # Get input(s) to node
                    elif node._is_input or node._is_bias:
                        # node is an INPUT to Composition
                        if node.mechanism in inputs_to_run:
                            # external input is specified for the Mechanism (i.e., Mechanism is a key in inputs dict)
                            if not node._is_bias:
                                # all input_ports receive external input, so use that
                                variable = inputs_to_run[node.mechanism]
                            else:
                                # node is also a BIAS node, so get input for each input_port individually
                                variable = []
                                for i, input_port in enumerate(node.mechanism.input_ports):
                                    input = inputs_to_run[node.mechanism]
                                    if not input_port.internal_only:
                                        # input_port receives external input, so get from inputs
                                        variable.append(input[i])
                                    elif input_port.default_input == DEFAULT_VARIABLE:
                                        # input_port uses a bias, so get that
                                        val = input_port.defaults.variable

                                        # We need to add the batch dimension to default values.
                                        val = val[None, ...].expand(self._batch_size, *val.shape)

                                        # We also need to add a sequence dimension if it doesn't exist
                                        if val.ndim == 2:
                                            val = val[:, None, ...]

                                        variable.append(val)

                                # We now need to stack these so the batch dimension is first
                                try:
                                    variable = torch.stack(variable, dim=2)
                                except (RuntimeError, TypeError):
                                    # ragged, we need to reshape so batch dimension is first
                                    # is ragged, need to reshape things so batch size is first dimension.
                                    batch_size = variable[0].shape[0]
                                    variable = [[inp[:, b, ...] for inp in variable] for b in range(batch_size)]

                        # Input for the Mechanism is *not* explicitly specified, but its input_port(s) may have been
                        else:
                            # Get input for each input_port of the node
                            variable = []
                            for i, input_port in enumerate(node.mechanism.input_ports):
                                if input_port in inputs_to_run:
                                    # input to input_port is specified in the inputs dict, so use that
                                    variable.append(inputs_to_run[input_port])
                                elif input_port.default_input == DEFAULT_VARIABLE:
                                    # input_port uses a bias, so get that
                                    val = torch.from_numpy(input_port.defaults.variable)

                                    val = torch.atleast_2d(val)

                                    # We need to add the batch dimension to default values.
                                    val = val[None, ...].expand(self._batch_size, *val.shape)

                                    # We also need to add a sequence dimension if it doesn't exist
                                    if val.ndim == 3:
                                        val = val[:, None, ...]

                                    variable.append(val)
                                elif not input_port.internal_only:
                                    # otherwise, use the node's input_port's afferents
                                    variable.append(node.collect_afferents(batch_size=self._batch_size,
                                                                           port=i,
                                                                           inputs=inputs_to_run))

                            # We now need to stack these so the batch dimension is first
                            try:
                                variable = torch.stack(variable, dim=2)
                            except (RuntimeError, TypeError):
                                # ragged, we need to reshape so batch dimension is first
                                # is ragged, need to reshape things so batch size is first dimension.
                                batch_size = variable[0].shape[0]
                                variable = [[inp[:, b, ...] for inp in variable] for b in range(batch_size)]
                    else:
                        # Node is not INPUT to Composition or BIAS, so get all input from its afferents
                        variable = node.collect_afferents(batch_size=self._batch_size, inputs=inputs_to_run)
                    variable = node.execute_input_ports(variable)

                    # Node is excluded from gradient calculations, so cache for later execution
                    if node.exclude_from_gradient_calc:
                        # if node.exclude_from_gradient_calc in {AFTER, LAST}:
                        if node.exclude_from_gradient_calc == AFTER:
<<<<<<< HEAD
                            # Cache variable for later execution
=======
                            # Store variable for execution after gradient calculations are complete
>>>>>>> 79e0ef28
                            self._nodes_to_execute_after_gradient_calc[node] = variable
                            continue
                        elif node.exclude_from_gradient_calc == BEFORE:
                            assert False, 'PROGRAM ERROR: node.exclude_from_gradient_calc == BEFORE not yet implemented'
                        else:
                            assert False, \
                                (f'PROGRAM ERROR: Bad assignment to {node.name}.exclude_from_gradient_calc: '
                                 f'{node.exclude_from_gradient_calc}; only {AFTER} is currently supported')

                    # Execute the node (i.e., call its forward method) using composition_wrapper for Composition
                    # to which it belongs; this is to support override of the execute_node method by subclasses of
                    # PytorchCompositionWrapper (such as EMComposition and GRUComposition).

                    node.execute(variable, optimization_num, synch_with_pnl_options, context)
                    # # BREADCRUMB PRINT
                    # print(f"{node.name}: {optimization_num} (STIM {self.composition._stim_num})")

                    # Add entry to outputs dict for OUTPUT Nodes of pytorch representation
                    #  note: these may be different than for actual Composition, as they are flattened
                    if node._is_output or node.mechanism in self.output_nodes:
                        outputs[node.mechanism] = node.output

            # # BREADCRUMB PRINT
            # print(f"{self.composition.nodes['STATE'].name}:"
            #       f" {self.nodes_map[self.composition.nodes['STATE']].output}")
            # print(f"{self.composition.nodes['PREVIOUS STATE'].name}:"
            #       f" {self.nodes_map[self.composition.nodes['PREVIOUS STATE']].output}")
            # print(f"{self.composition.nodes['CONTEXT'].name}:"
            #       f" {self.nodes_map[self.composition.nodes['CONTEXT']].output}")
            # print(f"{self.composition.nodes['PREDICTION'].name}:"
            #       f" {self.nodes_map[self.composition.nodes['PREDICTION']].output}")
            # print(f"END FORWARD for optimization_num {optimization_num}\n")

        # NOTE: Context source needs to be set to COMMAND_LINE to force logs to update independently of timesteps
        # if not self.composition.is_nested:
        old_source = context.source
        context.source = ContextFlags.COMMAND_LINE
        self.log_values()
        self.log_weights()
        context.source = old_source

        # Return outputs of the outermost Composition
        return outputs

    def synch_with_psyneulink(self,
                              synch_with_pnl_options:dict,
                              current_condition:LEARNING_SCALE_LITERALS,
                              context:Context,
                              params:Optional[list]=None):
        """Copy weights, variables, values, and/or results from Pytorch to PsyNeuLink at specified junctures
        params can be used to restrict copy to a specific (set of) param(s). If params is not specified, all are copied;
        """
        all = [MATRIX_WEIGHTS, NODE_VARIABLES, NODE_VALUES,
               # 3/15/25 FIX: ADD SUPPORT FOR THESE IN AutodiffComposition AND BELOW
               # NODE_OUTPUT_VALUES, EXECUTE_NODES,
               RESULTS]
        params = convert_to_list(params) or all
        illegal_params = [param for param in params if param not in all]
        assert not illegal_params, \
            f"PROGRAM ERROR: Illegal attributes ({' ,'.join(illegal_params)}) specified in call to synch_with_psyneulink"

        if MATRIX_WEIGHTS in params and synch_with_pnl_options[MATRIX_WEIGHTS] == current_condition:
            self._copy_weights_to_psyneulink(context)

        # If either NODE_VARIABLES or NODE_VALUES is specified, and current condition is met, do relevant copies
        if ((NODE_VARIABLES in params and synch_with_pnl_options[NODE_VARIABLES] == current_condition)
                or (NODE_VALUES in params and synch_with_pnl_options[NODE_VALUES] == current_condition)):
            self.copy_node_variables_and_values_to_psyneulink({k:v for k,v in synch_with_pnl_options.items()
                                                               if (k in {NODE_VARIABLES, NODE_VALUES} and
                                                                   v == current_condition)},
                                                              context)

        if RESULTS in params and synch_with_pnl_options[RESULTS] == current_condition:
            self.copy_results_to_psyneulink(current_condition, context)

    def _copy_weights_to_psyneulink(self, context=None):
        for proj_wrapper in self.projections_map.values():
            if SYNCH in proj_wrapper._use:
                proj_wrapper._copy_torch_params_to_pnl_proj(context)

    def log_weights(self):
        for proj_wrapper in self.projection_wrappers:
            if isinstance(proj_wrapper.projection, MappingProjection):
                proj_wrapper.log_matrix()

    def copy_node_variables_and_values_to_psyneulink(self, options:dict, context=None):
        for pytorch_node in self.nodes_map.values():
            pytorch_node.set_pnl_variable_and_values(set_variable=True if NODE_VARIABLES in options else False,
                                                     set_value=True if NODE_VALUES in options else False,
                                                     # FIX: 3/15/25 - ADD SUPPORT FOR THESE
                                                     # set_output_values=True if OUTPUT_VALUES in options else False,
                                                     # execute_mech=True if EXECUTE_NODES in options else False,
                                                     context=context)

        # Update output_values of autodiff Composition by executing its output_CIM with pytorch_rep all_output_values
        if self.all_output_values is not None:
            # Execute the output_CIM on the last element of the batch to update the output ports
            self.composition.output_CIM.execute(self.all_output_values[-1, ...], context=context)

    def log_values(self):
        for node_wrapper in [n for n in self.node_wrappers if not isinstance(n, PytorchCompositionWrapper)]:
            node_wrapper.log_value()

    def copy_results_to_psyneulink(self, current_condition, context=None):
        """Append outputs of Pytorch forward() to AutodiffComposition.results attribute."""
        # IMPLEMENTATION NOTE: no need to do anything for TRIAL or MINIBATCH,
        #  as Composition's _update_results() method is getting called to do that locally
        if current_condition in {EPOCH, RUN}:
            results_param = self.composition.parameters.results
            prev_results = results_param._get(context)
            curr_results = convert_to_np_array(self.retained_results)
            if len(prev_results):
                new_results = np.append(prev_results, curr_results, 0)
            else:
                new_results = curr_results
            self.retained_results = []
            results_param._set(new_results, context)



    def retain_for_psyneulink(self,
                              data:dict,
                              retain_in_pnl_options:dict,
                              context):
        """Store outputs, targets, and losses from Pytorch execution for copying to PsyNeuLink at end of learn().
        Arguments
        ---------
        data : dict
            specifies local data available to retain (for copying to pnl at end of run;
            keys must be one or more of the keywords OUTPUTS, TARGETS, or LOSSES; values must be a torch.Tensor
        retain_in_pnl_options : dict
            specifies which data the user has requested be retained (and copied to pnl at end of run)
            keys must be OUTPUTS, TARGETS, or LOSSES; value must be a LearningScale.name or None (which suppresses copy)
        Note:  does not actually copy data to pnl; that is done by _getter methods for the relevant autodiff Parameters
        """
        try:
            for data_type, data_val in data.items():
                try:
                    if retain_in_pnl_options[data_type]:
                        retain_method_idx = DataTypeEnum._member_map_[data_type.upper()].value
                        self.retain_method[retain_method_idx](data_val)
                except KeyError:
                    assert False, \
                        (f"PROGRAM ERROR: No entry for {data_type} found in retain_in_pnl_options "
                         f"in call to retain_for_psyneulink()")
        except KeyError:
            assert False, \
                (f"PROGRAM ERROR: Invalid key(s) specified in call to retain_for_psyneulink: {list(data.keys())}")

    def retain_results(self, results:list):
        """Track outputs and copy to AutodiffComposition.pytorch_outputs at end of learn()."""
        if len(results):
            self.retained_results.append(results)

    def retain_trained_outputs(self, trained_outputs:list):
        """Track outputs and copy to AutodiffComposition.pytorch_outputs at end of learn()."""
        self.retained_trained_outputs.append(trained_outputs)

    def retain_targets(self, targets:list):
        """Track targets and copy to AutodiffComposition.pytorch_targets at end of learn()."""
        self.retained_targets.append(targets)

    def retain_losses(self, loss:torch.Tensor):
        """Track losses and copy to AutodiffComposition.pytorch_targets at end of learn()."""
        self.retained_losses.append(loss.detach().cpu().numpy().copy().tolist())

    def detach_all(self):
        for projection in self.projections_map.values():
            projection.matrix.detach()

    def get_source_str(self, source):
        return LEARN_METHOD if 'learn' in source else CONSTRUCTOR


class PytorchMechanismWrapper(torch.nn.Module):
    """Wrapper for a Mechanism in a PytorchCompositionWrapper
    These comprise nodes of the PytorchCompositionWrapper, and generally correspond to functions in a Pytorch model.

    Attributes
    ----------

    mechanism : Mechanism
        the PsyNeuLink `Mechanism` being wrapped.

    composition : AutodiffComposition
        the `AutodiffComposition` to which the `Mechanism` being wrapped belongs
        (and for which the PytorchCompositionWrapper -- to which the PytorchMechanismWrapper
        belongs -- is the pytorch_representation).

    afferents : List[PytorchProjectionWrapper]
        list of `PytorchProjectionWrapper` objects that project to the PytorchMechanismWrapper.

    input : torch.Tensor
        most recent input to the PytorchMechanismWrapper.

    function : _gen_pytorch_fct
        Pytorch version of the Mechanism's function assigned in its __init__.

    integrator_function : _gen_pytorch_fct
        Pytorch version of the Mechanism's integrator_function assigned in its __init__ if Mechanism
        has an integrator_function;  this assumes the Mechanism also has an integrator_mode attribute
        that is used to determine whether to execute the integrator_function first, and use its result
        as the input to its function.

    output : torch.Tensor
        most recent output of the PytorchMechanismWrapper.

    efferents : List[PytorchProjectionWrapper]
        list of `PytorchProjectionWrapper` objects that project from the PytorchMechanismWrapper.

<<<<<<< HEAD
    exclude_from_gradient_calc : bool or str[BEFORE | AFTER]: False
        used to prevent a node from being included in the Pytorch gradient calculation by excluding it in calls to
        the forward() and backward(). If AFTER is specified, the node is executed after at the end of the
        `update_learning_parameters` method;  it must be specified as an attribute of the Mechanism being wrapped.
        BEFORE is not currently supported.
=======
    exclude_from_gradient_calc : bool or str[BEFORE | AFTER | LAST]: False
        prevents a node from being included in the Pytorch gradient calculation by execluding it in calls to
        Autodiff.autodiff_backward(); entered in PytorchCompositionWrapper._nodes_to_execute_after_gradient_calc
        as a key, and the current variable that it uses for execution at the end of CompositionRuner._batch_input().

        * *AFTER*: the node is executed on every optimization step, after all gradient updates have been done;

        * *LAST*: if `Compositon.optimizations_per_minibatch` is greater than 1, the node is executed only
          after the last optimization step

        * *BEFORE*: not currently supported
>>>>>>> 79e0ef28

    _use : list[LEARNING, SYNCH]
        designates the uses of the Mechanism, specified by the following keywords (see
        PytorchCompositionWrapper `docstring <Mechanism_and_Projection_Uses>` for additional details):

        * *LEARNING*: inputs and `function <Mechanism_Base.function>` Parameters) are used
          for actual execution of the corresponding Pytorch Module;

        * *SYNCH*: used to store results of executing a Pytorch module that are then transferred to
          the `value <Mechanism_Base.value>` Parameter of the PytorchMechanismWrapper\\s `mechanism
          <PytorchMechanismWrapper.mechanism>`;

        * *SHOW_PYTORCH*:  `Mechanism <PytorchProjectionWrapper.projection>` is included when the
          `AutoDiffComposition`\\s `show_graph <AutoDiffComposition.show_graph>` method to used with the
          ``show_pytorch`` option to display its `pytorch_representation <AutodiffComposition.pytorch_representation>`;
          if it is not specified, the `Mechanism <PytorchProjectionWrapper.projection>` is not displayed when the
          `AutoDiffComposition`\\s `show_graph <AutoDiffComposition.show_graph>` method is called, even if the
          ``show_pytorch`` option is specified.
    """

    def __init__(self,
                 mechanism:ProcessingMechanism,                 # Mechanism to be wrapped
                 composition,                                   # one to which mech belongs (for nested executions)
                 component_idx:Optional[int],                   # index of the Mechanism in the Composition
                 use:Union[list, Literal[LEARNING, SYNCH, SHOW_PYTORCH]], # learning, synching of values and/or display
                 dtype:torch.dtype,                             # needed for Pytorch
                 device:str,                                    # needed for Pytorch
                 subclass_specifies_function:bool=False,        # used to determine whether to assign function here
                 context=None):
        # # MODIFIED 7/10/24 NEW: NEEDED FOR torch MPS SUPPORT
        # super().__init__()
        # MODIFIED 7/10/24 END
        super().__init__()
        self.name = f"PytorchMechanismWrapper[{mechanism.name}]"
        self.mechanism = mechanism
        self._idx = component_idx
        self._context = context
        self._is_input = False
        self._is_bias = False
        self._is_output = False
        self._use = use or [LEARNING, SYNCH, SHOW_PYTORCH]
        self._curr_sender_value = None # Used to assign initializer or default if value == None (i.e., not yet executed)
<<<<<<< HEAD

        from psyneulink.library.compositions.autodiffcomposition import EXCLUDE_FROM_GRADIENT_CALC
        self.exclude_from_gradient_calc = mechanism.exclude_from_gradient_calc \
            if hasattr(mechanism, 'EXCLUDE_FROM_GRADIENT_CALC') else False
=======
        self.exclude_from_gradient_calc = False # Used to execute node before or after, and/or on last optimization step
>>>>>>> 79e0ef28

        from psyneulink.library.compositions.autodiffcomposition import AutodiffComposition
        assert isinstance(composition, AutodiffComposition), \
            f"PROGRAM ERROR: {composition} must be an AutodiffComposition."
        self.composition = composition
        self.torch_dtype = dtype

        self.input = None
        self.output = None

        if mechanism.parameters.has_initializers._get(context) and mechanism.parameters.value.initializer:
            self.default_output = mechanism.parameters.value.initializer.get(context)
        else:
            self.default_output = mechanism.defaults.value
        self.afferents = []
        self.efferents = []

        if subclass_specifies_function is False:
            self._assign_pytorch_function(mechanism, device, context)

    def _assign_pytorch_function(self, mechanism, device, context):
        self.function = PytorchFunctionWrapper(mechanism.function, device, context)

        if hasattr(mechanism, 'integrator_function'):
            self.integrator_function = PytorchFunctionWrapper(mechanism.integrator_function, device, context)
            self.integrator_previous_value = mechanism.integrator_function._get_pytorch_fct_param_value('initializer', device, context)

        self.input_ports = [PytorchFunctionWrapper(input_port.function, device, context)
                            for input_port in mechanism.input_ports]

    def add_afferent(self, afferent):
        """Add ProjectionWrapper for afferent to MechanismWrapper.
        For use in call to collect_afferents
        """
        assert afferent not in self.afferents
        self.afferents.append(afferent)

    def add_efferent(self, efferent):
        """Add ProjectionWrapper for efferent from MechanismWrapper.
        Implemented for completeness;  not currently used
        """
        assert efferent not in self.efferents
        self.efferents.append(efferent)

    def collect_afferents(self, batch_size:int, port:Optional[Port]=None, inputs:Optional[dict]=None):
        """
        Return afferent projections for input_port(s) of the Mechanism
        If there is only one input_port, return the sum of its afferents (for those in Composition)
        If there are multiple input_ports, return a tensor (or list of tensors if input ports are ragged) of shape:

        (batch, input_port, projection, ...)

        Where the ellipsis represent 1 or more dimensions for the values of the projected afferent.

        FIX: AUGMENT THIS TO SUPPORT InputPort's function
        """
        assert self.afferents,\
            f"PROGRAM ERROR: No afferents found for '{self.mechanism.name}' in AutodiffComposition"

        for proj_wrapper in self.afferents:
            curr_val = proj_wrapper.sender_wrapper.output
            if curr_val is not None:
                if type(curr_val) == torch.Tensor:
                    proj_wrapper._curr_sender_value = curr_val[:, :, proj_wrapper._value_idx, ...]
                else:
                    proj_wrapper._curr_sender_value = torch.stack([torch.stack([s[proj_wrapper._value_idx] for s in b]) for b in curr_val])

            else:
                val = torch.tensor(proj_wrapper.default_value)

                val = torch.atleast_2d(val)

                # We need to add the batch dimension to default values.
                val = val[None, ...].expand(batch_size, *val.shape)

                proj_wrapper._curr_sender_value = val

            proj_wrapper._curr_sender_value = torch.atleast_1d(proj_wrapper._curr_sender_value)
            assert True

        # Specific port is specified
        if port is not None:
            res = [
                proj_wrapper.execute(proj_wrapper._curr_sender_value)
                for proj_wrapper in self.afferents
                if proj_wrapper._pnl_proj in self.mechanism.input_ports[port].path_afferents
            ]
        else:
            res = []
            for input_port in self.mechanism.input_ports:
                ip_res = []
                for proj_wrapper in self.afferents:
                    if proj_wrapper._pnl_proj in input_port.path_afferents:
                        ip_res.append(proj_wrapper.execute(proj_wrapper._curr_sender_value))

                # Stack the results for this input port on the third dimension, we want to preserve
                # the first dimension as the batch, the second dimension as the sequence
                ip_res = torch.stack(ip_res, dim=2)
                res.append(ip_res)
        try:
            # Now stack the results for all input ports on the second dimension again, this keeps batch
            # first again. We should now have a 5D tensor; (batch, sequence, input_port, projection, values)
            res = torch.stack(res, dim=2)
        except (RuntimeError, TypeError):
            # res has a ragged structure, a list where each element corresponds to and input port. Each tensor
            # for an input port is 4D (batch, seq, projection, values). We need to reshape this so that list of lists
            # of lists where the dimensions are (batch, seq, input port, projection, values)
            batch_size = res[0].shape[0]
            seq_size = res[0].shape[1]
            res = [[[inp[b, s, ...] for inp in res] for s in range(seq_size)] for b in range(batch_size)]

        return res

    def execute_input_ports(self, variable):
        from psyneulink.core.components.functions.nonstateful.transformfunctions import TransformFunction

        if not isinstance(variable, torch.Tensor):
            try:
                variable = torch.stack(variable)
            except (RuntimeError, TypeError):
                # is ragged, need to reshape things so batch size is first dimension.
                pass

        # must iterate over at least 1d input per port
        if type(variable) == torch.Tensor:
            variable = torch.atleast_2d(variable)

        res = []
        for i in range(len(self.input_ports)):
            if type(variable) == torch.Tensor:
                v = variable[:, :, i, ...] # Get the input for the port for all sequences in the batch
            else:
                v = [[s[i] for s in b] for b in variable]

                # We should be able to stack now, since the ragged structure is only on input ports
                v = torch.stack([torch.stack(b) for b in v])

            if isinstance(self.input_ports[i]._pnl_function, TransformFunction):
                # Add input port dimension back to account for input port dimension reduction, we should have shape
                # (batch, sequence, input_port, ... variable dimensions ) or
                # (batch, sequence, input_port, projection, ... variable dimensions ...) if execute_input_ports is invoked
                # after collect_afferents.
                if len(v.shape) == 3:
                    v = v[:, :, None, ...]

            res.append(self.input_ports[i].function(v))

        try:
            res = torch.stack(res, dim=2) # Stack along the input port dimension, first dimension is batch. second is sequence
        except (RuntimeError, TypeError):
            # res has a ragged structure, a list where each element corresponds to and input port. Each tensor
            # for an input port is 4D (batch, seq, projection, values). We need to reshape this so that list of lists
            # of lists where the dimensions are (batch, seq, input port, projection, values)
            batch_size = res[0].shape[0]
            seq_size = res[0].shape[1]
            res = [[[inp[b, s, ...] for inp in res] for s in range(seq_size)] for b in range(batch_size)]

        return res

    def execute(self, variable, optimization_num, synch_with_pnl_options, context=None)->torch.Tensor:
        """Execute Mechanism's _gen_pytorch version of function on variable.
        Enforce result to be 2d, and assign to self.output
        """
        def execute_function(function, variable, fct_has_mult_args=False):
            """Execute _gen_pytorch_fct on variable, enforce result to be 2d, and return it
            If fct_has_mult_args is True, treat each item in variable as an arg to the function
            If False, compute function for each item in variable and return results in a list
            """
            from psyneulink.core.components.functions.nonstateful.transformfunctions import TransformFunction
            if fct_has_mult_args:
                res = function(*variable)
            # variable is ragged
            elif isinstance(variable, list):
                res = []
                for inp_i in range(len(variable[0][0])):
                    inp_t = torch.stack([torch.stack([s[inp_i] for s in b]) for b in variable])
                    inp_res = function(inp_t)
                    res.append(inp_res)

                # Reshape to batch dimension first
                batch_size = res[0].shape[0]
                seq_size = res[0].shape[1]
                res = [[[inp[b, s, ...] for inp in res] for s in range(seq_size)] for b in range(batch_size)]

            else:
                # Functions handle batch dimensions, just run the
                # function with the variable and get back a tensor.
                res = function(variable)

            # TransformFunction can reduce output to single item from
            # multi-item input
            if isinstance(function._pnl_function, TransformFunction):
                res = res.unsqueeze(2)

            return res

        # If mechanism has an integrator_function and integrator_mode is True,
        #   execute it first and use result as input to the main function;
        #   assumes that if PyTorch node has been assigned an integrator_function then mechanism has an integrator_mode
        if hasattr(self, 'integrator_function') and self.mechanism.parameters.integrator_mode._get(context):
            variable = execute_function(self.integrator_function,
                                        [self.integrator_previous_value, variable],
                                        fct_has_mult_args=True)
            # Keep track of previous value in Pytorch node for use in next forward pass
            self.integrator_previous_value = variable

        self.input = variable

        # Compute main function of mechanism and return result
        self.output = execute_function(self.function, variable)
        return self.output

    def set_pnl_variable_and_values(self,
                                    set_variable:bool=False,
                                    set_value:bool=True,
                                    # FIX: 3/15/25 - ADD SUPPORT FOR THESE
                                    # set_output_values:bool=None,
                                    # execute_mech:bool=True,
                                    context=None):
        """Set the state of the PytorchMechanismWrapper's Mechanism
        Note: if execute_mech=True requires that variable=True
        """
        if SYNCH not in self._use:
            return

        pnl_mech = self.mechanism

        if set_variable:
            # First get variable in numpy format
            if isinstance(self.input, list):
                variable = np.array([val.detach().cpu().numpy() for val in self.input], dtype=object)
            else:
                variable = self.input.detach().cpu().numpy()
            # Set pnl_mech's variable
            pnl_mech.parameters.variable._set(variable, context)

        if set_value:
            # self.mechanism.parameters.value._set(value.detach().cpu().numpy().squeeze(1), context)
            if self.output is None:
                assert self.exclude_from_gradient_calc, \
                    (f"PROGRAM ERROR: Value of PyTorch wrapper for {self.name} is None during forward pass, "
                     f"but it is not excluded from gradient calculation.")
                return

            # First get value in numpy format
            if isinstance(self.output, list):
                batch_size = len(self.output)
                seq_size = len(self.output[0])
                num_outputs = len(self.output[0][0])
                value = np.empty((batch_size, seq_size, num_outputs), dtype=object)
                for bi in range(batch_size):
                    for si in range(seq_size):
                        for i in range(num_outputs):
                            value[bi, si, i] = self.output[bi][si][i].detach().cpu().numpy()

                # If the sequence size is 1, squeeze it off
                if seq_size == 1:
                    value = np.squeeze(value, axis=1)

            else:
                value = self.output.detach().cpu().numpy()

            # Set pnl_mech's value
            pnl_mech.parameters.value._set(value, context)

            # If pnl_mech's function is Stateful, assign value to its previous_value parameter
            #   so that if Python implementation is run it picks up where PyTorch execution left off
            if isinstance(pnl_mech.function, StatefulFunction):
                pnl_mech.function.parameters.previous_value._set(value, context)
            # Do same for integrator_function of TransferMechanism if it is in integrator_mode
            if isinstance(pnl_mech, TransferMechanism) and pnl_mech.integrator_mode:
                integrator_prev_val = self.integrator_previous_value.detach().cpu().numpy()
                pnl_mech.integrator_function.parameters.previous_value._set(integrator_prev_val, context)

        # FIX: 3/15/25 - ADD SUPPORT FOR THESE
        # if output_values:
        #     for value, port in zip(output_values, self.mechanism.output_ports):
        #         port.parameters.value._set(value.detach().cpu().numpy().squeeze(), context)
        # if execute:
        #     if variable:
        #         self.execute(variable)
        else:
            assert False, "PROGRAM ERROR: set_state called but neither set_variable nor set_value is specified"

    def _gen_llvm_execute(self, ctx, builder, state, params, mech_input, data):
        mech_func = ctx.import_llvm_function(self.mechanism)

        mech_param = builder.gep(params, [ctx.int32_ty(0),
                                          ctx.int32_ty(0),
                                          ctx.int32_ty(self._idx)])

        mech_state = builder.gep(state, [ctx.int32_ty(0),
                                         ctx.int32_ty(0),
                                         ctx.int32_ty(self._idx)])

        mech_output = builder.gep(data, [ctx.int32_ty(0),
                                         ctx.int32_ty(0),
                                         ctx.int32_ty(self._idx)])

        builder.call(mech_func, [mech_param,
                                 mech_state,
                                 mech_input,
                                 mech_output])

        pnlvm.helpers.printf_float_array(ctx,
                                         builder,
                                         builder.gep(mech_output, [ctx.int32_ty(0), ctx.int32_ty(0)]),
                                         prefix=f"{self} output:\n",
                                         tags={"torch"})

        return mech_output

    def log_value(self):
        if self.mechanism.parameters.value.log_condition != LogCondition.OFF:
            detached_value = self.output.detach().cpu().numpy()
            self.mechanism.output_port.parameters.value._set(detached_value, self._context)
            self.mechanism.parameters.value._set(detached_value, self._context)

    def _gen_llvm_execute_derivative_func(self, ctx, builder, state, params, arg_in):
        # psyneulink functions expect a 2d input, where index 0 is the vector
        fun = ctx.import_llvm_function(self.mechanism.function, tags=frozenset({"derivative"}))
        fun_input_ty = fun.args[2].type.pointee

        mech_input = builder.alloca(fun_input_ty)
        mech_input_ptr = builder.gep(mech_input, [ctx.int32_ty(0),
                                                  ctx.int32_ty(0)])
        builder.store(builder.load(arg_in), mech_input_ptr)

        mech_params = builder.gep(params, [ctx.int32_ty(0),
                                           ctx.int32_ty(0),
                                           ctx.int32_ty(self._idx)])

        mech_state = builder.gep(state, [ctx.int32_ty(0),
                                         ctx.int32_ty(0),
                                         ctx.int32_ty(self._idx)])

        f_params, f_state = ctx.get_param_or_state_ptr(builder,
                                                       self.mechanism,
                                                       "function",
                                                       param_struct_ptr=mech_params,
                                                       state_struct_ptr=mech_state)

        f_params, builder = self.mechanism._gen_llvm_param_ports_for_obj(
                self.mechanism.function, f_params, ctx, builder, mech_params, mech_state, mech_input)

        output, _ = self.mechanism._gen_llvm_invoke_function(ctx, builder, self.mechanism.function,
                                                              f_params, f_state, mech_input, None,
                                                              tags=frozenset({"derivative"}))
        return builder.gep(output, [ctx.int32_ty(0),
                                    ctx.int32_ty(0)])

    def __repr__(self):
        return "PytorchWrapper for: " +self.mechanism.__repr__()


class PytorchProjectionWrapper():
    """Wrapper for Projection in a PytorchCompositionWrapper

    The matrix of the wrapped `projection <PytorchProjectionWrapper.projection>` is assigned as a parameter of
    (set of connection weights in ) the PyTorch Module that, coupled with a corresponding input and `torch.matmul
    <https://pytorch.org/docs/main/generated/torch.matmul.html>`_ operation, provide the input to the Pytorch
    function associated with the `Node <Composition_Node>` of the AutdiffComposition that is the `receiver
    <Projection_Base.receiver>` of the wrapped Projection.

    .. note::
       In the case of a nested Composition, the sender and/or receiver attributes may be mapped to different Node(s)
       than the Mechanism(s) of the Projection's actual sender and/or receiver. This is because the sender and/or
       receiver of the Projection may be a nested Composition, in which case the actual sender and/or receiver of the
       Projection will be a `CompositionInterfaceMechanism` (CIM) for the nested Composition.  In that case, the sender
       and/or receiver of the PytorchProjectionWrapper will be assigned to the PytorchMechanismWrapper for the Node in
       the outer Composition that Projects to/from the CIM, and that is the source/destination of the Projection
       actually being learned, and that projection will be referenced in the `PytorchCompositionWrapper.projections_map`
       (see `PytorchCompositionWrapper` for descriptive figure and additional details);  the actual projection is stored
       in pnl_proj.

    Attributes
    ----------

    projection : Projection
        PsyNeuLink `Projection` being wrapped.

    composition : AutodiffComposition
        the `AutodiffComposition` to which the `Projection` being wrapped belongs
        (and for which the PytorchCompositionWrapper -- to which the PytorchProjectionWrapper
        belongs -- is the `pytorch_representation <AutodiffComposition.pytorch_representation>`).

    matrix : torch.nn.Parameter
        Pytorch parameter for the matrix of the Projection.

    sender : PytorchMechanismWrapper
        the PytorchMechanismWrapper node from which the PytorchProjectionWrapper receives its variable.

    receiver : PytorchMechanismWrapper
        the PytorchMechanismWrapper node from which the PytorchProjectionWrapper sends it value.

    function : _gen_pytorch_fct
        Pytorch version of the Projection's function assigned in its __init__.

    .. technical_note::
        _use : list[LEARNING, SYNCH, SHOW_PYTORCH]
            designates the uses of the Projection, specified by the following keywords see PytorchCompositionWrapper
            `docstring <Mechanism_and_Projection_Uses>` for additional details):

            * *LEARNING*: inputs and `function <MappingProjection.function>` Parameters) are used for actual execution
              of the corresponding Pytorch Module;

            * *SYNCH*: store connection weights, for synching them between the `matrix
              <MappingProjection.matrix>` Parameter of its PsyNeuLink `projection <PytorchProjectionWrapper.projection>`
              and the corresponding parameters of a Pytorch module being used for learning;

            * *SHOW_PYTORCH*:  `projection <PytorchProjectionWrapper.projection>` is included when the
              `AutoDiffComposition`\\s `show_graph <AutoDiffComposition.show_graph>` method to used with
              the ``show_pytorch`` option to display its `pytorch_representation
              <AutodiffComposition.pytorch_representation>`; if it is not specified, the `Projection
              <PytorchProjectionWrapper.projection>` is not displayed when the `AutoDiffComposition`\\s
              `show_graph <AutoDiffComposition.show_graph>` method is called, even if the ``show_pytorch``
              option is specified.
    """

    def __init__(self,
                 projection:Projection,                      # Projection to be wrapped
                 pnl_proj:Projection,                        # one that directly projects to/from sender/receiver
                 component_idx:Optional[int],                   # index of the Projection in the Composition
                 sender_port_idx:Optional[int],                 # index in the sender's Mechanism.output_ports
                 use:Union[list, Literal[LEARNING, SYNCH, SHOW_PYTORCH]],
                 device:str,
                 sender_wrapper:PytorchMechanismWrapper=None,
                 receiver_wrapper:PytorchMechanismWrapper=None,
                 composition:Composition=None,
                 context=None):

        self.projection = projection  # Projection being wrapped (may *not* be the one being learned; see note above)
        self._pnl_proj = pnl_proj     # Projection to/from CIM that actually projects to/from sender/receiver
        self._use = convert_to_list(use) or [LEARNING, SYNCH, SHOW_PYTORCH]  # learn, synch, and/or display connection
        # weights
        self._idx = component_idx     # Index of Projection in Composition's list of projections
        self._sender_port_idx = sender_port_idx  # Index of sender output_ports for which Projection is an efferent
        self._value_idx = 0           # Index of value in sender's value (used in collect_afferents)
        self._curr_sender_value = None

        self.name = f"PytorchProjectionWrapper[{projection.name}]"
        self.composition = composition            # Composition to which CompositionWrapper belongs
        self.sender_wrapper = sender_wrapper      # PytorchMechanismWrapper to which Projection's sender is mapped
        self.receiver_wrapper = receiver_wrapper  # PytorchMechanismWrapper to which Projection's receiver is mapped
        self._context = context

        # if (projection.parameters.has_initializers._get(context, fallback_value=False)
        #         and projection.parameters.value.initializer):
        if (projection.parameters.has_initializers.get(context)
                and projection.parameters.value.initializer):
            self.default_value = projection.parameters.value.initializer.get(context)
        else:
            self.default_value = projection.defaults.value

        # Get item of value corresponding to OutputPort that is Projection's sender
        # Note: this may not be the same as _sender_port_idx if the sender Mechanism has OutputPorts for Projections
        #       that are not in the current Composition
        if context.composition and LEARNING in self._use:
            for i, output_port in enumerate(self.sender_wrapper.mechanism.output_ports):
                if all(p in context.composition.projections for p in output_port.efferents):
                    if self._pnl_proj in output_port.efferents:
                        self._value_idx = i
                        break
                    i += 1

        # Create a Pytorch Parameter for the matrix
        matrix = projection.parameters.matrix.get(context=context)
        self.matrix = torch.nn.Parameter(torch.tensor(matrix.copy(),
                                         device=device,
                                         dtype=torch.double))
        # 2/16/25 4/13/25- FIX: RECONCILE THIS WITH ANY SPECS FOR PROJECTION IN optimizer_torch_params_full_with_specified
        #           cf _update_optimizer_params():
        if projection.learnable is False:
            self.matrix.requires_grad = False

        self.function = projection.function._gen_pytorch_fct(device, context)

    def execute(self, variable):
        # return torch.matmul(variable, self.matrix)
        return self.function(variable, self.matrix)

    def _copy_torch_params_to_pnl_proj(self, context):
        composition = self.composition
        composition.copy_torch_param_to_projection_matrix(torch_param=self.matrix.detach().cpu().T,
                                                          projection=self.projection,
                                                          validate=False,
                                                          context=context)

    def log_matrix(self):
        if self.projection.parameters.matrix.log_condition != LogCondition.OFF:
            detached_matrix = self.matrix.detach().cpu().numpy()
            self.projection.parameters.matrix._set(detached_matrix, context=self._context)
            self.projection.parameter_ports['matrix'].parameters.value._set(detached_matrix, context=self._context)

    def _extract_llvm_matrix(self, ctx, builder, state, params):
        proj_params = builder.gep(params, [ctx.int32_ty(0), ctx.int32_ty(1), ctx.int32_ty(self._idx)])
        proj_state = builder.gep(state, [ctx.int32_ty(0), ctx.int32_ty(1), ctx.int32_ty(self._idx)])

        dim_x, dim_y = self.matrix.detach().numpy().shape

        func_p, func_s = ctx.get_param_or_state_ptr(builder,
                                                    self.projection,
                                                    self.projection.parameters.function,
                                                    param_struct_ptr=proj_params,
                                                    state_struct_ptr=proj_state)

        proj_matrix = ctx.get_param_or_state_ptr(builder,
                                                 self.projection.function,
                                                 self.projection.function.parameters.matrix,
                                                 param_struct_ptr=func_p,
                                                 state_struct_ptr=func_s)

        proj_matrix = builder.bitcast(proj_matrix, pnlvm.ir.types.ArrayType(
            pnlvm.ir.types.ArrayType(ctx.float_ty, dim_y), dim_x).as_pointer())

        return proj_matrix

    def _gen_llvm_execute(self, ctx, builder, state, params, data):
        proj_matrix = self._extract_llvm_matrix(ctx, builder, state, params)

        input_vec = builder.gep(data, [ctx.int32_ty(0),
                                       ctx.int32_ty(0),
                                       ctx.int32_ty(self.sender_wrapper._idx),
                                       ctx.int32_ty(self._sender_port_idx)])

        output_vec = gen_inject_vxm(ctx, builder, input_vec, proj_matrix)

        pnlvm.helpers.printf_float_array(ctx,
                                         builder,
                                         input_vec,
                                         prefix=f"{self.sender_wrapper.mechanism} "
                                                f"-> {self.receiver_wrapper.mechanism} input:\n",
                                         tags={"torch"})
        pnlvm.helpers.printf_float_matrix(ctx,
                                          builder,
                                          proj_matrix,
                                          prefix=f"{self.sender_wrapper.mechanism} "
                                                 f"-> {self.receiver_wrapper.mechanism} mat:\n",
                                          tags={"torch"})
        pnlvm.helpers.printf_float_array(ctx,
                                         builder,
                                         output_vec,
                                         prefix=f"{self.sender_wrapper.mechanism} "
                                                f"-> {self.receiver_wrapper.mechanism} output:\n",
                                         tags={"torch"})

        return output_vec

    def __repr__(self):
        return "PytorchWrapper for: " +self.projection.__repr__()


class PytorchFunctionWrapper(torch.nn.Module):
    def __init__(self, pnl_function, device, context=None):
        super().__init__()
        self.name = f"PytorchFunctionWrapper[{pnl_function.name}]"
        self._context = context
        self.function = _get_pytorch_function(pnl_function, device, context)
        if pnl_function is not self.function:
            self._pnl_function = pnl_function

    def __repr__(self):
        return "PytorchWrapper for: " + self._pnl_function.__repr__()

    def __call__(self, *args, **kwargs):
        return self.function(*args, **kwargs)<|MERGE_RESOLUTION|>--- conflicted
+++ resolved
@@ -1,4 +1,4 @@
- # Princeton University licenses this file to You under the Apache License, Version 2.0 (the "License");
+# Princeton University licenses this file to You under the Apache License, Version 2.0 (the "License");
 # you may not use this file except in compliance with the License.  You may obtain a copy of the License at:
 #     http://www.apache.org/licenses/LICENSE-2.0
 # Unless required by applicable law or agreed to in writing, software distributed under the License is distributed
@@ -1342,7 +1342,6 @@
         # Register pytorch Parameters for ProjectionWrappers (since they are not already torch parameters
         for proj_wrapper in [p for p in self.projection_wrappers if not p.projection.exclude_in_autodiff]:
             self.register_parameter(proj_wrapper.name, proj_wrapper.matrix)
-            # self.register_parameter(proj_wrapper.projection.name, proj_wrapper.matrix)
 
     # generates llvm function for self.forward
     def _gen_llvm_function(self, *, ctx:pnlvm.LLVMBuilderContext, tags:frozenset):
@@ -1552,7 +1551,7 @@
         builder.call(optimizer_step_f, [optimizer_struct, state, params])
 
     def _get_compiled_optimizer(self):
-        # FIX: 7/1/25 - THIS BE MODIFIED TO USE CONTEXT-SPECIFIC LEARNING RATES
+        # BREADCRUMB: 7/1/25 - THIS NEEDS TO BE MODIFIED TO USE CONTEXT-SPECIFIC LEARNING RATES
         # setup optimizer
         optimizer_type = self.composition.optimizer_type
         if optimizer_type == 'adam':
@@ -1708,11 +1707,7 @@
                     if node.exclude_from_gradient_calc:
                         # if node.exclude_from_gradient_calc in {AFTER, LAST}:
                         if node.exclude_from_gradient_calc == AFTER:
-<<<<<<< HEAD
-                            # Cache variable for later execution
-=======
                             # Store variable for execution after gradient calculations are complete
->>>>>>> 79e0ef28
                             self._nodes_to_execute_after_gradient_calc[node] = variable
                             continue
                         elif node.exclude_from_gradient_calc == BEFORE:
@@ -1923,13 +1918,6 @@
     efferents : List[PytorchProjectionWrapper]
         list of `PytorchProjectionWrapper` objects that project from the PytorchMechanismWrapper.
 
-<<<<<<< HEAD
-    exclude_from_gradient_calc : bool or str[BEFORE | AFTER]: False
-        used to prevent a node from being included in the Pytorch gradient calculation by excluding it in calls to
-        the forward() and backward(). If AFTER is specified, the node is executed after at the end of the
-        `update_learning_parameters` method;  it must be specified as an attribute of the Mechanism being wrapped.
-        BEFORE is not currently supported.
-=======
     exclude_from_gradient_calc : bool or str[BEFORE | AFTER | LAST]: False
         prevents a node from being included in the Pytorch gradient calculation by execluding it in calls to
         Autodiff.autodiff_backward(); entered in PytorchCompositionWrapper._nodes_to_execute_after_gradient_calc
@@ -1941,7 +1929,6 @@
           after the last optimization step
 
         * *BEFORE*: not currently supported
->>>>>>> 79e0ef28
 
     _use : list[LEARNING, SYNCH]
         designates the uses of the Mechanism, specified by the following keywords (see
@@ -1984,15 +1971,13 @@
         self._is_output = False
         self._use = use or [LEARNING, SYNCH, SHOW_PYTORCH]
         self._curr_sender_value = None # Used to assign initializer or default if value == None (i.e., not yet executed)
-<<<<<<< HEAD
-
+        # # MODIFIED 8/18/25 OLD: from custom_optimization
+        # self.exclude_from_gradient_calc = False # Used to execute node before or after, and/or on last optimization step
+        # MODIFIED 8/18/25 NEW: from torch_lr
         from psyneulink.library.compositions.autodiffcomposition import EXCLUDE_FROM_GRADIENT_CALC
         self.exclude_from_gradient_calc = mechanism.exclude_from_gradient_calc \
             if hasattr(mechanism, 'EXCLUDE_FROM_GRADIENT_CALC') else False
-=======
-        self.exclude_from_gradient_calc = False # Used to execute node before or after, and/or on last optimization step
->>>>>>> 79e0ef28
-
+        # MODIFIED 8/18/25 END
         from psyneulink.library.compositions.autodiffcomposition import AutodiffComposition
         assert isinstance(composition, AutodiffComposition), \
             f"PROGRAM ERROR: {composition} must be an AutodiffComposition."
@@ -2070,7 +2055,6 @@
                 proj_wrapper._curr_sender_value = val
 
             proj_wrapper._curr_sender_value = torch.atleast_1d(proj_wrapper._curr_sender_value)
-            assert True
 
         # Specific port is specified
         if port is not None:
@@ -2438,8 +2422,6 @@
         self.receiver_wrapper = receiver_wrapper  # PytorchMechanismWrapper to which Projection's receiver is mapped
         self._context = context
 
-        # if (projection.parameters.has_initializers._get(context, fallback_value=False)
-        #         and projection.parameters.value.initializer):
         if (projection.parameters.has_initializers.get(context)
                 and projection.parameters.value.initializer):
             self.default_value = projection.parameters.value.initializer.get(context)
