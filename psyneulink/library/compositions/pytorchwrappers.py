# Princeton University licenses this file to You under the Apache License, Version 2.0 (the "License");
# you may not use this file except in compliance with the License.  You may obtain a copy of the License at:
#     http://www.apache.org/licenses/LICENSE-2.0
# Unless required by applicable law or agreed to in writing, software distributed under the License is distributed
# on an "AS IS" BASIS, WITHOUT WARRANTIES OR CONDITIONS OF ANY KIND, either express or implied.
# See the License for the specific language governing permissions and limitations under the License.

# ********************************************* PytorchComponent *************************************************

"""PyTorch wrappers for Composition, Mechanism, Projection, and Functions for use in AutodiffComposition"""
from h5py.h5f import namedtuple

from psyneulink._typing import Optional, Literal, Union

import graph_scheduler
import numpy as np

# import torch
try:
    import torch
except (ImportError, ModuleNotFoundError):
    torch = None
else:
    import torch.nn as nn

import warnings
from enum import Enum, auto

from psyneulink.core.components.functions.stateful import StatefulFunction
from psyneulink.core.components.mechanisms.mechanism import Mechanism
from psyneulink.core.components.mechanisms.processing.processingmechanism import ProcessingMechanism
from psyneulink.core.components.mechanisms.processing.transfermechanism import TransferMechanism
from psyneulink.core.components.ports.port import Port
from psyneulink.core.components.projections.projection import Projection, DuplicateProjectionError
from psyneulink.core.components.projections.pathway.mappingprojection import MappingProjection
from psyneulink.core.compositions.composition import Composition, CompositionInterfaceMechanism, NodeRole
from psyneulink.library.compositions.pytorchllvmhelper import *
from psyneulink.library.compositions.compiledoptimizer import AdamOptimizer, SGDOptimizer
from psyneulink.library.compositions.compiledloss import MSELoss, CROSS_ENTROPYLoss
from psyneulink.core.globals.keywords import (AFTER, ALL, BEFORE, DEFAULT_VARIABLE, EPOCH, INPUTS,
                                              LEARNING, LEARNING_SCALE_LITERALS, Loss, MATRIX_WEIGHTS,
                                              NODE, NODE_VALUES, NODE_VARIABLES, OUTPUTS, RESULTS, RUN,
                                              SHOW_PYTORCH, SYNCH, TARGET_MECHANISM, )
from psyneulink.core.globals.context import Context, ContextFlags, handle_external_context
from psyneulink.core.globals.utilities import (
    convert_to_list, convert_to_np_array, get_deepcopy_with_shared, is_numeric_scalar)
from psyneulink.core.globals.log import LogCondition
from psyneulink.core import llvm as pnlvm

__all__ = ['PytorchCompositionWrapper', 'PytorchMechanismWrapper', 'PytorchProjectionWrapper',
           'ENTER_NESTED', 'EXIT_NESTED', 'SUBCLASS_WRAPPERS', 'TorchParam']

SUBCLASS_WRAPPERS = 'subclass_wrappers'
ENTER_NESTED = 0
EXIT_NESTED = 1

TorchParam = namedtuple("TorchParam", "name slice")


class DataTypeEnum(Enum):

    TRAINED_OUTPUTS = 0
    TARGETS = auto()
    LOSSES = auto()


def _get_pytorch_function(obj, device, context):
    pytorch_fct = getattr(obj, '_gen_pytorch_fct', None)
    if pytorch_fct is None:
        from psyneulink.library.compositions.autodiffcomposition import AutodiffCompositionError
        raise AutodiffCompositionError(
            f"Function {obj} is not currently supported by AutodiffComposition"
        )
    else:
        return pytorch_fct(device, context)


class PytorchCompositionWrapper(torch.nn.Module):
# NEEDED FOR torch MPS SUPPORT
# class PytorchCompositionWrapper(torch.jit.ScriptModule):
# END
    """Wrapper for a Composition as a Pytorch Module.

    Wraps an `AutodiffComposition` as a `PyTorch module
    <https://pytorch.org/docs/stable/generated/torch.nn.Module.html>`_, with each `Mechanism <Mechanism>` in
    the AutodiffComposition wrapped as a `PytorchMechanismWrapper`, each `Projection <Projection>` wrapped as
    a `PytorchProjectionWrapper`, and any nested Compositions wrapped as `PytorchCompositionWrapper`\\s. Each
    PytorchMechanismWrapper implements a Pytorch version of the `function(s) <Mechanism_Base.function>` of the wrapped
    `Mechanism`, which are executed in the PyTorchCompositionWrapper's `forward <PyTorchCompositionWrapper.forward>`
    method in the order specified by the AutodiffComposition's `scheduler <Composition.scheduler>`.  The `matrix
    <MappingProjection.matrix>` Parameters of each wrapped `Projection` are assigned as parameters of the
    `PytorchMechanismWrapper` Pytorch module and used, together with a Pytorch `matmul
    <https://pytorch.org/docs/main/generated/torch.matmul.html>`_ operation, to generate the input to each
    PyTorch function as specified by the `PytorchProjectionWrapper`\\'s `graph <Composition.graph>`.  The graph
    can be visualized using the AutodiffComposition's `show_graph <ShowGraph.show_graph>` method and setting its
    *show_pytorch* argument to True (see `PytorchShowGraph` for additional information).

    Two main responsibilities:

    1) Set up functions and parameters of PyTorch module required for its forward computation:
       - Handle nested compositions (flattened in infer_backpropagation_learning_pathways):
       - Deal with Projections into and/or out of a nested Composition as shown in figure below:
            (note: Projections in outer Composition to/from a nested Composition's CIMs are learnable,
                   and ones within a nested Composition from/to its CIMs are not)

         [      OUTER     ][                            NESTED                               ][     OUTER      ]
                \\learnable//   \\not learnable//                     \\not learnable//    \\learnable//
         ---> [Node] ----> [input_CIM] ~~~> [INPUT Node] ----> [OUTPUT Node] ~~~> [output_CIM] ----> [Node] --->
               sndr            rcvr          nested_rcvr         nested_sndr         sndr             rcvr
                ^--projection-->^                                                     ^---projection-->^
                ^----PytorchProjectionWrapper---->^                  ^----PytorchProjectionWrapper---->^
                          ENTER_NESTED                                            EXIT_NESTED

       .. _Mechanism_and_Projection_Uses:

       - The uses of Mechanisms and Projections in the pytorch_representation of an AutodiffComposition are
         determined, respecticely, by its PytorchMechanismWrapper's `use <PytorchMechanismWrapper.use>` and
         PytorchProjectionWrapper's `use <PytorchProjectionWrapper.use>`, as follows:

         * Mechanisms:
           - used in Python execution but not Pytorch execution: *SYNCH*
           - used in PyTorch execution but not Python execution: *LEARNING*, *SHOW_PYTORCH*
           - used for both Python and Pytorch execution: *LEARNING*, *SYNCH*, *SHOW_PYTORCH*

         * Projections:
           - among (non-CIM) Mechanisms within the same Composition: same as Mechanisms (see above)
           - to an input_CIM of a nested Composition:  *LEARNING*, *SYNCH*, *SHOW_PYTORCH*
           - from an input_CIM: None
           - to an output_CIM: None
           - from an output_CIM:  *LEARNING*, *SYNCH*
           - directly between (to/from) a nested and outer Composition: *SHOW_PYTORCH*

    2) Handle coordination of passing data and outcomes back to PsyNeuLink objects, handled by two main methods:

       - synch_with_psyneulink()
            Copies matrix weights, node variables, node values, and/or autoutdiff results
            at user-specified intervals (LearningScale:  OPTIMIZATION_STEP, TRIAL, MINIBATCH, EPOCH, RUN);
            these are specified by the user in the following arguments to run() or learn():
                synch_projection_matrices_with_torch=RUN,
                synch_node_variables_with_torch=None,
                synch_node_values_with_torch=RUN,
                synch_results_with_torch=RUN,
            and consolidated in the synch_with_pnl_options dict used by synch_with_psyneulink

       - retain_for_psyneulink()
            Retains learning-specific data used and outcomes generated during execution of PyTorch model
            (TRAINED_OUTPUT_VALUES, corresponding TARGETS and LOSSES), that are copied to PsyNeuLink
            at the end of a call to learn(); these are specified by the user in the following arguments
            to learn():
                retain_torch_trained_outputs=MINIBATCH,
                retain_torch_targets=MINIBATCH,
                retain_torch_losses=MINIBATCH,
            and consolidated in the retain_in_pnl_options dict used by retain_for_psyneulink

        - Note: RESULTS is handled in an idiosyncratic way: it is specified along with the synchronization
                parameters, since it is a value ordinarily generated in the execution of a Composition;
                however it's helper parallels the retain_for_psyneulink helper methods, and it is called
                from _update_results if TRIAL is specified, in order to integrate with the standard execution
                of a Composition.

    Arguments
    ---------


    Attributes
    ----------

    composition : AutodiffComposition
        The `AutodiffComposition` for which the PytorchCompositionWrapper is the `pytorch_representation
        <AutodiffComposition.pytorch_representation>`.

    node_wrappers : List[PytorchMechanismWrapper]
        list of nodes in the PytorchCompositionWrapper corresponding to the PyTorch functions that comprise the
        forward method of the Pytorch module implemented by the PytorchCompositionWrapper. Generally these are
        `Mechanisms <Mechanism>` wrapped in a `PytorchMechanismWrapper`, however, if the `AutodiffComposition` Node
        being wrapped is a nested Composition, then the wrapped node is itself a `PytorchCompositionWrapper` object.
        When the PyTorch model is executed, all of these are "flattened" into a single PyTorch module, corresponding
        to the outermost AutodiffComposition being wrapped, which can be visualized using that AutodiffComposition's
        `show_graph <ShowGraph.show_graph>` method and setting its *show_pytorch* argument to True (see
        `PytorchShowGraph` for additional information).

    nodes_map : Dict[Node: PytorchMechanismWrapper or PytorchCompositionWrapper]
        maps PsyNeuLink `Nodes <Composition_Nodes>` to PytorchCompositionWrapper nodes.

    projection_wrappers = List[PytorchProjectionWrapper]
        list of PytorchCompositionWrappers in the PytorchCompositionWrapper, each of which wraps a `Projection`
        in the AutodiffComposition being wrapped.

    projections_map : Dict[Projection: PytorchProjectionWrapper]
        maps `Projections <Projection>` in the AutodiffComposition being wrapped to `PytorchProjectionWrappers` in
        the PytorchCompositionWrapper.

    _nodes_to_execute_after_gradient_calc :  Dict[node : torch.Tensor]
        contains nodes specified as `exclude_from_gradient_calc` as keys, and their current variable as values

    optimizer : torch
        assigned by AutodffComposition after the wrapper is created, which passes the parameters to the optimizer

    device : torch.device
        device used to process torch Tensors in PyTorch functions

    params : nn.ParameterList()
        list of PyTorch parameters (connection weight matrices) in the PyTorch model.

    minibatch_loss : torch.Tensor
        accumulated loss over all trials (stimuli) within a batch.

    minibatch_loss_count : int
        count of losses (trials) within batch, used to calculate average loss per batch.

    retained_results : List[ndarray]
        list of the `output_values <Composition.output_values>` of the AutodiffComposition for ever trial executed
        in a call to `run <AutoDiffComposition.run>` or `learn <AutoDiffComposition.learn>`.

    retained_trained_outputs : List[ndarray]
        values of the trained `OUTPUT <NodeRole.OUTPUT>` Node (i.e., ones associated with `TARGET <NodeRole.TARGET`
        Node) for each trial executed in a call to `learn <AutoDiffComposition.learn>`.

    retained_targets : List[ndarray]
        values of the `TARGET <NodeRole.TARGET` Nodes for each trial executed in a call to `learn
        <AutoDiffComposition.learn>`.

    retained_losses : List[ndarray]
        losses per batch, epoch or run accumulated over a call to learn()
    """

    torch_dtype = torch.float64

    def __init__(self,
                 composition,
                 device,
                 outer_creator=None,
                 dtype=None,
                 subclass_components=None,
                 context=None):

        super(PytorchCompositionWrapper, self).__init__()

        if subclass_components is None:
            self._early_init(composition, device)
            # Instantiate standard PytorchWrappers for Mechanisms and Projections, and execution_sets used in forward()
            _node_wrapper_pairs = self._instantiate_pytorch_mechanism_wrappers(composition, device, context)
            self._construct_node_wrapper_maps(_node_wrapper_pairs)
            _projection_wrapper_pairs = self._instantiate_pytorch_projection_wrappers(composition, device, context)
            self._construct_projection_wrapper_maps(_projection_wrapper_pairs)
            self.execution_sets, execution_context = self._get_execution_sets(composition, context)

        else:
            # Construct node_wrappers, projection_wrappers, and execution_sets from subclass components passed in
            _node_wrapper_pairs, _projection_wrapper_pairs, _execution_sets, execution_context = subclass_components
            self._validate_subclass_components(_node_wrapper_pairs, _projection_wrapper_pairs, _execution_sets)
            self._construct_node_wrapper_maps(_node_wrapper_pairs)
            self._construct_projection_wrapper_maps(_projection_wrapper_pairs)
            self.execution_sets = _execution_sets

        # Assign INPUT Nodes for outermost Composition (including any that are nested within it at any level)
        # Note: Pytorch representation is "flattened" (i.e., any nested Compositions are replaced by their Nodes)
            #   so if any nested Compositions are INPUT Nodes of the outermost Composition,
            #   *their* INPUT Nodes are assigned as INPUT Nodes of the outermost Composition
        if not composition.is_nested:
            def _assign_input_nodes(nodes):
                for pytorch_node in nodes:
                    if isinstance(pytorch_node, PytorchMechanismWrapper):
                        pytorch_node._is_input = pytorch_node.mechanism in composition._get_input_receivers(type=NODE)
                    else:
                        _assign_input_nodes(pytorch_node.node_wrappers)
            _assign_input_nodes(self.node_wrappers)

        # Flatten maps
        for node_wrapper in self.node_wrappers:
            if isinstance(node_wrapper, PytorchCompositionWrapper):
                # For copying weights back to PNL in AutodiffComposition.do_gradient_optimization
                self.projections_map.update(node_wrapper.projections_map)
                for k, v in node_wrapper.nodes_map.items():
                    self._add_node_to_nodes_map(k, v)
                self._pnl_refs_to_torch_param_names.update(node_wrapper._pnl_refs_to_torch_param_names)
                # Get any optimizer_constructor_params from nested Composition, but give precedence to any in outer comp
                for k, v in node_wrapper.composition._optimizer_constructor_params.items():
                    if k not in self.composition._optimizer_constructor_params:
                        self.composition._optimizer_constructor_params[k] = v

        # Purge nodes_map of entries for nested Compositions (their nodes are now in self.nodes_map)
        nodes_to_remove = [k for k, v in self.nodes_map.items() if isinstance(v, PytorchCompositionWrapper)]
        for node in nodes_to_remove:
            self._remove_node_from_nodes_map(node)

        self.output_nodes = self.composition.get_nested_output_nodes_at_all_levels()

        self.composition.parameters.pytorch_representation._set(self, context, skip_history=True, skip_log=True)

        # Get projections from flattened set, so that they are all in the outer Composition
        #   and visible by _regenerate_torch_parameter_list;
        #   needed for call to backward() in AutodiffComposition.do_gradient_optimization
        self.projection_wrappers = list(self.projections_map.values())

        composition.scheduler._delete_counts(execution_context.execution_id)

        self._regenerate_torch_parameter_list()
        assert 'DEBUGGING BREAKPOINT'

    def _early_init(self, composition, device):
        """Early initialization of PytorchCompositionWrapper"""
                # Assign attributes
        self.name = f"PytorchCompositionWrapper[{composition.name}]"
        self.device = device
        self.optimizer = None # This gets assigned by self.composition after the wrapper is created,
                                # as the latter is needed to pass the parameters to the optimizer
        self._previous_optimizer_param_groups = None
        self.composition = composition
        self.node_wrappers = []  # can be PytorchMechanismWrapper or PytorchCompositionWrapper
        self._nodes_to_execute_after_gradient_calc = {} # Nodes requiring execution after Pytorch forward/backward pass
        self._batch_size = 1 # Store the currently used batch size

        self.projection_wrappers = [] # PytorchProjectionWrappers
        self.projections_map = {}  # {Projection: PytorchProjectionWrappers}
        self._pnl_refs_to_torch_param_names = {} # {Projection.name: PytorchProjectionWarpper.name or torch param name}

        self.minibatch_loss = torch.zeros(1, device=self.device).double() # Accumulated losses within a batch
        self.minibatch_loss_count = 0  # Count of losses within batch

        # Data retained by the wrapper during execution and copied to pnl as specified by retain_for_psyneulink
        self.retained_results = []          # Values of all output NODES
        self.retained_trained_outputs = []  # Values of trained output NODES (i.e. associated with TARGETS)
        self.retained_targets = []  #       # Values of targets for all trials
        self.retained_losses = []           # Losses per trial or batch accumulated over a run

        # The following is a list of methods called in retain_for_psyneulink, indexed by keywords using DataTypeEnum
        # (this is constructed as a form of hash table for efficiency since that method can be called alot;
        #  it is constructed here to avoid doing so in the retain_for_psyneulink method itself)
        self.retain_method = [None] * len(DataTypeEnum)
        self.retain_method[DataTypeEnum.TRAINED_OUTPUTS.value] = self.retain_trained_outputs
        self.retain_method[DataTypeEnum.TARGETS.value] = self.retain_targets
        self.retain_method[DataTypeEnum.LOSSES.value] = self.retain_losses
        self._store_learn_params = None

    def _validate_subclass_components(self, _node_wrapper_pairs, _projection_wrapper_pairs, execution_sets):
        """Sublcass instantiated nodes_map, projections_map and execution_sets, so validate these."""
        assert all(isinstance(item[0], (Mechanism, Composition)) for item in _node_wrapper_pairs), \
            (f"PROGRAM ERROR: Constructor for {self} passed non-Mechanism or Composition object(s) "
             f"as node(s) from subclass.")
        assert all(isinstance(item[1], (PytorchMechanismWrapper, PytorchCompositionWrapper))
                   for item in _node_wrapper_pairs), \
            (f"PROGRAM ERROR: Constructor for {self} passed non-PytorchMechanismWrapper or PytorchCompositionWrapper "
             f"object(s) as node wrapper(s) from subclass.")
        assert all(isinstance(item[0], Projection) for item in _projection_wrapper_pairs), \
            (f"PROGRAM ERROR: Constructor for {self} passed non-Projection object(s) as Projection(s) from subclass.")
        assert all(isinstance(item[1], PytorchProjectionWrapper) for item in _projection_wrapper_pairs), \
            (f"PROGRAM ERROR: Constructor for {self} passed non-PytorchProjectionWrapper object(s) as "
             f"projection wrapper(s) from subclass.")
        for exec_set in execution_sets:
            assert isinstance(exec_set, set), \
                f"PROGRAM ERROR: {self}.execution_sets contains non-ExecutionSet object(s)."
            for item in exec_set:
                assert isinstance(item, (PytorchMechanismWrapper, PytorchCompositionWrapper)), \
                    (f"PROGRAM ERROR: {self}.execution_sets contains a set with non-PytorchMechanismWrapper "
                     f"or PytorchCompositionWrapper object).")

    def _construct_node_wrapper_maps(self, _node_wrapper_pairs):
        self.nodes_map = {} # maps Node(Mech | nested Comp) -> PytorchMechanismWrapper | PytorchCompositionWrapper
        self.node_wrappers = []
        self._modules_dict = torch.nn.ModuleDict()
        for node, pytorch_node_wrapper in _node_wrapper_pairs:
            self._add_node_to_nodes_map(node, pytorch_node_wrapper)

    def _construct_projection_wrapper_maps(self, _projection_wrapper_pairs):
        self.projections_map = {k:v for k,v in _projection_wrapper_pairs}
        self.projection_wrappers = list(self.projections_map.values())

    def _add_node_to_nodes_map(self, node, node_wrapper):
        """Keep nodes_map, node_wrappers and modules_dict in synch"""
        self.nodes_map[node] = node_wrapper
        if node not in self.node_wrappers:
            self.node_wrappers.append(node_wrapper)
        self._modules_dict[node.name] = node_wrapper

    def _remove_node_from_nodes_map(self, node):
        """Keep nodes_map, node_wrappers and modules_dict in synch"""
        self.nodes_map.pop(node)
        if node in self.node_wrappers:
            self.node_wrappers.remove(node)
        self._modules_dict.pop(node.name)

    def _instantiate_pytorch_mechanism_wrappers(self, composition, device, context)->list:
        """Instantiate PytorchMechanismWrappers for Mechanisms in the Composition being wrapped"""
        from psyneulink.library.compositions.autodiffcomposition import AutodiffComposition

        # Remove all learning-specific nodes
        nodes = list(set(composition.nodes) - set(composition.get_nodes_by_role(NodeRole.LEARNING)))

        # Remove nested nodes from nodes list (put there in flattening by infer_backpropagation_learning_pathways)
        #   so that they don't interfere with construction of execution_sets by scheduler
        # Will re-flatten execution sets below
        nodes = [n for n in nodes
                 # Leave nested Compositions
                 if (isinstance(n, AutodiffComposition)
                     # Needed since composition.nodes is flattened in infer_backpropagation_learning_pathways
                     or n not in [n[0] for n in self.composition._get_nested_nodes()])]

        _node_wrapper_pairs = []
        # Sort to be sure nested Compositions are processed last, as they need outer nodes that project in/out of them
        for node in sorted(nodes, key=lambda x: isinstance(x, AutodiffComposition)):
            # Wrap nested Composition
            if isinstance(node, AutodiffComposition):
                pytorch_node_wrapper = node.pytorch_composition_wrapper_type(composition=node,
                                                                             device=device,
                                                                             outer_creator=self,
                                                                             context=context)
            # Wrap Mechanism
            else:
                pytorch_node_wrapper = \
                    self.composition.pytorch_mechanism_wrapper_type(
                        mechanism=node,
                        composition=composition,
                        component_idx=self.composition._get_node_index(node),
                        use=[LEARNING, SYNCH, SHOW_PYTORCH],
                        dtype=self.torch_dtype,
                        device=device,
                        context=context)
                # pytorch_node._is_bias = all(input_port.default_input == DEFAULT_VARIABLE
                #                             for input_port in node.input_ports)
                pytorch_node_wrapper._is_bias = node in self.composition.get_nodes_by_role(NodeRole.BIAS)
            _node_wrapper_pairs.append((node, pytorch_node_wrapper))

        return _node_wrapper_pairs

    def _instantiate_pytorch_projection_wrappers(self, composition, device, context)->list:
        """Instantiate PytorchProjectionWrappers for Projections in the Composition being wrapped
        Assign Projections for outermost Composition (including any that are nested within it at any level)
        Note: Pytorch representation is "flattened" (i.e., any nested Compositions are replaced by their Nodes)
        so if any nested Compositions have Projections to/from them, they are assigned to the outermost Composition
        See figure in module docstring for explanation of how Projections to/from nested Compositions are handled.
        """

        proj_wrappers_pairs = []
        # Instantiate PyTorch ProjectionWrappers (ignoring any from/to CIMs in the same composition)
        for projection in composition._inner_projections:
            sndr_mech = projection.sender.owner
            rcvr_mech = projection.receiver.owner

            # Rule out that Composition has parameter_CIM,
            #    since autodiff does not (yet) support those and they are not (yet) handled by flattening below
            assert not hasattr(self, '_parameter_CIM'),\
                (f"PROGRAM ERROR: {self} has a parameter_CIM which is not should not currently be the case "
                 f"and is not handled by flatterning in {self.__class__.__name__}.")

            # Ignore input_CIM and output_CIM within the same Composition (they are not learnable)
            if sndr_mech is composition.input_CIM or rcvr_mech is composition.output_CIM:
                continue

            # Handle projection to or from a nested Composition
            elif (isinstance(sndr_mech, CompositionInterfaceMechanism) or
                  isinstance(rcvr_mech, CompositionInterfaceMechanism)):
                pnl_proj, proj_name, proj_sndr, proj_rcvr, use = self._handle_nested_comp(projection, device, context)
                # # use = [LEARNING, SYNCH, SHOW_PYTORCH]
                # use = [LEARNING, SYNCH]

            # Projection within composition
            elif all(sndr_and_recvr in self.nodes_map for sndr_and_recvr in {sndr_mech, rcvr_mech}):
                proj_sndr = self.nodes_map[sndr_mech]
                proj_rcvr = self.nodes_map[rcvr_mech]
                pnl_proj = projection
                proj_name = pnl_proj.name
                use = [LEARNING, SYNCH, SHOW_PYTORCH]

            else:
                continue

            component_idx = list(self.composition._inner_projections).index(projection)
            sender_port_idx = projection.sender.owner.output_ports.index(projection.sender)
            pytorch_proj_wrapper = PytorchProjectionWrapper(projection=projection,
                                                            pnl_proj=pnl_proj,
                                                            component_idx=component_idx,
                                                            sender_port_idx=sender_port_idx,
                                                            use=use,
                                                            device=device,
                                                            sender_wrapper=proj_sndr,
                                                            receiver_wrapper=proj_rcvr,
                                                            composition=composition,
                                                            context=context)
            proj_sndr.add_efferent(pytorch_proj_wrapper)
            proj_rcvr.add_afferent(pytorch_proj_wrapper)

            proj_wrappers_pairs.append((projection, pytorch_proj_wrapper))
            # Use PsyNeuLink Projection's name as key to align with name of torch Parameter
            # Add entries for both pnl_proj (user-specifie one) and projection (to input_CIM / from output_CIM)
            #   so both can be used to reference PytorchProjectionWrapper name (e.g., in _update_optimization_params())
            self._pnl_refs_to_torch_param_names.update({proj_name: pytorch_proj_wrapper.name,
                                                       projection.name: pytorch_proj_wrapper.name})

        return proj_wrappers_pairs

    def _handle_nested_comp(self, projection:MappingProjection, device:str, context:Context)->tuple:
        """Flatten nested Composition and assign Projections to/from it to outermost Composition
        This method is called when a Projection is to/from a CIM in a nested Composition that is not in the current
        Composition, and is needed for learning.
        It may be overridden by a subclass (grucomposition) to handle flattening differently.
        See figure in module docstring for explanation of how Projections to/from nested Compositions are handled.
        """
        sndr_mech = projection.sender.owner
        rcvr_mech = projection.receiver.owner

        # ENTER_NESTED:
        # input_cim of nested Composition:
        #    - projection is to input_CIM that is not in current Composition so must be to a nested one;
        #    - needed for learning, so create map for Projection
        if (isinstance(rcvr_mech, CompositionInterfaceMechanism)
                and rcvr_mech.composition is not self
                and rcvr_mech is rcvr_mech.composition.input_CIM):
            # Replace rcvr_mech (input_CIM) with the node in the nested Composition that receives the projection
            nested_rcvr_port, nested_rcvr_mech, _ = \
                rcvr_mech._get_destination_info_from_input_CIM(projection.receiver)
            nested_pytorch_comp_wrapper = self.nodes_map[rcvr_mech.composition]
            proj, proj_sndr_wrapper, proj_rcvr_wrapper, use = (
                nested_pytorch_comp_wrapper._flatten_for_pytorch(projection,
                                                                 sndr_mech, rcvr_mech,
                                                                 nested_rcvr_port,
                                                                 nested_rcvr_mech,
                                                                 self.composition,
                                                                 self,
                                                                 ENTER_NESTED,
                                                                 context))
            if proj_sndr_wrapper is None:
                proj_sndr_wrapper = self.nodes_map[sndr_mech]

            # Get name of the direct afferent to the nested INPUT Node,
            # to use as key in _pnl_refs_to_torch_param_names, as that is the name the User will use
            source_port = projection.sender
            destination_port = rcvr_mech._get_destination_info_from_input_CIM(projection.receiver)[0]
            direct_proj = [proj for proj in destination_port.path_afferents if proj in source_port.efferents]
            assert len(direct_proj) <= 1, (f"PROGRAM ERROR: {source_port.owner.name} has more than one efferent"
                                           f" that projects to {destination_port.owner.name}")
            proj_name = direct_proj[0].name if direct_proj else projection.name

        # EXIT_NESTED
        # output_cim of nested Composition:
        #    - projection is from output_CIM that is not in current Composition so must be from a nested one;
        #    - needed for learning, so create map for Projection
        elif (isinstance(sndr_mech, CompositionInterfaceMechanism)
              and sndr_mech.composition is not self
              and sndr_mech is sndr_mech.composition.output_CIM):
            # Replace sndr_mech (output_CIM) with the node in the nested Composition that sends the projection
            nested_sndr_port, nested_sndr_mech, _ = \
                sndr_mech._get_source_info_from_output_CIM(projection.sender)
            nested_pytorch_comp_wrapper = self.nodes_map[sndr_mech.composition]
            proj, proj_sndr_wrapper, proj_rcvr_wrapper, use = (
                nested_pytorch_comp_wrapper._flatten_for_pytorch(projection,
                                                                 sndr_mech, rcvr_mech,
                                                                 nested_sndr_port,
                                                                 nested_sndr_mech,
                                                                 self.composition,
                                                                 self,
                                                                 EXIT_NESTED,
                                                                 context))
            if proj_rcvr_wrapper is None:
                proj_rcvr_wrapper = self.nodes_map[rcvr_mech]

            # Get name of the direct efferent from the nested OUTPUT Node
            # to use as key in _pnl_refs_to_torch_param_names, as that is the name the User will use
            destination_port = projection.receiver
            source_port = sndr_mech._get_source_info_from_output_CIM(projection.sender)[0]
            direct_proj = [proj for proj in source_port.efferents if proj in destination_port.path_afferents]
            assert len(direct_proj) <= 1, (f"PROGRAM ERROR: {destination_port.owner.name} has more than one afferent"
                                           f" that projects to it from {source_port.owner.name}")
            proj_name = direct_proj[0].name if direct_proj else projection.name

        return proj, proj_name, proj_sndr_wrapper, proj_rcvr_wrapper, use

    def _flatten_for_pytorch(self,
                             projection,
                             sndr_mech,
                             rcvr_mech,
                             nested_port,
                             nested_mech,
                             outer_comp,
                             outer_comp_pytorch_rep,
                             access,
                             context)->tuple:
        proj_sndr_wrapper = None
        proj_rcvr_wrapper = None
        use = [LEARNING, SYNCH]

        if access == ENTER_NESTED:
            proj_rcvr_wrapper = self.nodes_map[nested_mech]
            # Assign Projection from input_CIM to nested_rcvr_port as pnl_proj (for use in forward())
            nested_comp = projection.receiver.owner.composition
            incoming_projections = [proj for proj in nested_comp.input_CIM.port_map[nested_port][1].efferents
                                    if proj in nested_comp.projections]
            assert len(incoming_projections) == 1, \
                (f"PROGRAM ERROR: There is more than one Projection registered in '{nested_comp.name}' "
                 f"from its input_CIM to '{nested_port.owner.name}'.")
            nested_port_afferents = [proj for proj in nested_port.path_afferents if proj in nested_comp.projections]
            pnl_proj = incoming_projections[0]
            if pnl_proj != nested_port.path_afferents[0]:
                from psyneulink.library.compositions.autodiffcomposition import AutodiffCompositionError
                raise AutodiffCompositionError(
                    f"First afferent Projection to '{nested_port.owner.name}' (which should be from "
                    f"'{nested_port.path_afferents[0].sender.owner.name}') is not the same as its "
                    f"Projection from the input_CIM of '{projection.receiver.owner.composition.name}'. "
                    f"One for this reason may be that these Components belong to different Compositions.")

            # Construct direct Projection from sender in outer Composition to receiver in nested Composition,
            #   and a PytorchCompositionWrapper for it that is assigned use=SHOW_PYTORCH,
            #   but don't add to either Composition as it is just used for show_graph(show_pytorch=True)
            destination_rcvr_port = rcvr_mech._get_destination_info_from_input_CIM(projection.receiver)[0]
            destination_rcvr_mech = rcvr_mech._get_destination_info_from_input_CIM(projection.receiver)[1]
            try:
                direct_proj = MappingProjection(name=f"Direct Projection from {projection.sender.owner.name} "
                                                     f"to {destination_rcvr_mech.name}",
                                                sender=projection.sender,
                                                receiver=destination_rcvr_port,
                                                learnable=projection.learnable,
                                                learning_rate=projection.learning_rate)
            except DuplicateProjectionError:
                direct_proj = [proj for proj in projection.sender.efferents
                               if proj.receiver is destination_rcvr_port][0]
                pnl_proj.learnable = direct_proj.learnable
                pnl_proj.learning_rate = direct_proj.learning_rate
            if direct_proj not in self.projection_wrappers:
                proj_wrapper = PytorchProjectionWrapper(projection=direct_proj,
                                                        pnl_proj=pnl_proj,
                                                        component_idx=None,    # These are not needed since the wrapper
                                                        sender_port_idx=None,  # is only being used for SHOW_PYTORCH
                                                        use=[SHOW_PYTORCH],
                                                        device=self.device,
                                                        sender_wrapper=proj_sndr_wrapper,
                                                        receiver_wrapper=proj_rcvr_wrapper,
                                                        composition=self.composition,
                                                        context=context)
                outer_comp_pytorch_rep.projection_wrappers.append(proj_wrapper)
                outer_comp_pytorch_rep.projections_map[direct_proj] = proj_wrapper
                outer_comp_pytorch_rep.composition._pytorch_projections.append(direct_proj)

        elif access == EXIT_NESTED:
            proj_sndr_wrapper = self.nodes_map[nested_mech]

            # Assign Projection from nested_sndr_port to output_CIM as pnl_proj
            assert nested_port.efferents[0] == projection.sender.owner.port_map[nested_port][0].path_afferents[0], \
                (f"PROGRAM ERROR: First efferent Projection from '{nested_port.owner.name}' "
                 f"(to '{nested_port.efferents[0].receiver.owner.name}') is not the same as its "
                 f"Projection to '{projection.sender.owner.composition.name}.output_CIM'."
                 f"One for this reason may be that these Components belong to different Compositions.")
            pnl_proj = projection

            # Construct direct Projection from sender in nested Composition to receiver in outer Composition,
            #   and a PytorchCompositionWrapper for it that is assigned use=SHOW_PYTORCH,
            #   but don't add to either Composition as it is just used for show_graph(show_pytorch=True)
            source_sndr_port = sndr_mech._get_source_info_from_output_CIM(projection.sender)[0]
            source_sndr_mech = sndr_mech._get_source_info_from_output_CIM(projection.sender)[1]
            try:
                direct_proj = MappingProjection(name=f"Direct Projection from {source_sndr_mech.name} "
                                                     f"to {rcvr_mech.name}",
                                                sender=source_sndr_port,
                                                receiver=projection.receiver,
                                                learnable=projection.learnable,
                                                learning_rate=projection.learning_rate)
            except DuplicateProjectionError:
                direct_proj = [proj for proj in projection.receiver.path_afferents
                               if proj.sender is source_sndr_port][0]
                pnl_proj.learnable = direct_proj.learnable
                pnl_proj.learning_rate = direct_proj.learning_rate
            if direct_proj not in self.projection_wrappers:
                proj_wrapper = PytorchProjectionWrapper(projection=direct_proj,
                                                        pnl_proj=pnl_proj,
                                                        component_idx=None,    # These are not needed since the wrapper
                                                        sender_port_idx=None,  # is only being used for SHOW_PYTORCH
                                                        use=[SHOW_PYTORCH],
                                                        device=self.device,
                                                        sender_wrapper=proj_sndr_wrapper,
                                                        receiver_wrapper=proj_rcvr_wrapper,
                                                        composition=self.composition,
                                                        context=context)
                outer_comp_pytorch_rep.projection_wrappers.append(proj_wrapper)
                outer_comp_pytorch_rep.projections_map[direct_proj] = proj_wrapper
                outer_comp_pytorch_rep.composition._pytorch_projections.append(direct_proj)

        else:
            assert False, f"PROGRAM ERROR: access must be ENTER_NESTED or EXIT_NESTED, not {access}"

        return pnl_proj, proj_sndr_wrapper, proj_rcvr_wrapper, use

    def _update_optimizer_params(self, optimizer, optimizer_param_specs:dict, context):
        """Assign or update parameter-specific optimizer param groups for PyTorch GRU module
        Relevant data structures:
            projections_learning_rates: {Projection.name: learning_rate}
            self.composition._optimizer_params: {Projection or Projection.name: lr}
            optimizer_param_specs: {Projection or Projection.name: lr}
            optimizer_params_parsed: {Projection.name: (Projection or Projection.name, lr)}
            optimizer_params:  {Torch parameter ref: lr}
            self._pnl_refs_to_torch_param_names: {Projection.name: PytorchWrapper.name or torch parameter name}
            self.torch_param_short_to_long_names_map: {local name of torch param: full hierarchical name}
            self.named_parameters(): (full hierarchical name of torach param, torch param)
            self.state_dict(): (local name of torch param, Tensor)
        """
        from psyneulink.library.compositions.autodiffcomposition import AutodiffCompositionError

        # MODIFIED 5/4/25 NEW:
        if not optimizer_param_specs and self._previous_optimizer_param_groups:
            self.optimizer.param_groups = self._previous_optimizer_param_groups
            return
        # MODIFIED 5/4/25 END

        source = 'constructor' if context.source == ContextFlags.CONSTRUCTOR else 'learn() method'
        composition = self.composition

        # Use current optimizer specifications if passed, else ones that were specified at construction, else defaults
        optimizer_param_specs = optimizer_param_specs or self.composition._optimizer_constructor_params

        torch_param_tuple = namedtuple('ParamTuple', "orig_spec, value")
        # Replace any Projections in optimizer_params with their names -> optimizer_params_parsed
        optimizer_params_parsed = {(k.name if isinstance(k, Projection) else k): torch_param_tuple(k, v)
                                   for k, v in optimizer_param_specs.items()}

        if optimizer_params_parsed:
            self._validate_optimizer_param_specs(set(optimizer_params_parsed.keys()), context)

        # Get any Projection.learning_rates (in same format as optimizer_params_parsed)
        projection_lr_specs = {proj.name:torch_param_tuple(proj, proj.learning_rate) for proj in
                               [p.projection for p in self.projection_wrappers
                               if p.projection.learnable and is_numeric_scalar(p.projection.learning_rate)]}

        # Integrate optimizer_params_parsed, giving precedence to them
        projection_lr_specs.update(optimizer_params_parsed)

        if not projection_lr_specs:
            # BREADCRUMP 5/4/25 - REINSTATE ANY PREVIOUS LEARNING RATES HERE
            return

        # Map short (local) names of torch Parameters to their full (hierachcial) names in torch.nn.named_parameters()
        #    which may include prefixes for nested PytorchCompositionWrappers
        torch_param_short_to_long_names_map = {k.split('.')[-1]:k for k in [p[0] for p in self.named_parameters()]}

        # Replace Projection names with refs to torch params in state_dict() -> optimizer_params
        optimizer_params = {}
        for pnl_param_name, param_tuple in projection_lr_specs.items():
            param_val = param_tuple.value
            param_orig_spec = param_tuple.orig_spec
            # Get torch parameter specification for Projection names specified in projection_lr_specs
            try:
                param = self._pnl_refs_to_torch_param_names[pnl_param_name]
            except KeyError:
                raise AutodiffCompositionError(
                    f"Projection specified in 'learning_rate' arg of the {source} for '{self.composition.name}' "
                    f"('{pnl_param_name}') is not associated with a learnable Pytorch parameter.")

            # IMPLEMENTATION NOTE:
            #    The following allows torch Parameters to be specified using tuples of their name and a slice
            #    (currently this is not supported by Pytorch, as learning_rates can only be specified
            #     for torch.nn.Parameter objects and not Tensors)
            # # If param spec is tuple, param name from first item (second is slice)
            # torch_param_name = param.name if isinstance(param, TorchParam) else param
            # torch_param_slice = param.slice if isinstance(param, TorchParam) else None
            # if torch_param_name not in torch_param_short_to_long_names_map:
            #     raise AutodiffCompositionError(
            #         f"Projection specified in 'learning_rate' arg of constructor for '{self.composition.name}' "
            #         f"('{pnl_param_name}') is not associated with the name of one of its learnable Projections.")
            # # Get torch parameter for specified param_ref in named_parameters()
            # param = next((p[1] for p in self.named_parameters()
            #               if p[0] == torch_param_short_to_long_names_map[torch_param_name]), None)

            # # Get torch parameter for specified param_ref in named_parameters()
            torch_param_name = param
            param = next((p[1] for p in self.named_parameters()
                          if p[0] == torch_param_short_to_long_names_map[torch_param_name]), None)
            assert param is not None, (f"PROGRAM ERROR: '{torch_param_name}' not found in "
                                       f"{self.name}.named_parameters() even though it was found in its state_dict().")

            if not param.requires_grad and param_val is not False:
                # If param was set to False in previous call to learn() but was not False at construction
                if (source == 'learn() method'
                        and param_orig_spec in self.composition._optimizer_constructor_params
                        and self.composition._optimizer_constructor_params[param_orig_spec] is not False):
                    # Turn gradient back on
                    param.requires_grad = True
                    return
                proj_wrapper_name = self._pnl_refs_to_torch_param_names[pnl_param_name]
                proj_wrapper = [wrapper for wrapper in self.projection_wrappers if wrapper.name is proj_wrapper_name][0]
                if not proj_wrapper.projection.learnable:
                    raise AutodiffCompositionError(f"Projection ('{pnl_param_name}') specified in the dict for the "
                                                   f"'learning_rate' arg of the {source} for '{self.composition.name}' "
                                                   f"is not learnable; check that its 'learnable' attribute is set to "
                                                   f"True or remove from the dict.")
                else:
                    assert False, (f"PROGRAM ERROR: {torch_param_name} is not a learnable torch parameter even though "
                                   f"it is associated with a learnable Projection ('{pnl_param_name}').")

            # IMPLEMENTATION NOTE: see above
            # if torch_param_slice:
            #     # If param spec is tuple, use param name (from above) to get param from state_dict() & apply slice
            #     param = torch.nn.Parameter(param[torch_param_slice])

            optimizer_params[param] = projection_lr_specs[pnl_param_name].value

        # Update optimizer.param_groups with any assigned learning rates
        # # MODIFIED 5/3/25 NEW:
        # optimizer_param_groups = self.composition._optimizer_constructor_param_groups
<<<<<<< HEAD
        # MODIFIED 5/3/25 NEWER:
        optimizer_param_groups = self.optimizer.param_groups
        # These are the ones specified at construction:

        # FOR DEBUGGING: --------------------------------
        constructor_ids = self._get_param_ids_for_groups(optimizer_param_groups)
        # These are the ones specified at construction, but carry over from last call to learn?
        comp_wrapper_ids = self._get_param_ids_for_groups(self.optimizer.param_groups)
        # These are the ones specified in call to learn():
        local_ids = [self._get_torch_id_for_param(param) for param in optimizer_params.keys()]
        # self.composition._optimizer_constructor_param_groups = self.optimizer_param_groups
        # --------------------------------

=======
        # # MODIFIED 5/3/25 NEWER:
        self._previous_optimizer_param_groups = self.optimizer.param_groups.copy()
>>>>>>> d7513494
        # MODIFIED 5/3/25 END
        for param, learning_rate in optimizer_params.items():
            if not isinstance(learning_rate, (int, float, bool, type(None))):
                raise AutodiffCompositionError(
                    f"The value ('{learning_rate}') for '{param}' in the dict specified for the 'learning_rate' arg "
                    f"of {source} of '{self.composition.name}' must be an int, float or bool.")
            if ((hasattr(composition, 'enable_learning') and composition.enable_learning is False)
                    or learning_rate is False):
                # Learning disabled for the Composition or the Projection
                param.requires_grad = False
            else:
                # Learning is enabled for the Projection
                param.requires_grad = True
                # If learning_rate = True or None, use composition.learning_rate, else use specified value
                default_learning_rate = self.composition._runtime_learning_rate or composition.learning_rate
                lr = default_learning_rate if learning_rate in {True, None} else learning_rate
                # Check if param is already in an existing param_group on the optimizer
                # # MODIFIED 5/4/25 OLD:
                # for param_group in self.composition._optimizer_constructor_param_groups.copy():
                # # MODIFIED 5/4/25 NEW:
                # for param_group in self.optimizer.param_groups.copy():
                # MODIFIED 5/4/25 NEWER:
                for param_group in self._previous_optimizer_param_groups:
                # MODIFIED 5/4/25 END
                    for i, p in enumerate(param_group['params'].copy()):
                        # # MODIFIED 5/3/25 NEW:
                        # self._get_torch_name_for_param(p)
                        # self._get_torch_id_for_param(p)
                        # MODIFIED 5/3/25 END
                        # If it is already in a group, but being assigned a new lr, remove from that group
                        if p is param and param_group['lr'] != lr:
                            # param_group['params'].remove(p)
                            del param_group['params'][i]
                            optimizer.add_param_group({'params': [param], 'lr': lr})
                    if not param_group['params']:
                        optimizer.param_groups.remove(param_group)
        
        # Store execution-specific learning_rates
        self._learn_params_for_execution = {proj: self._get_torch_learning_rate(proj, optimizer)
                                            for proj in self.wrapped_projections}

    def _validate_optimizer_param_specs(self, specs_to_validate:set, context, nested=False):
        """Allows override by subclasses for custom handling of optimizer_param_specs (e.g., pytorchGRUWrappers)"""

        source = 'constructor' if context.source == ContextFlags.CONSTRUCTOR else 'learn() method'

        for proj_spec in specs_to_validate.copy():
            if proj_spec in self._pnl_refs_to_torch_param_names:
                specs_to_validate.remove(proj_spec)

        if specs_to_validate:
            # Give subclasses a chance to identify specs by calling _validate_optimizer_param_specs()
            #   recursively on any nested PytorchCompositionWrappers
            from psyneulink.library.compositions.autodiffcomposition import AutodiffCompositionError
            for nested_composition_wrapper in [node_wrapper for node_wrapper in self.node_wrappers
                                               if (isinstance(node_wrapper, PytorchCompositionWrapper))]:
                specs_to_validate = nested_composition_wrapper._validate_optimizer_param_specs(specs_to_validate,
                                                                                               context,
                                                                                               nested=True)

        if nested:
            return specs_to_validate
        if specs_to_validate:
            if len(specs_to_validate) == 1:
                err_msg = (f"The following Projection specified in the 'learning_rate' arg of the {source} for "
                           f"'{self.composition.name}' is not in that Composition or any nested within it: "
                           f"'{list(specs_to_validate)[0]}'.")
            else:
                err_msg = (f"The following Projections specified in the 'learning_rate' arg of the {source} for "
                           f"'{self.composition.name}' are not in that Composition or any nested within it: "
                           f"'{', '.join(list(specs_to_validate))}'.")
            raise AutodiffCompositionError(err_msg)

    def _get_execution_sets(self, composition, base_context)->list:
        """Return list of execution sets containing PytorchMechanismWrappers and/or PytorchCompositionWrappers"""
        execution_context = Context()
        try:
            composition.scheduler._init_counts(execution_id=execution_context.execution_id,
                                               base_execution_id=base_context.execution_id)
        except graph_scheduler.SchedulerError:
            # called from LLVM, no base context is provided
            composition.scheduler._init_counts(execution_id=execution_context.execution_id)

        # Setup execution sets
        # 1) Remove all learning-specific nodes
        execution_sets = [x - set(composition.get_nodes_by_role(NodeRole.LEARNING))
                               for x in composition.scheduler.run(context=execution_context)]
        # 2) Convert nodes to PytorchMechanismWrappers or PytorchCompositionWrappers
        execution_sets = [{self.nodes_map[comp] for comp in s if comp in self.nodes_map}
                               for s in execution_sets]
        # 3) Remove empty execution sets
        execution_sets = [x for x in execution_sets if len(x) > 0]

        # Flattening for forward() and AutodiffComposition.do_gradient_optimization

        # Flatten nested execution sets:
        nested_execution_sets = {}
        for exec_set in execution_sets:
            for node in exec_set:
                if isinstance(node, PytorchCompositionWrapper):
                    nested_execution_sets[node] = node.execution_sets
        for node, exec_sets in nested_execution_sets.items():
            index = execution_sets.index({node})
            # Remove nested Composition from execution sets
            execution_sets.remove({node})
            # Insert nested execution sets in place of nested Composition
            execution_sets[index:index] = exec_sets

        return execution_sets, execution_context

    def _get_all_projection_wrappers(self, start_wrapper=None)->dict:
        """Return dict of {PytorchProjectionWrapper: PytorchCompositionWrapper} in start_comp and nested."""
        comp_wrapper = start_wrapper or self
        proj_wrappers = {proj_wrapper: comp_wrapper for proj_wrapper in comp_wrapper.projection_wrappers}
        for wrapper in [w for w in comp_wrapper.node_wrappers if isinstance(w, PytorchCompositionWrapper)]:
            proj_wrappers.update(wrapper._get_all_projection_wrappers())
        return proj_wrappers

    def _get_torch_param_info(self, projection:MappingProjection)->(int, torch.nn.Parameter):
        """Return tuple of torch parameter's python id and the Parameter object
        Use of Python id is needed since some parameters may have identical Tensors values,
        and thus would not be distinguishable by their values"""
        param_name = self._pnl_refs_to_torch_param_names[projection.name]
        for param_tuple in self.named_parameters():
            if param_name == param_tuple[0]:
                param_id = id(param_tuple[1])
                return (param_id, param_tuple[1])

    def _get_torch_learning_rate(self, projection:MappingProjection, optimizer:torch.optim=None)->float:
        """Get learning rate for torch parameter corresponding to a PNL Projection"""
        optimizer = optimizer or self.optimizer
        if not optimizer:
            warnings.warn(f"{self.composition.name} has not yet been assigned an optimizer; try calling"
                          f"_build_pytorch_representation() before _get_torch_learning_rate().")
        # First get parameter's python id
        param_info = self._get_torch_param_info(projection)
        # Then, use that to get the learning rate from the optimizer
        for param_group in optimizer.param_groups:
            for param in param_group['params']:
                if id(param) == param_info[0]:
                    return param_group['lr']

    @property
    def wrapped_projections(self):
        return [wrapper.projection for wrapper in self.projection_wrappers]

    @property
    def pnl_refs_to_torch_params(self):
        """Return dict of {Projection: torch parameter} for all wrapped Projections"""
        return {projection: self._get_torch_param_info(projection)[1] for projection in self.wrapped_projections}

    @property
    def _torch_param_names_to_ids(self):
        """Return dict of {torch parameter}: python id for all named_parameters"""
        return {param[0]: id(param[1]) for param in list(self.named_parameters())}

    def _get_torch_id_for_param(self, torch_param:torch.nn.Parameter)->str:
        return self._torch_param_names_to_ids[self._get_torch_name_for_param(torch_param)]

    def _get_torch_name_for_param(self, torch_param:torch.nn.Parameter)->str:
        candidate = [param[0] for param in list(self.named_parameters()) if param[1] is torch_param]
        return candidate[0] if candidate else None

    def _get_projection_for_torch_id(self, projection):
        return _torch_param_ids_to_names[id(self.projections_map[projection])]

    def _get_param_ids_for_groups(self, groups:list)->list:
        """Return list of python ids for all parameters in the specified groups"""
        param_ids = []
        for group in groups:
            for param in group['params']:
                param_ids.append(id(param))
        return param_ids

    __deepcopy__ = get_deepcopy_with_shared()

    def _regenerate_torch_parameter_list(self, base=None):
        """Add Projection matrices to Pytorch Module's parameter list"""

        # Register pytorch Parameters for ProjectionWrappers (since they are not already torch parameters
        for proj_wrapper in [p for p in self.projection_wrappers if not p.projection.exclude_in_autodiff]:
            self.register_parameter(proj_wrapper.name, proj_wrapper.matrix)
            # self.register_parameter(proj_wrapper.projection.name, proj_wrapper.matrix)

    # generates llvm function for self.forward
    def _gen_llvm_function(self, *, ctx:pnlvm.LLVMBuilderContext, tags:frozenset):
        args = [ctx.get_state_struct_type(self.composition).as_pointer(),
                ctx.get_param_struct_type(self.composition).as_pointer(),
                ctx.get_data_struct_type(self.composition).as_pointer()
                ]
        builder = ctx.create_llvm_function(args, self)

        state, params, data = builder.function.args
        if "learning" in tags:
            self._gen_llvm_training_function_body(ctx, builder, state, params, data)
        else:
            model_input = builder.gep(data,
                                      [ctx.int32_ty(0),
                                       ctx.int32_ty(0),
                                       ctx.int32_ty(self.composition._get_node_index(self.composition.input_CIM))])
            self._gen_llvm_forward_function_body(ctx, builder, state, params, model_input, data)

        builder.ret_void()
        return builder.function

    def _gen_llvm_forward_function_body(self, ctx, builder, state, params, arg_in, data):
        z_values = {}  # dict for storing values of terminal (output) nodes
        for current_exec_set in self.execution_sets:
            for component in current_exec_set:
                mech_input_ty = ctx.get_input_struct_type(component.mechanism)
                variable = builder.alloca(mech_input_ty)
                z_values[component] = builder.alloca(mech_input_ty.elements[0].elements[0])
                builder.store(z_values[component].type.pointee(None),z_values[component])

                if NodeRole.INPUT in self.composition.get_roles_by_node(component.mechanism):
                    input_ptr = builder.gep(
                        variable, [ctx.int32_ty(0), ctx.int32_ty(0), ctx.int32_ty(0)])
                    input_id = component._idx
                    mech_in = builder.gep(arg_in, [ctx.int32_ty(0), ctx.int32_ty(input_id)])
                    builder.store(builder.load(mech_in), input_ptr)
                for (proj_idx, proj) in enumerate(component.afferents):
                    input_ptr = builder.gep(
                        variable, [ctx.int32_ty(0), ctx.int32_ty(0), ctx.int32_ty(proj_idx)])
                    proj_output = proj._gen_llvm_execute(ctx, builder, state, params, data)
                    # store in input ports struct
                    builder.store(builder.load(proj_output), input_ptr)
                    # HACK: Add to z_values struct
                    gen_inject_vec_add(ctx, builder, proj_output, z_values[component], z_values[component])
                component._gen_llvm_execute(ctx, builder, state, params, variable, data)

        return z_values

    # generates a function responsible for a single epoch of the training
    def _gen_llvm_training_backprop(self, ctx, optimizer, loss):
        composition = self.composition
        args = [ctx.get_state_struct_type(composition).as_pointer(),
                ctx.get_param_struct_type(composition).as_pointer(),
                ctx.get_data_struct_type(composition).as_pointer(),
                optimizer._get_optimizer_struct_type(ctx).as_pointer(),
                ]
        name = self.composition.name + "_training_backprop"
        builder = ctx.create_llvm_function(args, self, name)
        llvm_func = builder.function
        for a in llvm_func.args:
            if isinstance(a.type, pnlvm.ir.PointerType):
                a.attributes.add('noalias')

        state, params, data, optim_struct = llvm_func.args
        model_input = builder.gep(data, [ctx.int32_ty(0),
                                         ctx.int32_ty(0),
                                         ctx.int32_ty(self.composition._get_node_index(self.composition.input_CIM))])
        model_output = data
        # setup useful mappings
        input_nodes = set(self.composition.get_nodes_by_role(NodeRole.INPUT))

        # initialize optimizer params:
        delta_w = builder.gep(optim_struct, [ctx.int32_ty(0), ctx.int32_ty(optimizer._DELTA_W_NUM)])

        # 2) call forward computation
        z_values = self._gen_llvm_forward_function_body(
            ctx, builder, state, params, model_input, data)

        # 3) compute errors
        loss_fn = ctx.import_llvm_function(loss)
        total_loss = builder.alloca(ctx.float_ty)
        builder.store(total_loss.type.pointee(0), total_loss)

        error_dict = {}
        for exec_set in reversed(self.execution_sets):
            for node in exec_set:
                if node.mechanism in input_nodes:
                    continue

                node_z_value = z_values[node]
                activation_func_derivative = node._gen_llvm_execute_derivative_func(ctx, builder, state, params, node_z_value)
                error_val = builder.alloca(z_values[node].type.pointee)
                error_dict[node] = error_val

                if NodeRole.OUTPUT in self.composition.get_roles_by_node(node.mechanism):
                    # We handle output layer here
                    # compute  dC/da = a_l - y(x) (TODO: Allow other cost functions! This only applies to MSE)

                    # 1) Lookup desired target value
                    terminal_sequence = self.composition._terminal_backprop_sequences[node.mechanism]
                    target_idx = self.composition.get_nodes_by_role(NodeRole.INPUT).index(terminal_sequence[TARGET_MECHANISM])
                    node_target = builder.gep(model_input, [ctx.int32_ty(0), ctx.int32_ty(target_idx)])

                    # 2) Lookup desired output value
                    node_output = builder.gep(model_output,
                                              [ctx.int32_ty(0), ctx.int32_ty(0), ctx.int32_ty(node._idx), ctx.int32_ty(0)])

                    tmp_loss = loss.gen_inject_lossfunc_call(ctx, builder, loss_fn, node_output, node_target)

                    pnlvm.helpers.printf_float_array(ctx, builder, node_target, prefix=f"{node}\ttarget:\t", tags={"torch"})
                    pnlvm.helpers.printf_float_array(ctx, builder, node_output, prefix=f"{node}\tvalue:\t", tags={"torch"})

                    pnlvm.helpers.printf(ctx, builder, f"{node}\tloss:\t%f\n", tmp_loss, tags={"torch"})
                    builder.store(builder.fadd(builder.load(total_loss), tmp_loss), total_loss)
                    loss_derivative = loss._gen_inject_loss_differential(ctx, builder, node_output, node_target)

                    # compute δ_l = dσ/da ⊙ σ'(z)
                    gen_inject_vec_hadamard(ctx, builder, activation_func_derivative, loss_derivative, error_val)

                else:
                    # We propagate error backwards from next layer
                    for proj_idx, proj in enumerate(node.efferents):
                        efferent_node = proj.receiver_wrapper
                        efferent_node_error = error_dict[efferent_node]

                        weights_llvmlite = proj._extract_llvm_matrix(ctx, builder, state, params)

                        if proj_idx == 0:
                            gen_inject_vxm_transposed(ctx, builder, efferent_node_error, weights_llvmlite, error_val)
                        else:
                            new_val = gen_inject_vxm_transposed(ctx, builder, efferent_node_error, weights_llvmlite)

                            gen_inject_vec_add(ctx, builder, new_val, error_val, error_val)

                    gen_inject_vec_hadamard(ctx, builder, activation_func_derivative, error_val, error_val)

                pnlvm.helpers.printf_float_array(ctx, builder, activation_func_derivative, prefix=f"{node}\tdSigma:\t", tags={"torch"})
                pnlvm.helpers.printf_float_array(ctx, builder, error_val, prefix=f"{node}\terror:\t", tags={"torch"})

        # 4) compute weight gradients
        for (node, err_val) in error_dict.items():
            if node in input_nodes:
                continue

            for proj in node.afferents:
                # get a_(l-1)
                afferent_node_activation = builder.gep(model_output, [ctx.int32_ty(0),
                                                                      ctx.int32_ty(0),
                                                                      ctx.int32_ty(proj.sender_wrapper._idx),
                                                                      ctx.int32_ty(0)])

                # get dimensions of weight matrix
                weights_llvmlite = proj._extract_llvm_matrix(ctx, builder, state, params)
                pnlvm.helpers.printf_float_matrix(ctx,
                                                  builder,
                                                  weights_llvmlite,
                                                  prefix= f"{proj.sender_wrapper.mechanism} -> "
                                                          f"{proj.receiver_wrapper.mechanism}\n", tags={"torch"})
                # update delta_W
                node_delta_w = builder.gep(delta_w, [ctx.int32_ty(0), ctx.int32_ty(proj._idx)])

                dim_x, dim_y = proj.matrix.shape
                with pnlvm.helpers.for_loop_zero_inc(builder, ctx.int32_ty(dim_x),
                                                     "weight_update_loop_outer") as (b1, weight_row):
                    with pnlvm.helpers.for_loop_zero_inc(b1, ctx.int32_ty(dim_y),
                                                         "weight_update_loop_inner") as (b2, weight_column):
                        a_val = b2.load(b2.gep(afferent_node_activation,
                                               [ctx.int32_ty(0), weight_row]))
                        d_val = b2.load(b2.gep(err_val,
                                               [ctx.int32_ty(0), weight_column]))
                        old_val = b2.load(b2.gep(node_delta_w,
                                                 [ctx.int32_ty(0), weight_row, weight_column]))
                        new_val = b2.fadd(old_val, b2.fmul(a_val, d_val))
                        b2.store(new_val, b2.gep(node_delta_w,
                                                 [ctx.int32_ty(0), weight_row, weight_column]))

        pnlvm.helpers.printf(ctx, builder, "TOTAL LOSS:\t%.20f\n", builder.load(total_loss), tags={"torch"})
        builder.ret_void()

        return builder.function

    def _gen_llvm_training_function_body(self, ctx, builder, state, params, data):
        composition = self.composition

        optimizer = self._get_compiled_optimizer()
        # setup loss
        loss_type = self.composition.loss_spec
        if loss_type == Loss.MSE:
            loss = MSELoss()
        elif loss_type == Loss.CROSS_ENTROPY:
            loss = CROSS_ENTROPYLoss()
        else:
            raise Exception("LOSS TYPE", loss_type, "NOT SUPPORTED")

        optimizer_step_f = ctx.import_llvm_function(optimizer)
        optimizer_struct_idx = len(state.type.pointee.elements) - 1
        optimizer_struct = builder.gep(state, [ctx.int32_ty(0), ctx.int32_ty(optimizer_struct_idx)])
        optimizer_zero_grad = ctx.import_llvm_function(optimizer.zero_grad(ctx).name)
        backprop = ctx.import_llvm_function(self._gen_llvm_training_backprop(ctx, optimizer, loss).name)

        # # FIXME: converting this call to inlined code results in
        # # significant longer compilation times
        builder.call(optimizer_zero_grad, [optimizer_struct])
        builder.call(backprop, [state, params, data,
                                optimizer_struct])
        builder.call(optimizer_step_f, [optimizer_struct, state, params])

    def _get_compiled_optimizer(self):
        # setup optimizer
        optimizer_type = self.composition.optimizer_type
        if optimizer_type == 'adam':
            optimizer = AdamOptimizer(self, lr=self.composition.learning_rate)
        elif optimizer_type == 'sgd':
            optimizer = SGDOptimizer(self, lr=self.composition.learning_rate)
        else:
            raise Exception("OPTIMIZER TYPE", optimizer_type, "NOT SUPPORTED")
        return optimizer

    @handle_external_context()
    def forward(self, inputs, optimization_num, synch_with_pnl_options, context=None)->dict:
    # def forward(self, inputs, optimization_rep, context=None) -> dict:
        """Forward method of the model for PyTorch and LLVM modes
        Return a dictionary {output_node:value} of output values for the model
        """

        # Store the batch_size we are currently using
        inp = inputs[list(inputs.keys())[0]]
        if type(inp) is torch.Tensor:
            self._batch_size = inp.shape[0]
        elif type(inp) is list:
            self._batch_size = len(inp)
        else:
            raise ValueError("Inputs to PytorchCompositionWrapper.forward must be either torch.Tensors or lists of "
                             "torch.Tensors")

        outputs = {}  # dict for storing values of terminal (output) nodes
        for current_exec_set in self.execution_sets:
            for node in current_exec_set:

                # If node is nested Composition (wrapped in PytorchCompositionWrapper),
                #    call its forward method recursively; no need to manage outputs, as the Composition has been
                #    "flattened" (i.e., its nodes have been moved up into the outer Composition of the PyTorch
                #    representation) in _build_pytorch_representation), so its outputs will be "consumed" by the
                #    MechanismWrappers' `aggregate_afferents()` method to which it projects in the outer Composition.
                if isinstance(node, PytorchCompositionWrapper):
                    node.forward(inputs=None, optimization_num=optimization_num, context=context)
                    continue

                # Get input(s) to node
                elif node._is_input or node._is_bias:
                    # node is an INPUT to Composition
                    if node.mechanism in inputs:
                        # external input is specified for the Mechanism (i.e., Mechanism is a key in inputs dict)
                        if not node._is_bias:
                            # all input_ports receive external input, so use that
                            variable = inputs[node.mechanism]
                        else:
                            # node is also a BIAS node, so get input for each input_port individually
                            variable = []
                            for i, input_port in enumerate(node.mechanism.input_ports):
                                input = inputs[node.mechanism]
                                if not input_port.internal_only:
                                    # input_port receives external input, so get from inputs
                                    variable.append(input[i])
                                elif input_port.default_input == DEFAULT_VARIABLE:
                                    # input_port uses a bias, so get that
                                    val = input_port.defaults.variable

                                    # We need to add the batch dimension to default values.
                                    val = val[None, ...].expand(self._batch_size, *val.shape)

                                    variable.append(val)

                            # We now need to stack these so the batch dimension is first
                            try:
                                variable = torch.stack(variable, dim=1)
                            except (RuntimeError, TypeError):
                                # ragged, we need to reshape so batch dimension is first
                                # is ragged, need to reshape things so batch size is first dimension.
                                batch_size = variable[0].shape[0]
                                variable = [[inp[b] for inp in variable] for b in range(batch_size)]

                    # Input for the Mechanism is *not* explicitly specified, but its input_port(s) may have been
                    else:
                        # Get input for each input_port of the node
                        variable = []
                        for i, input_port in enumerate(node.mechanism.input_ports):
                            if input_port in inputs:
                                # input to input_port is specified in the inputs dict, so use that
                                variable.append(inputs[input_port])
                            elif input_port.default_input == DEFAULT_VARIABLE:
                                # input_port uses a bias, so get that
                                val = torch.from_numpy(input_port.defaults.variable)

                                # We need to add the batch dimension to default values.
                                val = val[None, ...].expand(self._batch_size, *val.shape)

                                variable.append(val)
                            elif not input_port.internal_only:
                                # otherwise, use the node's input_port's afferents
                                variable.append(node.collect_afferents(batch_size=self._batch_size,
                                                                       port=i,
                                                                       inputs=inputs))

                        # We now need to stack these so the batch dimension is first
                        try:
                            variable = torch.stack(variable, dim=1)
                        except (RuntimeError, TypeError):
                            # ragged, we need to reshape so batch dimension is first
                            # is ragged, need to reshape things so batch size is first dimension.
                            batch_size = variable[0].shape[0]
                            variable = [[inp[b] for inp in variable] for b in range(batch_size)]
                else:
                    # Node is not INPUT to Composition or BIAS, so get all input from its afferents
                    variable = node.collect_afferents(batch_size=self._batch_size, inputs=inputs)
                variable = node.execute_input_ports(variable)

                # Node is excluded from gradient calculations, so cache for later execution
                if node.exclude_from_gradient_calc:
                    if node.exclude_from_gradient_calc == AFTER:
                        # Cache variable for later exce execution
                        self._nodes_to_execute_after_gradient_calc[node] = variable
                        continue
                    elif node.exclude_from_gradient_calc == BEFORE:
                        assert False, 'PROGRAM ERROR: node.exclude_from_gradient_calc == BEFORE not yet implemented'
                    else:
                        assert False, \
                            (f'PROGRAM ERROR: Bad assignment to {node.name}.exclude_from_gradient_calc: '
                             f'{node.exclude_from_gradient_calc}; only {AFTER} is currently supported')

                # Execute the node (i.e., call its forward method) using composition_wrapper for Composition
                # to which it belongs; this is to support override of the execute_node method by subclasses of
                # PytorchCompositionWrapper (such as EMComposition and GRUComposition).
                node.execute(variable, optimization_num, synch_with_pnl_options, context)

                assert 'DEBUGGING BREAK POINT'

                # Add entry to outputs dict for OUTPUT Nodes of pytorch representation
                #  note: these may be different than for actual Composition, as they are flattened
                if node._is_output or node.mechanism in self.output_nodes:
                    outputs[node.mechanism] = node.output

        # NOTE: Context source needs to be set to COMMAND_LINE to force logs to update independently of timesteps
        # if not self.composition.is_nested:
        old_source = context.source
        context.source = ContextFlags.COMMAND_LINE
        self.log_values()
        self.log_weights()
        context.source = old_source

        # Return outputs of the outermost Composition
        return outputs

    def synch_with_psyneulink(self,
                              synch_with_pnl_options:dict,
                              current_condition:LEARNING_SCALE_LITERALS,
                              context:Context,
                              params:Optional[list]=None):
        """Copy weights, variables, values, and/or results from Pytorch to PsyNeuLink at specified junctures
        params can be used to restrict copy to a specific (set of) param(s). If params is not specified, all are copied;
        """
        all = [MATRIX_WEIGHTS, NODE_VARIABLES, NODE_VALUES,
               # 3/15/25 FIX: ADD SUPPORT FOR THESE IN AutodiffComposition AND BELOW
               # NODE_OUTPUT_VALUES, EXECUTE_NODES,
               RESULTS]
        params = convert_to_list(params) or all
        illegal_params = [param for param in params if param not in all]
        assert not illegal_params, \
            f"PROGRAM ERROR: Illegal attributes ({' ,'.join(illegal_params)}) specified in call to synch_with_psyneulink"

        if MATRIX_WEIGHTS in params and synch_with_pnl_options[MATRIX_WEIGHTS] == current_condition:
            self._copy_weights_to_psyneulink(context)

        # If either NODE_VARIABLES or NODE_VALUES is specified, and current condition is met, do relevant copies
        if ((NODE_VARIABLES in params and synch_with_pnl_options[NODE_VARIABLES] == current_condition)
                or (NODE_VALUES in params and synch_with_pnl_options[NODE_VALUES] == current_condition)):
            self.copy_node_variables_and_values_to_psyneulink({k:v for k,v in synch_with_pnl_options.items()
                                                               if (k in {NODE_VARIABLES, NODE_VALUES} and
                                                                   v == current_condition)},
                                                              context)

        if RESULTS in params and synch_with_pnl_options[RESULTS] == current_condition:
            self.copy_results_to_psyneulink(current_condition, context)

    def _copy_weights_to_psyneulink(self, context=None):
        for proj_wrapper in self.projections_map.values():
            if SYNCH in proj_wrapper._use:
                proj_wrapper._copy_torch_params_to_pnl_proj(context)

    def log_weights(self):
        for proj_wrapper in self.projection_wrappers:
            proj_wrapper.log_matrix()

    def copy_node_variables_and_values_to_psyneulink(self, options:dict, context=None):
        for pytorch_node in self.nodes_map.values():
            pytorch_node.set_pnl_variable_and_values(set_variable=True if NODE_VARIABLES in options else False,
                                                     set_value=True if NODE_VALUES in options else False,
                                                     # FIX: 3/15/25 - ADD SUPPORT FOR THESE
                                                     # set_output_values=True if OUTPUT_VALUES in options else False,
                                                     # execute_mech=True if EXECUTE_NODES in options else False,
                                                     context=context)

        # Update output_values of autodiff Composition by executing its output_CIM with pytorch_rep all_output_values
        if self.all_output_values is not None:
            # Execute the output_CIM on the last element of the batch to update the output ports
            self.composition.output_CIM.execute(self.all_output_values[-1, ...], context=context)

    def log_values(self):
        for node_wrapper in [n for n in self.node_wrappers if not isinstance(n, PytorchCompositionWrapper)]:
            node_wrapper.log_value()

    def copy_results_to_psyneulink(self, current_condition, context=None):
        """Append outputs of Pytorch forward() to AutodiffComposition.results attribute."""
        # IMPLEMENTATION NOTE: no need to do anything for TRIAL or MINIBATCH,
        #  as Composition's _update_results() method is getting called to do that locally
        if current_condition in {EPOCH, RUN}:
            results_param = self.composition.parameters.results
            prev_results = results_param._get(context)
            curr_results = convert_to_np_array(self.retained_results)
            if len(prev_results):
                new_results = np.append(prev_results, curr_results, 0)
            else:
                new_results = curr_results
            self.retained_results = []
            results_param._set(new_results, context)



    def retain_for_psyneulink(self,
                              data:dict,
                              retain_in_pnl_options:dict,
                              context):
        """Store outputs, targets, and losses from Pytorch execution for copying to PsyNeuLink at end of learn().
        Arguments
        ---------
        data : dict
            specifies local data available to retain (for copying to pnl at end of run;
            keys must be one or more of the keywords OUTPUTS, TARGETS, or LOSSES; values must be a torch.Tensor
        retain_in_pnl_options : dict
            specifies which data the user has requested be retained (and copied to pnl at end of run)
            keys must be OUTPUTS, TARGETS, or LOSSES; value must be a LearningScale.name or None (which suppresses copy)
        Note:  does not actually copy data to pnl; that is done by _getter methods for the relevant autodiff Parameters
        """
        try:
            for data_type, data_val in data.items():
                try:
                    if retain_in_pnl_options[data_type]:
                        retain_method_idx = DataTypeEnum._member_map_[data_type.upper()].value
                        self.retain_method[retain_method_idx](data_val)
                except KeyError:
                    assert False, \
                        (f"PROGRAM ERROR: No entry for {data_type} found in retain_in_pnl_options "
                         f"in call to retain_for_psyneulink()")
        except KeyError:
            assert False, \
                (f"PROGRAM ERROR: Invalid key(s) specified in call to retain_for_psyneulink: {list(data.keys())}")

    def retain_results(self, results:list):
        """Track outputs and copy to AutodiffComposition.pytorch_outputs at end of learn()."""
        if len(results):
            self.retained_results.append(results)

    def retain_trained_outputs(self, trained_outputs:list):
        """Track outputs and copy to AutodiffComposition.pytorch_outputs at end of learn()."""
        self.retained_trained_outputs.append(trained_outputs)

    def retain_targets(self, targets:list):
        """Track targets and copy to AutodiffComposition.pytorch_targets at end of learn()."""
        self.retained_targets.append(targets)

    def retain_losses(self, loss:torch.Tensor):
        """Track losses and copy to AutodiffComposition.pytorch_targets at end of learn()."""
        self.retained_losses.append(loss.detach().cpu().numpy().copy().tolist())

    def detach_all(self):
        for projection in self.projections_map.values():
            projection.matrix.detach()


class PytorchMechanismWrapper(torch.nn.Module):
    """Wrapper for a Mechanism in a PytorchCompositionWrapper
    These comprise nodes of the PytorchCompositionWrapper, and generally correspond to functions in a Pytorch model.

    Attributes
    ----------

    mechanism : Mechanism
        the PsyNeuLink `Mechanism` being wrapped.

    composition : AutodiffComposition
        the `AutodiffComposition` to which the `Mechanism` being wrapped belongs
        (and for which the PytorchCompositionWrapper -- to which the PytorchMechanismWrapper
        belongs -- is the pytorch_representation).

    afferents : List[PytorchProjectionWrapper]
        list of `PytorchProjectionWrapper` objects that project to the PytorchMechanismWrapper.

    input : torch.Tensor
        most recent input to the PytorchMechanismWrapper.

    function : _gen_pytorch_fct
        Pytorch version of the Mechanism's function assigned in its __init__.

    integrator_function : _gen_pytorch_fct
        Pytorch version of the Mechanism's integrator_function assigned in its __init__ if Mechanism
        has an integrator_function;  this assumes the Mechanism also has an integrator_mode attribute
        that is used to determine whether to execute the integrator_function first, and use its result
        as the input to its function.

    output : torch.Tensor
        most recent output of the PytorchMechanismWrapper.

    efferents : List[PytorchProjectionWrapper]
        list of `PytorchProjectionWrapper` objects that project from the PytorchMechanismWrapper.

    exclude_from_gradient_calc : bool or str[BEFORE | AFTER]: False
        used to prevent a node from being included in the Pytorch gradient calculation by excluding it in calls to
        the forward() and backward().  If AFTER is specified, the node is executed after at the end of the
        `update_learning_parameters` method.  BEFORE is not currently supported

    _use : list[LEARNING, SYNCH]
        designates the uses of the Mechanism, specified by the following keywords (see
        PytorchCompositionWrapper `docstring <Mechanism_and_Projection_Uses>` for additional details):

        * *LEARNING*: inputs and `function <Mechanism_Base.function>` Parameters) are used
          for actual execution of the corresponding Pytorch Module;

        * *SYNCH*: used to store results of executing a Pytorch module that are then transferred to
          the `value <Mechanism_Base.value>` Parameter of the PytorchMechanismWrapper\\s `mechanism
          <PytorchMechanismWrapper.mechanism>`;

        * *SHOW_PYTORCH*:  `Mechanism <PytorchProjectionWrapper.projection>` is included when the
          `AutoDiffComposition`\\s `show_graph <AutoDiffComposition.show_graph>` method to used with the
          ``show_pytorch`` option to display its `pytorch_representation <AutodiffComposition.pytorch_representation>`;
          if it is not specified, the `Mechanism <PytorchProjectionWrapper.projection>` is not displayed when the
          `AutoDiffComposition`\\s `show_graph <AutoDiffComposition.show_graph>` method is called, even if the
          ``show_pytorch`` option is specified.
    """

    def __init__(self,
                 mechanism:ProcessingMechanism,                 # Mechanism to be wrapped
                 composition,                                   # one to which mech belongs (for nested executions)
                 component_idx:Optional[int],                   # index of the Mechanism in the Composition
                 use:Union[list, Literal[LEARNING, SYNCH, SHOW_PYTORCH]], # learning, synching of values and/or display
                 dtype:torch.dtype,                             # needed for Pytorch
                 device:str,                                    # needed for Pytorch
                 subclass_specifies_function:bool=False,        # used to determine whether to assign function here
                 context=None):
        # # MODIFIED 7/10/24 NEW: NEEDED FOR torch MPS SUPPORT
        # super().__init__()
        # MODIFIED 7/10/24 END
        super().__init__()
        self.name = f"PytorchMechanismWrapper[{mechanism.name}]"
        self.mechanism = mechanism
        self._idx = component_idx
        self._context = context
        self._is_input = False
        self._is_bias = False
        self._is_output = False
        self._use = use or [LEARNING, SYNCH, SHOW_PYTORCH]
        self._curr_sender_value = None # Used to assign initializer or default if value == None (i.e., not yet executed)
        self.exclude_from_gradient_calc = False # Used to execute node before or after forward/backward pass methods

        from psyneulink.library.compositions.autodiffcomposition import AutodiffComposition
        assert isinstance(composition, AutodiffComposition), \
            f"PROGRAM ERROR: {composition} must be an AutodiffComposition."
        self.composition = composition
        self.torch_dtype = dtype

        self.input = None
        self.output = None

        if mechanism.parameters.has_initializers._get(context) and mechanism.parameters.value.initializer:
            self.default_output = mechanism.parameters.value.initializer.get(context)
        else:
            self.default_output = mechanism.defaults.value
        self.afferents = []
        self.efferents = []

        if subclass_specifies_function is False:
            self._assign_pytorch_function(mechanism, device, context)

    def _assign_pytorch_function(self, mechanism, device, context):
        self.function = PytorchFunctionWrapper(mechanism.function, device, context)

        if hasattr(mechanism, 'integrator_function'):
            self.integrator_function = PytorchFunctionWrapper(mechanism.integrator_function, device, context)
            self.integrator_previous_value = mechanism.integrator_function._get_pytorch_fct_param_value('initializer', device, context)

        self.input_ports = [PytorchFunctionWrapper(input_port.function, device, context)
                            for input_port in mechanism.input_ports]

    def add_afferent(self, afferent):
        """Add ProjectionWrapper for afferent to MechanismWrapper.
        For use in call to collect_afferents
        """
        assert afferent not in self.afferents
        self.afferents.append(afferent)

    def add_efferent(self, efferent):
        """Add ProjectionWrapper for efferent from MechanismWrapper.
        Implemented for completeness;  not currently used
        """
        assert efferent not in self.efferents
        self.efferents.append(efferent)

    def execute(self, variable, optimization_num, synch_with_pnl_options, context=None)->torch.Tensor:
        """Execute Mechanism's _gen_pytorch version of function on variable.
        Enforce result to be 2d, and assign to self.output
        """
        def execute_function(function, variable, fct_has_mult_args=False):
            """Execute _gen_pytorch_fct on variable, enforce result to be 2d, and return it
            If fct_has_mult_args is True, treat each item in variable as an arg to the function
            If False, compute function for each item in variable and return results in a list
            """
            from psyneulink.core.components.functions.nonstateful.transformfunctions import TransformFunction
            if fct_has_mult_args:
                res = function(*variable)
            # variable is ragged
            elif isinstance(variable, list):
                # res = [function(variable[i]) for i in range(len(variable))]
                res = [function(torch.stack([batch_elem[i] for batch_elem in variable])) for i in range(len(variable[0]))]

                # Reshape to batch dimension first
                batch_size = res[0].shape[0]
                res = [[inp[b] for inp in res] for b in range(batch_size)]

            else:
                # Functions handle batch dimensions, just run the
                # function with the variable and get back a tensor.
                res = function(variable)
            # TransformFunction can reduce output to single item from
            # multi-item input
            if isinstance(function._pnl_function, TransformFunction):
                res = res.unsqueeze(1)
            return res

        # If mechanism has an integrator_function and integrator_mode is True,
        #   execute it first and use result as input to the main function;
        #   assumes that if PyTorch node has been assigned an integrator_function then mechanism has an integrator_mode
        if hasattr(self, 'integrator_function') and self.mechanism.parameters.integrator_mode._get(context):
            variable = execute_function(self.integrator_function,
                                        [self.integrator_previous_value, variable],
                                        fct_has_mult_args=True)
            # Keep track of previous value in Pytorch node for use in next forward pass
            self.integrator_previous_value = variable

        self.input = variable

        # Compute main function of mechanism and return result
        self.output = execute_function(self.function, variable)
        return self.output

    def collect_afferents(self, batch_size:int, port:Optional[Port]=None, inputs:Optional[dict]=None):
        """
        Return afferent projections for input_port(s) of the Mechanism
        If there is only one input_port, return the sum of its afferents (for those in Composition)
        If there are multiple input_ports, return a tensor (or list of tensors if input ports are ragged) of shape:

        (batch, input_port, projection, ...)

        Where the ellipsis represent 1 or more dimensions for the values of the projected afferent.

        FIX: AUGMENT THIS TO SUPPORT InputPort's function
        """
        assert self.afferents,\
            f"PROGRAM ERROR: No afferents found for '{self.mechanism.name}' in AutodiffComposition"

        for proj_wrapper in self.afferents:
            curr_val = proj_wrapper.sender_wrapper.output
            if curr_val is not None:
                if type(curr_val) == torch.Tensor:
                    proj_wrapper._curr_sender_value = curr_val[:, proj_wrapper._value_idx, ...]
                else:
                    val = [batch_elem[proj_wrapper._value_idx] for batch_elem in curr_val]
                    val = torch.stack(val)
                    proj_wrapper._curr_sender_value = val

            else:
                val = torch.tensor(proj_wrapper.default_value)

                # We need to add the batch dimension to default values.
                val = val[None, ...].expand(batch_size, *val.shape)

                proj_wrapper._curr_sender_value = val

            proj_wrapper._curr_sender_value = torch.atleast_1d(proj_wrapper._curr_sender_value)
            assert True

        # Specific port is specified
        if port is not None:
            res = [
                proj_wrapper.execute(proj_wrapper._curr_sender_value)
                for proj_wrapper in self.afferents
                if proj_wrapper._pnl_proj in self.mechanism.input_ports[port].path_afferents
            ]
        else:
            res = []
            for input_port in self.mechanism.input_ports:
                ip_res = []
                for proj_wrapper in self.afferents:
                    if proj_wrapper._pnl_proj in input_port.path_afferents:
                        ip_res.append(proj_wrapper.execute(proj_wrapper._curr_sender_value))

                # Stack the results for this input port on the second dimension, we want to preserve
                # the first dimension as the batch
                ip_res = torch.stack(ip_res, dim=1)
                res.append(ip_res)
        try:
            # Now stack the results for all input ports on the second dimension again, this keeps batch
            # first again. We should now have a 4D tensor; (batch, input_port, projection, values)
            res = torch.stack(res, dim=1)
        except (RuntimeError, TypeError):
            # is ragged, will handle ports individually during execute
            # We still need to reshape things so batch size is first dimension.
            batch_size = res[0].shape[0]
            res = [[inp[b] for inp in res] for b in range(batch_size)]

        return res

    def execute_input_ports(self, variable):
        from psyneulink.core.components.functions.nonstateful.transformfunctions import TransformFunction

        if not isinstance(variable, torch.Tensor):
            try:
                variable = torch.stack(variable)
            except (RuntimeError, TypeError):
                # is ragged, need to reshape things so batch size is first dimension.
                pass

        # must iterate over at least 1d input per port
        if type(variable) == torch.Tensor:
            variable = torch.atleast_2d(variable)

        res = []
        for i in range(len(self.input_ports)):
            if type(variable) == torch.Tensor:
                v = variable[:, i, ...] # Get the input for the port for all items in the batch
            else:
                v = [batch_elem[i] for batch_elem in variable]

                # We should be able to stack now, since the ragged structure is only on input ports
                v = torch.stack(v)

            if isinstance(self.input_ports[i]._pnl_function, TransformFunction):
                # Add input port dimension back to account for input port dimension reduction, we should have shape
                # (batch, input_port, ... variable dimensions ) or
                # (batch, input_port, projection, ... variable dimensions ...) if execute_input_ports is invoked
                # after collect_afferents.
                if len(v.shape) == 2:
                    v = v[:, None, ...]

            res.append(self.input_ports[i].function(v))

        try:
            res = torch.stack(res, dim=1) # Stack along the input port dimension, first dimension is batch
        except (RuntimeError, TypeError):
            # is ragged, need to reshape things so batch size is first dimension.
            batch_size = res[0].shape[0]
            res = [[inp[b] for inp in res] for b in range(batch_size)]

        return res

    def set_pnl_variable_and_values(self,
                                    set_variable:bool=False,
                                    set_value:bool=True,
                                    # FIX: 3/15/25 - ADD SUPPORT FOR THESE
                                    # set_output_values:bool=None,
                                    # execute_mech:bool=True,
                                    context=None):
        """Set the state of the PytorchMechanismWrapper's Mechanism
        Note: if execute_mech=True requires that variable=True
        """
        if SYNCH not in self._use:
            return

        pnl_mech = self.mechanism

        if set_variable:
            # First get variable in numpy format
            if isinstance(self.input, list):
                variable = np.array([val.detach().cpu().numpy() for val in self.input], dtype=object)
            else:
                variable = self.input.detach().cpu().numpy()
            # Set pnl_mech's variable
            pnl_mech.parameters.variable._set(variable, context)

        if set_value:
            # self.mechanism.parameters.value._set(value.detach().cpu().numpy().squeeze(1), context)
            if self.output is None:
                assert self.exclude_from_gradient_calc, \
                    (f"PROGRAM ERROR: Value of PyTorch wrapper for {self.name} is None during forward pass, "
                     f"but it is not excluded from gradient calculation.")
                return

            # First get value in numpy format
            if isinstance(self.output, list):
                batch_size = len(self.output)
                num_outputs = len(self.output[0])
                value = np.empty((batch_size, num_outputs), dtype=object)
                for bi in range(batch_size):
                    for i in range(num_outputs):
                        value[bi, i] = self.output[bi][i].detach().cpu().numpy()

            else:
                value = self.output.detach().cpu().numpy()

            # Set pnl_mech's value
            pnl_mech.parameters.value._set(value, context)

            # If pnl_mech's function is Stateful, assign value to its previous_value parameter
            #   so that if Python implementation is run it picks up where PyTorch execution left off
            if isinstance(pnl_mech.function, StatefulFunction):
                pnl_mech.function.parameters.previous_value._set(value, context)
            # Do same for integrator_function of TransferMechanism if it is in integrator_mode
            if isinstance(pnl_mech, TransferMechanism) and pnl_mech.integrator_mode:
                pnl_mech.integrator_function.parameters.previous_value._set(self.integrator_previous_value,
                                                                            context)

        # FIX: 3/15/25 - ADD SUPPORT FOR THESE
        # if output_values:
        #     for value, port in zip(output_values, self.mechanism.output_ports):
        #         port.parameters.value._set(value.detach().cpu().numpy().squeeze(), context)
        # if execute:
        #     if variable:
        #         self.execute(variable)
        else:
            assert False, "PROGRAM ERROR: set_state called but neither set_variable nor set_value is specified"

    def _gen_llvm_execute(self, ctx, builder, state, params, mech_input, data):
        mech_func = ctx.import_llvm_function(self.mechanism)

        mech_param = builder.gep(params, [ctx.int32_ty(0),
                                          ctx.int32_ty(0),
                                          ctx.int32_ty(self._idx)])

        mech_state = builder.gep(state, [ctx.int32_ty(0),
                                         ctx.int32_ty(0),
                                         ctx.int32_ty(self._idx)])

        mech_output = builder.gep(data, [ctx.int32_ty(0),
                                         ctx.int32_ty(0),
                                         ctx.int32_ty(self._idx)])

        builder.call(mech_func, [mech_param,
                                 mech_state,
                                 mech_input,
                                 mech_output])

        pnlvm.helpers.printf_float_array(ctx,
                                         builder,
                                         builder.gep(mech_output, [ctx.int32_ty(0), ctx.int32_ty(0)]),
                                         prefix=f"{self} output:\n",
                                         tags={"torch"})

        return mech_output

    def log_value(self):
        if self.mechanism.parameters.value.log_condition != LogCondition.OFF:
            detached_value = self.output.detach().cpu().numpy()
            self.mechanism.output_port.parameters.value._set(detached_value, self._context)
            self.mechanism.parameters.value._set(detached_value, self._context)

    def _gen_llvm_execute_derivative_func(self, ctx, builder, state, params, arg_in):
        # psyneulink functions expect a 2d input, where index 0 is the vector
        fun = ctx.import_llvm_function(self.mechanism.function, tags=frozenset({"derivative"}))
        fun_input_ty = fun.args[2].type.pointee

        mech_input = builder.alloca(fun_input_ty)
        mech_input_ptr = builder.gep(mech_input, [ctx.int32_ty(0),
                                                  ctx.int32_ty(0)])
        builder.store(builder.load(arg_in), mech_input_ptr)

        mech_params = builder.gep(params, [ctx.int32_ty(0),
                                           ctx.int32_ty(0),
                                           ctx.int32_ty(self._idx)])

        mech_state = builder.gep(state, [ctx.int32_ty(0),
                                         ctx.int32_ty(0),
                                         ctx.int32_ty(self._idx)])

        f_params, f_state = ctx.get_param_or_state_ptr(builder,
                                                       self.mechanism,
                                                       "function",
                                                       param_struct_ptr=mech_params,
                                                       state_struct_ptr=mech_state)

        f_params, builder = self.mechanism._gen_llvm_param_ports_for_obj(
                self.mechanism.function, f_params, ctx, builder, mech_params, mech_state, mech_input)

        output, _ = self.mechanism._gen_llvm_invoke_function(ctx, builder, self.mechanism.function,
                                                              f_params, f_state, mech_input, None,
                                                              tags=frozenset({"derivative"}))
        return builder.gep(output, [ctx.int32_ty(0),
                                    ctx.int32_ty(0)])

    def __repr__(self):
        return "PytorchWrapper for: " +self.mechanism.__repr__()


class PytorchProjectionWrapper():
    """Wrapper for Projection in a PytorchCompositionWrapper

    The matrix of the wrapped `projection <PytorchProjectionWrapper.projection>` is assigned as a parameter of
    (set of connection weights in ) the PyTorch Module that, coupled with a corresponding input and `torch.matmul
    <https://pytorch.org/docs/main/generated/torch.matmul.html>`_ operation, provide the input to the Pytorch
    function associated with the `Node <Composition_Node>` of the AutdiffComposition that is the `receiver
    <Projection_Base.receiver>` of the wrapped Projection.

    .. note::
       In the case of a nested Composition, the sender and/or receiver attributes may be mapped to different Node(s)
       than the Mechanism(s) of the Projection's actual sender and/or receiver. This is because the sender and/or
       receiver of the Projection may be a nested Composition, in which case the actual sender and/or receiver of the
       Projection will be a `CompositionInterfaceMechanism` (CIM) for the nested Composition.  In that case, the sender
       and/or receiver of the PytorchProjectionWrapper will be assigned to the PytorchMechanismWrapper for the Node in
       the outer Composition that Projects to/from the CIM, and that is the source/destination of the Projection
       actually being learned, and that projection will be referenced in the `PytorchCompositionWrapper.projections_map`
       (see `PytorchCompositionWrapper` for descriptive figure and additional details);  the actual projection is stored
       in pnl_proj.

    Attributes
    ----------

    projection : Projection
        PsyNeuLink `Projection` being wrapped.

    composition : AutodiffComposition
        the `AutodiffComposition` to which the `Projection` being wrapped belongs
        (and for which the PytorchCompositionWrapper -- to which the PytorchProjectionWrapper
        belongs -- is the `pytorch_representation <AutodiffComposition.pytorch_representation>`).

    matrix : torch.nn.Parameter
        Pytorch parameter for the matrix of the Projection.

    sender : PytorchMechanismWrapper
        the PytorchMechanismWrapper node from which the PytorchProjectionWrapper receives its variable.

    receiver : PytorchMechanismWrapper
        the PytorchMechanismWrapper node from which the PytorchProjectionWrapper sends it value.

    function : _gen_pytorch_fct
        Pytorch version of the Projection's function assigned in its __init__.

    .. technical_note::
        _use : list[LEARNING, SYNCH, SHOW_PYTORCH]
            designates the uses of the Projection, specified by the following keywords see PytorchCompositionWrapper
            `docstring <Mechanism_and_Projection_Uses>` for additional details):

            * *LEARNING*: inputs and `function <MappingProjection.function>` Parameters) are used for actual execution
              of the corresponding Pytorch Module;

            * *SYNCH*: store connection weights, for synching them between the `matrix
              <MappingProjection.matrix>` Parameter of its PsyNeuLink `projection <PytorchProjectionWrapper.projection>`
              and the corresponding parameters of a Pytorch module being used for learning;

            * *SHOW_PYTORCH*:  `projection <PytorchProjectionWrapper.projection>` is included when the
              `AutoDiffComposition`\\s `show_graph <AutoDiffComposition.show_graph>` method to used with
              the ``show_pytorch`` option to display its `pytorch_representation
              <AutodiffComposition.pytorch_representation>`; if it is not specified, the `Projection
              <PytorchProjectionWrapper.projection>` is not displayed when the `AutoDiffComposition`\\s
              `show_graph <AutoDiffComposition.show_graph>` method is called, even if the ``show_pytorch``
              option is specified.
    """

    def __init__(self,
                 projection:Projection,                      # Projection to be wrapped
                 pnl_proj:Projection,                        # one that directly projects to/from sender/receiver
                 component_idx:Optional[int],                   # index of the Projection in the Composition
                 sender_port_idx:Optional[int],                 # index in the sender's Mechanism.output_ports
                 use:Union[list, Literal[LEARNING, SYNCH, SHOW_PYTORCH]],
                 device:str,
                 sender_wrapper:PytorchMechanismWrapper=None,
                 receiver_wrapper:PytorchMechanismWrapper=None,
                 composition:Composition=None,
                 context=None):

        self.projection = projection  # Projection being wrapped (may *not* be the one being learned; see note above)
        self._pnl_proj = pnl_proj     # Projection to/from CIM that actually projects to/from sender/receiver
        self._use = convert_to_list(use) or [LEARNING, SYNCH, SHOW_PYTORCH]  # learn, synch, and/or display connection
        # weights
        self._idx = component_idx     # Index of Projection in Composition's list of projections
        self._sender_port_idx = sender_port_idx  # Index of sender output_ports for which Projection is an efferent
        self._value_idx = 0           # Index of value in sender's value (used in collect_afferents)
        self._curr_sender_value = None

        self.name = f"PytorchProjectionWrapper[{projection.name}]"
        self.composition = composition            # Composition to which CompositionWrapper belongs
        self.sender_wrapper = sender_wrapper      # PytorchMechanismWrapper to which Projection's sender is mapped
        self.receiver_wrapper = receiver_wrapper  # PytorchMechanismWrapper to which Projection's receiver is mapped
        self._context = context

        if projection.parameters.has_initializers._get(context) and projection.parameters.value.initializer:
            self.default_value = projection.parameters.value.initializer.get(context)
        else:
            self.default_value = projection.defaults.value

        # Get item of value corresponding to OutputPort that is Projection's sender
        # Note: this may not be the same as _sender_port_idx if the sender Mechanism has OutputPorts for Projections
        #       that are not in the current Composition
        if context.composition and LEARNING in self._use:
            for i, output_port in enumerate(self.sender_wrapper.mechanism.output_ports):
                if all(p in context.composition.projections for p in output_port.efferents):
                    if self._pnl_proj in output_port.efferents:
                        self._value_idx = i
                        break
                    i += 1

        matrix = projection.parameters.matrix.get(context=context)
        if matrix is None:
            matrix = projection.parameters.matrix.get(context=None)
        # Create a Pytorch Parameter for the matrix
        self.matrix = torch.nn.Parameter(torch.tensor(matrix.copy(),
                                         device=device,
                                         dtype=torch.double))
        # 2/16/25 4/13/25- FIX: RECONCILE THIS WITH ANY SPECS FOR PROJECTION IN optimizer_params
        #           cf _update_optimizer_params():
        if projection.learnable is False:
            self.matrix.requires_grad = False

        self.function = projection.function._gen_pytorch_fct(device, context)

    def execute(self, variable):
        # return torch.matmul(variable, self.matrix)
        return self.function(variable, self.matrix)

    def _copy_torch_params_to_pnl_proj(self, context):
        composition = self.composition
        composition.copy_torch_param_to_projection_matrix(torch_param=self.matrix.detach().cpu().T,
                                                          projection=self.projection,
                                                          validate=False,
                                                          context=context)

    def log_matrix(self):
        if self.projection.parameters.matrix.log_condition != LogCondition.OFF:
            detached_matrix = self.matrix.detach().cpu().numpy()
            self.projection.parameters.matrix._set(detached_matrix, context=self._context)
            self.projection.parameter_ports['matrix'].parameters.value._set(detached_matrix, context=self._context)

    def _extract_llvm_matrix(self, ctx, builder, state, params):
        proj_params = builder.gep(params, [ctx.int32_ty(0), ctx.int32_ty(1), ctx.int32_ty(self._idx)])
        proj_state = builder.gep(state, [ctx.int32_ty(0), ctx.int32_ty(1), ctx.int32_ty(self._idx)])

        dim_x, dim_y = self.matrix.detach().numpy().shape

        func_p, func_s = ctx.get_param_or_state_ptr(builder,
                                                    self.projection,
                                                    self.projection.parameters.function,
                                                    param_struct_ptr=proj_params,
                                                    state_struct_ptr=proj_state)

        proj_matrix = ctx.get_param_or_state_ptr(builder,
                                                 self.projection.function,
                                                 self.projection.function.parameters.matrix,
                                                 param_struct_ptr=func_p,
                                                 state_struct_ptr=func_s)

        proj_matrix = builder.bitcast(proj_matrix, pnlvm.ir.types.ArrayType(
            pnlvm.ir.types.ArrayType(ctx.float_ty, dim_y), dim_x).as_pointer())

        return proj_matrix

    def _gen_llvm_execute(self, ctx, builder, state, params, data):
        proj_matrix = self._extract_llvm_matrix(ctx, builder, state, params)

        input_vec = builder.gep(data, [ctx.int32_ty(0),
                                       ctx.int32_ty(0),
                                       ctx.int32_ty(self.sender_wrapper._idx),
                                       ctx.int32_ty(self._sender_port_idx)])

        output_vec = gen_inject_vxm(ctx, builder, input_vec, proj_matrix)

        pnlvm.helpers.printf_float_array(ctx,
                                         builder,
                                         input_vec,
                                         prefix=f"{self.sender_wrapper.mechanism} "
                                                f"-> {self.receiver_wrapper.mechanism} input:\n",
                                         tags={"torch"})
        pnlvm.helpers.printf_float_matrix(ctx,
                                          builder,
                                          proj_matrix,
                                          prefix=f"{self.sender_wrapper.mechanism} "
                                                 f"-> {self.receiver_wrapper.mechanism} mat:\n",
                                          tags={"torch"})
        pnlvm.helpers.printf_float_array(ctx,
                                         builder,
                                         output_vec,
                                         prefix=f"{self.sender_wrapper.mechanism} "
                                                f"-> {self.receiver_wrapper.mechanism} output:\n",
                                         tags={"torch"})

        return output_vec

    def __repr__(self):
        return "PytorchWrapper for: " +self.projection.__repr__()


class PytorchFunctionWrapper(torch.nn.Module):
    def __init__(self, pnl_function, device, context=None):
        super().__init__()
        self.name = f"PytorchFunctionWrapper[{pnl_function.name}]"
        self._context = context
        self.function = _get_pytorch_function(pnl_function, device, context)
        if pnl_function is not self.function:
            self._pnl_function = pnl_function

    def __repr__(self):
        return "PytorchWrapper for: " + self._pnl_function.__repr__()

    def __call__(self, *args, **kwargs):
        return self.function(*args, **kwargs)<|MERGE_RESOLUTION|>--- conflicted
+++ resolved
@@ -793,13 +793,13 @@
         # Update optimizer.param_groups with any assigned learning rates
         # # MODIFIED 5/3/25 NEW:
         # optimizer_param_groups = self.composition._optimizer_constructor_param_groups
-<<<<<<< HEAD
-        # MODIFIED 5/3/25 NEWER:
-        optimizer_param_groups = self.optimizer.param_groups
+        # # MODIFIED 5/3/25 NEWER:
+        self._previous_optimizer_param_groups = self.optimizer.param_groups.copy()
+        # MODIFIED 5/3/25 END
+
+        # FOR DEBUGGING: --------------------------------
         # These are the ones specified at construction:
-
-        # FOR DEBUGGING: --------------------------------
-        constructor_ids = self._get_param_ids_for_groups(optimizer_param_groups)
+        constructor_ids = self._get_param_ids_for_groups(self.composition._optimizer_constructor_param_groups)
         # These are the ones specified at construction, but carry over from last call to learn?
         comp_wrapper_ids = self._get_param_ids_for_groups(self.optimizer.param_groups)
         # These are the ones specified in call to learn():
@@ -807,11 +807,7 @@
         # self.composition._optimizer_constructor_param_groups = self.optimizer_param_groups
         # --------------------------------
 
-=======
-        # # MODIFIED 5/3/25 NEWER:
-        self._previous_optimizer_param_groups = self.optimizer.param_groups.copy()
->>>>>>> d7513494
-        # MODIFIED 5/3/25 END
+
         for param, learning_rate in optimizer_params.items():
             if not isinstance(learning_rate, (int, float, bool, type(None))):
                 raise AutodiffCompositionError(
