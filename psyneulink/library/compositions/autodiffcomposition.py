# Princeton University licenses this file to You under the Apache License, Version 2.0 (the "License");
# you may not use this file except in compliance with the License.  You may obtain a copy of the License at:
#     http://www.apache.org/licenses/LICENSE-2.0
# Unless required by applicable law or agreed to in writing, software distributed under the License is distributed
# on an "AS IS" BASIS, WITHOUT WARRANTIES OR CONDITIONS OF ANY KIND, either express or implied.
# See the License for the specific language governing permissions and limitations under the License.


# ********************************************* AutodiffComposition *************************************************

"""

Contents
--------

  * `AutodiffComposition_Overview`
  * `AutodiffComposition_Creation`
      - `AutodiffComposition`
          - `AutodiffComposition_Modulatory_Mechanisms`
          - `AutodiffComposition_Bias_Parameters`
          - `AutodiffComposition_Nesting`
          - `AutodiffComposition_Learning_Rates`
          - `AutodiffComposition_Post_Construction_Modification`
      * `AutodiffComposition_Execution`
          - `AutodiffComposition_PyTorch`
          - `AutodiffComposition_LLVM`
          - `AutodiffComposition_Python`
          - `AutodiffComposition_Nested_Modulation`
          - `AutodiffComposition_Logging`
  * `AutodiffComposition_Examples`
  * `AutodiffComposition_Class_Reference`


.. _AutodiffComposition_Overview:

Overview
--------

AutodiffComposition is a subclass of `Composition` for constructing and training feedforward neural network
either, using either direct compilation (to LLVM) or automatic conversion to `PyTorch <https://pytorch.org/>`_,
both of which considerably accelerate training (by as much as three orders of magnitude) compared to the
`standard implementation of learning  <Composition_Learning_Standard>` in a Composition.  Although an
AutodiffComposition is constructed and executed in much the same way as a standard Composition, it largely restricted
to feedforward neural networks using `supervised learning <Composition_Learning_Supervised>`, and in particular the
the `backpropagation learning algorithm <https://en.wikipedia.org/wiki/Backpropagation>`_. although it can be used for
some forms of `unsupervised learning <Composition_Learning_Unsupervised>` that are supported in PyTorch (e.g.,
`self-organized maps <https://github.com/giannisnik/som>`_).


.. _AutodiffComposition_Creation:

Creating an AutodiffComposition
-------------------------------

An AutodiffComposition can be created by calling its constructor, and then adding `Components <Component>` using
the standard `Composition methods <Composition_Creation>` for doing so (e.g., `add_node <Composition.add_node>`,
`add_projection <Composition.add_projections>`,  `add_linear_processing_pathway
<Composition.add_linear_processing_pathway>`, etc.). The constructor also includes a number of parameters that are
specific to the AutodiffComposition (see `AutodiffComposition_Class_Reference` for a list of these parameters,
and `examples <AutodiffComposition_Examples>` below). While an AutodiffComposition can generally be created using the
same methods as a standard Composition, there are a few restrictions that apply to its construction, summarized below.

.. _AutodiffComposition_Restrictions:

*Only one OutputPort per Node*
~~~~~~~~~~~~~~~~~~~~~~~~~~~~~~

The `Nodes <Composition_Nodes>` of an AutodiffComposition currently can have only *one* `OutputPort`, though that
can have more than one `efferent <Port_Base.efferents>` `MappingProjection`.  Nodes can also have more than one
`InputPort`, that can receive more than one `afferent `path_afferent <Port_Base.path_afferents>` Projections.

.. _AutodiffComposition_Modulatory_Mechanisms:

*No Modulatory Components*
~~~~~~~~~~~~~~~~~~~~~~~~~~

All of the Components in an AutodiffComposition must be able to be subjected to `learning <Composition_Learning>`,
which means that no `ModulatoryMechanisms <ModulatoryMechanism>` can be included in an AutodiffComposition.
Specifically, this precludes any `learning components <Composition_Learning_Components>`, `ControlMechanisms
<ControlMechanism>`, or a `controller <Composition_Controller>`.

.. _Autodiff_Learning_Components_Warning:

*Learning Components*.  An AutodiffComposition **cannot include any** `learning components
<Composition_Learning_Components>` themselves (i.e., `LearningMechanisms <LearningMechanism>`, `LearningSignals
<LearningSignal>`, or `LearningProjections <LearningProjection>`, nor the `ComparatorMechanism`
or `ObjectiveMechanism` used to compute the loss for learning). These are constructed
automatically when learning is executed in `Python mode <AutodiffComposition_Python>` or `LLVM mode
<AutodiffComposition_LLVM>`, and PyTorch-compatible Components are constructed when it is executed in
`PyTorch mode <AutodiffComposition_PyTorch>`.

*Control Components*. An AutodiffComposition also cannot include any `ControlMechanisms <ControlMechanism>` or a
`controller <Composition_Controller>`.  However, it *can* include Mechanisms that are subject to modulatory control
(see `Figure <ModulatorySignal_Anatomy_Figure>`, and `modulation <ModulatorySignal_Modulation>`) by ControlMechanisms
*outside* the Composition, including the controller of a Composition within which the AutodiffComposition is nested.
That is, an AutodiffComposition can be `nested in a Composition <Composition_Nested>` that has other such Components
(see `AutodiffComposition_Nested_Modulation` below).

.. _AutodiffComposition_Bias_Parameters:

*No Bias Parameters*
~~~~~~~~~~~~~~~~~~~~

AutodiffComposition does not (currently) support the *automatic* construction of separate bias parameters.
Thus, when constructing the PyTorch version of an AutodiffComposition, the `bias
<https://www.pytorch.org/docs/stable/nn.html#torch.nn.Module>`_ parameter of any PyTorch modules are set to False.
However, biases can be implemented using `Composition_Bias_Nodes`.

.. _AutodiffComposition_Nesting:

*Nesting*
~~~~~~~~~

An AutodiffComposition can be `nested <Composition_Nested>` inside another Composition for learning, and there can
be any level of such nestings.  However, all of the nested Compositions must be AutodiffCompositions. Furthermore, all
nested Compositions use the `learning_rate <AutodiffComposition.learning_rate>` specified for the outermost Composition,
whether this is specified in the call to its `learn <AutodiffComposition.learn>` method, its constructor, or its
default value is being used (see `learning_rate <AutodiffComposition.learning_rate>` below for additional details).

.. technical_note::
   Projections from `Nodes <Composition_Nodes>` in an immediately enclosing outer Composition to the `input_CIM
   <Composition.input_CIM>` of a nested Composition, and from its `output_CIM <Composition.output_CIM>` to Nodes
   in the outer Composition are subject to learning;  however those within the nested Composition itself (i.e.,
   from its input_CIM to its INPUT Nodes and from its OUTPUT Nodes to its output_CIM) are *not* subject to learning,
   as they serve simply as conduits of information between the outer Composition and the nested one.

.. warning::
   Nested Compositions are supported for learning only in `PyTorch mode <AutodiffComposition_PyTorch>`, and will
   cause an error if the `learn <AutodiffComposition.learn>` method of an AutodiffComposition is executed in
   `Python mode <AutodiffComposition_Python>` or `LLVM mode <AutodiffComposition_LLVM>`.

.. _AutodiffComposition_Learning_Rates:

*Learning Rates and Optimizer Params*
~~~~~~~~~~~~~~~~~~~~~~~~~~~~~~~~~~~~~

The **optimizer_params** argument of the constructor can be used to specify parameters for the optimizer used for
learning by the AutodiffComposition. At present, this is restricted to overriding the `learning_rate
<AutodiffComposition.learning_rate>` Parameter of the Composition (used as the default by the `optimizer
<AutodiffComposition.optimizer>`) to assign individual learning_rates to specific Projections. This is done by
specifying **optimizer_params** as a dict, each key of which is a reference to a learnable `MappingProjection`
in the AutodiffComposition, and the value of which specifies its learning_rate. Sublcasses of AutodiffComposition
may involve different forms of specification and/or support other parameters for the optimizer.  Any Projections
for which there is no entry in **optimizer_params** use, in order of precedence: the `learning_rate
<AutodiffComposition.learning_rate>` specified in the call to the AutodiffComposition's `learn
<AutodiffComposition.learn>` method, the **learning_rate** argument of its constructor, or the default value for the
AutodiffComposition.

.. _AutodiffComposition_Post_Construction_Modification:

*No Post-construction Modification*
~~~~~~~~~~~~~~~~~~~~~~~~~~~~~~~~~~~

COMMENT:
IS THIS STILL TRUE?  TEST?
COMMENT
Mechanisms or Projections should not be added to or deleted from an AutodiffComposition after it has
been executed. Unlike an ordinary Composition, AutodiffComposition does not support this functionality.


.. _AutodiffComposition_Execution:

Execution
---------

An AutodiffComposition's `run <Composition.run>`, `execute <Composition.execute>`, and `learn <Composition.learn>`
methods are the same as for a `Composition`.  However, the **execution_mode** in the `learn <Composition.learn>`
method has different effects than for a standard Composition, that determine whether it uses `LLVM compilation
<AutodiffComposition_LLVM>` or `translation to PyTorch <AutodiffComposition_PyTorch>` to execute learning.
These are each described in greater detail below, and summarized in this `table <Composition_Compilation_Table>`
which provides a comparison of the different modes of execution for an AutodiffComposition and standard `Composition`.

.. _AutodiffComposition_PyTorch:

*PyTorch mode*
~~~~~~~~~~~~~~

# 7/10/24 - FIX:
.. _AutodiffComposition_PyTorch_LearningScale:
   ADD DESCRIPTION OF HOW LearningScale SPECIFICATIONS MAP TO EXECUTOIN OF pytorch_rep:
      OPTIMIZATION STEP:
      for AutodiffCompositions, this corresponds to a single call to `foward()` and `backward()`
            methods of the Pytorch model

This is the default for an AutodiffComposition, but, can be specified explicitly by setting **execution_mode** =
`ExecutionMode.PyTorch` in the `learn <Composition.learn>` method (see `example <BasicsAndPrimer_Rumelhart_Model>`
in `BasicsAndPrimer`).  In this mode, the AutodiffComposition is automatically translated to a `PyTorch
<https://pytorch.org>`_ model for learning.  This is comparable in speed to `LLVM compilation
<_AutodiffComposition_LLVM>`, but provides greater flexiblity, including the ability to include nested
AutoDiffCompositions in learning. Although it is best suited for use with `supervised learning
<Composition_Learning_Supervised>`, it can also be used for some forms of `unsupervised learning
<Composition_Learning_Unsupervised>` that are supported in PyTorch (e.g., `self-organized maps
<https://github.com/giannisnik/som>`_).

    .. _AutodiffComposition_PyTorch_Note:

    .. note::
       While specifying `ExecutionMode.PyTorch` in the `learn <Composition.learn>`  method of an AutodiffComposition
       causes it to use PyTorch for training, specifying this in the `run <Compositon.run>` method causes it to be
       executed using the *Python* interpreter (and not PyTorch);  this is so that any modulation can take effect
       during execution (see `AutodiffComposition_Nested_Modulation` below), which is not supported by PyTorch.

    .. warning::
      * Specifying `ExecutionMode.LLVMRun` or `ExecutionMode.PyTorch` in the learn() method of a standard
        `Composition` causes an error.

COMMENT:
FIX: ADD MENTION OF TARGET NODES AND PYTORCH WRAPPERS
COMMENT

.. _AutodiffComposition_LLVM:

*LLVM mode*
~~~~~~~~~~~

This is specified by setting **execution_mode** = `ExecutionMode.LLVMRun` in the `learn <Composition.learn>` method
of an AutodiffCompositon.  This provides the fastest performance, but is limited to `supervised learning
<Composition_Learning_Supervised>` using the `BackPropagation` algorithm. This can be run using standard forms of
loss, including mean squared error (MSE) and cross entropy, by specifying this in the **loss_spec** argument of
the constructor (see `AutodiffComposition <AutodiffComposition_Class_Reference>` for additional details, and
`Compilation Modes <Composition_Compiled_Modes>` for more information about executing a Composition in compiled mode.

    .. note::
       Specifying `ExecutionMode.LLVMRun` in either the `learn <Composition.learn>` and `run <Composition.run>`
       methods of an AutodiffComposition causes it to (attempt to) use compiled execution in both cases; this is
       because LLVM compilation supports the use of modulation in PsyNeuLink models (as compared to `PyTorch mode
       <AutodiffComposition_PyTorch>`; see `note <AutodiffComposition_PyTorch_Note>` below).


COMMENT:
FIX: 8/13/23 - COMPLETE DOCS HERE
COMMENT

.. _AutodiffComposition_Python:

*Python mode*
~~~~~~~~~~~~~
An AutodiffComposition can also be run using the standard PsyNeuLink learning components.  However, this cannot
be used if the AutodiffComposition has any nested Compositions, irrespective of whether they are ordinary
Compositions or AutodiffCompositions.


.. _AutodiffComposition_Nested_Modulation:

*Nested Execution and Modulation*
~~~~~~~~~~~~~~~~~~~~~~~~~~~~~~~~~

# FIX:
Like any other `Composition`, an AutodiffComposition may be `nested <Composition_Nested>` inside another
(see `example <AutodiffComposition_Nested_Example>` below).  However, during learning, none of the internal
Components of the AutodiffComposition (e.g., intermediate layers of a neural network model) are accessible to the
other Components of the outer Composition, (e.g., as sources of information, or for `modulation
<ModulatorySignal_Modulation>`).  However, when
COMMENT:
learning turned off,
COMMENT
it is executed using its `run <Composition.run>` method, then the  AutodiffComposition functions like any other,
and all of its internal Components are accessible to other Components of the outer Composition. Thus, as long as access
to its internal Components is not needed during learning, an `AutodiffComposition` can be trained, and then used to
execute the trained Composition like any other.


.. _AutodiffComposition_Logging:

*Logging*
~~~~~~~~~

Logging in AutodiffCompositions follows the same procedure as `logging in a Composition <Log>`.
However, since an AutodiffComposition internally converts all of its Mechanisms either to LLVM
or to an equivalent PyTorch model, then its inner components are not actually executed. This means that there is
limited support for logging parameters of components inside an AutodiffComposition; Currently, the only supported
parameters are:

1) the `matrix` parameter of Projections

2) the `value` parameter of its inner components


.. _AutodiffComposition_Examples:

Examples
--------

.. _AutodiffComposition_Creation_Example:

The following is an example showing how to create a simple AutodiffComposition, specify its inputs and targets,
and run it with learning enabled and disabled:

    >>> import psyneulink as pnl
    >>> # Set up PsyNeuLink Components
    >>> my_mech_1 = pnl.TransferMechanism(function=pnl.Linear, input_shapes = 3)
    >>> my_mech_2 = pnl.TransferMechanism(function=pnl.Linear, input_shapes = 2)
    >>> my_projection = pnl.MappingProjection(matrix=np.random.randn(3,2),
    ...                     sender=my_mech_1,
    ...                     receiver=my_mech_2)
    >>> # Create AutodiffComposition
    >>> my_autodiff = pnl.AutodiffComposition()
    >>> my_autodiff.add_node(my_mech_1)
    >>> my_autodiff.add_node(my_mech_2)
    >>> my_autodiff.add_projection(sender=my_mech_1, projection=my_projection, receiver=my_mech_2)
    >>> # Specify inputs and targets
    >>> my_inputs = {my_mech_1: [[1, 2, 3]]}
    >>> my_targets = {my_mech_2: [[4, 5]]}
    >>> input_dict = {"inputs": my_inputs, "targets": my_targets, "epochs": 2}
    >>> # Run Composition in learnng mode
    >>> my_autodiff.learn(inputs = input_dict)
    >>> # Run Composition in test mode
    >>> my_autodiff.run(inputs = input_dict['inputs'])


.. _AutodiffComposition_Nested_Example:

The following shows how the AutodiffComposition created in the previous example can be nested and run inside another
Composition::

    >>> # Create outer composition
    >>> my_outer_composition = pnl.Composition()
    >>> my_outer_composition.add_node(my_autodiff)
    >>> # Specify dict containing inputs and targets for nested Composition
    >>> training_input = {my_autodiff: input_dict}
    >>> # Run in learning mode
    >>> result1 = my_outer_composition.learn(inputs=training_input)
    COMMENT:
    >>> # Run with learning disabled (and standard input format)
    >>> no_training_input = {my_autodiff: my_inputs}
    >>> result2 = parentmy_outer_compositionComposition.run(inputs=no_training_input)
    COMMENT

.. _AutodiffComposition_Class_Reference:

Class Reference
---------------

"""
import logging
import os
import warnings
import numpy as np
import collections
from packaging import version
from pathlib import Path, PosixPath

try:
    import torch
    from torch import nn
    import torch.optim as optim
    torch_available = True
except ImportError:
    torch_available = False
else:
    from psyneulink.library.compositions.pytorchwrappers import PytorchCompositionWrapper
    from psyneulink.library.compositions.pytorchshowgraph import PytorchShowGraph

from psyneulink._typing import Mapping, Optional
from psyneulink.core.components.mechanisms.processing.processingmechanism import ProcessingMechanism
from psyneulink.core.components.mechanisms.processing.compositioninterfacemechanism import CompositionInterfaceMechanism
from psyneulink.core.components.mechanisms.modulatory.modulatorymechanism import ModulatoryMechanism_Base
from psyneulink.core.components.projections.pathway.mappingprojection import MappingProjection
from psyneulink.core.components.projections.modulatory.modulatoryprojection import ModulatoryProjection_Base
from psyneulink.core.components.ports.inputport import InputPort
from psyneulink.core.compositions.composition import Composition, NodeRole, CompositionError
from psyneulink.core.compositions.report import (ReportOutput, ReportParams, ReportProgress, ReportSimulations,
                                                 ReportDevices, EXECUTE_REPORT, LEARN_REPORT, PROGRESS_REPORT)
from psyneulink.core.globals.context import Context, ContextFlags, handle_external_context, CONTEXT
from psyneulink.core.globals.keywords import (AUTODIFF_COMPOSITION, EXECUTION_MODE,
                                              LEARNING_SCALE_LITERALS, LEARNING_SCALE_NAMES, LEARNING_SCALE_VALUES,
                                              Loss, LOSSES, MATRIX_WEIGHTS, MINIBATCH, NODE_VALUES, NODE_VARIABLES,
                                              OPTIMIZATION_STEP, RESULTS, RUN, SOFT_CLAMP,
                                              TARGETS, TRAINED_OUTPUTS, TRIAL)
from psyneulink.core.globals.utilities import is_numeric_scalar
from psyneulink.core.scheduling.scheduler import Scheduler
from psyneulink.core.globals.parameters import Parameter, check_user_specified
from psyneulink.core.scheduling.time import TimeScale
from psyneulink.core import llvm as pnlvm


logger = logging.getLogger(__name__)


__all__ = [
    'AutodiffComposition'
]

def _get_torch_trained_outputs(owning_component=None, context=None):
    if not context.execution_id:
        return None
    pytorch_rep = owning_component.parameters.pytorch_representation._get(context)
    if not pytorch_rep:
        return None
    return np.array(pytorch_rep.retained_trained_outputs)

def _get_torch_targets(owning_component=None, context=None):
    if not context.execution_id:
        return None
    pytorch_rep = owning_component.parameters.pytorch_representation._get(context)
    if not pytorch_rep:
        return None
    return np.array(pytorch_rep.retained_targets)

def _get_torch_losses(owning_component, context):
    if not context.execution_id:
        return None
    pytorch_rep = owning_component.parameters.pytorch_representation._get(context)
    if not pytorch_rep:
        return None
    return np.array(pytorch_rep.retained_losses)

class AutodiffCompositionError(CompositionError):

    def __init__(self, error_value):
        self.error_value = error_value

    def __str__(self):
        return repr(self.error_value)


class AutodiffComposition(Composition):
    """
    AutodiffComposition(                        \
        optimizer_type='sgd',
        loss_spec=Loss.MSE,
        weight_decay=0,
        learning_rate=0.001,
        optimizer_params=None,
        disable_learning=False,
        synch_projection_matrices_with_torch=RUN,
        synch_node_variables_with_torch=None,
        synch_node_values_with_torch=RUN,
        synch_results_with_torch=RUN,
        retain_torch_trained_outputs=MINIBATCH,
        retain_torch_targets=MINIBATCH,
        retain_torch_losses=MINIBATCH,
        device=CPU
        )

    Subclass of `Composition` that trains models using either LLVM compilation or `PyTorch <https://pytorch.org>`_;
    see and `Composition <Composition_Class_Reference>` for additional arguments and attributes.  See `Composition`
    for additional arguments to constructor.

    Arguments
    ---------

    optimizer_type : str : default 'sgd'
        the kind of optimizer used in training. The current options are 'sgd' or 'adam'.

    loss_spec : Loss or PyTorch loss function : default Loss.MSE
        specifies the loss function for training; see `Loss` for arguments.

    weight_decay : float : default 0
        specifies the L2 penalty (which discourages large weights) used by the optimizer.

    learning_rate : float : default 0.001
        specifies the learning rate passed to the optimizer if none is specified in the `learn
        <AutdodiffComposition.learn>` method of the AutodiffComposition;
        see `learning_rate <AutodiffComposition.learning_rate>` for additional details.

    optimizer_params : Dict[str: value]
        specifies parameters for the optimizer used for learning by the GRUComposition
        (see `AutodiffComposition_Learning_Rates` for details of specification.

    disable_learning : bool: default False
        specifies whether the AutodiffComposition should disable learning when run in `learning mode
        <Composition.learn>`.

    synch_projection_matrices_with_torch : `LearningScale` : default RUN
        specifies the default for the AutodiffComposition for when to copy Pytorch parameters to PsyNeuLink
        `Projection matrices <MappingProjection.matrix>` (connection weights), which can be overridden by specifying
        the **synch_projection_matrices_with_torch** argument in the `learn <Composition.learn>` method;
        see `synch_projection_matrices_with_torch <AutodiffComposition.synch_projection_matrices_with_torch>`
        for additional details.

    synch_node_variables_with_torch : `LearningScale` : default None
        specifies the default for the AutodiffComposition for when to copy the current input to Pytorch nodes
        to the PsyNeuLink `variable <Mechanism_Base.value>` attribute of the corresponding PsyNeuLink `nodes
        <Composition_Node>`, which can be overridden by specifying the **synch_node_variables_with_torch** argument
        in the `learn <Composition.learn>` method; see `synch_node_variables_with_torch
        <AutodiffComposition.synch_node_variables_with_torch>` for additional details.

    synch_node_values_with_torch : `LearningScale` : default RUN
        specifies the default for the AutodiffComposition for when to copy the current output of Pytorch nodes to the
        PsyNeuLink `value <Mechanism_Base.value>` attribute of the corresponding PsyNeuLink `nodes <Composition_Node>`,
        which can be overridden by specifying the **synch_node_values_with_torch** argument in the `learn
        <Composition.learn>` method; see `synch_node_values_with_torch
        <AutodiffComposition.synch_node_values_with_torch>` for additional details.

    synch_results_with_torch : `LearningScale` : default RUN
        specifies the default for the AutodiffComposition for when to copy the outputs of the Pytorch model
        to the AutodiffComposition's `results <Composition.results>` attribute, which can be overridden by
        specifying the **synch_results_with_torch** argument in the `learn <Composition.learn>` method.
        Note that this differs from **retain_torch_trained_outputs**, which specifies the frequency at which
        the outputs of the PyTorch model are tracked, all of which are stored in the AutodiffComposition's
        `torch_trained_outputs <AutodiffComposition.torch_trained_outputs>` attribute at the end of the run;
        see `synch_results_with_torch <AutodiffComposition.synch_results_with_torch>` for
        additional details.

    retain_torch_trained_outputs : `LearningScale` : default MINIBATCH
        specifies the default for the AutodiffComposition for scale at which the outputs of the Pytorch
        model are tracked, all of which are stored in the AutodiffComposition's `torch_trained_outputs
        <AutodiffComposition.torch_trained_outputs>` attribute at the end of the run; this can be overridden
        by specifying the **retain_torch_trained_outputs** argument in the `learn <Composition.learn>` method.
        Note that this differs from **synch_results_with_torch**, which specifies the frequency with
        which values are called to the AutodiffComposition's `results` attribute; see `retain_torch_trained_outputs
        <AutodiffComposition.retain_torch_trained_outputs>` for additional details.

    retain_torch_targets : `LearningScale` : default MINIBATCH
        specifies the default for the AutodiffComposition for when to copy the targets used for training the
        Pytorch model to the AutodiffComposition's `torch_targets <Composition.torch_targets>` attribute, which can be
        overridden by specifying the **retain_torch_targets** argument in the `learn <Composition.learn>` method;
        see `retain_torch_targets <AutodiffComposition.retain_torch_targets>` for additional details.

    retain_torch_losses : `LearningScale` : default MINIBATCH
        specifies the default for the AutodiffComposition for the scale at which the losses of the Pytorch model
        are tracked, all of which are stored in the AutodiffComposition's `torch_losses <Composition.torch_losses>`
        attribute at the end of the run; see `retain_torch_losses <AutodiffComposition.retain_torch_losses>` for
        additional details.

    device : torch.device : default device-dependent
        specifies the device on which the model is run. If None, the device is set to 'cuda' if available,
        then 'mps`, otherwise 'cpu'.

    Attributes
    ----------

    pytorch_representation : PytorchCompositionWrapper : default None
        represents the PyTorch model of the AutodiffComposition, which is created when the AutodiffComposition is
        run in `PyTorch mode <AutodiffComposition_PyTorch>`.

    optimizer : PyTorch optimizer function
        the optimizer used for training. Depends on the **optimizer_type**, **learning_rate**, and **weight_decay**
        arguments from initialization.

    loss : PyTorch loss function
        the loss function used for training. Depends on the **loss_spec** argument from initialization.

    learning_rate : float or bool
        determines the default learning_rate passed the optimizer, that is applied to all `Projections <Projection>`
        in the AutodiffComposition that are `learnable <MappingProjection.learnable>`, and for which individual rates
        have not been specified (for how to do the latter, see `AutodiffComposition_Learning_Rates`).

        .. note::
           At present, an outermost Compositon's learning rate is applied to any `nested Compositions
           <AutodiffComposition_Nesting>`, whether this is specified in the call to its `learn
           <AutodiffComposition.learn>` method, its constructor, or its default value is being used.

        .. hint::
           To disable updating of a particular `MappingProjection` in an AutodiffComposition, specify either the
           **learnable** parameter of its constructor or its learning_rate specification in the **optimizer_params**
           argument of the AutodiffComposition's constructor to False; this applies to MappingProjections at any
           level of `nesting <AutodiffComposition_Nesting>`.

    synch_projection_matrices_with_torch : OPTIMIZATION_STEP, MINIBATCH, EPOCH or RUN
        determines when to copy PyTorch parameters to PsyNeuLink `Projection matrices <MappingProjection.matrix>`
        (connection weights) if this is not specified in the call to `learn <AutodiffComposition.learn>`. Copying more
        frequently keeps the PsyNeuLink representation more closely synchronized with parameter updates in Pytorch,
        but slows performance (see `AutodiffComposition_PyTorch_LearningScale` for information about settings).

    synch_node_variables_with_torch : OPTIMIZATION_STEP, TRIAL, MINIBATCH, EPOCH, RUN or None
        determines when to copy the current input to Pytorch functions to the PsyNeuLink `variable
        <Mechanism_Base.value>` attribute of the corresponding PsyNeuLink `nodes <Composition_Node>`, if this is not
        specified in the call to `learn <AutodiffComposition.learn>`.
        COMMENT:
        8/8/24 - FIX: ADD EXPLANATION OF WHY THIS IS NOT GENERALLY USEFUL ALONG THE LINES OF THE FOLLOWING
        This is supported for inspection and debugging, but is not generally useful, as PsyNeuLink uses `Lazy
        Evaluation <Component_Lazy_Updating>`, in which the variable of a node is determined by the input it receives
        during execution.
        COMMENT
        Copying more frequently keeps the PsyNeuLink
        representation more closely copying more frequently keeps them synchronized with parameter updates in Pytorch,
        but slows performance (see `AutodiffComposition_PyTorch_LearningScale` for information about settings).

    synch_node_values_with_torch : OPTIMIZATION_STEP, MINIBATCH, EPOCH or RUN
    determines when to copy the current output of Pytorch functions to the PsyNeuLink `value <Mechanism_Base.value>`
        attribute of the corresponding PsyNeuLink `nodes <Composition_Node>`, if this is not specified in the call to
        `learn <AutodiffComposition.learn>`. Copying more frequently keeps the PsyNeuLink representation more closely
        copying more frequently keeps them synchronized with parameter updates in Pytorch, but slows performance
        (see `AutodiffComposition_PyTorch_LearningScale` for information about settings).

    synch_results_with_torch : OPTIMIZATION_STEP, TRIAL, MINIBATCH, EPOCH or RUN
        determines when to copy the current outputs of Pytorch nodes to the PsyNeuLink `results
        <Composition.results>` attribute of the AutodiffComposition if this is not specified in
        the call to `learn <AutodiffComposition.learn>`. Copying more frequently keeps the PsyNeuLink
        representation more closely synchronized with parameter updates in Pytorch, but slows performance
        (see `AutodiffComposition_PyTorch_LearningScale` for information about settings).

    retain_torch_trained_outputs : OPTIMIZATION_STEP, MINIBATCH, EPOCH, RUN or None
        determines the scale at which the outputs of the Pytorch model are tracked, all of which are stored in the
        AutodiffComposition's `results <Composition.results>` attribute at the end of the run if this is not specified
        in the call to `learn <AutodiffComposition.learn>`(see `AutodiffComposition_PyTorch_LearningScale` for
        information about settings)

    retain_torch_targets : OPTIMIZATION_STEP, TRIAL, MINIBATCH, EPOCH, RUN or None
        determines the scale at which the targets used for training the Pytorch model are tracked, all of which
        are stored in the AutodiffComposition's `targets <Composition.targets>` attribute at the end of the run
        if this is not specified in the call to `learn <AutodiffComposition.learn>`
        (see `AutodiffComposition_PyTorch_LearningScale` for information about settings).

    retain_torch_losses : OPTIMIZATION_STEP, MINIBATCH, EPOCH, RUN or None
        determines the scale at which the losses of the Pytorch model are tracked, all of which are stored in
        the AutodiffComposition's `torch_losses <Composition.torch_losses>` attribute at the end of the run
        if this is nota specified in the call to `learn <AutodiffComposition.learn>`
        (see `AutodiffComposition_PyTorch_LearningScale` for information about settings).

    torch_trained_outputs : List[ndarray]
        stores the outputs (converted to np arrays) of the Pytorch model trained during learning, at the frequency
        specified by `retain_torch_trained_outputs <AutodiffComposition.retain_torch_trained_outputs>` if it is set
        to *MINIBATCH*, *EPOCH*, or *RUN*; see `retain_torch_trained_outputs
        <AutodiffComposition.retain_torch_trained_outputs>` for additional details.

    torch_targets : List[ndarray]
        stores the targets used for training the Pytorch model during learning at the frequency specified by
        `retain_torch_targets <AutodiffComposition.retain_torch_targets>` if it is set to *MINIBATCH*, *EPOCH*,
        or *RUN*; see `retain_torch_targets <AutodiffComposition.retain_torch_targets>` for additional details.

    torch_losses : list of floats
        stores the average loss after each weight update (i.e. each minibatch) during learning, at the frequency
        specified by `retain_torch_trained_outputs <AutodiffComposition.retain_torch_trained_outputs>` if it is set to *MINIBATCH*,
        *EPOCH*, or *RUN*; see `retain_torch_losses <AutodiffComposition.retain_torch_losses>` for additonal details.

    COMMENT:  FIX: NOT CURRENTLY BEING POPULTED, BUT SEEMS TO BE USED BY _get_total_loss() and early_stopper
    trial_losses = Parameter([])
    COMMENT

    last_saved_weights : path
        path for file to which weights were last saved.

    last_loaded_weights : path
        path for file from which weights were last loaded.

    device : torch.device
        the device on which the model is run.
    """

    componentCategory = AUTODIFF_COMPOSITION
    if torch_available:
        from psyneulink.library.compositions.pytorchwrappers import PytorchCompositionWrapper
        pytorch_composition_wrapper_type = PytorchCompositionWrapper

    class Parameters(Composition.Parameters):
        pytorch_representation = None
        optimizer = None
        learning_rate = Parameter(.001, fallback_default=True)
        synch_projection_matrices_with_torch = Parameter(RUN, fallback_default=True)
        synch_node_variables_with_torch = Parameter(None, fallback_default=True)
        synch_node_values_with_torch = Parameter(RUN, fallback_default=True)
        synch_results_with_torch = Parameter(RUN, fallback_default=True)
        retain_torch_trained_outputs = Parameter(MINIBATCH, fallback_default=True)
        retain_torch_targets = Parameter(MINIBATCH, fallback_default=True)
        retain_torch_losses = Parameter(MINIBATCH, fallback_default=True)
        torch_trained_outputs = Parameter([], getter=_get_torch_trained_outputs)
        torch_targets = Parameter([], getter=_get_torch_targets)
        torch_losses = Parameter([], getter=_get_torch_losses)
        trial_losses = Parameter([]) # FIX <- related to early_stopper, but not getting assigned anywhere
        device = None

        # def _validate_memory_template(self, device):
        #     if isinstance(device, str) and device not in [CPU, CUDA, MPS]:
        #         raise AutodiffCompositionError(f"Device must be one of {CPU}, {CUDA}, or {MPS}")
        #
        def _validate_synch_projection_matrices_with_torch(self, spec):
            if spec is not None and spec not in LEARNING_SCALE_VALUES:
                raise AutodiffCompositionError(f"Value of 'synch_projection_matrices_with_torch' arg "
                                               f"must be one of the following keywords: "
                                               f"{', '.join(LEARNING_SCALE_NAMES)}")

        def _validate_synch_node_variables_with_torch(self, spec):
            if spec is not None and spec not in LEARNING_SCALE_VALUES:
                raise AutodiffCompositionError(f"Value of 'synch_node_variables_with_torch' arg "
                                               f"must be one of the following keywords: "
                                               f"{', '.join(LEARNING_SCALE_NAMES)}")

        def _validate_synch_node_values_with_torch(self, spec):
            if spec is not None and spec not in LEARNING_SCALE_VALUES:
                raise AutodiffCompositionError(f"Value of 'synch_node_values_with_torch' arg "
                                               f"must be one of the following keywords: "
                                               f"{', '.join(LEARNING_SCALE_NAMES)}")

        def _validate_synch_results_with_torch(self, spec):
            if spec is not None and spec not in LEARNING_SCALE_VALUES:
                raise AutodiffCompositionError(f"Value of 'synch_results_with_torch' arg "
                                               f"must be one of the following keywords: "
                                               f"{', '.join(LEARNING_SCALE_NAMES)}")
            if spec is OPTIMIZATION_STEP:
                arg_vals = LEARNING_SCALE_NAMES.copy()
                arg_vals.remove('OPTIMIZATION_STEP')
                raise AutodiffCompositionError(f"'OPTIMIZATION_STEP can't be used with 'synch_results_with_torch';"
                                               f"use another value of {', '.arg_vals}")


        def _validate_retain_torch_trained_outputs(self, spec):
            if spec is not None and spec not in LEARNING_SCALE_VALUES:
                raise AutodiffCompositionError(f"Value of `retain_torch_trained_outputs` arg "
                                               f"must be one of the following keywords: "
                                               f"{', '.join(LEARNING_SCALE_NAMES)}")

        def _validate_retain_torch_targets(self, spec):
            if spec is not None and spec not in LEARNING_SCALE_VALUES:
                raise AutodiffCompositionError(f"Value of `retain_torch_targets` arg "
                                               f"must be one of the following keywords: "
                                               f"{', '.join(LEARNING_SCALE_NAMES)}")

        def _validate_retain_torch_losses(self, spec):
            if spec is not None and spec not in LEARNING_SCALE_VALUES:
                raise AutodiffCompositionError(f"Value of `retain_torch_losses` arg "
                                               f"must be one of the following keywords: "
                                               f"{', '.join(LEARNING_SCALE_NAMES)}")


    # TODO (CW 9/28/18): add compositions to registry so default arg for name is no longer needed
    @check_user_specified
    def __init__(self,
                 pathways=None,
                 optimizer_type='sgd',
                 loss_spec=Loss.MSE,
                 weight_decay=0,
                 learning_rate=None,
                 optimizer_params:dict=None,
                 disable_learning=False,
                 force_no_retain_graph=False,
                 refresh_losses=False,
                 synch_projection_matrices_with_torch:Optional[str]=RUN,
                 synch_node_variables_with_torch:Optional[str]=None,
                 synch_node_values_with_torch:Optional[str]=RUN,
                 synch_results_with_torch:Optional[str]=RUN,
                 retain_torch_trained_outputs:Optional[str]=MINIBATCH,
                 retain_torch_targets:Optional[str]=MINIBATCH,
                 retain_torch_losses:Optional[str]=MINIBATCH,
                 device=None,
                 disable_cuda=True,
                 cuda_index=None,
                 name="autodiff_composition",
                 **kwargs):

        # if not torch_available:
        #     raise AutodiffCompositionError('Pytorch python module (torch) is not installed. Please install it with '
        #                                    '`pip install torch` or `pip3 install torch`')

        show_graph_attributes = kwargs.pop('show_graph_attributes', {})

        super(AutodiffComposition, self).__init__(
            name = name,
            pathways=pathways,
            optimizer_type = optimizer_type,
            loss_spec = loss_spec,
            weight_decay = weight_decay,
            learning_rate = learning_rate,
            synch_projection_matrices_with_torch = synch_projection_matrices_with_torch,
            synch_node_variables_with_torch = synch_node_variables_with_torch,
            synch_node_values_with_torch = synch_node_values_with_torch,
            synch_results_with_torch = synch_results_with_torch,
            retain_torch_trained_outputs = retain_torch_trained_outputs,
            retain_torch_targets = retain_torch_targets,
            retain_torch_losses = retain_torch_losses,
            **kwargs)

        self._built_pathways = False
        self.targets_from_outputs_map = {} # Map from TARGETS nodes to any OUTPUT nodes from which they receive input
        self.outputs_to_targets_map = {}   # Map from trained OUTPUT nodes to their TARGETS
<<<<<<< HEAD
=======
        self._trained_comp_nodes_to_pytorch_nodes_map = None # Set by subclasses that replace trained OUTPUT Nodes
        self._input_comp_nodes_to_pytorch_nodes_map = None # Set by subclasses that replace INPUT Nodes
        self._pytorch_projections = []
>>>>>>> 9bdcf8df
        self.optimizer_type = optimizer_type
        self._optimizer_params = optimizer_params or {}
        self.loss_spec = loss_spec
        self._runtime_learning_rate = None
        self.force_no_retain_graph = force_no_retain_graph
        self.refresh_losses = refresh_losses
        self.weight_decay = weight_decay
        self.disable_learning = disable_learning
        self.loss_function = None
        self.last_saved_weights = None
        self.last_loaded_weights = None

        # keeps track of average loss per epoch
        self.losses = []

        # ordered execution sets for the pytorch model
        self.execution_sets = None

        # # MODIFIED 7/10/24 OLD:
        if not disable_cuda and torch.cuda.is_available():
            if cuda_index is None:
                self.device = torch.device('cuda')
            else:
                self.device = torch.device('cuda:' + str(cuda_index))
        elif torch_available:
            self.device = torch.device('cpu')
            self.torch_dtype = self.pytorch_composition_wrapper_type.torch_dtype
        else:
            self.device = device
            self.torch_dtype = None
        # # MODIFIED 7/10/24 NEW: NEEDED FOR torch MPS SUPPORT
        #  FIX: ADD AFTER USE OF utilities.get_torch_tensor() AND COMPATIBLITY WITH MPS IS VALIDATED
        # if device is None:
        #     # Try setting device by default
        #     if not disable_cuda and torch.cuda.is_available():
        #         if cuda_index is None:
        #             self.device = torch.device(CUDA)
        #         else:
        #             self.device = torch.device('cuda:' + str(cuda_index))
        #     elif torch_available:
        #         if torch.backends.mps.is_available():
        #             from psyneulink.core.components.functions.nonstateful.transferfunctions import Linear
        #             try:
        #                 self.device = torch.device(MPS)
        #                 test_pytorch_fct_with_mps = Linear()._gen_pytorch_fct(self.device, Context())
        #             except AssertionError:
        #                 self.device = torch.device(CPU)
        #         else:
        #             self.device = torch.device(CPU)
        # else:
        #     self.device = device
        # # MODIFIED 7/10/24 END

        # Set to True after first warning about failure to specify execution mode so warning is issued only once
        self.execution_mode_warned_about_default = False
        # return self.infer_backpropagation_learning_pathways(pnlvm.ExecutionMode.PyTorch)

        # ShowGraph
        self.assign_ShowGraph(show_graph_attributes)
    def assign_ShowGraph(self, show_graph_attributes):
        """Override to replace assignment of ShowGraph class with PytorchShowGraph if torch is available"""
        show_graph_attributes = show_graph_attributes or {}
        if torch_available:
            self._show_graph = PytorchShowGraph(self, **show_graph_attributes)
        else:
            from psyneulink.core.compositions.showgraph import ShowGraph
            self._show_graph = ShowGraph(self, **show_graph_attributes)

    @handle_external_context()
    def infer_backpropagation_learning_pathways(self, execution_mode, context=None)->list:
        """Create backpropagation learning pathways for every Input Node --> Output Node pathway
        Flattens nested compositions:
          - only includes the Projections in outer Composition to/from the CIMs of the nested Composition
            (i.e., to input_CIMs and from output_CIMs) -- the ones that should be learned;
          - excludes Projections from/to CIMs in the nested Composition
            (from input_CIMs and to output_CIMs), as those should remain identity Projections;
          see `PytorchCompositionWrapper` for table of how Projections are handled and further details.
        Returns list of target nodes for each pathway
        """

        # Construct a pathway(s) for each INPUT Node (including BIAS Nodes), except the TARGET Node)
        pathways = self._get_pytorch_backprop_pathways(context)

        if execution_mode is pnlvm.ExecutionMode.PyTorch:
            # For PyTorch mode, only need to construct dummy TARGET Nodes, to allow targets to be:
            #  - specified in the same way as for other execution_modes
            #  - trial-by-trial values kept aligned with inputs in batch / minibatch construction
            #  - tracked for logging (as mechs of a Composition)
            # IMPLEMENTATION NOTE:
            #    only add target nodes if not already present
            #    (to avoid duplication in multiple calls, including from command line;
            #     see test_xor_training_identicalness_standard_composition_vs_PyTorch_and_LLVM for example)
            # output_mechs_for_learning = self.get_nested_output_nodes_at_all_levels()
            # assert set([mech for mech in [pathway[-1] for pathway in pathways]]) == set(output_mechs_for_learning)
            pathway_terminal_nodes = [mech for mech in [pathway[-1] for pathway in pathways]]
            identified_target_nodes = self._identify_target_nodes(context)
            output_mechs_for_learning = [node for node in identified_target_nodes if node in pathway_terminal_nodes]
            target_mechs = [ProcessingMechanism(default_variable = np.array([np.zeros_like(value)
                                                                             for value in mech.value],
                                                                            dtype=object),
                                                name= 'TARGET for ' + mech.name)
                            for mech in output_mechs_for_learning if mech not in self.targets_from_outputs_map.values()]
            # Suppress warnings about role assignments
            context = Context(source=ContextFlags.METHOD)
            self.add_nodes(target_mechs, required_roles=[NodeRole.TARGET, NodeRole.LEARNING], context=context)
            for target_mech in target_mechs:
                self.exclude_node_roles(target_mech, NodeRole.OUTPUT, context)
                for output_port in target_mech.output_ports:
                    output_port.parameters.require_projection_in_composition.set(False, override=True)
            self.targets_from_outputs_map.update({target: output for target, output
                                           in zip(target_mechs, output_mechs_for_learning)})
        else:
            # Construct entire PNL backpropagation learning pathways for each INPUT Node
            for pathway in pathways:
                self.add_backpropagation_learning_pathway(pathway=pathway,
                                                          loss_spec=self.loss_spec)

        self.outputs_to_targets_map = {output: target for target, output in self.targets_from_outputs_map.items()}
        self._analyze_graph()
        return self.learning_components

    def _get_pytorch_backprop_pathways(self, context)->list:

        self._analyze_graph()
        return [pathway
                    for node in (self.get_nodes_by_role(NodeRole.INPUT) + self.get_nodes_by_role(NodeRole.BIAS))
                    if node not in self.get_nodes_by_role(NodeRole.TARGET)
                    for pathway in self._get_pytorch_backprop_pathway(node, context)]

    def _get_pytorch_backprop_pathway(self, input_node, context)->list:
        """Breadth-first search from input_node to find all input -> output pathways
        Uses queue(node, input_port, composition) to traverse all nodes in the graph
        IMPLEMENTATION NOTE:  flattens nested Compositions, removing any CIMs in the nested Compositions
        Return a list of all pathways from input_node -> output node
        """
        # MODIFIED 2/16/25 NEW:
        # if hasattr(input_node, '_get_pytorch_backprop_pathways'):
        #     return input_node._get_pytorch_backprop_pathways()
        # MODIFIED 2/16/25 END

        pathways = []  # List of all feedforward pathways from INPUT Node to OUTPUT Node
        prev = {}      # Dictionary of previous component for each component in every pathway
        queue = collections.deque([(input_node, None, self)])  # Queue of nodes to visit in breadth-first search

        # FIX:  9/17/23 - THIS VERSION FLATTENS NESTED COMPOSITIONS;  MAY NOT STILL BE NEEDED
        #                 SINCE EXECUTION SETS ARE NOW FLATTENED IN PytorchCompositionWrapper
        #                 ?? REVERT TO OLD VERSION (IN PRE-"CLEAN_UP" VERSIONS, OR ON DEVEL?),
        #                 THOUGH DOING SO PREVIOUSLY SEEMED TO LOSE TARGET NODE.
        #                 MAYBE NOT NOW THAT THEY ARE CONSTRUCTED EXPLICITLY BELOW?
        def create_pathway(current_comp, node)->list:
            """Create pathway starting with node (presumably an output NODE) and working backward via prev"""
            pathway = []
            entry = node
            while entry in prev:
                # MODIFIED 2/22/25 NEW:
                # Prevent cycle from recurrent pathway
                if entry in pathway:
                    break
                # MODIFIED 2/22/25 END
                pathway.insert(0, entry)
                entry = prev[entry]
            pathway.insert(0, entry)
            # Only consider pathways with 3 or more components (input -> projection -> ... -> output)
            #    since can't learn on only one mechanism (len==1)
            #    and a pathway can't have just one mechanism and one projection (len==2)
            if len(pathway) >= 3:
                return pathway
            else:
                return []

        # breadth-first search starting with input node
        while len(queue) > 0:
            node, input_port, current_comp = queue.popleft()

            # # MODIFIED 2/22/25 NEW:
            # # Prevent cycle from recurrent pathway
            # if any([node is n and input_port is i for n, i, c in queue]):
            #     break
            # MODIFIED 2/22/25 END

            # node is nested Composition that is an INPUT node of the immediate outer Composition
            if (isinstance(node, Composition) and node is not self
                    and any(isinstance(proj.sender.owner, CompositionInterfaceMechanism)
                            for proj in node.afferents)):
                for output_port in node.input_CIM.output_ports:
                    for proj in output_port.efferents:
                        queue.append((proj.receiver.owner, proj.receiver, node))
                continue

            # node is output_CIM of outer Composition (i.e., end of pathway)
            if isinstance(node, CompositionInterfaceMechanism) and node is self.output_CIM:
                assert False, (f"PROGRAM ERROR: 'Got to output_CIM of outermost Composition '({self.name})' "
                               f"without detecting OUTPUT NODE at end of pathway")

            # End of pathway: OUTPUT Node of outer Composition
            if current_comp == self and node in current_comp.get_nodes_by_role(NodeRole.OUTPUT):
                pathways.append(create_pathway(current_comp, node))
                continue
<<<<<<< HEAD

            # Consider all efferent Projections of node
            for efferent_proj, rcvr in [(p, p.receiver.owner)
                                        for p in node.efferents
                                        if p in current_comp.projections]:

=======
            # # MODIFIED 3/4/25 NEW: THIS WORKS (GENERATES PATHWAY WITH TARGET NODE) BUT NOT SURE IF IT IS CORRECT
            # # End of pathway: OUTPUT Node of outer Composition
            # # if current_comp is self (outer Composition_, check that node is an OUTPUT Node
            # #    otherwise, check that it is mapped to one in the nested Composition
            # if ((current_comp == self and node in current_comp.get_nodes_by_role(NodeRole.OUTPUT))
            #              or (current_comp._trained_comp_nodes_to_pytorch_nodes_map
            #                  and any(node is v and k in current_comp.get_nodes_by_role(NodeRole.OUTPUT)
            #                            for k, v in current_comp._trained_comp_nodes_to_pytorch_nodes_map.items()))):
            #     pathways.append(create_pathway(current_comp, node))
            #     continue
            # MODIFIED 3/4/25 NEWER: FAILS TO GENERATE TARGET NODE IN LEARNED_COMPONENTS
            # End of pathway: OUTPUT Node of outer Composition
            # if current_comp is self (outer Composition_, check that node is an OUTPUT Node
            #    otherwise, if it is a nested Composition, check that node maps to OUTPUT Node in outer Composition.
            # if self == current_comp:
            #     output_nodes = current_comp.get_nested_nodes_by_roles_at_any_level(current_comp, NodeRole.OUTPUT)
            #     for output_node in output_nodes.copy():
            #         if current_comp._trained_comp_nodes_to_pytorch_nodes_map:
            #             # Replace any nodes in output_nodes in the nested Composition
            #             #    that have been remapped to other ones in its Pytorch version
            #             mapped_output_node = current_comp._trained_comp_nodes_to_pytorch_nodes_map.get(output_node, None)
            #             output_nodes.remove(output_node)
            #             output_nodes.append(mapped_output_node)
            #     if node in output_nodes:
            #         if current_comp.output_CIM._get_destination_info_for_output_CIM(port) is self.output_CIM:
            #             # FIX: 3/7/25 - NEED TO DO THIS for ports in output_ports and proj in output_port.efferents:
            #             pathways.append(create_pathway(current_comp, node))
            #             continue
            # # MODIFIED 3/7/25 NEWEST FAILS
            # # End of pathway: OUTPUT Node of outer Composition
            # # if current_comp is self (outer Composition_, check that node is an OUTPUT Node
            # #    otherwise, if it is a nested Composition, check that node maps to OUTPUT Node in outer Composition.
            # if self == current_comp:
            #     output_nodes = current_comp.get_nested_nodes_by_roles_at_any_level(current_comp, NodeRole.OUTPUT)
            #     for output_node in output_nodes.copy():
            #         if current_comp._trained_comp_nodes_to_pytorch_nodes_map:
            #             # Replace any nodes in output_nodes in the nested Composition
            #             #    that have been remapped to other ones in its Pytorch version
            #             mapped_output_node = current_comp._trained_comp_nodes_to_pytorch_nodes_map.get(output_node, None)
            #             output_nodes.remove(output_node)
            #             output_nodes.append(mapped_output_node)
            #     if node in output_nodes:
            #         # FIX: 3/7/25 - NEED TO DO THIS for ports in output_ports and proj in output_port.efferents:
            #         for output_port in node.output_ports:
            #             all_output_projections_are_terminal = True
            #             for proj in output_port.efferents:
            #                 if (current_comp.output_CIM._get_destination_info_for_output_CIM(proj.receiver)
            #                         is self.output_CIM):
            #                     # node projects directly to output_CIM of outermmost Composition,
            #                     #     so it is the end of a pathway
            #                     pathways.append(create_pathway(current_comp, node))
            #                 else:
            #                     all_output_projections_are_terminal = False
            #         if all_output_projections_are_terminal is True:
            #             continue
            # MODIFIED 3/4/25 END

            # # # MODIFIED 3/8/25 OLD:
            # # Consider all efferent Projections of node
            # for efferent_proj, rcvr in [(p, p.receiver.owner)
            #                             for p in node.efferents
            #                             if p in current_comp.projections]:
            #
            #     # Ignore efferent Projections that do not have a learnable attribute
            #     #   or are ModulatoryProjections (i.e., including LearningProjections)
            #     # Note: if learnable==False, it will be passed along to PyTorch in PytorchProjectionWrapper
            #     if not hasattr(efferent_proj,'learnable') or isinstance(efferent_proj,ModulatoryProjection_Base):
            #         continue
            #
            # # MODIFIED 3/8/25 NEW:
            # # Get all efferent Projections of node,
            # #   including direct projections out of a nested Composition implemented in PyTorchCompositionWrapper
            # for efferent_proj, rcvr in [(p, p.receiver.owner)
            #                             for p in node.efferents
            #                             if p in current_comp.projections]:
            #                                 # MODIFIED 3/4/25 NEW:
            #                                 # FIX:  NEEDED FOR GRUComposition,
            #                                 #  BUT CRASHES test_autodiffcomposition.TestNestedLearning.test_1_input_to_1_nested_hidden_one_to_many_2_outputs
            #                                 #  BECAUSE IT HAS ENTRIES IN _nodes_map
            #                                 #  NEED SOME OTHER WAY TO DISTINGUISH GRU NODE FROM THOSE
            #                                 # or (current_comp.pytorch_representation
            #                                 #     and current_comp.pytorch_representation._nodes_map and
            #                                 #     node in current_comp.pytorch_representation._nodes_map))]:
            #                                 # MODIFIED 3/4/25 END
            # efferent_projs = [(p, p.receiver.owner) for p in node.efferents if p in current_comp.projections]
            # if not efferent_projs:
            #     efferent_projs = [(p, p.receiver.owner) for p in node.efferents
            #                       if current_comp.pytorch_representation
            #                       and current_comp.pytorch_representation._nodes_map and
            #                       node in current_comp.pytorch_representation._nodes_map]
            # # Follow efferent Projection to next Node in pathway
            # for efferent_proj, rcvr in efferent_projs:
            #     # Ignore efferent Projections that do not have a learnable attribute
            #     #   or are ModulatoryProjections (i.e., including LearningProjections)
            #     # Note: if learnable==False, it will be passed along to PyTorch in PytorchProjectionWrapper
            #     if not hasattr(efferent_proj,'learnable') or isinstance(efferent_proj,ModulatoryProjection_Base):
            # #         continue
            #
            # # # MODIFIED 3/8/25 NEWER:
            # # # Get all efferent Projections of node,
            # # #   including direct projections out of a nested Composition implemented in PyTorchCompositionWrapper
            # efferent_projs = [(p, p.receiver.owner) for p in node.efferents if p in current_comp.projections]
            # # efferent_projs = [(p, p.receiver.owner) for p in node.efferents if p in self.projections]
            # if not efferent_projs:
            #     # current_comp._build_pytorch_representation(context)
            #     efferent_projs = [(p, p.receiver.owner) for p in node.efferents
            #                       if current_comp.pytorch_representation
            #                       and current_comp.pytorch_representation._nodes_map and
            #                       node in current_comp.pytorch_representation._nodes_map]
            # # # 3/5/25 FIX: NEED TO ASSIGN OUT_MECH TO OUTER COMPOSITION BELOW IF THIS IS FOR GRU NODE
            # # Follow efferent Projection to next Node in pathway
            # for efferent_proj, rcvr in efferent_projs:
            #     # Ignore efferent Projections that do not have a learnable attribute
            #     #   or are ModulatoryProjections (i.e., including LearningProjections)
            #     # Note: if learnable==False, it will be passed along to PyTorch in PytorchProjectionWrapper
            #     if not hasattr(efferent_proj,'learnable') or isinstance(efferent_proj,ModulatoryProjection_Base):
            #         continue
            # # MODIFIED 3/8/25 NEWEST:
            # # Get all efferent Projections of node,
            # #   including direct projections out of a nested Composition implemented in PyTorchCompositionWrapper
            efferent_projs = [(p, p.receiver.owner) for p in node.efferents if p in current_comp.projections]
            if not efferent_projs and hasattr(current_comp, '_pytorch_projections'):
            # if not efferent_projs:
                efferent_projs = [(p, p.receiver.owner) for p in node.efferents
                                  if p in current_comp._pytorch_projections]
            # # 3/5/25 FIX: NEED TO ASSIGN OUT_MECH TO OUTER COMPOSITION BELOW IF THIS IS FOR GRU NODE
            # Follow efferent Projection to next Node in pathway
            for efferent_proj, rcvr in efferent_projs:
>>>>>>> 9bdcf8df
                # Ignore efferent Projections that do not have a learnable attribute
                #   or are ModulatoryProjections (i.e., including LearningProjections)
                # Note: if learnable==False, it will be passed along to PyTorch in PytorchProjectionWrapper
                if not hasattr(efferent_proj,'learnable') or isinstance(efferent_proj,ModulatoryProjection_Base):
                    continue

                # Deal with Projections to/from CIMs since nested comps can be learned in PyTorch mode
                if isinstance(rcvr, CompositionInterfaceMechanism):

                    # Projection to input_CIM, possibly entering a nested Composition
                    if rcvr == rcvr.composition.input_CIM:
                        assert rcvr.composition is not current_comp
                        rcvr_comp = rcvr.composition
                        # Handle sublcasses of AutodiffComposition that use custom PyTorchCompositionWrapper
                        node_map = []
                        if rcvr_comp.pytorch_composition_wrapper_type is not self.pytorch_composition_wrapper_type:
                            rcvr_comp.infer_backpropagation_learning_pathways(execution_mode=pnlvm.ExecutionMode.PyTorch)
                            rcvr_pytorch_rep = rcvr_comp._build_pytorch_representation(context)
                            node_map = rcvr_pytorch_rep._nodes_map
                        # Get Node(s) in inner Composition to which Node projects (via input_CIM)
                        receivers = rcvr._get_destination_info_from_input_CIM(efferent_proj.receiver)
                        for _, rcvr, _ in [receivers] if isinstance(receivers, tuple) else receivers:
                            # MODIFIED 2/28/25 NEW:
                            if node_map and rcvr not in node_map:
                                continue
                            # MODIFIED 2/28/25 END
                            # Assign efferent_proj (Projection to input_CIM) since it should be learned in PyTorch mode
                            assert rcvr in rcvr_comp.get_nodes_by_role(NodeRole.INPUT), \
                                f"PROGRAM ERROR: '{rcvr.name}' is not an INPUT Node of '{rcvr_comp.name}'"
                            prev[rcvr] = efferent_proj
                            prev[efferent_proj] = node
                            queue.append((rcvr, efferent_proj.receiver, rcvr_comp))

                    # rcvr is Nested Composition output_CIM:
                    # Projection is to output_CIM, possibly exiting from a nested Composition
                    # FIX: 10/1/23 - REVERSE THIS AND NEXT elif?
                    elif rcvr == current_comp.output_CIM and current_comp is not self:

                        # Get output_CIM info for current efferent_proj
                        output_CIM_input_port = efferent_proj.receiver
                        output_CIM = output_CIM_input_port.owner
<<<<<<< HEAD
                        output_CIM_output_port = output_CIM.port_map[efferent_proj.sender][1]
=======
                        # Get port of output_CIM that efferent_proj sends to, for use in findings its receiver(s) below
                        if efferent_proj in current_comp.projections:
                            output_CIM_output_port = output_CIM.port_map[efferent_proj.sender][1]
                        elif efferent_proj in current_comp._pytorch_projections:
                            # FIX: 3/8/25 - THERE MUST BE AN EASIER WAY TO GET THIS MORE DIRECTLY
                            output_CIM_output_port = \
                                (output_CIM.port_map)[efferent_proj.receiver.path_afferents[0].sender][1]
                        # MODIFIED 3/8/25 END
>>>>>>> 9bdcf8df

                        # Get all Node(s) in outer Composition to which node projects (via output_CIM)
                        receivers = rcvr._get_destination_info_for_output_CIM(output_CIM_output_port)
                        # Replace efferent_proj(s) with one(s) from output_CIM to rcvr(s) in outer Composition,
                        #   since that(those) is(are) the one(s) that should be learned in PyTorch mode
                        # Note:  _get_destination_info_for_output_CIM returns list of destinations
                        #        in order of output_CIM.output_port.efferents
                        if receivers:
                            for efferent_idx, receiver in enumerate(receivers):
                                if receiver:
                                    _, rcvr, rcvr_comp = receiver
                                    assert rcvr_comp is not current_comp
                                efferent_proj = output_CIM_output_port.efferents[efferent_idx]
                                prev[rcvr] = efferent_proj
                                prev[efferent_proj] = node
                                queue.append((rcvr, efferent_proj.receiver, rcvr_comp))
                        else:
                            pathways.append(create_pathway(current_comp, node))

                    # rcvr is Outermost Composition output_CIM:
                    # End of pathway: Direct projection from output_CIM of nested comp to outer comp's output_CIM
                    elif rcvr is self.output_CIM:
                        # Assign node that projects to current node as OUTPUT Node for pathway
                        node_output_port = efferent_proj.sender
                        _, sender, _ = node._get_source_info_from_output_CIM(node_output_port)
                        pathway = create_pathway(current_comp, node)
                        if pathway:
                            queue.popleft()
                            pathways.append(pathway)

                    else:
                        assert False, f"PROGRAM ERROR:  Unrecognized CompositionInterfaceMechanism: {rcvr}"

                else:
                    prev[rcvr] = efferent_proj
                    prev[efferent_proj] = node
                    queue.append((rcvr, efferent_proj.receiver, current_comp))
                    continue

        return pathways



    # CLEANUP: move some of what's done in the methods below to a "validate_params" type of method
    @handle_external_context()
    def _build_pytorch_representation(self, context=None, refresh=False)->PytorchCompositionWrapper:
        """Builds a Pytorch representation of the AutodiffComposition"""
        if self.scheduler is None:
            self.scheduler = Scheduler(graph=self.graph_processing)
        if self.parameters.pytorch_representation._get(context=context) is None or refresh:
            model = self.pytorch_composition_wrapper_type(composition=self,
                                                          device=self.device,
                                                          context=context)
            self.parameters.pytorch_representation._set(model, context, skip_history=True, skip_log=True)

        # Set up optimizer function
        learning_rate = self._runtime_learning_rate or self.learning_rate
        old_opt = self.parameters.optimizer._get(context)
        if old_opt is None or refresh:
            self._instantiate_optimizer(refresh, learning_rate, context)

        # Set up loss function
        if self.loss_function is not None:
            logger.warning("Overwriting 'loss_function' for AutodiffComposition {}! Old loss function: {}".format(
                self, self.loss_function))
        if callable(self.loss_spec):
            self.loss_function = self.loss_spec
        else:
            self.loss_function = self._get_loss(self.loss_spec)

        return self.parameters.pytorch_representation._get(context)

    def _instantiate_optimizer(self, refresh, learning_rate, context):
        if not is_numeric_scalar(learning_rate):
            raise AutodiffCompositionError("Learning rate must be an integer or float value.")
        if self.optimizer_type not in ['sgd', 'adam']:
            raise AutodiffCompositionError("Invalid optimizer specified. Optimizer argument must be a string. "
                                           "Currently, Stochastic Gradient Descent and Adam are the only available "
                                           "optimizers (specified as 'sgd' or 'adam').")
        pytorch_rep = self.parameters.pytorch_representation._get(context)
        params = pytorch_rep.parameters()
        if self.optimizer_type == 'sgd':
            opt = optim.SGD(params, lr=learning_rate, weight_decay=self.weight_decay)
        else:
            opt = optim.Adam(params, lr=learning_rate, weight_decay=self.weight_decay)

        pytorch_rep._parse_optimizer_params(context)
        for param_group in pytorch_rep._optimizer_param_groups:
            opt.add_param_group(param_group)

        # Assign optimizer to AutodiffComposition and PytorchCompositionWrapper
        self.parameters.optimizer._set(opt, context, skip_history=True, skip_log=True)
        pytorch_rep.optimizer = opt

    def _get_loss(self, loss_spec):
        if not isinstance(self.loss_spec, (str, Loss)):
            return self.loss_spec
        elif loss_spec == Loss.MSE:
            return nn.MSELoss(reduction='mean')
        elif loss_spec == Loss.SSE:
            return nn.MSELoss(reduction='sum')
        elif loss_spec == Loss.CROSS_ENTROPY:
            if version.parse(torch.version.__version__) >= version.parse('1.12.0'):
                return nn.CrossEntropyLoss()
            # Cross entropy loss is used for multiclass categorization and needs inputs in shape
            # ((# minibatch_size, C), targets) where C is a 1-d vector of probabilities for each potential category
            # and where target is a 1d vector of type long specifying the index to the target category. This
            # formatting is different from most other loss functions available to autodiff compositions,
            # and therefore requires a wrapper function to properly package inputs.
            return lambda x, y: nn.CrossEntropyLoss()(torch.atleast_2d(x), torch.atleast_2d(y.type(x.type())))
        elif loss_spec == Loss.BINARY_CROSS_ENTROPY:
            return nn.BCELoss()
        elif loss_spec == Loss.L1:
            return nn.L1Loss(reduction='sum')
        elif loss_spec == Loss.NLL:
            return nn.NLLLoss(reduction='sum')
        elif loss_spec == Loss.POISSON_NLL:
            return nn.PoissonNLLLoss(reduction='sum')
        elif loss_spec == Loss.KL_DIV:
            return nn.KLDivLoss(reduction='sum')
        else:
            raise AutodiffCompositionError(f"Loss type {loss_spec} not recognized. 'loss_function' argument must be a "
                                           f"Loss enum or function. Currently, the recognized loss types are: "
                                           f"L1 (Mean), SSE (sum squared error), CROSS_ENTROPY, NLL (negative log "
                                           f"likelihood), POISSONNLL (Poisson negative log likelihood, "
                                           f"and KL_DIV (KL divergence.")

    def autodiff_forward(self, inputs, targets,
                         synch_with_pnl_options, retain_in_pnl_options,
                         execution_mode, scheduler, context):
        """
        Perform forward pass of model and compute loss for a batch of trials in Pytorch mode.
        Losses are then accumulated, error is backpropagated by compositionrunner.run_learning()
          before the next time it calls run(), in a call to backward() by do_gradient_optimization()
          in _batch_inputs() or _batch_function_inputs(),
        """
        assert execution_mode is pnlvm.ExecutionMode.PyTorch
        pytorch_rep = self.parameters.pytorch_representation._get(context)

        # --------- Do forward computation on current inputs -------------------------------------------------
        #   should return 2d values for each component

        # Get value of INPUT nodes for current trial
        curr_tensors_for_inputs = {}
        for component in inputs.keys():
            if not isinstance(inputs[component], torch.Tensor):
                curr_tensors_for_inputs[component] = torch.tensor(inputs[component], device=self.device).double()
            else:
                curr_tensors_for_inputs[component] = inputs[component]

        # Get value of all OUTPUT nodes for current trial
        curr_tensors_for_outputs = pytorch_rep.forward(curr_tensors_for_inputs, None, context)

        # --------- Compute the loss (TARGET-OUTPUT) for each trained OUTPUT node  ---------------------------

        # Get value of OUTPUT nodes that are being trained (i.e., for which there are TARGET nodes)
        curr_tensors_for_trained_outputs = {k:v for k,v in curr_tensors_for_outputs.items()
                                            if k in self.outputs_to_targets_map}

        # Get value of TARGET nodes for current trial
        curr_tensors_for_targets = {}
        for component, target in targets.items():
            if isinstance(target, torch.Tensor) or isinstance(target, np.ndarray):
                curr_tensors_for_targets[component] = [target[:, i, :] for i in range(target.shape[1])]
            else:
                # It's  a list, of lists, of torch tensors because it is ragged
                num_outputs = len(targets[component][0])
                curr_tensors_for_targets[component] = [torch.stack([batch_elem[i] for batch_elem in target]) for i in range(num_outputs)]

        # Get value of TARGET nodes for trained OUTPUT nodes
        curr_target_tensors_for_trained_outputs = {}
        for trained_output, target in self.outputs_to_targets_map.items():
            curr_target_tensors_for_trained_outputs[trained_output] = curr_tensors_for_targets[target]

        # Calculate and track the loss over the trained OUTPUT nodes
        for component, outputs in curr_tensors_for_trained_outputs.items():
            trial_loss = 0
            targets = curr_target_tensors_for_trained_outputs[component]
            num_outputs = outputs.shape[1] if type(outputs) is torch.Tensor else len(outputs[0])
            for i in range(num_outputs):
                # loss only accepts 0 or 1d target. reshape assuming pytorch_rep.minibatch_loss dim is correct

                # Get the output, if it's a torch tensor we can slice, if it's a list of list (its ragged) and we
                # need to index
                output = outputs[:, i, :] if type(outputs) is torch.Tensor else torch.stack([batch_elem[i] for batch_elem in outputs])

                comp_loss = self.loss_function(
                    output,
                    torch.atleast_1d(targets[i])
                )
                comp_loss = comp_loss.reshape_as(pytorch_rep.minibatch_loss)
                trial_loss += comp_loss
            pytorch_rep.minibatch_loss += trial_loss
        pytorch_rep.minibatch_loss_count += 1

        # --------- Return the values of OUTPUT of trained nodes and all nodes  ---------------------------------------

        # Get values of trained OUTPUT nodes
        trained_output_values = []
        trained_outputs_CIM_input_ports = [port for port in self.output_CIM.input_ports
                                         if port.path_afferents[0].sender.owner in self.targets_from_outputs_map.values()]
        for input_port in trained_outputs_CIM_input_ports:
            assert (len(input_port.all_afferents) == 1), \
                f"PROGRAM ERROR: {input_port.name} of ouput_CIM for '{self.name}' has more than one afferent."
            port, source, _ = self.output_CIM._get_source_info_from_output_CIM(input_port)
            idx = source.output_ports.index(port)
            outputs = curr_tensors_for_trained_outputs[source]
            if type(outputs) is torch.Tensor:
                output = outputs[:, idx, ...]
            else:
                output = torch.stack([batch_elem[idx] for batch_elem in outputs])

            output = output.detach().cpu().numpy().copy().tolist()
            trained_output_values += [output]

        # Get values of all OUTPUT nodes
        all_output_values = []
        for input_port in self.output_CIM.input_ports:
            assert (len(input_port.all_afferents) == 1), \
                f"PROGRAM ERROR: {input_port.name} of ouput_CIM for '{self.name}' has more than one afferent."
            port, component, _ = self.output_CIM._get_source_info_from_output_CIM(input_port)
            idx = component.output_ports.index(port)
            outputs = curr_tensors_for_outputs[component]

            if type(outputs) is torch.Tensor:
                output = outputs[:, idx, ...]
            else:
                output = torch.stack([batch_elem[idx] for batch_elem in outputs])

            output = output.detach().cpu().numpy().copy().tolist()
            all_output_values += [output]

        # Turn into a numpy array, possibly ragged
        try:
            all_output_values = np.array(all_output_values)
        except (ValueError, np.VisibleDeprecationWarning):
            all_output_values = np.array(all_output_values, dtype=object)

        # Swap the first two dimensions (output_port, batch) to (batch, output_port)
        all_output_values = all_output_values.swapaxes(0, 1)

        pytorch_rep.all_output_values = all_output_values

        # Get values of TARGET nodes
        target_values = [value[0].detach().cpu().numpy().copy().tolist()
                         for value in list(curr_tensors_for_targets.values())]
        pytorch_rep.target_values = target_values

        # Synchronize outcomes after every trial if specified
        # IMPLEMENTATION NOTE: RESULTS is not included here as it is handled in call to autodiff._update_results()
        pytorch_rep.synch_with_psyneulink(synch_with_pnl_options,
                                          [OPTIMIZATION_STEP, TRIAL],
                                          context,
                                          [NODE_VARIABLES, NODE_VALUES])
        pytorch_rep.retain_for_psyneulink({TRAINED_OUTPUTS: trained_output_values,
                                           TARGETS: target_values},
                                          retain_in_pnl_options,
                                          context)

        return trained_output_values, all_output_values

    def clear_losses(self, context=None):
        self.losses = []
        if self.pytorch_representation:
            self.pytorch_representation.retained_losses = []

    def do_gradient_optimization(self, retain_in_pnl_options, context, optimization_num=None):
        """Compute loss and use in call to autodiff_backward() to compute gradients and update PyTorch parameters.
        Update parameters (weights) based on trial(s) executed since last optimization,
        Reinitizalize minibatch_loss and minibatch_loss_count
        """
        pytorch_rep = self.parameters.pytorch_representation._get(context=context)
        minibatch_loss = pytorch_rep.minibatch_loss / pytorch_rep.minibatch_loss_count

        self.autodiff_backward(minibatch_loss, context)

        # # Save loss for current round of optimization
        pytorch_rep.retain_for_psyneulink({LOSSES: minibatch_loss}, retain_in_pnl_options, context)

        # Reset minibatch_loss for next round of optimization
        pytorch_rep.minibatch_loss = torch.zeros(1, device=self.device).double()
        pytorch_rep.minibatch_loss_count = 0

    def autodiff_backward(self, minibatch_loss, context):
        """Calculate gradients and apply to PyTorch model parameters (weights)"""
        pytorch_rep = self.parameters.pytorch_representation._get(context=context)
        optimizer = pytorch_rep.optimizer

        # Gradient updates
        optimizer.zero_grad()
        # Compute and log average loss over all trials since last update
        minibatch_loss.backward(retain_graph=not self.force_no_retain_graph)
        # Update weights and copy to PNL
        optimizer.step()

    def _gen_llvm_function(self, *, ctx:pnlvm.LLVMBuilderContext, tags:frozenset):
        if "run" in tags:
            return pnlvm.codegen.gen_composition_run(ctx, self, tags=tags)
        else:
            return pnlvm.codegen.gen_autodiffcomp_exec(ctx, self, tags=tags)

    def _get_total_loss(self, num_trials: int=1, context:Context=None):
        return sum(self.parameters.trial_losses._get(context)[-num_trials:]) /num_trials

    def _get_autodiff_inputs_values(self, input_dict: dict):
        """Remove TARGET Nodes, and return dict with values of INPUT Nodes for single trial
        For nested Compositions, replace input to nested Composition with inputs to its INPUT Nodes
        For InuptPorts, replace with owner

        Returns
        ---------
        A dict mapping INPUT Nodes -> input values for a single trial
        """
        autodiff_input_dict = {}
        for node, values in input_dict.items():
            mech = node.owner if isinstance(node, InputPort) else node
            if (mech in self.get_nested_input_nodes_at_all_levels()
                    and mech not in self.get_nodes_by_role(NodeRole.TARGET)):
                # Pass along inputs to all INPUT Nodes except TARGETS
                # (those are handled separately in _get_autodiff_targets_values)
                if torch_available:
                    # Convert to torch tensor of type expected by PytorchCompositionWrapper
                    values = torch.tensor(values, dtype=self.torch_dtype, device=self.device)
                autodiff_input_dict[node] = values
        return autodiff_input_dict

    def _get_autodiff_targets_values(self, input_dict):
        """Return dict with input values for TARGET Nodes
        Get inputs to TARGET Nodes used for computation of loss in autodiff_forward().
        Uses input_dict to get input values for TARGET Nodes that are INPUT Nodes of the AutodiffComposition,
        If a TARGET Node is not an INPUT Node, it is assumed to be the target of a projection from an INPUT Node
        and the value is determined by searching recursively for the input Node that projects to the TARGET Node.

        Returns
        ---------
        A dict mapping TARGET Nodes -> target values
        """
        target_values = {}
        def get_target_value(target):
            if target in self.get_nodes_by_role(NodeRole.INPUT):
                return input_dict[target]
            if len(target.path_afferents) > 1:
                raise AutodiffCompositionError(f"TARGET Node '{target.name}' (for '{self.name}')"
                                               f"cannot have more than one afferent projection.")
            target = target.path_afferents[0].sender.owner
            return get_target_value(target)

        for target in self.targets_from_outputs_map:
            target_values[target] = get_target_value(target)
        return target_values

    def _parse_learning_spec(self, inputs, targets, execution_mode, context):
        stim_input, num_input_trials = super()._parse_learning_spec(inputs, targets, execution_mode, context)

        if not callable(inputs):
            input_ports_for_INPUT_Nodes = self._get_input_receivers()
            nested_inputs = {}
            stim_input_copy = stim_input.copy()
            # Replace input to nested Composition with inputs to its INPUT Nodes (to accommodate flattened version)
            for node in stim_input_copy:
                # If node is a nested Composition
                if isinstance(node, Composition):
                    # If owner of input_port is a Node in the nested Composition, replace entry for nested Composition
                    #   in stim_input with entries for the input_ports of its INPUT Nodes
                    for elem, input_port in enumerate([p for p in input_ports_for_INPUT_Nodes if p.owner in node.nodes]):
                        nested_inputs[input_port] = [entry[elem] for entry in stim_input_copy[node]]
                    stim_input.pop(node)
                    stim_input.update(nested_inputs)

        return stim_input, num_input_trials

    def _check_nested_target_mechs(self):
        pass

    def _identify_target_nodes(self, context)->list:
        """Recursively call all nested AutodiffCompositions to assign TARGET nodes for learning"""
        # Default is to use OUTPUT
        target_nodes = [node for node in self.get_nodes_by_role(NodeRole.OUTPUT)
                        if not isinstance(node, Composition)]
        for node in self.nodes:
            if isinstance(node, AutodiffComposition):
                target_nodes.extend(node._identify_target_nodes(context))
        return target_nodes

    @handle_external_context()
    def learn(self,
              *args,
              synch_projection_matrices_with_torch:Optional[LEARNING_SCALE_LITERALS]=NotImplemented,
              synch_node_variables_with_torch:Optional[LEARNING_SCALE_LITERALS]=NotImplemented,
              synch_node_values_with_torch:Optional[LEARNING_SCALE_LITERALS]=NotImplemented,
              synch_results_with_torch:Optional[LEARNING_SCALE_LITERALS]=NotImplemented,
              retain_torch_trained_outputs:Optional[LEARNING_SCALE_LITERALS]=NotImplemented,
              retain_torch_targets:Optional[LEARNING_SCALE_LITERALS]=NotImplemented,
              retain_torch_losses:Optional[LEARNING_SCALE_LITERALS]=NotImplemented,
              **kwargs)->list:
        """Override to handle synch and retain args
        Note: defaults for synch and retain args are set to NotImplemented, so that the user can specify None if
              they want to locally override the default values for the AutodiffComposition (see docstrings for run()
              and _parse_synch_and_retain_args() for additonal details).
        """

        context = kwargs[CONTEXT]

        execution_phase_at_entry = context.execution_phase
        context.execution_phase = ContextFlags.PREPARING

        execution_mode = self._get_execution_mode(kwargs.pop('execution_mode', None))
        context.execution_phase = execution_phase_at_entry

        any_nested_comps = [node for node in self.nodes if isinstance(node, Composition)]
        if any_nested_comps:
            # Can't learn in Python mode if any nested Compositions
            if execution_mode is not pnlvm.ExecutionMode.PyTorch:
                nested_comp_names = [f"'{comp.name}'" for comp in any_nested_comps]
                raise AutodiffCompositionError(f"Unable to execute learning in {pnlvm.ExecutionMode.Python.name} mode "
                                               f"for '{self.name}' because it contains one or more nested "
                                               f"Compositions: {' ,'.join(nested_comp_names)}.")

            # Can't learn if any nested comps that are not AutodiffCompositions
            nested_comps = [f"'{comp.name}'" for comp in any_nested_comps if not isinstance(comp, AutodiffComposition)]
            if nested_comps:
                raise AutodiffCompositionError(f"Unable execute learning for '{self.name}' "
                                               f"because it contains nested Composition(s) "
                                               f"that are not AutodiffCompositions: {' ,'.join(nested_comps)}.")

        if self._built_pathways is False:
            self.infer_backpropagation_learning_pathways(execution_mode, context=context)
            self._built_pathways = True

        synch_with_pnl_options, retain_in_pnl_options = (
            self._parse_synch_and_retain_args(synch_projection_matrices_with_torch,
                                              synch_node_variables_with_torch,
                                              synch_node_values_with_torch,
                                              synch_results_with_torch,
                                              retain_torch_trained_outputs,
                                              retain_torch_targets,
                                              retain_torch_losses,
                                              **kwargs))

        if execution_mode == pnlvm.ExecutionMode.PyTorch and not torch_available:
            raise AutodiffCompositionError(f"'{self.name}.learn()' has been called with ExecutionMode.Pytorch, "
                                           f"but Pytorch module ('torch') is not installed. "
                                           f"Please install it with `pip install torch` or `pip3 install torch`")

        return super().learn(*args,
                             synch_with_pnl_options=synch_with_pnl_options,
                             retain_in_pnl_options=retain_in_pnl_options,
                             execution_mode=execution_mode,
                             **kwargs)

    def _parse_synch_and_retain_args(self,
                                     synch_projection_matrices_with_torch:Optional[LEARNING_SCALE_LITERALS],
                                     synch_node_variables_with_torch:Optional[LEARNING_SCALE_LITERALS],
                                     synch_node_values_with_torch:Optional[LEARNING_SCALE_LITERALS],
                                     synch_results_with_torch:Optional[LEARNING_SCALE_LITERALS],
                                     retain_torch_trained_outputs:Optional[LEARNING_SCALE_LITERALS],
                                     retain_torch_targets:Optional[LEARNING_SCALE_LITERALS],
                                     retain_torch_losses:Optional[LEARNING_SCALE_LITERALS],
                                     **kwargs
                                     ):
        # Remove args from kwargs in case called from run() (won't be there if called from learn()
        if synch_projection_matrices_with_torch == NotImplemented:
            synch_projection_matrices_with_torch = kwargs.pop('synch_projection_matrices_with_torch', NotImplemented)
            if synch_projection_matrices_with_torch == NotImplemented:
                synch_projection_matrices_with_torch = self.parameters.synch_projection_matrices_with_torch.default_value
        if synch_node_variables_with_torch == NotImplemented:
            synch_node_variables_with_torch = kwargs.pop('synch_node_variables_with_torch', NotImplemented)
            if synch_node_variables_with_torch == NotImplemented:
                synch_node_variables_with_torch = self.parameters.synch_node_variables_with_torch.default_value
        if synch_node_values_with_torch == NotImplemented:
            synch_node_values_with_torch = kwargs.pop('synch_node_values_with_torch', NotImplemented)
            if synch_node_values_with_torch == NotImplemented:
                synch_node_values_with_torch = self.parameters.synch_node_values_with_torch.default_value
        if synch_results_with_torch == NotImplemented:
            synch_results_with_torch = kwargs.pop('synch_results_with_torch', NotImplemented)
            if synch_results_with_torch == NotImplemented:
                synch_results_with_torch = self.parameters.synch_results_with_torch.default_value
        if retain_torch_trained_outputs == NotImplemented:
            retain_torch_trained_outputs = kwargs.pop('retain_torch_trained_outputs', NotImplemented)
            if retain_torch_trained_outputs == NotImplemented:
                retain_torch_trained_outputs = self.parameters.retain_torch_trained_outputs.default_value
        if retain_torch_targets == NotImplemented:
            retain_torch_targets = kwargs.pop('retain_torch_targets', NotImplemented)
            if retain_torch_targets == NotImplemented:
                retain_torch_targets = self.parameters.retain_torch_targets.default_value
        if retain_torch_losses == NotImplemented:
            retain_torch_losses = kwargs.pop('retain_torch_losses', NotImplemented)
            if retain_torch_losses == NotImplemented:
                retain_torch_losses = self.parameters.retain_torch_losses.default_value

        if self.minibatch_size > 1:
            args_str = []
            if retain_torch_trained_outputs in {OPTIMIZATION_STEP, TRIAL}:
                args_str.append('retain_torch_trained_outputs')
            if retain_torch_losses in {OPTIMIZATION_STEP,TRIAL}:
                args_str.append('retain_torch_losses')
            if retain_torch_targets in {OPTIMIZATION_STEP,TRIAL}:
                args_str.append('retain_torch_targets')
            if args_str:
                arg_args = 'args' if len(args_str) == 1 else 'arg'
                is_are = 'is' if len(args_str) == 1 else 'are'
                raise AutodiffCompositionError(f"The {' ,'.join(args_str)} {arg_args} in the learn() method for "
                                               f"'{self.name}' {is_are} specifed as 'OPTIMIZATION' or 'TRIAL', but "
                                               f"'minibatch_size` ({self.minibatch_size}) != 1, so "
                                               f"{', '.join([arg.split('_')[-1] for arg in args_str])} "
                                               f"will be updated only at the end of a minibatch; "
                                               f"use 'MINIBATCH' for the {arg_args} to avoid this warning.")

        # Package options for synching and tracking into dictionaries as arguments to learning and exec methods
        context = kwargs[CONTEXT]
        synch_with_pnl_options = {MATRIX_WEIGHTS: synch_projection_matrices_with_torch
                                                  or self.parameters.synch_projection_matrices_with_torch._get(context),
                                  NODE_VARIABLES: synch_node_variables_with_torch
                                               or self.parameters.synch_node_variables_with_torch._get(context),
                                  NODE_VALUES: synch_node_values_with_torch
                                               or self.parameters.synch_node_values_with_torch._get(context),
                                  RESULTS: synch_results_with_torch
                                                    or self.parameters.synch_results_with_torch._get(context)}

        retain_in_pnl_options = {TRAINED_OUTPUTS: retain_torch_trained_outputs
                                                   or self.parameters.retain_torch_trained_outputs._get(context),
                                 TARGETS: retain_torch_targets or self.parameters.retain_torch_targets._get(context),
                                 LOSSES: retain_torch_losses or self.parameters.retain_torch_losses._get(context)}

        return synch_with_pnl_options, retain_in_pnl_options

    def _get_execution_mode(self, execution_mode):
        """Parse execution_mode argument and return a valid execution mode for the learn() method
        Can be overridden by subclasses to change the permitted and/or default execution mode for learning
        """
        if execution_mode is None:
            if self.execution_mode_warned_about_default is False:
                warnings.warn(f"The execution_mode argument was not specified in the learn() method of '{self.name}'; "
                              f"ExecutionMode.PyTorch will be used by default.")
                self.execution_mode_warned_about_default = True
            execution_mode = pnlvm.ExecutionMode.PyTorch

        return execution_mode

    @handle_external_context()
    def execute(self,
                inputs=None,
                num_trials=None,
                minibatch_size=1,
                optimizations_per_minibatch=1,
                do_logging=False,
                scheduler=None,
                termination_processing=None,
                call_before_minibatch=None,
                call_after_minibatch=None,
                call_before_time_step=None,
                call_before_pass=None,
                call_after_time_step=None,
                call_after_pass=None,
                reset_stateful_functions_to=None,
                context=None,
                base_context=Context(execution_id=None),
                clamp_input=SOFT_CLAMP,
                targets=None,
                runtime_params=None,
                execution_mode:pnlvm.ExecutionMode = pnlvm.ExecutionMode.PyTorch,
                skip_initialization=False,
                synch_with_pnl_options:Optional[Mapping]=None,
                retain_in_pnl_options:Optional[Mapping]=None,
                report_output:ReportOutput=ReportOutput.OFF,
                report_params:ReportOutput=ReportParams.OFF,
                report_progress:ReportProgress=ReportProgress.OFF,
                report_simulations:ReportSimulations=ReportSimulations.OFF,
                report_to_devices:ReportDevices=None,
                report=None,
                report_num=None,
                )->np.ndarray:
        """Override to execute autodiff_forward() in learning mode if execute_mode is not Python"""

        if (self._is_learning(context) and execution_mode is not pnlvm.ExecutionMode.PyTorch and
                any([isinstance(node, Composition) for node in self.nodes])):
            raise CompositionError(f"Must use execution_mode=ExecutionMode.PyTorch for learning "
                                   f"that includes nested AutodiffComposition(s).")

        if execution_mode is not pnlvm.ExecutionMode.Python:
            self._assign_execution_ids(context)
            context.composition = self
            context.source = ContextFlags.COMPOSITION

            if execution_mode is pnlvm.ExecutionMode.PyTorch and not torch_available:
                raise AutodiffCompositionError(f"'{self.name}.learn()' has been called with ExecutionMode.Pytorch, "
                                               f"but Pytorch module ('torch') is not installed. "
                                               f"Please install it with `pip install torch` or `pip3 install torch`")

            if scheduler is None:
                scheduler = self.scheduler

            if self._is_learning(context):
                # TBI: How are we supposed to use base_context and statefulness here?
                # TBI: can we call _build_pytorch_representation in _analyze_graph so that pytorch
                # model may be modified between runs?

                autodiff_inputs = self._get_autodiff_inputs_values(inputs)
                autodiff_targets = self._get_autodiff_targets_values(inputs)

                # Begin reporting of learning TRIAL:
                report(self,
                       LEARN_REPORT,
                       # EXECUTE_REPORT,
                       report_num=report_num,
                       scheduler=scheduler,
                       content='trial_start',
                       context=context)

                self._build_pytorch_representation(context)
                trained_output_values, all_output_values = \
                                                self.autodiff_forward(inputs=autodiff_inputs,
                                                                      targets=autodiff_targets,
                                                                      synch_with_pnl_options=synch_with_pnl_options,
                                                                      retain_in_pnl_options=retain_in_pnl_options,
                                                                      execution_mode=execution_mode,
                                                                      scheduler=scheduler,
                                                                      context=context)
                execution_phase = context.execution_phase
                context.execution_phase = ContextFlags.PROCESSING
                context.execution_phase = execution_phase

                # Complete TRIAL Panel for output report, and report progress
                report(self,
                       # [LEARN_REPORT],
                       [EXECUTE_REPORT, PROGRESS_REPORT],
                       report_num=report_num,
                       scheduler=scheduler,
                       content='trial_end',
                       context=context)

                scheduler.get_clock(context)._increment_time(TimeScale.TRIAL)

                self.most_recent_context = context
                return all_output_values

        # Call Composition execute in Python mode
        return super(AutodiffComposition, self).execute(inputs=inputs,
                                                        scheduler=scheduler,
                                                        termination_processing=termination_processing,
                                                        call_before_time_step=call_before_time_step,
                                                        call_before_pass=call_before_pass,
                                                        call_after_time_step=call_after_time_step,
                                                        call_after_pass=call_after_pass,
                                                        reset_stateful_functions_to=reset_stateful_functions_to,
                                                        context=context,
                                                        base_context=base_context,
                                                        clamp_input=clamp_input,
                                                        runtime_params=runtime_params,
                                                        execution_mode=execution_mode,
                                                        report=report,
                                                        report_num=report_num
                                                        )

    @handle_external_context()
    def run(self, *args,
            synch_projection_matrices_with_torch:Optional[LEARNING_SCALE_LITERALS]=NotImplemented,
            synch_node_variables_with_torch:Optional[LEARNING_SCALE_LITERALS]=NotImplemented,
            synch_node_values_with_torch:Optional[LEARNING_SCALE_LITERALS]=NotImplemented,
            synch_results_with_torch:Optional[LEARNING_SCALE_LITERALS]=NotImplemented,
            retain_torch_trained_outputs:Optional[LEARNING_SCALE_LITERALS]=NotImplemented,
            retain_torch_targets:Optional[LEARNING_SCALE_LITERALS]=NotImplemented,
            retain_torch_losses:Optional[LEARNING_SCALE_LITERALS]=NotImplemented,
            batched_results:bool=False,
            **kwargs):
        """Override to handle synch and retain args if run called directly from run() rather than learn()
        Note: defaults for synch and retain args are NotImplemented, so that the user can specify None if they want
              to locally override the default values for the AutodiffComposition (see _parse_synch_and_retain_args()
              for details). This is distinct from the user assigning the Parameter default_values(s), which is done
              in the AutodiffComposition constructor and handled by the Parameter._specify_none attribute.
        """

        # Store whether we need to return results list with a batch dimension, or flatten it
        self.batched_results = batched_results

        if not ('synch_with_pnl_options' in kwargs and 'retain_in_pnl_options' in kwargs):
            # No synch_with_pnl_options and retain_in_pnl_options dicts:
            # - so must have been called from run directly rather than learn
            # - therefore, must validate, parse and package options into those dicts
            if synch_results_with_torch is NotImplemented:
                # IMPLEMENTATION NOTE:
                #     If synch_results_with_torch is not specified by the user in call from run(), set it to
                #     MINIBATCH (rather than RUN, which is the default_value for calls from AutodiffComposition);
                #     this is required for calling _update_results() from Composition.run(), which does not itself
                #     know about synch and retain options, and the expected default behavior of which is to update
                #     results on every try in a call to run().
                synch_results_with_torch = MINIBATCH
            synch_with_pnl_options, retain_in_pnl_options = (
                self._parse_synch_and_retain_args(synch_projection_matrices_with_torch,
                                                   synch_node_variables_with_torch,
                                                   synch_node_values_with_torch,
                                                   synch_results_with_torch,
                                                   retain_torch_trained_outputs,
                                                   retain_torch_targets,
                                                   retain_torch_losses,
                                                   **kwargs))
            kwargs['synch_with_pnl_options'] = synch_with_pnl_options
            kwargs['retain_in_pnl_options'] = retain_in_pnl_options

        # If called from AutodiffComposition in Pytorch mode, provide chance to update results after run()
        results = super(AutodiffComposition, self).run(*args, **kwargs)
        if EXECUTION_MODE in kwargs and kwargs[EXECUTION_MODE] is pnlvm.ExecutionMode.PyTorch:
            # Synchronize specified outcomes at end of learning run
            context = kwargs[CONTEXT]
            pytorch_rep = self.parameters.pytorch_representation.get(context)
            if pytorch_rep:
                pytorch_rep.synch_with_psyneulink(kwargs['synch_with_pnl_options'], RUN,context)
        return results

    def _update_results(self, results, trial_output, execution_mode, synch_with_pnl_options, context):
        if execution_mode is pnlvm.ExecutionMode.PyTorch:

            # Check if the trial_output is atleast 3D
            is_output_3d = trial_output.ndim >= 3 or (trial_output.ndim == 2 and len(trial_output) > 0 and
                                                      isinstance(trial_output[0, 0], (np.ndarray, list)))

            # FIX: FOR NOW, USE THIS FOR BOTH TRIAL AND MINIBATCH, SINCE CURRENTLY NO DIFFERENCE;
            #      NEED TO FIGURE OUT WHAT TO DO ABOUT UPDATING RESULTS ONCE TRUE BATCHING IS IMPLEMENTED
            if (RESULTS in synch_with_pnl_options
                    and synch_with_pnl_options[RESULTS] in {TRIAL, MINIBATCH}):
                # Use Composition's own _update_results method since no savings when done trial-by-trial
                if not self.batched_results and is_output_3d:
                    for out in trial_output:
                        super()._update_results(results, out, execution_mode, synch_with_pnl_options, context)
                else:
                    super()._update_results(results, trial_output, execution_mode, synch_with_pnl_options, context)

            elif (RESULTS in synch_with_pnl_options
                    and synch_with_pnl_options[RESULTS] == RUN):
                # Use pytorch_reps method to keep a local list of results that are copied to autodiff.results after run
                if not self.batched_results and is_output_3d:
                    for out in trial_output:
                        self.parameters.pytorch_representation._get(context).retain_results(out)
                else:
                    self.parameters.pytorch_representation._get(context).retain_results(trial_output)
        else:
            super()._update_results(results, trial_output, execution_mode, synch_with_pnl_options, context)

    @handle_external_context(fallback_most_recent=True)
    def save(self, path:PosixPath=None, directory:str=None, filename:str=None, context=None):
        """Saves all weight matrices for all MappingProjections in the AutodiffComposition

        Arguments
        ---------
        path: Path, PosixPath or str : default None
            path specification; must be a legal path specification in the filesystem.
        directory: str : default ``current working directory``
            directory where `matrices <MappingProjection.matrix>` for all MappingProjections
            in the AutodiffComposition are saved.
        filename: str : default ``<name of AutodiffComposition>_matrix_wts.pnl``
            filename in which `matrices <MappingProjection.matrix>` for all MappingProjections
            in the AutodiffComposition are saved.
        .. note::
           Matrices are saved in
           `PyTorch state_dict <https://pytorch.org/tutorials/beginner/saving_loading_models.html>`_ format.

        Return
        ------
        Path

        """
        error_msg = f" (for saving weight matrices for '{self.name}') is not a legal path."

        if path:
            try:
                path = Path(path)
            except:
                raise AutodiffCompositionError(f"'{path}'{error_msg}")
        else:
            try:
                if directory:
                    path = Path(directory)
                else:
                    path = Path(os.getcwd())
                if filename:
                    path = Path(os.path.join(path, filename))
                else:
                    path = Path(os.path.join(path, f'{self.name}_matrix_wts.pnl'))
            except IsADirectoryError:
                raise AutodiffCompositionError(f"'{path}'{error_msg}")
        proj_state = {
            p.name: p.parameters.matrix.get(context=context)
            # p.name: p.matrix.base
            for p in self.projections
            if not (isinstance(p, ModulatoryProjection_Base)
                    or isinstance(p.sender.owner, CompositionInterfaceMechanism)
                    or isinstance(p.receiver.owner, CompositionInterfaceMechanism)
                    or isinstance(p.sender.owner, ModulatoryMechanism_Base)
                    or isinstance(p.receiver.owner, ModulatoryMechanism_Base)
                    or p.sender.owner in self.get_nodes_by_role(NodeRole.LEARNING)
                    or p.receiver.owner in self.get_nodes_by_role(NodeRole.LEARNING)
                )}
        try:
            torch.save(proj_state, path)
        except IsADirectoryError:
            raise AutodiffCompositionError(f"'{path}'{error_msg}")

        self.last_saved_weights = path

        return path

    @handle_external_context(fallback_most_recent=True)
    def load(self, path:PosixPath=None, directory:str=None, filename:str=None, context=None, weights_only:bool=False):
        """Loads all weight matrices for all MappingProjections in the AutodiffComposition from file
        Arguments
        ---------
        path: Path : default None
            Path for file in which `MappingProjection` `matrices <MappingProjection.matrix>` are stored.
            This must be a legal PosixPath object; if it is specified **directory** and **filename** are ignored.
        directory: str : default ``current working directory``
            directory where `MappingProjection` `matrices <MappingProjection.matrix>` are stored.
        filename: str : default ``<name of AutodiffComposition>_matrix_wts.pnl``
            name of file in which `MappingProjection` `matrices <MappingProjection.matrix>` are stored.
        .. note::
           Matrices must be stored in
           `PyTorch state_dict <https://pytorch.org/tutorials/beginner/saving_loading_models.html>`_ format.
        """
        error_msg = f" (for loading weight matrices for '{self.name}') is not a legal path."
        if path:
            if not isinstance(path,Path):
                raise AutodiffCompositionError(f"'{path}'{error_msg}")
        else:
            try:
                if directory:
                    path = Path(directory)
                else:
                    path = Path(os.getcwd())
                if filename:
                    path = Path(os.path.join(path, filename))
                else:
                    path = Path(os.path.join(path , f'{self.name}_matrix_wts.pnl'))
            except IsADirectoryError:
                raise AutodiffCompositionError(f"'{path}'{error_msg}")
        try:
            state = torch.load(path, weights_only=weights_only)
        except FileNotFoundError:
            raise AutodiffCompositionError(f"'{path}'{error_msg}")

        self.last_loaded_weights = path

        for projection in [p for p in self.projections
                           if not (isinstance(p, ModulatoryProjection_Base)
                                   or isinstance(p.sender.owner, CompositionInterfaceMechanism)
                                   or isinstance(p.receiver.owner, CompositionInterfaceMechanism)
                                   or isinstance(p.sender.owner, ModulatoryMechanism_Base)
                                   or isinstance(p.receiver.owner, ModulatoryMechanism_Base)
                                   or p.sender.owner in self.get_nodes_by_role(NodeRole.LEARNING)
                                   or p.receiver.owner in self.get_nodes_by_role(NodeRole.LEARNING)
            )]:
            matrix = state[projection.name]
            if np.array(matrix).shape != projection.matrix.base.shape:
                raise AutodiffCompositionError(f"Shape of matrix loaded for '{projection.name}' "
                                               f"({np.array(matrix).shape}) "
                                               f"does not match its shape ({projection.matrix.base.shape})")
            projection.matrix.base = matrix
            projection.parameters.matrix.set(matrix, context=context, override=True)
            projection.parameter_ports['matrix'].parameters.value.set(matrix, context=context, override=True)

        self._build_pytorch_representation(context=context, refresh=True)

    def _get_state_ids(self):
        return super()._get_state_ids() + ["optimizer"]

    def _get_state_struct_type(self, ctx):
        comp_state_type_list = ctx.get_state_struct_type(super())
        pytorch_representation = self._build_pytorch_representation()
        optimizer_state_type = pytorch_representation._get_compiled_optimizer()._get_optimizer_struct_type(ctx)

        return pnlvm.ir.LiteralStructType((
            *comp_state_type_list,
            optimizer_state_type))

    def _get_state_initializer(self, context):
        comp_states = super()._get_state_initializer(context)
        optimizer_states = tuple()

        return (*comp_states, optimizer_states)

    def show_graph(self, *args, **kwargs):
        """Override to use PytorchShowGraph if show_pytorch is True"""
        return self._show_graph.show_graph(*args, **kwargs)<|MERGE_RESOLUTION|>--- conflicted
+++ resolved
@@ -336,9 +336,9 @@
 import os
 import warnings
 import numpy as np
-import collections
 from packaging import version
 from pathlib import Path, PosixPath
+from collections import deque
 
 try:
     import torch
@@ -755,12 +755,9 @@
         self._built_pathways = False
         self.targets_from_outputs_map = {} # Map from TARGETS nodes to any OUTPUT nodes from which they receive input
         self.outputs_to_targets_map = {}   # Map from trained OUTPUT nodes to their TARGETS
-<<<<<<< HEAD
-=======
         self._trained_comp_nodes_to_pytorch_nodes_map = None # Set by subclasses that replace trained OUTPUT Nodes
         self._input_comp_nodes_to_pytorch_nodes_map = None # Set by subclasses that replace INPUT Nodes
         self._pytorch_projections = []
->>>>>>> 9bdcf8df
         self.optimizer_type = optimizer_type
         self._optimizer_params = optimizer_params or {}
         self.loss_spec = loss_spec
@@ -892,7 +889,7 @@
 
     def _get_pytorch_backprop_pathway(self, input_node, context)->list:
         """Breadth-first search from input_node to find all input -> output pathways
-        Uses queue(node, input_port, composition) to traverse all nodes in the graph
+        Uses queue(node, composition) to traverse all nodes in the graph
         IMPLEMENTATION NOTE:  flattens nested Compositions, removing any CIMs in the nested Compositions
         Return a list of all pathways from input_node -> output node
         """
@@ -903,7 +900,13 @@
 
         pathways = []  # List of all feedforward pathways from INPUT Node to OUTPUT Node
         prev = {}      # Dictionary of previous component for each component in every pathway
-        queue = collections.deque([(input_node, None, self)])  # Queue of nodes to visit in breadth-first search
+        queue = deque([(input_node, self)])  # Queue of nodes to visit in breadth-first search
+
+        # MODIFIED 3/5/25 NEW:
+        # FIX:  NEEDED FOR GRUComposition,
+        #  BUT CRASHES test_autodiffcomposition.TestNestedLearning.test_1_input_to_1_nested_hidden_one_to_many_2_outputs
+        # self._build_pytorch_representation(context)
+        # MODIFIED 3/5/25 END
 
         # FIX:  9/17/23 - THIS VERSION FLATTENS NESTED COMPOSITIONS;  MAY NOT STILL BE NEEDED
         #                 SINCE EXECUTION SETS ARE NOW FLATTENED IN PytorchCompositionWrapper
@@ -933,40 +936,36 @@
 
         # breadth-first search starting with input node
         while len(queue) > 0:
-            node, input_port, current_comp = queue.popleft()
+            node, current_comp = queue.popleft()
 
             # # MODIFIED 2/22/25 NEW:
             # # Prevent cycle from recurrent pathway
-            # if any([node is n and input_port is i for n, i, c in queue]):
+            # if any([node is n for n, c in queue]):
             #     break
             # MODIFIED 2/22/25 END
 
-            # node is nested Composition that is an INPUT node of the immediate outer Composition
+            assert True
+
+            # node is nested Composition that is an INPUT node of the immediate outer Composition,
+            #   so put that in queue for procsssing in next pass through while loop
             if (isinstance(node, Composition) and node is not self
                     and any(isinstance(proj.sender.owner, CompositionInterfaceMechanism)
                             for proj in node.afferents)):
                 for output_port in node.input_CIM.output_ports:
                     for proj in output_port.efferents:
-                        queue.append((proj.receiver.owner, proj.receiver, node))
+                        queue.append((proj.receiver.owner, node))
                 continue
 
-            # node is output_CIM of outer Composition (i.e., end of pathway)
+            # node is output_CIM of outer Composition (i.e., end of pathway) which shouldn't happen yet
             if isinstance(node, CompositionInterfaceMechanism) and node is self.output_CIM:
                 assert False, (f"PROGRAM ERROR: 'Got to output_CIM of outermost Composition '({self.name})' "
                                f"without detecting OUTPUT NODE at end of pathway")
 
+            # MODIFIED 3/4/25 OLD: FAILS TO GENERATE TARGET NODE IN LEARNED_COMPONENTS
             # End of pathway: OUTPUT Node of outer Composition
             if current_comp == self and node in current_comp.get_nodes_by_role(NodeRole.OUTPUT):
                 pathways.append(create_pathway(current_comp, node))
                 continue
-<<<<<<< HEAD
-
-            # Consider all efferent Projections of node
-            for efferent_proj, rcvr in [(p, p.receiver.owner)
-                                        for p in node.efferents
-                                        if p in current_comp.projections]:
-
-=======
             # # MODIFIED 3/4/25 NEW: THIS WORKS (GENERATES PATHWAY WITH TARGET NODE) BUT NOT SURE IF IT IS CORRECT
             # # End of pathway: OUTPUT Node of outer Composition
             # # if current_comp is self (outer Composition_, check that node is an OUTPUT Node
@@ -1095,51 +1094,81 @@
             # # 3/5/25 FIX: NEED TO ASSIGN OUT_MECH TO OUTER COMPOSITION BELOW IF THIS IS FOR GRU NODE
             # Follow efferent Projection to next Node in pathway
             for efferent_proj, rcvr in efferent_projs:
->>>>>>> 9bdcf8df
                 # Ignore efferent Projections that do not have a learnable attribute
                 #   or are ModulatoryProjections (i.e., including LearningProjections)
                 # Note: if learnable==False, it will be passed along to PyTorch in PytorchProjectionWrapper
                 if not hasattr(efferent_proj,'learnable') or isinstance(efferent_proj,ModulatoryProjection_Base):
                     continue
+            # MODIFIED 3/8/25 END
 
                 # Deal with Projections to/from CIMs since nested comps can be learned in PyTorch mode
                 if isinstance(rcvr, CompositionInterfaceMechanism):
 
-                    # Projection to input_CIM, possibly entering a nested Composition
+                    # FIX: 3/5/25 - IMPLEMENT _get_nested_comp_pytorch_pathway FOR PATHWAYS IN NESTED COMP FROM HERE XXX:
+                    #               USE / INTEGRATE WITH / POSSIBLY OVERRIDE create_pathway()
+                    # Projection to input_CIM of a nested Composition
                     if rcvr == rcvr.composition.input_CIM:
                         assert rcvr.composition is not current_comp
                         rcvr_comp = rcvr.composition
-                        # Handle sublcasses of AutodiffComposition that use custom PyTorchCompositionWrapper
-                        node_map = []
-                        if rcvr_comp.pytorch_composition_wrapper_type is not self.pytorch_composition_wrapper_type:
-                            rcvr_comp.infer_backpropagation_learning_pathways(execution_mode=pnlvm.ExecutionMode.PyTorch)
-                            rcvr_pytorch_rep = rcvr_comp._build_pytorch_representation(context)
-                            node_map = rcvr_pytorch_rep._nodes_map
+                        # MODIFIED 3/1/25 NEW:
+                        # # FIX: 3/8/25 - STILL NEEDED? ZZZ
+                        # # Handle subclasses of AutodiffComposition that use custom PyTorchCompositionWrapper
+                        # if rcvr_comp.pytorch_composition_wrapper_type is not self.pytorch_composition_wrapper_type:
+                        #     # FIX: 3//25 - THIS NEEDS TO CALL _flatten_for_pytorch ON pytorchGRUWrappers:
+                        #     rcvr_pytorch_rep = rcvr_comp._build_pytorch_representation(context)
+                        #     rcvr_comp.infer_backpropagation_learning_pathways(execution_mode=pnlvm.ExecutionMode.PyTorch)
+                        #     # node_map = rcvr_pytorch_rep._nodes_map
+                        # # else:
+                        # #     node_map = []
+                        # # MODIFIED 3/1/25 END
                         # Get Node(s) in inner Composition to which Node projects (via input_CIM)
                         receivers = rcvr._get_destination_info_from_input_CIM(efferent_proj.receiver)
-                        for _, rcvr, _ in [receivers] if isinstance(receivers, tuple) else receivers:
-                            # MODIFIED 2/28/25 NEW:
-                            if node_map and rcvr not in node_map:
-                                continue
-                            # MODIFIED 2/28/25 END
-                            # Assign efferent_proj (Projection to input_CIM) since it should be learned in PyTorch mode
-                            assert rcvr in rcvr_comp.get_nodes_by_role(NodeRole.INPUT), \
-                                f"PROGRAM ERROR: '{rcvr.name}' is not an INPUT Node of '{rcvr_comp.name}'"
-                            prev[rcvr] = efferent_proj
-                            prev[efferent_proj] = node
-                            queue.append((rcvr, efferent_proj.receiver, rcvr_comp))
+                        for _, nested_rcvr, _ in [receivers] if isinstance(receivers, tuple) else receivers:
+                            # # MODIFIED 3/1/25 OLD:
+                            # assert nested_rcvr in rcvr_comp.get_nodes_by_role(NodeRole.INPUT), \
+                            #     f"PROGRAM ERROR: '{nested_rcvr.name}' is not an INPUT Node of '{rcvr_comp.name}'"
+                            # # Assign efferent_proj (Projection to input_CIM) since it should be learned in PyTorch mode
+                            # prev[nested_rcvr] = efferent_proj
+                            # prev[efferent_proj] = node
+                            # queue.append((nested_rcvr, rcvr_comp))
+                            # # MODIFIED 3/1/25 NEW:
+                            if rcvr_comp._input_comp_nodes_to_pytorch_nodes_map:
+                                # If nested comp has _input_comp_nodes_to_pytorch_nodes_map, get nested_rcvr from it
+                                nested_rcvr = rcvr_comp._input_comp_nodes_to_pytorch_nodes_map[nested_rcvr]
+                                # efferent_proj = rcvr_comp.pytorch_representation._nodes_map[nested_rcvr].afferents
+                                prev[nested_rcvr] = efferent_proj
+                                prev[efferent_proj] = nested_rcvr
+                            else:
+                                # Otherwise, ensure that nested_rcvr is an INPUT Node of rcvr_comp
+                                assert nested_rcvr in rcvr_comp.get_nodes_by_role(NodeRole.INPUT), \
+                                    f"PROGRAM ERROR: '{nested_rcvr.name}' is not an INPUT Node of '{rcvr_comp.name}'"
+                                # Assign efferent_proj (Projection to input_CIM) since it should be learned in PyTorch mode
+                                prev[nested_rcvr] = efferent_proj
+                                prev[efferent_proj] = node
+                            # queue.append((nested_rcvr, rcvr_comp))
+                            rcvr_comp._add_pathway_dependency_to_queue(node, efferent_proj, nested_rcvr,
+                                                                       prev, queue, rcvr_comp)
+                            # # # # MODIFIED 3/7/25 NEWEST:
+                            # assert nested_rcvr in rcvr_comp.get_nodes_by_role(NodeRole.INPUT), \
+                            #     f"PROGRAM ERROR: '{nested_rcvr.name}' is not an INPUT Node of '{rcvr_comp.name}'"
+                            # # Assign efferent_proj (Projection to input_CIM) since it should be learned in PyTorch mode
+                            # rcvr_comp._add_pathway_dependency_to_queue(node, efferent_proj, nested_rcvr,
+                            #                                            prev, queue, rcvr_comp)
+                            # # MODIFIED 3/1/25 END
 
                     # rcvr is Nested Composition output_CIM:
-                    # Projection is to output_CIM, possibly exiting from a nested Composition
-                    # FIX: 10/1/23 - REVERSE THIS AND NEXT elif?
+                    # Projection is to output_CIM exiting from a nested Composition
                     elif rcvr == current_comp.output_CIM and current_comp is not self:
 
+                        # # MODIFIED 3/8/25 OLD:
+                        # # Get output_CIM info for current efferent_proj
+                        # output_CIM_input_port = efferent_proj.receiver
+                        # output_CIM = output_CIM_input_port.owner
+                        # output_CIM_output_port = output_CIM.port_map[efferent_proj.sender][1]
+                        # MODIFIED 3/8/25 NEW:
                         # Get output_CIM info for current efferent_proj
                         output_CIM_input_port = efferent_proj.receiver
                         output_CIM = output_CIM_input_port.owner
-<<<<<<< HEAD
-                        output_CIM_output_port = output_CIM.port_map[efferent_proj.sender][1]
-=======
                         # Get port of output_CIM that efferent_proj sends to, for use in findings its receiver(s) below
                         if efferent_proj in current_comp.projections:
                             output_CIM_output_port = output_CIM.port_map[efferent_proj.sender][1]
@@ -1148,7 +1177,6 @@
                             output_CIM_output_port = \
                                 (output_CIM.port_map)[efferent_proj.receiver.path_afferents[0].sender][1]
                         # MODIFIED 3/8/25 END
->>>>>>> 9bdcf8df
 
                         # Get all Node(s) in outer Composition to which node projects (via output_CIM)
                         receivers = rcvr._get_destination_info_for_output_CIM(output_CIM_output_port)
@@ -1162,18 +1190,29 @@
                                     _, rcvr, rcvr_comp = receiver
                                     assert rcvr_comp is not current_comp
                                 efferent_proj = output_CIM_output_port.efferents[efferent_idx]
-                                prev[rcvr] = efferent_proj
-                                prev[efferent_proj] = node
-                                queue.append((rcvr, efferent_proj.receiver, rcvr_comp))
+                                # # MODIFIED 3/7/25 OLD:
+                                # prev[rcvr] = efferent_proj
+                                # prev[efferent_proj] = node
+                                # queue.append((rcvr, rcvr_comp))
+                                # # MODIFIED 3/7/25 NEW:
+                                rcvr_comp._add_pathway_dependency_to_queue(node, efferent_proj, rcvr,
+                                                                           prev, queue, rcvr_comp)
+                                assert True
+                                # MODIFIED 3/7/25 END
                         else:
                             pathways.append(create_pathway(current_comp, node))
+                    # FIX: 3/5/25 - IMPLEMENT _get_nested_comp_pytorch_pathway FOR PATHWAYS IN NESTED COMP FROM HERE XXX:
 
                     # rcvr is Outermost Composition output_CIM:
                     # End of pathway: Direct projection from output_CIM of nested comp to outer comp's output_CIM
                     elif rcvr is self.output_CIM:
                         # Assign node that projects to current node as OUTPUT Node for pathway
+                        # MODIFIED 3/7/25 OLD:
                         node_output_port = efferent_proj.sender
                         _, sender, _ = node._get_source_info_from_output_CIM(node_output_port)
+                        # # MODIFIED 3/7/25 NEW:
+                        # _, sender, _ = rcvr._get_source_info_from_output_CIM(efferent_proj.receiver)
+                        # MODIFIED 3/7/25 END
                         pathway = create_pathway(current_comp, node)
                         if pathway:
                             queue.popleft()
@@ -1183,14 +1222,32 @@
                         assert False, f"PROGRAM ERROR:  Unrecognized CompositionInterfaceMechanism: {rcvr}"
 
                 else:
-                    prev[rcvr] = efferent_proj
-                    prev[efferent_proj] = node
-                    queue.append((rcvr, efferent_proj.receiver, current_comp))
+                    # MODIFIED 3/7/25 OLD:
+                    # prev[rcvr] = efferent_proj
+                    # prev[efferent_proj] = node
+                    # queue.append((rcvr, current_comp))
+                    # MODIFIED 3/7/25 NEW:
+                    current_comp._add_pathway_dependency_to_queue(node, efferent_proj, rcvr, prev, queue, current_comp)
                     continue
 
         return pathways
 
-
+    def _add_pathway_dependency_to_queue(self,
+                                         sender:ProcessingMechanism,
+                                         projection:MappingProjection,
+                                         receiver:ProcessingMechanism,
+                                         dependency_dict:dict,
+                                         queue:deque,
+                                         comp:Composition):
+        """Append dependencies to dependency list, and next node to queue used in _get_pytorch_backprop_pathway()
+        This uses the Projection from node to receiver to implement the relevant dependencies for construcing the
+        pathway;  however, this can be overridden by a subclass of Autodiff to implement a custom pathway
+        (see example in GRUComposition).
+        """
+        dependency_dict[receiver] = projection
+        dependency_dict[projection] = sender
+        queue.append((receiver, comp))
+        assert True
 
     # CLEANUP: move some of what's done in the methods below to a "validate_params" type of method
     @handle_external_context()
@@ -1346,39 +1403,31 @@
 
         # --------- Return the values of OUTPUT of trained nodes and all nodes  ---------------------------------------
 
-        # Get values of trained OUTPUT nodes
+        # IMPLEMENTATION NOTE: Need values in order corresponding to output_CIM Ports.
+
+        # Get output Nodes, their out_ports and corresponding indices
+        #     in order of outermost AutodiffComposition's output_CIM Ports
+        outputs_idx_port_node_comp = []
+        for port in self.output_CIM.input_ports:
+            source_info = self.output_CIM._get_source_info_from_output_CIM(port)
+            source_ouput_port_idx = source_info[1].output_ports.index(source_info[0])
+            outputs_idx_port_node_comp.append(tuple((source_ouput_port_idx, *source_info)))
+
+        # Assign values to trained_output_values and all_output_values
         trained_output_values = []
-        trained_outputs_CIM_input_ports = [port for port in self.output_CIM.input_ports
-                                         if port.path_afferents[0].sender.owner in self.targets_from_outputs_map.values()]
-        for input_port in trained_outputs_CIM_input_ports:
-            assert (len(input_port.all_afferents) == 1), \
-                f"PROGRAM ERROR: {input_port.name} of ouput_CIM for '{self.name}' has more than one afferent."
-            port, source, _ = self.output_CIM._get_source_info_from_output_CIM(input_port)
-            idx = source.output_ports.index(port)
-            outputs = curr_tensors_for_trained_outputs[source]
+        all_output_values = []
+        for item in outputs_idx_port_node_comp:
+            idx, port, node, comp = item
+            if self._trained_comp_nodes_to_pytorch_nodes_map:
+                node = self._trained_comp_nodes_to_pytorch_nodes_map[node]
+            outputs = curr_tensors_for_outputs[node]
             if type(outputs) is torch.Tensor:
                 output = outputs[:, idx, ...]
             else:
                 output = torch.stack([batch_elem[idx] for batch_elem in outputs])
-
             output = output.detach().cpu().numpy().copy().tolist()
-            trained_output_values += [output]
-
-        # Get values of all OUTPUT nodes
-        all_output_values = []
-        for input_port in self.output_CIM.input_ports:
-            assert (len(input_port.all_afferents) == 1), \
-                f"PROGRAM ERROR: {input_port.name} of ouput_CIM for '{self.name}' has more than one afferent."
-            port, component, _ = self.output_CIM._get_source_info_from_output_CIM(input_port)
-            idx = component.output_ports.index(port)
-            outputs = curr_tensors_for_outputs[component]
-
-            if type(outputs) is torch.Tensor:
-                output = outputs[:, idx, ...]
-            else:
-                output = torch.stack([batch_elem[idx] for batch_elem in outputs])
-
-            output = output.detach().cpu().numpy().copy().tolist()
+            if self.targets_from_outputs_map.values():
+                trained_output_values += [output]
             all_output_values += [output]
 
         # Turn into a numpy array, possibly ragged
@@ -1471,7 +1520,8 @@
                 # (those are handled separately in _get_autodiff_targets_values)
                 if torch_available:
                     # Convert to torch tensor of type expected by PytorchCompositionWrapper
-                    values = torch.tensor(values, dtype=self.torch_dtype, device=self.device)
+                    # values = torch.tensor(values, dtype=self.torch_dtype, device=self.device)
+                    values = values.type(self.torch_dtype)
                 autodiff_input_dict[node] = values
         return autodiff_input_dict
 
