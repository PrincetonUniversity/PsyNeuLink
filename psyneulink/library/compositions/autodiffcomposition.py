--- conflicted
+++ resolved
@@ -600,15 +600,13 @@
 
     # def learn(self, *args,**kwargs):
     def learn(self, *args, execution_mode=pnlvm.ExecutionMode.PyTorch,**kwargs):
+        # FIX: CHANGES TO autodiff LEARNING HERE
         if self._built_pathways is False:
         # if (self._built_pathways is False
         #         and ('execution_mode' not in kwargs or kwargs['execution_mode'] is not pnlvm.ExecutionMode.Python)):
             self.infer_backpropagation_learning_pathways()
             self._built_pathways = True
 
-<<<<<<< HEAD
-        return super().learn(*args, execution_mode=execution_mode, **kwargs)
-=======
         # If execution_mode = Ptyhon, raise error for now (until fully validated)
         if 'execution_mode' in kwargs:
             execution_mode = kwargs['execution_mode']
@@ -621,8 +619,8 @@
                           f"ExecutionMode.PyTorch will be used by default.")
             kwargs['execution_mode'] = pnlvm.ExecutionMode.PyTorch
 
-        return super().learn(*args, **kwargs)
->>>>>>> f596a85b
+        # return super().learn(*args, **kwargs)
+        return super().learn(*args, execution_mode=execution_mode, **kwargs)
 
     @handle_external_context()
     def execute(self,
@@ -655,7 +653,10 @@
                 report_num=None,
                 ):
 
+        # FIX: CHANGES TO autodiff LEARNING HERE
+        # MODIFIED NEW:
         if execution_mode is not pnlvm.ExecutionMode.Python:
+        # MODIFIED ALL OF THE FOLLOWING HAS BEEN INDENTED:
             self._assign_execution_ids(context)
             context.composition = self
             context.source = ContextFlags.COMPOSITION
@@ -680,20 +681,19 @@
                        content='trial_start',
                        context=context)
 
-<<<<<<< HEAD
-=======
-                # MODIFIED 8/8/23 NEW:
-                # if execution_mode is not pnlvm.ExecutionMode.Python:
->>>>>>> f596a85b
                 self._build_pytorch_representation(context)
                 output = self.autodiff_training(autodiff_inputs,
                                                 autodiff_targets,
                                                 context,
                                                 scheduler)
-<<<<<<< HEAD
-=======
+                # MODIFIED 8/8/23 NEW:
+                # if execution_mode is not pnlvm.ExecutionMode.Python:
+                self._build_pytorch_representation(context)
+                output = self.autodiff_training(autodiff_inputs,
+                                                autodiff_targets,
+                                                context,
+                                                scheduler)
                 # MODIFIED 8/8/23 END
->>>>>>> f596a85b
 
                 execution_phase = context.execution_phase
                 context.execution_phase = ContextFlags.PROCESSING
@@ -712,6 +712,7 @@
                 scheduler.get_clock(context)._increment_time(TimeScale.TRIAL)
 
                 return output
+        # MODIFIED NEW:
 
         return super(AutodiffComposition, self).execute(inputs=inputs,
                                                         scheduler=scheduler,
