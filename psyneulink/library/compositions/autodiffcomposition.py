--- conflicted
+++ resolved
@@ -1109,20 +1109,14 @@
         # Calculate and track the loss over the trained OUTPUT nodes
         for component in curr_tensors_for_trained_outputs.keys():
             trial_loss = 0
-<<<<<<< HEAD
-            for i in range(curr_tensors_for_trained_outputs[component].shape[1]):
-                trial_loss += self.loss_function(curr_tensors_for_trained_outputs[component][:, i, :],
-                                               curr_target_tensors_for_trained_outputs[component][i])
-=======
-            for i in range(len(curr_tensors_for_trained_outputs[component])):
+            for i in range(len(curr_tensors_for_trained_outputs[component].shape[1])):
                 # loss only accepts 0 or 1d target. reshape assuming pytorch_rep.minibatch_loss dim is correct
                 comp_loss = self.loss_function(
-                    curr_tensors_for_trained_outputs[component][i],
-                    torch.atleast_1d(curr_target_tensors_for_trained_outputs[component][i].squeeze())
+                    curr_tensors_for_trained_outputs[component][:, i, :],
+                    torch.atleast_1d(curr_target_tensors_for_trained_outputs[component][i])
                 )
                 comp_loss = comp_loss.reshape_as(pytorch_rep.minibatch_loss)
                 trial_loss += comp_loss
->>>>>>> 047401eb
             pytorch_rep.minibatch_loss += trial_loss
         pytorch_rep.minibatch_loss_count += 1
 
