# Princeton University licenses this file to You under the Apache License, Version 2.0 (the "License");
# you may not use this file except in compliance with the License.  You may obtain a copy of the License at:
#     http://www.apache.org/licenses/LICENSE-2.0
# Unless required by applicable law or agreed to in writing, software distributed under the License is distributed
# on an "AS IS" BASIS, WITHOUT WARRANTIES OR CONDITIONS OF ANY KIND, either express or implied.
# See the License for the specific language governing permissions and limitations under the License.


# ********************************************* AutodiffComposition *************************************************

"""

Contents
--------

  * `AutodiffComposition_Overview`
  * `AutodiffComposition_Creation`
  * `AutodiffComposition_Execution`
      - `AutodiffComposition_LLVM`
      - `AutodiffComposition_PyTorch`
      - `AutodiffComposition_Nested_Modulation`
      - `AutodiffComposition_Logging`
  * `AutodiffComposition_Examples`
  * `AutodiffComposition_Class_Reference`


.. _AutodiffComposition_Overview:

Overview
--------

AutodiffComposition is a subclass of `Composition` for constructing and training feedforward neural network
either, using either direct compilation (to LLVM) or automatic conversion to `PyTorch <https://pytorch.org/>`_,
both of which considerably accelerate training (by as much as three orders of magnitude) compared to the
`standard implementation of learning  <Composition_Learning_Standard>` in a Composition.  Although an
AutodiffComposition is constructed and executed in much the same way as a standard Composition, it largely restricted
to feedforward neural networks using `supervised learning <Composition_Learning_Supervised>`, and in particular the
the `backpropagation learning algorithm <https://en.wikipedia.org/wiki/Backpropagation>`_. although it can be used for
some forms of `unsupervised learning <Composition_Learning_Unsupervised>` that are supported in PyTorch (e.g.,
`self-organized maps <https://github.com/giannisnik/som>`_).


.. _AutodiffComposition_Creation:

Creating an AutodiffComposition
-------------------------------

An AutodiffComposition can be created by calling its constructor, and then adding `Components <Component>` using
the standard `Composition methods <Composition_Creation>` for doing so (e.g., `add_node <Composition.add_node>`,
`add_projection <Composition.add_projections>`,  `add_linear_processing_pathway
<Composition.add_linear_processing_pathway>`, etc.).  The constructor also includes a number of parameters that are
specific to the AutodiffComposition (see `AutodiffComposition_Class_Reference` for a list of these parameters,
and `examples <AutodiffComposition_Examples>` below).  Note that all of the Components in an AutodiffComposition
must be able to be subject to `learning <Composition_Learning>`, but cannot include any `learning components
<Composition_Learning_Components>` themselves.  Specifically, it cannot include any `ModulatoryMechanisms
<ModulatoryMechanism>`, `LearningProjections <LearningProjection>`, or the ObjectiveMechanism <OBJECTIVE_MECHANISM>`
used to compute the loss for learning.

    .. _Autodiff_Learning_Components_Warning:
    .. warning::
        When an AutodiffComposition is constructed, it creates all of the learning Components
        that are needed, and thus **cannot include** any that are prespecified.

COMMENT:
FIX: IS THIS STILL TRUE? SEEMS TO CONTRADICT STATEMENT BELOW:
This means that it cannot be used with a Composition that contains any `modulatory components
<ModulatorySignal_Anatomy_Figure>` or ones that are subject to modulation, whether by ModulatoryMechanisms within or
outside the Composition;
?MAYBE THE FOLLOWING IS BETTER:
COMMENT
This means that an AutodiffComposition also cannot itself include a `controller <Composition_Controller>` or any
`ControlMechanisms <ControlMechanism>`.  However, it can include Mechanisms that are subject to modulatory control
(see `Figure <ModulatorySignal_Anatomy_Figure>`, and `modulation <ModulatorySignal_Modulation>`) by ControlMechanisms
*outside* the Composition, including the controller of a Composition within which the AutodiffComposition is nested.
That is, an AutodiffComposition can be `nested in a Composition <Composition_Nested>` that has such other Components
(see `AutodiffComposition_Nested_Modulation` below).

A few other restrictions apply to the construction and modification of AutodiffCompositions:

    .. hint:: AutodiffComposition does not (currently) support the *automatic* construction of separate bias parameters.
       Thus, when comparing a model constructed using an AutodiffComposition to a corresponding model in PyTorch, the
       `bias <https://www.pytorch.org/docs/stable/nn.html#torch.nn.Module>` parameter of PyTorch modules should be set
       to `False`.  Trainable biases *can* be specified explicitly in an AutodiffComposition by including a
       TransferMechanism that projects to the relevant Mechanism (i.e., implementing that layer of the network to
       receive the biases) using a `MappingProjection` with a `matrix <MappingProjection.matrix>` parameter that
       implements a diagnoal matrix with values corresponding to the initial value of the biases.

    .. warning:: Mechanisms or Projections should not be added to or deleted from an AutodiffComposition after it
       has been executed. Unlike an ordinary Composition, AutodiffComposition does not support this functionality.


.. _AutodiffComposition_Execution:

Execution
---------

An AutodiffComposition's `run <Composition.run>`, `execute <Composition.execute>`, and `learn <Composition.learn>`
methods are the same as for a `Composition`.  However, the **execution_mode** in the `learn <Composition.learn>`
method has different effects than for a standard Composition, that determine whether it uses `LLVM compilation
<AutodiffComposition_LLVM>` or `translation to PyTorch <AutodiffComposition_PyTorch>` to execute learning.
These are each described in greater detail below, and summarized in this `table <Composition_Compilation_Table>`
which provides a comparison of the different modes of execution for an AutodiffComposition and standard `Composition`.

.. _AutodiffComposition_LLVM:

*LLVM mode*
~~~~~~~~~~~

This is specified by setting **execution_mode** = `ExecutionMode.LLVMRun` in the `learn <Composition.learn>` method
of an AutodiffCompositon.  This provides the fastest performance, but is limited to `supervised learning
<Composition_Learning_Supervised>` using the `BackPropagation` algorithm. This can be run using standard forms of
loss, including mean squared error (MSE) and cross entropy, by specifying this in the **loss_spec** argument of
the constructor (see `AutodiffComposition <AutodiffComposition_Class_Reference>` for additional details, and
`Compilation Modes <Composition_Compiled_Modes>` for more information about executing a Composition in compiled mode.

    .. note::
       Specifying `ExecutionMode.LLVMRUn` in either the `learn <Composition.learn>` and `run <Composition.run>`
       methods of an AutodiffComposition causes it to (attempt to) use compiled execution in both cases; this is
       because LLVM compilation supports the use of modulation in PsyNeuLink models (as compared to `PyTorch mode
       <AutodiffComposition_PyTorch>`; see `note <AutodiffComposition_PyTorch_Note>` below).

.. _AutodiffComposition_PyTorch:

*PyTorch mode*
~~~~~~~~~~~~~~

This is specified by setting **execution_mode = `ExecutionMode.PyTorch` in the `learn <Composition.learn>` method of
an AutodiffCompositon (see `example <BasicsAndPrimer_Rumelhart_Model>` in `BasicsAndPrimer`).  This automatically
translates the AutodiffComposition to a `PyTorch <https://pytorch.org>`_ model and uses that for execution.  This is
almost as fast as `LLVM compilation <_AutodiffComposition_LLVM>`, but provides greater flexiblity.  Although it too is
best suited for use with `supervised learning <Composition_Learning_Supervised>`, it can also be used for some forms
of `unsupervised learning <Composition_Learning_Unsupervised>` that are supported in PyTorch (e.g., `self-organized
maps <https://github.com/giannisnik/som>`_).

    .. _AutodiffComposition_PyTorch_Note:

    .. note::
       While specifying `ExecutionMode.PyTorch` in the `learn <Composition.learn>`  method of an AutodiffComposition
       causes it to use PyTorch for training, specifying this in the `run <Compositon.run>` method causes it to be
       executed using the *Python* interpreter (and not PyTorch);  this is so that any modulation can take effect
       during execution (see `AutodiffComposition_Nested_Modulation` below), which is not supported by PyTorch.

    .. warning::
      * Specifying `ExecutionMode.LLVM` or `ExecutionMode.PyTorch` in the learn() method of a standard
        `Composition` causes an error.

COMMENT:
FIX: 8/13/23 - COMPLETE DOCS HERE
*Python mode*
~~~~~~~~~~~~~
An AutodiffComposition can also be run using the standard PsyNeuLink learning components
COMMENT


.. _AutodiffComposition_Nested_Modulation:

*Nested Execution and Modulation*
~~~~~~~~~~~~~~~~~~~~~~~~~~~~~~~~~

Like any other `Composition`, an AutodiffComposition may be `nested <Composition_Nested>` inside another
(see `example <AutodiffComposition_Nested_Example>` below).  However, learning, none of the internal
Components of the AutodiffComposition (e.g., intermediate layers of a neural network model) are accessible to the
other Components of the outer Composition, (e.g., as sources of information, or for `modulation
<ModulatorySignal_Modulation>`).  However, when
COMMENT:
learning turned off,
COMMENT
it is executed using its `run <Composition.run>` method, then the  AutodiffComposition functions like any other,
and all of its internal Components are accessible to other Components of the outer Composition. Thus, as long as access
to its internal Components is not needed during learning, an `AutodiffComposition` can be trained, and then used to
execute the trained Composition like any other.


.. _AutodiffComposition_Logging:

*Logging*
~~~~~~~~~

Logging in AutodiffCompositions follows the same procedure as `logging in a Composition <Log>`.
However, since an AutodiffComposition internally converts all of its Mechanisms either to LLVM
or to an equivalent PyTorch model, then its inner components are not actually executed. This means that there is
limited support for logging parameters of components inside an AutodiffComposition; Currently, the only supported
parameters are:

1) the `matrix` parameter of Projections

2) the `value` parameter of its inner components


.. _AutodiffComposition_Examples:

Examples
--------

.. _AutodiffComposition_Creation_Example:

The following is an example showing how to create a simple AutodiffComposition, specify its inputs and targets,
and run it with learning enabled and disabled:

    >>> import psyneulink as pnl
    >>> # Set up PsyNeuLink Components
    >>> my_mech_1 = pnl.TransferMechanism(function=pnl.Linear, size = 3)
    >>> my_mech_2 = pnl.TransferMechanism(function=pnl.Linear, size = 2)
    >>> my_projection = pnl.MappingProjection(matrix=np.random.randn(3,2),
    ...                     sender=my_mech_1,
    ...                     receiver=my_mech_2)
    >>> # Create AutodiffComposition
    >>> my_autodiff = pnl.AutodiffComposition()
    >>> my_autodiff.add_node(my_mech_1)
    >>> my_autodiff.add_node(my_mech_2)
    >>> my_autodiff.add_projection(sender=my_mech_1, projection=my_projection, receiver=my_mech_2)
    >>> # Specify inputs and targets
    >>> my_inputs = {my_mech_1: [[1, 2, 3]]}
    >>> my_targets = {my_mech_2: [[4, 5]]}
    >>> input_dict = {"inputs": my_inputs, "targets": my_targets, "epochs": 2}
    >>> # Run Composition in learnng mode
    >>> my_autodiff.learn(inputs = input_dict)
    >>> # Run Composition in test mode
    >>> my_autodiff.run(inputs = input_dict['inputs'])


.. _AutodiffComposition_Nested_Example:

The following shows how the AutodiffComposition created in the previous example can be nested and run inside another
Composition::

    >>> # Create outer composition
    >>> my_outer_composition = pnl.Composition()
    >>> my_outer_composition.add_node(my_autodiff)
    >>> # Specify dict containing inputs and targets for nested Composition
    >>> training_input = {my_autodiff: input_dict}
    >>> # Run in learning mode
    >>> result1 = my_outer_composition.learn(inputs=training_input)
    COMMENT:
    >>> # Run with learning disabled (and standard input format)
    >>> no_training_input = {my_autodiff: my_inputs}
    >>> result2 = parentmy_outer_compositionComposition.run(inputs=no_training_input)
    COMMENT

.. _AutodiffComposition_Class_Reference:

Class Reference
---------------

"""
import logging
import os
import warnings
import numpy as np
import collections
from packaging import version
from pathlib import Path, PosixPath

try:
    import torch
    from torch import nn
    import torch.optim as optim
    torch_available = True
except ImportError:
    torch_available = False
else:
    from psyneulink.library.compositions.pytorchcomponents import PytorchCompositionWrapper

from psyneulink.library.components.mechanisms.processing.objective.comparatormechanism import ComparatorMechanism
from psyneulink.core.components.mechanisms.processing.compositioninterfacemechanism import CompositionInterfaceMechanism
from psyneulink.core.components.mechanisms.modulatory.modulatorymechanism import ModulatoryMechanism_Base
from psyneulink.core.components.projections.modulatory.modulatoryprojection import ModulatoryProjection_Base
from psyneulink.core.compositions.composition import Composition, NodeRole
from psyneulink.core.compositions.composition import CompositionError
from psyneulink.core.compositions.report \
    import ReportOutput, ReportParams, ReportProgress, ReportSimulations, ReportDevices, \
    EXECUTE_REPORT, LEARN_REPORT, PROGRESS_REPORT
from psyneulink.core.globals.context import Context, ContextFlags, handle_external_context, CONTEXT
from psyneulink.core.globals.keywords import AUTODIFF_COMPOSITION, SOFT_CLAMP, Loss
from psyneulink.core.scheduling.scheduler import Scheduler
from psyneulink.core.globals.parameters import Parameter, check_user_specified
from psyneulink.core.scheduling.time import TimeScale
from psyneulink.core import llvm as pnlvm


logger = logging.getLogger(__name__)


__all__ = [
    'AutodiffComposition'
]


class AutodiffCompositionError(CompositionError):

    def __init__(self, error_value):
        self.error_value = error_value

    def __str__(self):
        return repr(self.error_value)


class AutodiffComposition(Composition):
    """
    Subclass of `Composition` that trains models using either LLVM compilation or `PyTorch <https://pytorch.org>`_;
    see and `Composition <Composition_Class_Reference>` for additional arguments and attributes.

    Arguments
    ---------

    learning_rate : float : default 0.001
        specified the learning rate passed to the optimizer if none is specified in the learn method of the
        AutodiffComposition.

    disable_learning : bool: default False
        specifies whether the AutodiffComposition should disable learning when run in `learning mode
        <Composition.learn>`.

    optimizer_type : str : default 'sgd'
        the kind of optimizer used in training. The current options are 'sgd' or 'adam'.

    weight_decay : float : default 0
        specifies the L2 penalty (which discourages large weights) used by the optimizer.

    loss_spec : Loss or PyTorch loss function : default Loss.MSE
        specifies the loss function for training; see `Loss` for arguments.

    Attributes
    ----------

    optimizer : PyTorch optimizer function
        the optimizer used for training. Depends on the **optimizer_type**, **learning_rate**, and **weight_decay**
        arguments from initialization.

    learning_rate : float
        the learning rate passed to the optimizer if none is specified in the learn method of the AutodiffComposition.

    loss : PyTorch loss function
        the loss function used for training. Depends on the **loss_spec** argument from initialization.

    losses : list of floats
        tracks the average loss after each weight update (i.e. each minibatch) during learning.

    last_saved_weights : path
        path for file to which weights were last saved.

    last_loaded_weights : path
        path for file from which weights were last loaded.

    """

    componentCategory = AUTODIFF_COMPOSITION
    class Parameters(Composition.Parameters):
        optimizer = None
        learning_rate = Parameter(.001, fallback_default=True)
        losses = Parameter([])
        trial_losses = Parameter([])
        tracked_loss = Parameter(None, pnl_internal=True)
        tracked_loss_count = Parameter(0, pnl_internal=True)
        pytorch_representation = None

    # TODO (CW 9/28/18): add compositions to registry so default arg for name is no longer needed
    @check_user_specified
    def __init__(self,
                 pathways=None,
                 learning_rate=None,
                 optimizer_type='sgd',
                 weight_decay=0,
                 loss_spec=Loss.MSE,
                 disable_learning=False,
                 refresh_losses=False,
                 disable_cuda=True,
                 cuda_index=None,
                 force_no_retain_graph=False,
                 name="autodiff_composition",
                 **kwargs):

        if not torch_available:
            raise AutodiffCompositionError('Pytorch python module (torch) is not installed. Please install it with '
                                           '`pip install torch` or `pip3 install torch`')

        super(AutodiffComposition, self).__init__(name = name,
                                                  learning_rate = learning_rate,
                                                  optimizer_type = optimizer_type,
                                                  weight_decay = weight_decay,
                                                  loss_spec = loss_spec,
                                                  pathways=pathways,
                                                  **kwargs)

        self.optimizer_type = optimizer_type
        self.loss_spec = loss_spec
        self.refresh_losses = refresh_losses
        self._built_pathways = False
        self.weight_decay = weight_decay
        self.force_no_retain_graph = force_no_retain_graph
        self.loss = None
        self.disable_learning = disable_learning
        self._runtime_learning_rate = None
        self.last_saved_weights = None
        self.last_loaded_weights = None

        # keeps track of average loss per epoch
        self.losses = []

        # ordered execution sets for the pytorch model
        self.execution_sets = None

        if not disable_cuda and torch.cuda.is_available():
            if cuda_index is None:
                self.device = torch.device('cuda')
            else:
                self.device = torch.device('cuda:' + str(cuda_index))
        else:
            self.device = torch.device('cpu')

        # Set to True after first warning about failure to specify execution mode so warning is issued only once
        self.execution_mode_warned_about_default = False

    def infer_backpropagation_learning_pathways(self, context=None):
        """Create backpropapagation learning pathways for every Input Node --> Output Node pathway
        Flattens nested compositions:
          - only includes the Projections in outer Composition to/from the CIMs of the nested Composition
            (i.e., to input_CIMs and from output_CIMs) -- the ones that should be learned;
          - excludes Projections from/to CIMs in the nested Composition
            (from input_CIMs and to output_CIMs), as those should remain identity Projections;
          see `PytorchCompositionWrapper` for table of how Projections are handled and further details.
        """

        self._analyze_graph()
        def bfs(input_node)->list:
            """Breadth-first search from input_node to find all input -> output pathways
            IMPLEMENTATION NOTE:  flattens nested Compositions
            Return a list of all pathways from input_node -> output node
            """
            pathways = []
            prev = {}
            queue = collections.deque([input_node])

            # # MODIFIED 9/1/23 OLD:
            # while len(queue) > 0:
            #     curr_node = queue.popleft()
            #     if isinstance(curr_node, CompositionInterfaceMechanism):
            #         continue
            #     if NodeRole.OUTPUT in self.get_roles_by_node(curr_node):
            #         p = []
            #         while curr_node in prev:
            #             p.insert(0, curr_node)
            #             curr_node = prev[curr_node]
            #         p.insert(0, curr_node)
            #         # we only consider input -> projection -> ... -> output pathways
            #         # (since we can't learn on only one mechanism)
            #         if len(p) >= 3:
            #             pathways.append(p)
            #         continue
            #     for projection, efferent_node in [(p, p.receiver.owner) for p in curr_node.efferents]:
            #         if (not hasattr(projection,'learnable')) or (projection.learnable is False):
            #             continue
            #         prev[efferent_node] = projection
            #         prev[projection] = curr_node
            #         queue.append(efferent_node)

            # MODIFIED 9/1/23 NEW:
            # FIX:  9/1/23 - THIS VERSION FLATTENS NESTED COMPOSITIONS;  MAY NOT STILL BE NEEDED
            #                SINCE EXECUTION SETS ARE NOW FLATTENED IN PytorchCompositionWrapper
            #                ?? TO OLD VERSION ABOVE (THOUGH CURRENTLY DOING SO SEEMS TO LOSE TARGET NODE)
            # Keep track of nesting
            composition_stack = collections.deque([self])
            def current_comp():
                return composition_stack[0]

            while len(queue) > 0:
                node = queue.popleft()

                # Handle OUTPUT Node of outer Composition
                if (current_comp() == self
                        and NodeRole.OUTPUT in current_comp().get_roles_by_node(node)):
                    p = []
                    while node in prev:
                        p.insert(0, node)
                        node = prev[node]
                    p.insert(0, node)
                    # Only consider input -> projection -> ... -> output pathways
                    # (since can't learn on only one mechanism)
                    if len(p) >= 3:
                        pathways.append(p)
                    continue

                # Consider all efferent Projections of node
                for efferent_proj, rcvr in [(p, p.receiver.owner)
                                            for p in node.efferents
                                            if p in current_comp().projections]:
                    # Ignore ones that are not learnable except to a CIM (deal with those next)
                    if (((not hasattr(efferent_proj,'learnable')) or (efferent_proj.learnable is False))
                            and not isinstance(rcvr, CompositionInterfaceMechanism)):
                        continue

                    # Deal with Projections to CIMs since nested comps can be learned in PyTorch mode
                    if isinstance(rcvr, CompositionInterfaceMechanism):

                        # Projection to input_CIM:  entry to nested Composition
                        if rcvr == rcvr.composition.input_CIM:
                            # Push nested Composition onto stack
                            composition_stack.appendleft(rcvr.composition)
                            # Replace rcvr with INPUT Node of nested Composition
                            _, rcvr, _ = \
                                rcvr._get_destination_info_from_input_CIM(efferent_proj.receiver)
                            assert rcvr in current_comp().get_nodes_by_role(NodeRole.INPUT), \
                                f"PROGRAM ERROR: '{rcvr.name}' is not an INPUT Node of '{current_comp().name}'"
                            # Assign efferent_proj (Projection to input_CIM) since it should be learned in PyTorch mode
                            prev[rcvr] = efferent_proj

                        # Projection is to output_CIM:  exit from nested Composition
                        elif rcvr == current_comp().output_CIM:
                            # Replace rcvr with Node in outer Composition to which node projects (via output_CIM)
                            _, rcvr, _ = \
                                rcvr._get_destination_info_for_ouput_CIM(efferent_proj.receiver)
                            # Replace efferent_proj with one from output_CIM to rcvr in outer Composition
                            #   (since that is the one that should be learned in PyTorch mode)
                            efferent_proj = efferent_proj.receiver.owner.output_port.efferents[0]
                            prev[rcvr] = efferent_proj
                            # Pop the stack to return to outer Composition
                            composition_stack.popleft()

                        else:
                            assert False, f"PROGRAM ERROR:  Unrecognized CompositionInterfaceMechanism: {rcvr}"

                    else:
                        prev[rcvr] = efferent_proj

                    prev[efferent_proj] = node
                    queue.append(rcvr)
            # MODIFIED 9/1/23 END

            return pathways

        # Construct a pathway for each INPUT Node (except the TARGET Node)
        pathways = [pathway for node in self.get_nodes_by_role(NodeRole.INPUT)
                    if NodeRole.TARGET not in self.get_roles_by_node(node)
                    for pathway in bfs(node)]

        for pathway in pathways:
            self.add_backpropagation_learning_pathway(pathway=pathway,
                                                      loss_spec=self.loss_spec)
        assert True

    # CLEANUP: move some of what's done in the methods below to a "validate_params" type of method
    @handle_external_context()
    def _build_pytorch_representation(self, context=None, refresh=False):
        """Builds a Pytorch representation of the AutodiffComposition"""
        if self.scheduler is None:
            self.scheduler = Scheduler(graph=self.graph_processing)
        if self.parameters.pytorch_representation._get(context=context) is None or refresh:
            model = PytorchCompositionWrapper(composition=self,
                                              device=self.device,
                                              context=context)

            self.parameters.pytorch_representation._set(model, context, skip_history=True, skip_log=True)

        # Set up optimizer function
        old_opt = self.parameters.optimizer._get(context)
        learning_rate = self._runtime_learning_rate or self.learning_rate
        if old_opt is None or refresh:
            opt = self._make_optimizer(self.optimizer_type, learning_rate, self.weight_decay, context)
            self.parameters.optimizer._set(opt, context, skip_history=True, skip_log=True)

        # Set up loss function
        if self.loss is not None:
            logger.warning("Overwriting loss function for AutodiffComposition {}! Old loss function: {}".format(
                self, self.loss))
        if callable(self.loss_spec):
            self.loss = self.loss_spec
        else:
            self.loss = self._get_loss(self.loss_spec)

        return self.parameters.pytorch_representation._get(context)

    def _make_optimizer(self, optimizer_type, learning_rate, weight_decay, context):
        if not isinstance(learning_rate, (int, float)):
            raise AutodiffCompositionError("Learning rate must be an integer or float value.")
        if optimizer_type not in ['sgd', 'adam']:
            raise AutodiffCompositionError("Invalid optimizer specified. Optimizer argument must be a string. "
                                           "Currently, Stochastic Gradient Descent and Adam are the only available "
                                           "optimizers (specified as 'sgd' or 'adam').")
        params = self.parameters.pytorch_representation._get(context).parameters()
        if optimizer_type == 'sgd':
            return optim.SGD(params, lr=learning_rate, weight_decay=weight_decay)
        else:
            return optim.Adam(params, lr=learning_rate, weight_decay=weight_decay)

    def _get_loss(self, loss_spec):
        if not isinstance(self.loss_spec, (str, Loss)):
            return self.loss_spec
        elif loss_spec == Loss.MSE:
            return nn.MSELoss(reduction='mean')
        elif loss_spec == Loss.SSE:
            return nn.MSELoss(reduction='sum')
        elif loss_spec == Loss.CROSS_ENTROPY:
            if version.parse(torch.version.__version__) >= version.parse('1.12.0'):
                return nn.CrossEntropyLoss()

            # Cross entropy loss is used for multiclass categorization and needs inputs in shape
            # ((# minibatch_size, C), targets) where C is a 1-d vector of probabilities for each potential category
            # and where target is a 1d vector of type long specifying the index to the target category. This
            # formatting is different from most other loss functions available to autodiff compositions,
            # and therefore requires a wrapper function to properly package inputs.
            return lambda x, y: nn.CrossEntropyLoss()(torch.atleast_2d(x), torch.atleast_2d(y.type(x.type())))
        elif loss_spec == Loss.L1:
            return nn.L1Loss(reduction='sum')
        elif loss_spec == Loss.NLL:
            return nn.NLLLoss(reduction='sum')
        elif loss_spec == Loss.POISSON_NLL:
            return nn.PoissonNLLLoss(reduction='sum')
        elif loss_spec == Loss.KL_DIV:
            return nn.KLDivLoss(reduction='sum')
        else:
            raise AutodiffCompositionError(f"Loss type {loss_spec} not recognized. Loss argument must be a "
                                           f"Loss enum or function. Currently, the recognized loss types are: "
                                           f"L1 (Mean), SSE (sum squared error), CROSS_ENTROPY, NLL (negative log "
                                           f"likelihood), POISSONNLL (Poisson negative log likelihood, "
                                           f"and KL_DIV (KL divergence.")

    def autodiff_training(self, inputs, targets, context=None, scheduler=None):
        """Perform learning/training on all input-target pairs received for given number of epochs"""

        # compute total loss across output neurons for current trial
        tracked_loss = self.parameters.tracked_loss._get(context)
        if tracked_loss is None:
            self.parameters.tracked_loss._set(torch.zeros(1, device=self.device).double(),
                                              context=context,
                                              skip_history=True,
                                              skip_log=True)
            tracked_loss = self.parameters.tracked_loss._get(context)

        curr_tensor_inputs = {}
        curr_tensor_targets = {}
        for component in inputs.keys():
            input = inputs[component][0]
            curr_tensor_inputs[component] = torch.tensor(input, device=self.device).double()
        for component in targets.keys():
            target = targets[component][0]
            curr_tensor_targets[component] = torch.tensor(target, device=self.device).double()

        # do forward computation on current inputs
        curr_tensor_outputs = self.parameters.pytorch_representation._get(context).forward(curr_tensor_inputs,
                                                                                           context,
                                                                                           )

        for component in curr_tensor_outputs.keys():
            # possibly add custom loss option, which is a loss function that takes many args
            # (outputs, targets, weights, and more) and returns a scalar
            new_loss = self.loss(curr_tensor_outputs[component], curr_tensor_targets[component])
            tracked_loss += new_loss

        outputs = []
        for input_port in self.output_CIM.input_ports:
            assert (len(input_port.all_afferents) == 1)  # CW 12/05/18, this assert may eventually be outdated
            component = input_port.all_afferents[0].sender.owner
            outputs.append(curr_tensor_outputs[component].detach().cpu().numpy().copy())

        self.parameters.tracked_loss_count._set(self.parameters.tracked_loss_count._get(context=context) + 1,
                                                context=context,
                                                skip_history=True,
                                                skip_log=True)
        return outputs

    def clear_losses(self, context=None):
        self.losses = []
        self.parameters.losses.set([], context=context)

    def _update_learning_parameters(self, context):
        """Carry out backpropagation learning for one or more trials
        Updates parameters (weights) based on trials run since last update.
        Uses Pytorch backward method to compute gradients and update weights
        """
        optimizer = self.parameters.optimizer._get(context=context)
        optimizer.zero_grad()

        tracked_loss = self.parameters.tracked_loss._get(context=context) / self.parameters.tracked_loss_count._get(context=context)
<<<<<<< HEAD
=======
        # if self.force_no_retain_graph:
        #     tracked_loss.backward(retain_graph=False)
        # else:
        #     tracked_loss.backward(retain_graph=True)
>>>>>>> 43d9bbdc
        tracked_loss.backward(retain_graph=not self.force_no_retain_graph)
        self.parameters.losses._get(context=context).append(tracked_loss.detach().cpu().numpy()[0])
        self.parameters.tracked_loss._set(torch.zeros(1, device=self.device).double(), context=context, skip_history=True, skip_log=True)
        self.parameters.tracked_loss_count._set(0, context=context, skip_history=True, skip_log=True)
        optimizer.step()
        self.parameters.pytorch_representation._get(context=context).detach_all()
        self.parameters.pytorch_representation._get(context).copy_weights_to_psyneulink(context)

    def _gen_llvm_function(self, *, ctx:pnlvm.LLVMBuilderContext, tags:frozenset):
        if "run" in tags:
            return pnlvm.codegen.gen_composition_run(ctx, self, tags=tags)
        else:
            return pnlvm.codegen.gen_autodiffcomp_exec(ctx, self, tags=tags)

    def _get_total_loss(self, num_trials: int=1, context:Context=None):
        return sum(self.parameters.trial_losses._get(context)[-num_trials:]) /num_trials

    def _infer_output_nodes(self, nodes: dict):
        """
        Maps targets onto target mechanisms (as needed by learning)

        Returns
        ---------
        A dict mapping TargetMechanisms -> target values
        """
        ret = {}
        for node, values in nodes.items():
            if NodeRole.TARGET in self.get_roles_by_node(node) and NodeRole.LEARNING in self.get_roles_by_node(node):
                node_efferent_mechanisms = [x.receiver.owner for x in node.efferents]
                comparators = [x for x in node_efferent_mechanisms if (isinstance(x, ComparatorMechanism) and NodeRole.LEARNING in self.get_roles_by_node(x))]
                comparator_afferent_mechanisms = [x.sender.owner for c in comparators for x in c.afferents]
                output_nodes = [t for t in comparator_afferent_mechanisms if (NodeRole.OUTPUT in self.get_roles_by_node(t) and NodeRole.LEARNING not in self.get_roles_by_node(t))]

                if len(output_nodes) != 1:
                    # Invalid specification! Either we have no valid target nodes, or there is ambiguity in which target node to choose
                    raise Exception(f"Unable to infer learning target node from output node {node}!")

                ret[output_nodes[0]] = values
            elif NodeRole.OUTPUT in self.get_roles_by_node(node):
                ret[node] = values
        return ret

    def _infer_input_nodes(self, nodes: dict):
        """
        Maps targets onto target mechanisms (as needed by learning)

        Returns
        ---------
        A dict mapping TargetMechanisms -> target values
        """
        ret = {}
        for node, values in nodes.items():
            if NodeRole.INPUT in self.get_roles_by_node(node) and NodeRole.TARGET not in self.get_roles_by_node(node):
                ret[node] = values
        return ret

    @handle_external_context()
    def learn(self, *args, **kwargs):
        execution_phase_at_entry = kwargs[CONTEXT].execution_phase
        kwargs[CONTEXT].execution_phase = ContextFlags.PREPARING

        if self._built_pathways is False:
            self.infer_backpropagation_learning_pathways()
            self._built_pathways = True

        execution_mode = self._get_execution_mode(kwargs.pop('execution_mode', None))
        kwargs[CONTEXT].execution_phase = execution_phase_at_entry

        return super().learn(*args, execution_mode=execution_mode, **kwargs)

    def _get_execution_mode(self, execution_mode):
        """Parse execution_mode argument and return a valid execution mode for the learn() method
        Can be overridden by subclasses to change the permitted and/or default execution mode for learning
        """
        if execution_mode is None:
            if self.execution_mode_warned_about_default is False:
                warnings.warn(f"The execution_mode argument was not specified in the learn() method of '{self.name}'; "
                              f"ExecutionMode.PyTorch will be used by default.")
                self.execution_mode_warned_about_default = True
            execution_mode = pnlvm.ExecutionMode.PyTorch

        return execution_mode

    @handle_external_context()
    def execute(self,
                inputs=None,
                num_trials=None,
                minibatch_size=1,
                do_logging=False,
                scheduler=None,
                termination_processing=None,
                call_before_minibatch=None,
                call_after_minibatch=None,
                call_before_time_step=None,
                call_before_pass=None,
                call_after_time_step=None,
                call_after_pass=None,
                reset_stateful_functions_to=None,
                context=None,
                base_context=Context(execution_id=None),
                clamp_input=SOFT_CLAMP,
                targets=None,
                runtime_params=None,
                execution_mode:pnlvm.ExecutionMode = pnlvm.ExecutionMode.PyTorch,
                skip_initialization=False,
                report_output:ReportOutput=ReportOutput.OFF,
                report_params:ReportOutput=ReportParams.OFF,
                report_progress:ReportProgress=ReportProgress.OFF,
                report_simulations:ReportSimulations=ReportSimulations.OFF,
                report_to_devices:ReportDevices=None,
                report=None,
                report_num=None,
                ):
        """Override to execute autodiff_training() in learning mode if execute_mode is not Python"""

        if (self._is_learning(context) and execution_mode is not pnlvm.ExecutionMode.PyTorch and
                any([isinstance(node, Composition) for node in self.nodes])):
            raise CompositionError(f"Must use execution_mode=ExecutionMode.PyTorch for learning "
                                   f"that includes nested AutodiffComposition(s).")

        if execution_mode is not pnlvm.ExecutionMode.Python:
            self._assign_execution_ids(context)
            context.composition = self
            context.source = ContextFlags.COMPOSITION

            if scheduler is None:
                scheduler = self.scheduler

            if self._is_learning(context):
                # TBI: How are we supposed to use base_context and statefulness here?
                # TBI: can we call _build_pytorch_representation in _analyze_graph so that pytorch
                # model may be modified between runs?


                autodiff_inputs = self._infer_input_nodes(inputs)
                autodiff_targets = self._infer_output_nodes(inputs)

                report(self,
                       LEARN_REPORT,
                       # EXECUTE_REPORT,
                       report_num=report_num,
                       scheduler=scheduler,
                       content='trial_start',
                       context=context)

                self._build_pytorch_representation(context)
                output = self.autodiff_training(autodiff_inputs,
                                                autodiff_targets,
                                                context,
                                                scheduler)

                execution_phase = context.execution_phase
                context.execution_phase = ContextFlags.PROCESSING

                self.output_CIM.execute(output, context=context)
                context.execution_phase = execution_phase

                report(self,
                       # [LEARN_REPORT],
                       [EXECUTE_REPORT, PROGRESS_REPORT],
                       report_num=report_num,
                       scheduler=scheduler,
                       content='trial_end',
                       context=context)

                scheduler.get_clock(context)._increment_time(TimeScale.TRIAL)

                return output

        # Call Composition execute in Python mode
        return super(AutodiffComposition, self).execute(inputs=inputs,
                                                        scheduler=scheduler,
                                                        termination_processing=termination_processing,
                                                        call_before_time_step=call_before_time_step,
                                                        call_before_pass=call_before_pass,
                                                        call_after_time_step=call_after_time_step,
                                                        call_after_pass=call_after_pass,
                                                        reset_stateful_functions_to=reset_stateful_functions_to,
                                                        context=context,
                                                        base_context=base_context,
                                                        clamp_input=clamp_input,
                                                        runtime_params=runtime_params,
                                                        execution_mode=execution_mode,
                                                        report=report,
                                                        report_num=report_num
                                                        )

    @handle_external_context(fallback_most_recent=True)
    def save(self, path:PosixPath=None, directory:str=None, filename:str=None, context=None):
        """Saves all weight matrices for all MappingProjections in the AutodiffComposition

        Arguments
        ---------
        path: Path, PosixPath or str : default None
            path specification; must be a legal path specification in the filesystem.
        directory: str : default ``current working directory``
            directory where `matrices <MappingProjection.matrix>` for all MappingProjections
            in the AutodiffComposition are saved.
        filename: str : default ``<name of AutodiffComposition>_matrix_wts.pnl``
            filename in which `matrices <MappingProjection.matrix>` for all MappingProjections
            in the AutodiffComposition are saved.
        .. note::
           Matrices are saved in
           `PyTorch state_dict <https://pytorch.org/tutorials/beginner/saving_loading_models.html>`_ format.

        Return
        ------
        Path

        """
        error_msg = f" (for saving weight matrices for '{self.name}') is not a legal path."

        if path:
            try:
                path = Path(path)
            except:
                raise AutodiffCompositionError(f"'{path}'{error_msg}")
        else:
            try:
                if directory:
                    path = Path(directory)
                else:
                    path = Path(os.getcwd())
                if filename:
                    path = Path(os.path.join(path, filename))
                else:
                    path = Path(os.path.join(path, f'{self.name}_matrix_wts.pnl'))
            except IsADirectoryError:
                raise AutodiffCompositionError(f"'{path}'{error_msg}")
        proj_state = {
            p.name: p.parameters.matrix.get(context=context)
            # p.name: p.matrix.base
            for p in self.projections
            if not (isinstance(p, ModulatoryProjection_Base)
                    or isinstance(p.sender.owner, CompositionInterfaceMechanism)
                    or isinstance(p.receiver.owner, CompositionInterfaceMechanism)
                    or isinstance(p.sender.owner, ModulatoryMechanism_Base)
                    or isinstance(p.receiver.owner, ModulatoryMechanism_Base)
                    or p.sender.owner in self.get_nodes_by_role(NodeRole.LEARNING)
                    or p.receiver.owner in self.get_nodes_by_role(NodeRole.LEARNING)
                )}
        try:
            torch.save(proj_state, path)
        except IsADirectoryError:
            raise AutodiffCompositionError(f"'{path}'{error_msg}")

        self.last_saved_weights = path

        return path

    @handle_external_context(fallback_most_recent=True)
    def load(self, path:PosixPath=None, directory:str=None, filename:str=None, context=None):
        """Loads all weight matrices for all MappingProjections in the AutodiffComposition from file
        Arguments
        ---------
        path: Path : default None
            Path for file in which `MappingProjection` `matrices <MappingProjection.matrix>` are stored.
            This must be a legal PosixPath object; if it is specified **directory** and **filename** are ignored.
        directory: str : default ``current working directory``
            directory where `MappingProjection` `matrices <MappingProjection.matrix>` are stored.
        filename: str : default ``<name of AutodiffComposition>_matrix_wts.pnl``
            name of file in which `MappingProjection` `matrices <MappingProjection.matrix>` are stored.
        .. note::
           Matrices must be stored in
           `PyTorch state_dict <https://pytorch.org/tutorials/beginner/saving_loading_models.html>`_ format.
        """
        error_msg = f" (for loading weight matrices for '{self.name}') is not a legal path."
        if path:
            if not isinstance(path,Path):
                raise AutodiffCompositionError(f"'{path}'{error_msg}")
        else:
            try:
                if directory:
                    path = Path(directory)
                else:
                    path = Path(os.getcwd())
                if filename:
                    path = Path(os.path.join(path, filename))
                else:
                    path = Path(os.path.join(path , f'{self.name}_matrix_wts.pnl'))
            except IsADirectoryError:
                raise AutodiffCompositionError(f"'{path}'{error_msg}")
        try:
            state = torch.load(path)
        except FileNotFoundError:
            raise AutodiffCompositionError(f"'{path}'{error_msg}")

        self.last_loaded_weights = path

        for projection in [p for p in self.projections
                           if not (isinstance(p, ModulatoryProjection_Base)
                                   or isinstance(p.sender.owner, CompositionInterfaceMechanism)
                                   or isinstance(p.receiver.owner, CompositionInterfaceMechanism)
                                   or isinstance(p.sender.owner, ModulatoryMechanism_Base)
                                   or isinstance(p.receiver.owner, ModulatoryMechanism_Base)
                                   or p.sender.owner in self.get_nodes_by_role(NodeRole.LEARNING)
                                   or p.receiver.owner in self.get_nodes_by_role(NodeRole.LEARNING)
            )]:
            matrix = state[projection.name]
            if np.array(matrix).shape != projection.matrix.base.shape:
                raise AutodiffCompositionError(f"Shape of matrix loaded for '{projection.name}' "
                                               f"({np.array(matrix).shape}) "
                                               f"does not match its shape ({projection.matrix.base.shape})")
            projection.matrix.base = matrix
            projection.parameters.matrix.set(matrix, context=context, override=True)
            projection.parameter_ports['matrix'].parameters.value.set(matrix, context=context, override=True)

        self._build_pytorch_representation(context=context, refresh=True)

    def _get_state_ids(self):
        return super()._get_state_ids() + ["optimizer"]

    def _get_state_struct_type(self, ctx):
        comp_state_type_list = ctx.get_state_struct_type(super())
        pytorch_representation = self._build_pytorch_representation()
        optimizer_state_type = pytorch_representation._get_compiled_optimizer()._get_optimizer_struct_type(ctx)

        return pnlvm.ir.LiteralStructType((
            *comp_state_type_list,
            optimizer_state_type))

    def _get_state_initializer(self, context):
        comp_states = super()._get_state_initializer(context)
        optimizer_states = tuple()

        return (*comp_states, optimizer_states)<|MERGE_RESOLUTION|>--- conflicted
+++ resolved
@@ -671,13 +671,6 @@
         optimizer.zero_grad()
 
         tracked_loss = self.parameters.tracked_loss._get(context=context) / self.parameters.tracked_loss_count._get(context=context)
-<<<<<<< HEAD
-=======
-        # if self.force_no_retain_graph:
-        #     tracked_loss.backward(retain_graph=False)
-        # else:
-        #     tracked_loss.backward(retain_graph=True)
->>>>>>> 43d9bbdc
         tracked_loss.backward(retain_graph=not self.force_no_retain_graph)
         self.parameters.losses._get(context=context).append(tracked_loss.detach().cpu().numpy()[0])
         self.parameters.tracked_loss._set(torch.zeros(1, device=self.device).double(), context=context, skip_history=True, skip_log=True)
