# Princeton University licenses this file to You under the Apache License, Version 2.0 (the "License");
# you may not use this file except in compliance with the License.  You may obtain a copy of the License at:
#     http://www.apache.org/licenses/LICENSE-2.0
# Unless required by applicable law or agreed to in writing, software distributed under the License is distributed
# on an "AS IS" BASIS, WITHOUT WARRANTIES OR CONDITIONS OF ANY KIND, either express or implied.
# See the License for the specific language governing permissions and limitations under the License.


# ********************************************* AutodiffComposition *************************************************

"""

Contents
--------

  * `AutodiffComposition_Overview`
  * `AutodiffComposition_Creation`
    - `AutodiffComposition_`
      - `AutodiffComposition_Modulatory_Mechanisms`
      - `AutodiffComposition_Bias_Parameters`
      - `AutodiffComposition_Nesting`
      - `AutodiffComposition_Post_Construction_Modification`
    * `AutodiffComposition_Execution`
      - `AutodiffComposition_PyTorch`
      - `AutodiffComposition_LLVM`
      - `AutodiffComposition_Python`
      - `AutodiffComposition_Nested_Modulation`
      - `AutodiffComposition_Logging`
  * `AutodiffComposition_Examples`
  * `AutodiffComposition_Class_Reference`


.. _AutodiffComposition_Overview:

Overview
--------

AutodiffComposition is a subclass of `Composition` for constructing and training feedforward neural network
either, using either direct compilation (to LLVM) or automatic conversion to `PyTorch <https://pytorch.org/>`_,
both of which considerably accelerate training (by as much as three orders of magnitude) compared to the
`standard implementation of learning  <Composition_Learning_Standard>` in a Composition.  Although an
AutodiffComposition is constructed and executed in much the same way as a standard Composition, it largely restricted
to feedforward neural networks using `supervised learning <Composition_Learning_Supervised>`, and in particular the
the `backpropagation learning algorithm <https://en.wikipedia.org/wiki/Backpropagation>`_. although it can be used for
some forms of `unsupervised learning <Composition_Learning_Unsupervised>` that are supported in PyTorch (e.g.,
`self-organized maps <https://github.com/giannisnik/som>`_).


.. _AutodiffComposition_Creation:

Creating an AutodiffComposition
-------------------------------

An AutodiffComposition can be created by calling its constructor, and then adding `Components <Component>` using
the standard `Composition methods <Composition_Creation>` for doing so (e.g., `add_node <Composition.add_node>`,
`add_projection <Composition.add_projections>`,  `add_linear_processing_pathway
<Composition.add_linear_processing_pathway>`, etc.).  The constructor also includes a number of parameters that are
specific to the AutodiffComposition (see `AutodiffComposition_Class_Reference` for a list of these parameters,
and `examples <AutodiffComposition_Examples>` below). While an AutodiffComposition can generally be created using the
same methods as a standard Composition, there are a few restrictions that apply to its construction.

.. _AutodiffComposition_Restrictions:

.. _AutodiffComposition_Modulatory_Mechanisms:

*Modulatory Components*
~~~~~~~~~~~~~~~~~~~~~~~

All of the Components in an AutodiffComposition must be able to be subject to `learning <Composition_Learning>`, which
means that no `ModulatoryMechanisms <ModulatoryMechanism>` can be included in an AutodiffComposition.  Specifically,
this precludes the inclusion of any `learning components <Composition_Learning_Components>`, `ControlMechanisms
<ControlMechanism>`, or a `controller <Composition_Controller>`.

.. _Autodiff_Learning_Components_Warning:

*Learning Components.*  An AutodiffComposition **cannot include any** `learning components
<Composition_Learning_Components>` themselves (i.e., `LearningMechanisms <LearningMechanism>`, `LearningSignals
<LearningSignal>`, or LearningProjections <LearningProjection>`, nor the `ComparatorMechanism <COMPARATOR_MECHANISM>`
or `ObjectiveMechanism <OBJECTIVE_MECHANISM>` used to compute the loss for learning). these are constructed
automatically when learning is executed in `Python mode <AutodiffComposition_Python>` or `LLVM mode
<AutodiffComposition_LLVM>`, while PyTorch-compatible Components are constructed when it is executed in `PyTorch mode
<AutodiffComposition_PyTorch>`.

COMMENT:
FIX: IS THE FOLLOWING STILL TRUE? SEEMS TO CONTRADICT STATEMENTS BELOW:
This means that it cannot be used with a Composition that contains any `modulatory components
<ModulatorySignal_Anatomy_Figure>` or ones that are subject to modulation, whether by ModulatoryMechanisms within or
outside the Composition;
?MAYBE THE FOLLOWING IS BETTER:
COMMENT
*Control Components.*  An AutodiffComposition also cannot include any `ControlMechanisms <ControlMechanism>` or a
`controller <Composition_Controller>`.  However, it can include Mechanisms that are subject to modulatory control
(see `Figure <ModulatorySignal_Anatomy_Figure>`, and `modulation <ModulatorySignal_Modulation>`) by ControlMechanisms
*outside* the Composition, including the controller of a Composition within which the AutodiffComposition is nested.
That is, an AutodiffComposition can be `nested in a Composition <Composition_Nested>` that has such other Components
(see `AutodiffComposition_Nested_Modulation` below).

.. _AutodiffComposition_Bias_Parameters:

*Bias Parameters*
~~~~~~~~~~~~~~~~~

AutodiffComposition does not (currently) support the *automatic* construction of separate bias parameters.
Thus, when constructing a model using an AutodiffComposition that corresponds to one in PyTorch, the `bias
<https://www.pytorch.org/docs/stable/nn.html#torch.nn.Module>` parameter of PyTorch modules should be set
to `False`. Trainable biases *can* be specified explicitly in an AutodiffComposition by including a
TransferMechanism that projects to the relevant Mechanism (i.e., implementing that layer of the network to
receive the biases) using a `MappingProjection` with a `matrix <MappingProjection.matrix>` parameter that
implements a diagnoal matrix with values corresponding to the initial value of the biases.

.. _AutodiffComposition_Nesting:

*Nesting*
~~~~~~~~~

An AutodiffComposition can be `nested <Composition_Nested>` inside another Composition for learning, and there can
be any level of such nestings.  However, both the outermost and all of the nested Compositions must be
AutodiffCompositions, subject to the same restrictions as described above.  Furthermore, at every level of nesting,
the outer Composition must have an `INPUT` `Node <Composition_Nodes>`  for each of the inputs to the nested
Composition and, similarly, an `OUTPUT` `Node <Composition_Nodes>` for each of the outputs from the nested Composition.
That is, a nested Composition cannot directly receive an input to the outer Composition, nor can it directly provide
an output of the outer Composition.  This is necessary for learning, as it is the Projections to and from the nested
Composition that are subject to learning, and the INPUT and OUTPUT Nodes of the outer Composition are the sources and
targets of those Projections, respectively.

.. technical_note::
   Projections from `Nodes <Composition_Nodes>` in an immediately enclosing outer Composition to the `input_CIM
   <Composition.input_CIM>` of a nested Composition, and from its `output_CIM <Composition.output_CIM>` to Nodes
   in the outer Composition are subject to learning;  however those within the nested Composition itself (i.e.,
   from its input_CIM to its INPUT Nodes and from its OUTPUT Nodes to its output_CIM) are *not* subject to learning,
   as they serve simply as conduits of information between the outer Composition and the nested one.

.. warning::
   Nested Compositions are supported for learning only in `PyTorch mode <AutodiffComposition_PyTorch>`, and will
   cause an error if the `learn <AutodiffComposition.learn>` method of an AutodiffComposition is executed in
   `Python mode <AutodiffComposition_Python>` or `LLVM mode <AutodiffComposition_LLVM>`.

.. _AutodiffComposition_Post_Construction_Modification:

*Post-construction Modification*
~~~~~~~~~~~~~~~~~~~~~~~~~~~~~~~~
COMMENT:
IS THIS STILL TRUE?
COMMENT
Mechanisms or Projections should not be added to or deleted from an AutodiffComposition after it has
been executed. Unlike an ordinary Composition, AutodiffComposition does not support this functionality.


.. _AutodiffComposition_Execution:

Execution
---------

An AutodiffComposition's `run <Composition.run>`, `execute <Composition.execute>`, and `learn <Composition.learn>`
methods are the same as for a `Composition`.  However, the **execution_mode** in the `learn <Composition.learn>`
method has different effects than for a standard Composition, that determine whether it uses `LLVM compilation
<AutodiffComposition_LLVM>` or `translation to PyTorch <AutodiffComposition_PyTorch>` to execute learning.
These are each described in greater detail below, and summarized in this `table <Composition_Compilation_Table>`
which provides a comparison of the different modes of execution for an AutodiffComposition and standard `Composition`.

.. _AutodiffComposition_PyTorch:

*PyTorch mode*
~~~~~~~~~~~~~~

This is the default for an AutodiffComposition, but, can be specified explicitly by setting **execution_mode =
`ExecutionMode.PyTorch` in the `learn <Composition.learn>` method (see `example <BasicsAndPrimer_Rumelhart_Model>`
in `BasicsAndPrimer`).  In this mode, the AutodiffComposition is automatically translated to a `PyTorch
<https://pytorch.org>`_ model for learning.  This is comparable in speed to `LLVM compilation
<_AutodiffComposition_LLVM>`, but provides greater flexiblity, including the ability to include nested
AutoDiffCompositions in learning. Although it is best suited for use with `supervised learning
<Composition_Learning_Supervised>`, it can also be used for some forms of `unsupervised learning
<Composition_Learning_Unsupervised>` that are supported in PyTorch (e.g., `self-organized maps
<https://github.com/giannisnik/som>`_).

    .. _AutodiffComposition_PyTorch_Note:

    .. note::
       While specifying `ExecutionMode.PyTorch` in the `learn <Composition.learn>`  method of an AutodiffComposition
       causes it to use PyTorch for training, specifying this in the `run <Compositon.run>` method causes it to be
       executed using the *Python* interpreter (and not PyTorch);  this is so that any modulation can take effect
       during execution (see `AutodiffComposition_Nested_Modulation` below), which is not supported by PyTorch.

    .. warning::
      * Specifying `ExecutionMode.LLVM` or `ExecutionMode.PyTorch` in the learn() method of a standard
        `Composition` causes an error.

COMMENT:
FIX: ADD MENTION OF TARGET NODES AND PYTORCH WRAPPERS
COMMENT

.. _AutodiffComposition_LLVM:

*LLVM mode*
~~~~~~~~~~~

This is specified by setting **execution_mode** = `ExecutionMode.LLVMRun` in the `learn <Composition.learn>` method
of an AutodiffCompositon.  This provides the fastest performance, but is limited to `supervised learning
<Composition_Learning_Supervised>` using the `BackPropagation` algorithm. This can be run using standard forms of
loss, including mean squared error (MSE) and cross entropy, by specifying this in the **loss_spec** argument of
the constructor (see `AutodiffComposition <AutodiffComposition_Class_Reference>` for additional details, and
`Compilation Modes <Composition_Compiled_Modes>` for more information about executing a Composition in compiled mode.

    .. note::
       Specifying `ExecutionMode.LLVMRUn` in either the `learn <Composition.learn>` and `run <Composition.run>`
       methods of an AutodiffComposition causes it to (attempt to) use compiled execution in both cases; this is
       because LLVM compilation supports the use of modulation in PsyNeuLink models (as compared to `PyTorch mode
       <AutodiffComposition_PyTorch>`; see `note <AutodiffComposition_PyTorch_Note>` below).


COMMENT:
FIX: 8/13/23 - COMPLETE DOCS HERE
COMMENT

.. _AutodiffComposition_Python:

*Python mode*
~~~~~~~~~~~~~
An AutodiffComposition can also be run using the standard PsyNeuLink learning components.  However, this cannot
be used if the AutodiffComposition has any nested Compositions, irrespective of whether they are ordinary
Compositions or AutodiffCompositions.


.. _AutodiffComposition_Nested_Modulation:

*Nested Execution and Modulation*
~~~~~~~~~~~~~~~~~~~~~~~~~~~~~~~~~

# FIX:
Like any other `Composition`, an AutodiffComposition may be `nested <Composition_Nested>` inside another
(see `example <AutodiffComposition_Nested_Example>` below).  However, during learning, none of the internal
Components of the AutodiffComposition (e.g., intermediate layers of a neural network model) are accessible to the
other Components of the outer Composition, (e.g., as sources of information, or for `modulation
<ModulatorySignal_Modulation>`).  However, when
COMMENT:
learning turned off,
COMMENT
it is executed using its `run <Composition.run>` method, then the  AutodiffComposition functions like any other,
and all of its internal Components are accessible to other Components of the outer Composition. Thus, as long as access
to its internal Components is not needed during learning, an `AutodiffComposition` can be trained, and then used to
execute the trained Composition like any other.


.. _AutodiffComposition_Logging:

*Logging*
~~~~~~~~~

Logging in AutodiffCompositions follows the same procedure as `logging in a Composition <Log>`.
However, since an AutodiffComposition internally converts all of its Mechanisms either to LLVM
or to an equivalent PyTorch model, then its inner components are not actually executed. This means that there is
limited support for logging parameters of components inside an AutodiffComposition; Currently, the only supported
parameters are:

1) the `matrix` parameter of Projections

2) the `value` parameter of its inner components


.. _AutodiffComposition_Examples:

Examples
--------

.. _AutodiffComposition_Creation_Example:

The following is an example showing how to create a simple AutodiffComposition, specify its inputs and targets,
and run it with learning enabled and disabled:

    >>> import psyneulink as pnl
    >>> # Set up PsyNeuLink Components
    >>> my_mech_1 = pnl.TransferMechanism(function=pnl.Linear, size = 3)
    >>> my_mech_2 = pnl.TransferMechanism(function=pnl.Linear, size = 2)
    >>> my_projection = pnl.MappingProjection(matrix=np.random.randn(3,2),
    ...                     sender=my_mech_1,
    ...                     receiver=my_mech_2)
    >>> # Create AutodiffComposition
    >>> my_autodiff = pnl.AutodiffComposition()
    >>> my_autodiff.add_node(my_mech_1)
    >>> my_autodiff.add_node(my_mech_2)
    >>> my_autodiff.add_projection(sender=my_mech_1, projection=my_projection, receiver=my_mech_2)
    >>> # Specify inputs and targets
    >>> my_inputs = {my_mech_1: [[1, 2, 3]]}
    >>> my_targets = {my_mech_2: [[4, 5]]}
    >>> input_dict = {"inputs": my_inputs, "targets": my_targets, "epochs": 2}
    >>> # Run Composition in learnng mode
    >>> my_autodiff.learn(inputs = input_dict)
    >>> # Run Composition in test mode
    >>> my_autodiff.run(inputs = input_dict['inputs'])


.. _AutodiffComposition_Nested_Example:

The following shows how the AutodiffComposition created in the previous example can be nested and run inside another
Composition::

    >>> # Create outer composition
    >>> my_outer_composition = pnl.Composition()
    >>> my_outer_composition.add_node(my_autodiff)
    >>> # Specify dict containing inputs and targets for nested Composition
    >>> training_input = {my_autodiff: input_dict}
    >>> # Run in learning mode
    >>> result1 = my_outer_composition.learn(inputs=training_input)
    COMMENT:
    >>> # Run with learning disabled (and standard input format)
    >>> no_training_input = {my_autodiff: my_inputs}
    >>> result2 = parentmy_outer_compositionComposition.run(inputs=no_training_input)
    COMMENT

.. _AutodiffComposition_Class_Reference:

Class Reference
---------------

"""
import logging
import os
import warnings
import numpy as np
import collections
from packaging import version
from pathlib import Path, PosixPath

try:
    import torch
    from torch import nn
    import torch.optim as optim
    torch_available = True
except ImportError:
    torch_available = False
else:
    from psyneulink.library.compositions.pytorchcomponents import PytorchCompositionWrapper

from psyneulink.core.components.mechanisms.processing.processingmechanism import ProcessingMechanism
from psyneulink.core.components.mechanisms.processing.compositioninterfacemechanism import CompositionInterfaceMechanism
from psyneulink.core.components.mechanisms.modulatory.modulatorymechanism import ModulatoryMechanism_Base
from psyneulink.library.components.mechanisms.processing.objective.comparatormechanism import ComparatorMechanism
from psyneulink.core.components.projections.pathway.mappingprojection import MappingProjection
from psyneulink.core.components.projections.modulatory.modulatoryprojection import ModulatoryProjection_Base
from psyneulink.core.components.projections.projection import Projection_Base
from psyneulink.core.compositions.composition import Composition, NodeRole, CompositionError, get_composition_for_node
from psyneulink.core.compositions.report \
    import ReportOutput, ReportParams, ReportProgress, ReportSimulations, ReportDevices, \
    EXECUTE_REPORT, LEARN_REPORT, PROGRESS_REPORT
from psyneulink.core.globals.context import Context, ContextFlags, handle_external_context, CONTEXT
from psyneulink.core.globals.keywords import AUTODIFF_COMPOSITION, SOFT_CLAMP, Loss
from psyneulink.core.scheduling.scheduler import Scheduler
from psyneulink.core.globals.parameters import Parameter, check_user_specified
from psyneulink.core.scheduling.time import TimeScale
from psyneulink.core import llvm as pnlvm


logger = logging.getLogger(__name__)


__all__ = [
    'AutodiffComposition'
]


class AutodiffCompositionError(CompositionError):

    def __init__(self, error_value):
        self.error_value = error_value

    def __str__(self):
        return repr(self.error_value)


class AutodiffComposition(Composition):
    """
    Subclass of `Composition` that trains models using either LLVM compilation or `PyTorch <https://pytorch.org>`_;
    see and `Composition <Composition_Class_Reference>` for additional arguments and attributes.

    Arguments
    ---------

    learning_rate : float : default 0.001
        specified the learning rate passed to the optimizer if none is specified in the learn method of the
        AutodiffComposition.

    disable_learning : bool: default False
        specifies whether the AutodiffComposition should disable learning when run in `learning mode
        <Composition.learn>`.

    optimizer_type : str : default 'sgd'
        the kind of optimizer used in training. The current options are 'sgd' or 'adam'.

    weight_decay : float : default 0
        specifies the L2 penalty (which discourages large weights) used by the optimizer.

    loss_spec : Loss or PyTorch loss function : default Loss.MSE
        specifies the loss function for training; see `Loss` for arguments.

    Attributes
    ----------

    optimizer : PyTorch optimizer function
        the optimizer used for training. Depends on the **optimizer_type**, **learning_rate**, and **weight_decay**
        arguments from initialization.

    learning_rate : float
        the learning rate passed to the optimizer if none is specified in the learn method of the AutodiffComposition.

    loss : PyTorch loss function
        the loss function used for training. Depends on the **loss_spec** argument from initialization.

    losses : list of floats
        tracks the average loss after each weight update (i.e. each minibatch) during learning.

    last_saved_weights : path
        path for file to which weights were last saved.

    last_loaded_weights : path
        path for file from which weights were last loaded.

    """

    componentCategory = AUTODIFF_COMPOSITION
    class Parameters(Composition.Parameters):
        optimizer = None
        learning_rate = Parameter(.001, fallback_default=True)
        losses = Parameter([])
        trial_losses = Parameter([])
        tracked_loss = Parameter(None, pnl_internal=True)
        tracked_loss_count = Parameter(0, pnl_internal=True)
        pytorch_representation = None

    # TODO (CW 9/28/18): add compositions to registry so default arg for name is no longer needed
    @check_user_specified
    def __init__(self,
                 pathways=None,
                 learning_rate=None,
                 optimizer_type='sgd',
                 weight_decay=0,
                 loss_spec=Loss.MSE,
                 disable_learning=False,
                 refresh_losses=False,
                 disable_cuda=True,
                 cuda_index=None,
                 force_no_retain_graph=False,
                 name="autodiff_composition",
                 **kwargs):

        if not torch_available:
            raise AutodiffCompositionError('Pytorch python module (torch) is not installed. Please install it with '
                                           '`pip install torch` or `pip3 install torch`')

        super(AutodiffComposition, self).__init__(name = name,
                                                  learning_rate = learning_rate,
                                                  optimizer_type = optimizer_type,
                                                  weight_decay = weight_decay,
                                                  loss_spec = loss_spec,
                                                  pathways=pathways,
                                                  **kwargs)

        self.optimizer_type = optimizer_type
        self.loss_spec = loss_spec
        self.refresh_losses = refresh_losses
        self._built_pathways = False
        self.weight_decay = weight_decay
        self.force_no_retain_graph = force_no_retain_graph
        self.loss = None
        self.disable_learning = disable_learning
        self._runtime_learning_rate = None
        self.last_saved_weights = None
        self.last_loaded_weights = None
        self.target_output_map = {}

        # keeps track of average loss per epoch
        self.losses = []

        # ordered execution sets for the pytorch model
        self.execution_sets = None

        if not disable_cuda and torch.cuda.is_available():
            if cuda_index is None:
                self.device = torch.device('cuda')
            else:
                self.device = torch.device('cuda:' + str(cuda_index))
        else:
            self.device = torch.device('cpu')

        # Set to True after first warning about failure to specify execution mode so warning is issued only once
        self.execution_mode_warned_about_default = False

    def infer_backpropagation_learning_pathways(self, execution_mode, context=None):
        """Create backpropapagation learning pathways for every Input Node --> Output Node pathway
        Flattens nested compositions:
          - only includes the Projections in outer Composition to/from the CIMs of the nested Composition
            (i.e., to input_CIMs and from output_CIMs) -- the ones that should be learned;
          - excludes Projections from/to CIMs in the nested Composition
            (from input_CIMs and to output_CIMs), as those should remain identity Projections;
          see `PytorchCompositionWrapper` for table of how Projections are handled and further details.
        """

        self._analyze_graph()

        def _get_pytorch_backprop_pathway(input_node)->list:
            """Breadth-first search from input_node to find all input -> output pathways
            Uses queue(node, input_port, composition) to traverse all nodes in the graph
            IMPLEMENTATION NOTE:  flattens nested Compositions
            Return a list of all pathways from input_node -> output node
            """
            pathways = []
            prev = {}
            queue = collections.deque([(input_node, None, self)])

            # FIX:  9/17/23 - THIS VERSION FLATTENS NESTED COMPOSITIONS;  MAY NOT STILL BE NEEDED
            #                 SINCE EXECUTION SETS ARE NOW FLATTENED IN PytorchCompositionWrapper
            #                 ?? REVERT TO OLD VERSION (IN PRE-"CLEAN_UP" VERSIONS, OR ON DEVEL?),
            #                 THOUGH DOING SO PREVIOUSLY SEEMED TO LOSE TARGET NODE.
            #                 MAYBE NOT NOW THAT THEY ARE CONSTRUCTED EXPLICITLY BELOW?

            while len(queue) > 0:
                node, input_port, current_comp = queue.popleft()

                if (isinstance(node, Composition) and node is not self
                        and any(isinstance(proj.sender.owner, CompositionInterfaceMechanism)
                                for proj in node.afferents)):
                    # MODIFIED 9/25/23 OLD:
                    # raise AutodiffCompositionError(f"The input(s) for nested Composition '{node.name}' must all "
                    #                                f"come from Nodes in its outer Composition ('{self.name}') "
                    #                                f"to be learnable. ")
                    # MODIFIED 9/25/23 NEW:
                    current_comp = node
                    for output_port in node.input_CIM.output_ports:
                        for proj in output_port.efferents:
                            queue.append((proj.receiver.owner, proj.receiver, node))
                    continue
                    # MODIFIED 9/25/23 END

                # node is output_CIM of nested Composition that projects directly to output_CIM of outer Composition
                if isinstance(node, CompositionInterfaceMechanism) and node is self.output_CIM:
                    outer_comp = get_composition_for_node(node.composition)
                    if node.composition in outer_comp.get_nodes_by_role(NodeRole.OUTPUT):
                        _, source, _ = input_port.owner._get_source_info_from_output_CIM(input_port)
                        raise AutodiffCompositionError(f"The output for '{source.name}' Node of nested Composition "
                                                       f"'{node.composition.name}' must project to a node in the "
                                                       f"outer composition ('{outer_comp.name}') to be learnable.")

                # Handle OUTPUT Node of outer Composition
                if current_comp == self and node in current_comp.get_nodes_by_role(NodeRole.OUTPUT):
                    pathway = []
                    entry = node
                    while entry in prev:
                        pathway.insert(0, entry)
                        entry = prev[entry]
                    pathway.insert(0, entry)
                    # Only consider input -> projection -> ... -> output pathways
                    # (since can't learn on only one mechanism)
                    if len(pathway) >= 3:
                        pathways.append(pathway)
                    continue

                # Consider all efferent Projections of node
                for efferent_proj, rcvr in [(p, p.receiver.owner)
                                            for p in node.efferents
                                            if p in current_comp.projections]:

                    # Ignore ones that are not learnable except to a CIM (deal with those next)
                    if (((not hasattr(efferent_proj,'learnable')) or (efferent_proj.learnable is False))
                            and not isinstance(rcvr, CompositionInterfaceMechanism)):
                        continue

                    # Deal with Projections to CIMs since nested comps can be learned in PyTorch mode
                    if isinstance(rcvr, CompositionInterfaceMechanism):

                        # Projection to input_CIM, possibly entering a nested Composition
                        if rcvr == rcvr.composition.input_CIM:
                            assert rcvr.composition is not current_comp
                            rcvr_comp = rcvr.composition
                            # FIX: 9/17/23:
                            #FIX: NEED TO BRANCH NOT ON EFFERENTS FROM input_CIM BUT RATHER FROM ITS AFFERENT(S) NODE(S)
                            # Get Node(s) in inner Composition to which Node projects (via input_CIM)
                            receivers = rcvr._get_destination_info_from_input_CIM(efferent_proj.receiver)
                            for _, rcvr, _ in [receivers] if isinstance(receivers, tuple) else receivers:
                                assert rcvr in rcvr_comp.get_nodes_by_role(NodeRole.INPUT), \
                                    f"PROGRAM ERROR: '{rcvr.name}' is not an INPUT Node of '{rcvr_comp.name}'"
                                # Assign efferent_proj (Projection to input_CIM) since it should be learned in PyTorch mode
                                prev[rcvr] = efferent_proj # <- OLD
                                prev[efferent_proj] = node
                                queue.append((rcvr, efferent_proj.receiver, rcvr_comp))

                        # Projection is to output_CIM, possibly exiting from a nested Composition
                        elif rcvr == current_comp.output_CIM:

                            # Get output_CIM info for current efferent_proj
                            output_CIM_input_port = efferent_proj.receiver
                            output_CIM = output_CIM_input_port.owner
                            output_CIM_output_port = output_CIM.port_map[efferent_proj.sender][1]

                            # Get all Node(s) in outer Composition to which node projects (via output_CIM)
                            receivers = rcvr._get_destination_info_for_output_CIM(output_CIM_output_port)
                            # Replace efferent_proj(s) with one(s) from output_CIM to rcvr(s) in outer Composition,
                            #   since that(those) is(are the one(s) that should be learned in PyTorch mode
                            # Note:  _get_destination_info_for_output_CIM returns list of destinations
                            #        in order of output_CIM.output_port.efferents
                            for efferent_idx, receiver in enumerate(receivers):
                                if receiver:
                                    _, rcvr, rcvr_comp = receiver
                                    assert rcvr_comp is not current_comp
                                efferent_proj = output_CIM_output_port.efferents[efferent_idx]
                                prev[rcvr] = efferent_proj
                                prev[efferent_proj] = node
                                queue.append((rcvr, efferent_proj.receiver, rcvr_comp))

                        else:
                            assert False, f"PROGRAM ERROR:  Unrecognized CompositionInterfaceMechanism: {rcvr}"

                    else:
                        prev[rcvr] = efferent_proj
                        prev[efferent_proj] = node
                        queue.append((rcvr, efferent_proj.receiver, current_comp))

            return pathways

        # Construct a pathway for each INPUT Node (except the TARGET Node)
        pathways = [pathway for node in self.get_nodes_by_role(NodeRole.INPUT)
                    if node not in self.get_nodes_by_role(NodeRole.TARGET)
                    for pathway in _get_pytorch_backprop_pathway(node)]

        if execution_mode == pnlvm.ExecutionMode.PyTorch:
            # For PyTorch mode, only need to construct dummy TARGET Nodes, to allow targets to be:
            #  - specified in the same way as for other execution_modes
            #  - trial-by-trial values to kept aligned with inputs in batch / minibatch construction
            #  - tracked for logging (as mechs of a Composition)
            # IMPLEMENTATION NOTE: only add target nodes if not already present
            #    (to avoid duplication in multiple calls, including from command line;
            #     see test_xor_training_identicalness_standard_composition_vs_PyTorch_and_LLVM for example)
            output_mechs = self.get_nodes_by_role(NodeRole.OUTPUT)
            assert set([mech for mech in [pathway[-1] for pathway in pathways]]) == set(output_mechs)
            target_mechs = [ProcessingMechanism(default_variable = np.zeros_like(mech.value),
                                                name= 'TARGET for ' + mech.name)
                            for mech in output_mechs if mech not in self.target_output_map.values()]
            # Suppress warnings about role assignments
            context = Context(source=ContextFlags.METHOD)
            self.add_nodes(target_mechs, required_roles=[NodeRole.TARGET, NodeRole.LEARNING], context=context)
            for target_mech in target_mechs:
                self.exclude_node_roles(target_mech, NodeRole.OUTPUT, context)
                for output_port in target_mech.output_ports:
                    output_port.parameters.require_projection_in_composition.set(False, override=True)
            self.target_output_map.update({target: output for target, output in zip(target_mechs, output_mechs)})
        else:
            # Construct entire PNL backpropagation learning pathways for each INPUT Node
            for pathway in pathways:
                self.add_backpropagation_learning_pathway(pathway=pathway,
                                                          loss_spec=self.loss_spec)

    # CLEANUP: move some of what's done in the methods below to a "validate_params" type of method
    @handle_external_context()
    def _build_pytorch_representation(self, context=None, refresh=False):
        """Builds a Pytorch representation of the AutodiffComposition"""
        if self.scheduler is None:
            self.scheduler = Scheduler(graph=self.graph_processing)
        if self.parameters.pytorch_representation._get(context=context) is None or refresh:
            model = PytorchCompositionWrapper(composition=self,
                                              device=self.device,
                                              context=context)

            self.parameters.pytorch_representation._set(model, context, skip_history=True, skip_log=True)

        # Set up optimizer function
        old_opt = self.parameters.optimizer._get(context)
        learning_rate = self._runtime_learning_rate or self.learning_rate
        if old_opt is None or refresh:
            opt = self._make_optimizer(self.optimizer_type, learning_rate, self.weight_decay, context)
            self.parameters.optimizer._set(opt, context, skip_history=True, skip_log=True)

        # Set up loss function
        if self.loss is not None:
            logger.warning("Overwriting loss function for AutodiffComposition {}! Old loss function: {}".format(
                self, self.loss))
        if callable(self.loss_spec):
            self.loss = self.loss_spec
        else:
            self.loss = self._get_loss(self.loss_spec)

        return self.parameters.pytorch_representation._get(context)

    def _make_optimizer(self, optimizer_type, learning_rate, weight_decay, context):
        if not isinstance(learning_rate, (int, float)):
            raise AutodiffCompositionError("Learning rate must be an integer or float value.")
        if optimizer_type not in ['sgd', 'adam']:
            raise AutodiffCompositionError("Invalid optimizer specified. Optimizer argument must be a string. "
                                           "Currently, Stochastic Gradient Descent and Adam are the only available "
                                           "optimizers (specified as 'sgd' or 'adam').")
        params = self.parameters.pytorch_representation._get(context).parameters()
        if optimizer_type == 'sgd':
            return optim.SGD(params, lr=learning_rate, weight_decay=weight_decay)
        else:
            return optim.Adam(params, lr=learning_rate, weight_decay=weight_decay)

    def _get_loss(self, loss_spec):
        if not isinstance(self.loss_spec, (str, Loss)):
            return self.loss_spec
        elif loss_spec == Loss.MSE:
            return nn.MSELoss(reduction='mean')
        elif loss_spec == Loss.SSE:
            return nn.MSELoss(reduction='sum')
        elif loss_spec == Loss.CROSS_ENTROPY:
            if version.parse(torch.version.__version__) >= version.parse('1.12.0'):
                return nn.CrossEntropyLoss()

            # Cross entropy loss is used for multiclass categorization and needs inputs in shape
            # ((# minibatch_size, C), targets) where C is a 1-d vector of probabilities for each potential category
            # and where target is a 1d vector of type long specifying the index to the target category. This
            # formatting is different from most other loss functions available to autodiff compositions,
            # and therefore requires a wrapper function to properly package inputs.
            return lambda x, y: nn.CrossEntropyLoss()(torch.atleast_2d(x), torch.atleast_2d(y.type(x.type())))
        elif loss_spec == Loss.L1:
            return nn.L1Loss(reduction='sum')
        elif loss_spec == Loss.NLL:
            return nn.NLLLoss(reduction='sum')
        elif loss_spec == Loss.POISSON_NLL:
            return nn.PoissonNLLLoss(reduction='sum')
        elif loss_spec == Loss.KL_DIV:
            return nn.KLDivLoss(reduction='sum')
        else:
            raise AutodiffCompositionError(f"Loss type {loss_spec} not recognized. Loss argument must be a "
                                           f"Loss enum or function. Currently, the recognized loss types are: "
                                           f"L1 (Mean), SSE (sum squared error), CROSS_ENTROPY, NLL (negative log "
                                           f"likelihood), POISSONNLL (Poisson negative log likelihood, "
                                           f"and KL_DIV (KL divergence.")

    def autodiff_training(self, inputs, targets, context=None, scheduler=None):
        """Perform learning/training on all input-target pairs received for given number of epochs"""

        # compute total loss across output neurons for current trial
        tracked_loss = self.parameters.tracked_loss._get(context)
        if tracked_loss is None:
            self.parameters.tracked_loss._set(torch.zeros(1, device=self.device).double(),
                                              context=context,
                                              skip_history=True,
                                              skip_log=True)
            tracked_loss = self.parameters.tracked_loss._get(context)

        curr_tensor_inputs = {}
        curr_tensor_targets = {}
        for component in inputs.keys():
            input = inputs[component][0]
            curr_tensor_inputs[component] = torch.tensor(input, device=self.device).double()
        for component in targets.keys():
            target = targets[component][0]
            # curr_tensor_targets[component] = torch.tensor(target, device=self.device).double()
            # Convert Node back to output Node for indexing by component below
            curr_tensor_targets[self.target_output_map[component]] = torch.tensor(target, device=self.device).double()

        # do forward computation on current inputs
        curr_tensor_outputs = self.parameters.pytorch_representation._get(context).forward(curr_tensor_inputs, context)

        for component in curr_tensor_outputs.keys():
            # possibly add custom loss option, which is a loss function that takes many args
            # (outputs, targets, weights, and more) and returns a scalar
            new_loss = self.loss(curr_tensor_outputs[component], curr_tensor_targets[component])
            tracked_loss += new_loss

        outputs = []
        for input_port in self.output_CIM.input_ports:
            assert (len(input_port.all_afferents) == 1)  # CW 12/05/18, this assert may eventually be outdated
            component = input_port.all_afferents[0].sender.owner
            outputs.append(curr_tensor_outputs[component].detach().cpu().numpy().copy())

        self.parameters.tracked_loss_count._set(self.parameters.tracked_loss_count._get(context=context) + 1,
                                                context=context,
                                                skip_history=True,
                                                skip_log=True)
        return outputs

    def clear_losses(self, context=None):
        self.losses = []
        self.parameters.losses.set([], context=context)

    def _update_learning_parameters(self, context):
        """Carry out backpropagation learning for one or more trials
        Updates parameters (weights) based on trials run since last update.
        Uses Pytorch backward method to compute gradients and update weights
        """
        optimizer = self.parameters.optimizer._get(context=context)
        optimizer.zero_grad()

        tracked_loss = self.parameters.tracked_loss._get(context=context) / self.parameters.tracked_loss_count._get(context=context)
        tracked_loss.backward(retain_graph=not self.force_no_retain_graph)
        self.parameters.losses._get(context=context).append(tracked_loss.detach().cpu().numpy()[0])
        self.parameters.tracked_loss._set(torch.zeros(1, device=self.device).double(), context=context, skip_history=True, skip_log=True)
        self.parameters.tracked_loss_count._set(0, context=context, skip_history=True, skip_log=True)
        optimizer.step()
        self.parameters.pytorch_representation._get(context=context).detach_all()
        self.parameters.pytorch_representation._get(context).copy_weights_to_psyneulink(context)

    def _gen_llvm_function(self, *, ctx:pnlvm.LLVMBuilderContext, tags:frozenset):
        if "run" in tags:
            return pnlvm.codegen.gen_composition_run(ctx, self, tags=tags)
        else:
            return pnlvm.codegen.gen_autodiffcomp_exec(ctx, self, tags=tags)

    def _get_total_loss(self, num_trials: int=1, context:Context=None):
        return sum(self.parameters.trial_losses._get(context)[-num_trials:]) /num_trials

    def _infer_output_nodes(self, nodes: dict):
        """Remove INPUT Nodes, and return dict with values for TARGET Nodes

        Returns
        ---------
        A dict mapping TARGET Nodes -> target values
        """
        return {node:value for node,value in nodes.items() if node in self.target_output_map}

    def _infer_input_nodes(self, nodes: dict):
        """Remove TARGET Nodes, and return dict with values of INPUT Nodes

        Returns
        ---------
        A dict mapping INPUT Nodes -> input values
        """
<<<<<<< HEAD
        assert True
=======
>>>>>>> d7780457
        input_nodes = {}
        for node, values in nodes.items():
            if NodeRole.INPUT in self.get_roles_by_node(node) and NodeRole.TARGET not in self.get_roles_by_node(node):
                if isinstance(node, Composition):
<<<<<<< HEAD
                    # Check whether it is an INPUT Node for the outermost Composition
                    for output_port in node.input_CIM.output_ports:
                        # If node has input from a Node in an outer Composition, no need for input here
                        if node.input_CIM._get_source_node_for_input_CIM(output_port):
                            continue
=======
                    for output_port in node.input_CIM.output_ports:
>>>>>>> d7780457
                        for proj in output_port.efferents:
                            input_nodes[proj.receiver.owner] = values
                else:
                    input_nodes[node] = values
        return input_nodes

    def _check_nested_target_mechs(self):
        pass
    @handle_external_context()
    def learn(self, *args, **kwargs):
        execution_phase_at_entry = kwargs[CONTEXT].execution_phase
        kwargs[CONTEXT].execution_phase = ContextFlags.PREPARING

        execution_mode = self._get_execution_mode(kwargs.pop('execution_mode', None))
        kwargs[CONTEXT].execution_phase = execution_phase_at_entry

        if self._built_pathways is False:
            self.infer_backpropagation_learning_pathways(execution_mode)
            self._built_pathways = True

        return super().learn(*args, execution_mode=execution_mode, **kwargs)

    def _get_execution_mode(self, execution_mode):
        """Parse execution_mode argument and return a valid execution mode for the learn() method
        Can be overridden by subclasses to change the permitted and/or default execution mode for learning
        """
        if execution_mode is None:
            if self.execution_mode_warned_about_default is False:
                warnings.warn(f"The execution_mode argument was not specified in the learn() method of '{self.name}'; "
                              f"ExecutionMode.PyTorch will be used by default.")
                self.execution_mode_warned_about_default = True
            execution_mode = pnlvm.ExecutionMode.PyTorch

        return execution_mode

    @handle_external_context()
    def execute(self,
                inputs=None,
                num_trials=None,
                minibatch_size=1,
                do_logging=False,
                scheduler=None,
                termination_processing=None,
                call_before_minibatch=None,
                call_after_minibatch=None,
                call_before_time_step=None,
                call_before_pass=None,
                call_after_time_step=None,
                call_after_pass=None,
                reset_stateful_functions_to=None,
                context=None,
                base_context=Context(execution_id=None),
                clamp_input=SOFT_CLAMP,
                targets=None,
                runtime_params=None,
                execution_mode:pnlvm.ExecutionMode = pnlvm.ExecutionMode.PyTorch,
                skip_initialization=False,
                report_output:ReportOutput=ReportOutput.OFF,
                report_params:ReportOutput=ReportParams.OFF,
                report_progress:ReportProgress=ReportProgress.OFF,
                report_simulations:ReportSimulations=ReportSimulations.OFF,
                report_to_devices:ReportDevices=None,
                report=None,
                report_num=None,
                ):
        """Override to execute autodiff_training() in learning mode if execute_mode is not Python"""

        if (self._is_learning(context) and execution_mode is not pnlvm.ExecutionMode.PyTorch and
                any([isinstance(node, Composition) for node in self.nodes])):
            raise CompositionError(f"Must use execution_mode=ExecutionMode.PyTorch for learning "
                                   f"that includes nested AutodiffComposition(s).")

        if execution_mode is not pnlvm.ExecutionMode.Python:
            self._assign_execution_ids(context)
            context.composition = self
            context.source = ContextFlags.COMPOSITION

            if scheduler is None:
                scheduler = self.scheduler

            if self._is_learning(context):
                # TBI: How are we supposed to use base_context and statefulness here?
                # TBI: can we call _build_pytorch_representation in _analyze_graph so that pytorch
                # model may be modified between runs?


                autodiff_inputs = self._infer_input_nodes(inputs)
                # FIX: 9/25/23: SHOULD BE RENAMED AS _infer_target_nodes BUT CAN'T CONFLICT WITH EXISTING METHOD OF
                #  THAT NAME
                autodiff_targets = self._infer_output_nodes(inputs)

                report(self,
                       LEARN_REPORT,
                       # EXECUTE_REPORT,
                       report_num=report_num,
                       scheduler=scheduler,
                       content='trial_start',
                       context=context)

                self._build_pytorch_representation(context)
                output = self.autodiff_training(autodiff_inputs,
                                                autodiff_targets,
                                                context,
                                                scheduler)

                execution_phase = context.execution_phase
                context.execution_phase = ContextFlags.PROCESSING

                self.output_CIM.execute(output, context=context)
                context.execution_phase = execution_phase

                report(self,
                       # [LEARN_REPORT],
                       [EXECUTE_REPORT, PROGRESS_REPORT],
                       report_num=report_num,
                       scheduler=scheduler,
                       content='trial_end',
                       context=context)

                scheduler.get_clock(context)._increment_time(TimeScale.TRIAL)

                return output

        # Call Composition execute in Python mode
        return super(AutodiffComposition, self).execute(inputs=inputs,
                                                        scheduler=scheduler,
                                                        termination_processing=termination_processing,
                                                        call_before_time_step=call_before_time_step,
                                                        call_before_pass=call_before_pass,
                                                        call_after_time_step=call_after_time_step,
                                                        call_after_pass=call_after_pass,
                                                        reset_stateful_functions_to=reset_stateful_functions_to,
                                                        context=context,
                                                        base_context=base_context,
                                                        clamp_input=clamp_input,
                                                        runtime_params=runtime_params,
                                                        execution_mode=execution_mode,
                                                        report=report,
                                                        report_num=report_num
                                                        )

    @handle_external_context(fallback_most_recent=True)
    def save(self, path:PosixPath=None, directory:str=None, filename:str=None, context=None):
        """Saves all weight matrices for all MappingProjections in the AutodiffComposition

        Arguments
        ---------
        path: Path, PosixPath or str : default None
            path specification; must be a legal path specification in the filesystem.
        directory: str : default ``current working directory``
            directory where `matrices <MappingProjection.matrix>` for all MappingProjections
            in the AutodiffComposition are saved.
        filename: str : default ``<name of AutodiffComposition>_matrix_wts.pnl``
            filename in which `matrices <MappingProjection.matrix>` for all MappingProjections
            in the AutodiffComposition are saved.
        .. note::
           Matrices are saved in
           `PyTorch state_dict <https://pytorch.org/tutorials/beginner/saving_loading_models.html>`_ format.

        Return
        ------
        Path

        """
        error_msg = f" (for saving weight matrices for '{self.name}') is not a legal path."

        if path:
            try:
                path = Path(path)
            except:
                raise AutodiffCompositionError(f"'{path}'{error_msg}")
        else:
            try:
                if directory:
                    path = Path(directory)
                else:
                    path = Path(os.getcwd())
                if filename:
                    path = Path(os.path.join(path, filename))
                else:
                    path = Path(os.path.join(path, f'{self.name}_matrix_wts.pnl'))
            except IsADirectoryError:
                raise AutodiffCompositionError(f"'{path}'{error_msg}")
        proj_state = {
            p.name: p.parameters.matrix.get(context=context)
            # p.name: p.matrix.base
            for p in self.projections
            if not (isinstance(p, ModulatoryProjection_Base)
                    or isinstance(p.sender.owner, CompositionInterfaceMechanism)
                    or isinstance(p.receiver.owner, CompositionInterfaceMechanism)
                    or isinstance(p.sender.owner, ModulatoryMechanism_Base)
                    or isinstance(p.receiver.owner, ModulatoryMechanism_Base)
                    or p.sender.owner in self.get_nodes_by_role(NodeRole.LEARNING)
                    or p.receiver.owner in self.get_nodes_by_role(NodeRole.LEARNING)
                )}
        try:
            torch.save(proj_state, path)
        except IsADirectoryError:
            raise AutodiffCompositionError(f"'{path}'{error_msg}")

        self.last_saved_weights = path

        return path

    @handle_external_context(fallback_most_recent=True)
    def load(self, path:PosixPath=None, directory:str=None, filename:str=None, context=None):
        """Loads all weight matrices for all MappingProjections in the AutodiffComposition from file
        Arguments
        ---------
        path: Path : default None
            Path for file in which `MappingProjection` `matrices <MappingProjection.matrix>` are stored.
            This must be a legal PosixPath object; if it is specified **directory** and **filename** are ignored.
        directory: str : default ``current working directory``
            directory where `MappingProjection` `matrices <MappingProjection.matrix>` are stored.
        filename: str : default ``<name of AutodiffComposition>_matrix_wts.pnl``
            name of file in which `MappingProjection` `matrices <MappingProjection.matrix>` are stored.
        .. note::
           Matrices must be stored in
           `PyTorch state_dict <https://pytorch.org/tutorials/beginner/saving_loading_models.html>`_ format.
        """
        error_msg = f" (for loading weight matrices for '{self.name}') is not a legal path."
        if path:
            if not isinstance(path,Path):
                raise AutodiffCompositionError(f"'{path}'{error_msg}")
        else:
            try:
                if directory:
                    path = Path(directory)
                else:
                    path = Path(os.getcwd())
                if filename:
                    path = Path(os.path.join(path, filename))
                else:
                    path = Path(os.path.join(path , f'{self.name}_matrix_wts.pnl'))
            except IsADirectoryError:
                raise AutodiffCompositionError(f"'{path}'{error_msg}")
        try:
            state = torch.load(path)
        except FileNotFoundError:
            raise AutodiffCompositionError(f"'{path}'{error_msg}")

        self.last_loaded_weights = path

        for projection in [p for p in self.projections
                           if not (isinstance(p, ModulatoryProjection_Base)
                                   or isinstance(p.sender.owner, CompositionInterfaceMechanism)
                                   or isinstance(p.receiver.owner, CompositionInterfaceMechanism)
                                   or isinstance(p.sender.owner, ModulatoryMechanism_Base)
                                   or isinstance(p.receiver.owner, ModulatoryMechanism_Base)
                                   or p.sender.owner in self.get_nodes_by_role(NodeRole.LEARNING)
                                   or p.receiver.owner in self.get_nodes_by_role(NodeRole.LEARNING)
            )]:
            matrix = state[projection.name]
            if np.array(matrix).shape != projection.matrix.base.shape:
                raise AutodiffCompositionError(f"Shape of matrix loaded for '{projection.name}' "
                                               f"({np.array(matrix).shape}) "
                                               f"does not match its shape ({projection.matrix.base.shape})")
            projection.matrix.base = matrix
            projection.parameters.matrix.set(matrix, context=context, override=True)
            projection.parameter_ports['matrix'].parameters.value.set(matrix, context=context, override=True)

        self._build_pytorch_representation(context=context, refresh=True)

    def _get_state_ids(self):
        return super()._get_state_ids() + ["optimizer"]

    def _get_state_struct_type(self, ctx):
        comp_state_type_list = ctx.get_state_struct_type(super())
        pytorch_representation = self._build_pytorch_representation()
        optimizer_state_type = pytorch_representation._get_compiled_optimizer()._get_optimizer_struct_type(ctx)

        return pnlvm.ir.LiteralStructType((
            *comp_state_type_list,
            optimizer_state_type))

    def _get_state_initializer(self, context):
        comp_states = super()._get_state_initializer(context)
        optimizer_states = tuple()

        return (*comp_states, optimizer_states)<|MERGE_RESOLUTION|>--- conflicted
+++ resolved
@@ -813,23 +813,15 @@
         ---------
         A dict mapping INPUT Nodes -> input values
         """
-<<<<<<< HEAD
-        assert True
-=======
->>>>>>> d7780457
         input_nodes = {}
         for node, values in nodes.items():
             if NodeRole.INPUT in self.get_roles_by_node(node) and NodeRole.TARGET not in self.get_roles_by_node(node):
                 if isinstance(node, Composition):
-<<<<<<< HEAD
                     # Check whether it is an INPUT Node for the outermost Composition
                     for output_port in node.input_CIM.output_ports:
                         # If node has input from a Node in an outer Composition, no need for input here
                         if node.input_CIM._get_source_node_for_input_CIM(output_port):
                             continue
-=======
-                    for output_port in node.input_CIM.output_ports:
->>>>>>> d7780457
                         for proj in output_port.efferents:
                             input_nodes[proj.receiver.owner] = values
                 else:
