# Princeton University licenses this file to You under the Apache License, Version 2.0 (the "License");
# you may not use this file except in compliance with the License.  You may obtain a copy of the License at:
#     http://www.apache.org/licenses/LICENSE-2.0
# Unless required by applicable law or agreed to in writing, software distributed under the License is distributed
# on an "AS IS" BASIS, WITHOUT WARRANTIES OR CONDITIONS OF ANY KIND, either express or implied.
# See the License for the specific language governing permissions and limitations under the License.


# ********************************************* AutodiffComposition *************************************************

"""

Contents
--------

  * `AutodiffComposition_Overview`
  * `AutodiffComposition_Creation`
  * `AutodiffComposition_Execution`
      - `AutodiffComposition_LLVM`
      - `AutodiffComposition_PyTorch`
      - `AutodiffComposition_Nested_Modulation`
      - `AutodiffComposition_Logging`
  * `AutodiffComposition_Examples`
  * `AutodiffComposition_Class_Reference`


.. _AutodiffComposition_Overview:

Overview
--------

AutodiffComposition is a subclass of `Composition` for constructing and training feedforward neural network
either, using either direct compilation (to LLVM) or automatic conversion to `PyTorch <https://pytorch.org/>`_,
both of which considerably accelerate training (by as much as three orders of magnitude) compared to the
`standard implementation of learning  <Composition_Learning_Standard>` in a Composition.  Although an
AutodiffComposition is constructed and executed in much the same way as a standard Composition, it largely restricted
to feedforward neural networks using `supervised learning <Composition_Learning_Supervised>`, and in particular the
the `backpropagation learning algorithm <https://en.wikipedia.org/wiki/Backpropagation>`_. although it can be used for
some forms of `unsupervised learning <Composition_Learning_Unsupervised>` that are supported in PyTorch (e.g.,
`self-organized maps <https://github.com/giannisnik/som>`_).


.. _AutodiffComposition_Creation:

Creating an AutodiffComposition
-------------------------------

An AutodiffComposition can be created by calling its constructor, and then adding `Components <Component>` using
the standard `Composition methods <Composition_Creation>` for doing so (e.g., `add_node <Composition.add_node>`,
`add_projection <Composition.add_projections>`,  `add_linear_processing_pathway
<Composition.add_linear_processing_pathway>`, etc.).  The constructor also includes a number of parameters that are
specific to the AutodiffComposition (see `AutodiffComposition_Class_Reference` for a list of these parameters,
and `examples <AutodiffComposition_Examples>` below).  Note that all of the Components in an AutodiffComposition
must be able to be subject to `learning <Composition_Learning>`, but cannot include any `learning components
<Composition_Learning_Components>` themselves.  Specifically, it cannot include any `ModulatoryMechanisms
<ModulatoryMechanism>`, `LearningProjections <LearningProjection>`, or the ObjectiveMechanism <OBJECTIVE_MECHANISM>`
used to compute the loss for learning.

    .. _Autodiff_Learning_Components_Warning:
    .. warning::
        When an AutodiffComposition is constructed, it creates all of the learning Components
        that are needed, and thus **cannot include** any that are prespecified.

COMMENT:
FIX: IS THIS STILL TRUE? SEEMS TO CONTRADICT STATEMENT BELOW:
This means that it cannot be used with a Composition that contains any `modulatory components
<ModulatorySignal_Anatomy_Figure>` or ones that are subject to modulation, whether by ModulatoryMechanisms within or
outside the Composition;
?MAYBE THE FOLLOWING IS BETTER:
COMMENT
This means that an AutodiffComposition also cannot itself include a `controller <Composition_Controller>` or any
`ControlMechanisms <ControlMechanism>`.  However, it can include Mechanisms that are subject to modulatory control
(see `Figure <ModulatorySignal_Anatomy_Figure>`, and `modulation <ModulatorySignal_Modulation>`) by ControlMechanisms
*outside* the Composition, including the controller of a Composition within which the AutodiffComposition is nested.
That is, an AutodiffComposition can be `nested in a Composition <Composition_Nested>` that has such other Components
(see `AutodiffComposition_Nested_Modulation` below).

A few other restrictions apply to the construction and modification of AutodiffCompositions:

    .. hint:: AutodiffComposition does not (currently) support the *automatic* construction of separate bias parameters.
       Thus, when comparing a model constructed using an AutodiffComposition to a corresponding model in PyTorch, the
       `bias <https://www.pytorch.org/docs/stable/nn.html#torch.nn.Module>` parameter of PyTorch modules should be set
       to `False`.  Trainable biases *can* be specified explicitly in an AutodiffComposition by including a
       TransferMechanism that projects to the relevant Mechanism (i.e., implementing that layer of the network to
       receive the biases) using a `MappingProjection` with a `matrix <MappingProjection.matrix>` parameter that
       implements a diagnoal matrix with values corresponding to the initial value of the biases.

    .. warning:: Mechanisms or Projections should not be added to or deleted from an AutodiffComposition after it
       has been executed. Unlike an ordinary Composition, AutodiffComposition does not support this functionality.


.. _AutodiffComposition_Execution:

Execution
---------

An AutodiffComposition's `run <Composition.run>`, `execute <Composition.execute>`, and `learn <Composition.learn>`
methods are the same as for a `Composition`.  However, the **execution_mode** in the `learn <Composition.learn>`
method has different effects than for a standard Composition, that determine whether it uses `LLVM compilation
<AutodiffComposition_LLVM>` or `translation to PyTorch <AutodiffComposition_PyTorch>` to execute learning.
These are each described in greater detail below, and summarized in this `table <Composition_Compilation_Table>`
which provides a comparison of the different modes of execution for an AutodiffComposition and standard `Composition`.

.. _AutodiffComposition_LLVM:

*LLVM mode*
~~~~~~~~~~~

This is specified by setting **execution_mode** = `ExecutionMode.LLVMRun` in the `learn <Composition.learn>` method
of an AutodiffCompositon.  This provides the fastest performance, but is limited to `supervised learning
<Composition_Learning_Supervised>` using the `BackPropagation` algorithm. This can be run using standard forms of
loss, including mean squared error (MSE) and cross entropy, by specifying this in the **loss_spec** argument of
the constructor (see `AutodiffComposition <AutodiffComposition_Class_Reference>` for additional details, and
`Compilation Modes <Composition_Compiled_Modes>` for more information about executing a Composition in compiled mode.

    .. note::
       Specifying `ExecutionMode.LLVMRUn` in either the `learn <Composition.learn>` and `run <Composition.run>`
       methods of an AutodiffComposition causes it to (attempt to) use compiled execution in both cases; this is
       because LLVM compilation supports the use of modulation in PsyNeuLink models (as compared to `PyTorch mode
       <AutodiffComposition_PyTorch>`; see `note <AutodiffComposition_PyTorch_Note>` below).

.. _AutodiffComposition_PyTorch:

*PyTorch mode*
~~~~~~~~~~~~~~

This is specified by setting **execution_mode = `ExecutionMode.PyTorch` in the `learn <Composition.learn>` method of
an AutodiffCompositon (see `example <BasicsAndPrimer_Rumelhart_Model>` in `BasicsAndPrimer`).  This automatically
translates the AutodiffComposition to a `PyTorch <https://pytorch.org>`_ model and uses that for execution.  This is
almost as fast as `LLVM compilation <_AutodiffComposition_LLVM>`, but provides greater flexiblity.  Although it too is
best suited for use with `supervised learning <Composition_Learning_Supervised>`, it can also be used for some forms
of `unsupervised learning <Composition_Learning_Unsupervised>` that are supported in PyTorch (e.g., `self-organized
maps <https://github.com/giannisnik/som>`_).

    .. _AutodiffComposition_PyTorch_Note:

    .. note::
       While specifying `ExecutionMode.PyTorch` in the `learn <Composition.learn>`  method of an AutodiffComposition
       causes it to use PyTorch for training, specifying this in the `run <Compositon.run>` method causes it to be
       executed using the *Python* interpreter (and not PyTorch);  this is so that any modulation can take effect
       during execution (see `AutodiffComposition_Nested_Modulation` below), which is not supported by PyTorch.

    .. warning::
      * Specifying `ExecutionMode.LLVM` or `ExecutionMode.PyTorch` in the learn() method of a standard
        `Composition` causes an error.

COMMENT:
FIX: 8/13/23 - COMPLETE DOCS HERE
*Python mode*
~~~~~~~~~~~~~
An AutodiffComposition can also be run using the standard PsyNeuLink learning components
COMMENT


.. _AutodiffComposition_Nested_Modulation:

*Nested Execution and Modulation*
~~~~~~~~~~~~~~~~~~~~~~~~~~~~~~~~~

Like any other `Composition`, an AutodiffComposition may be `nested <Composition_Nested>` inside another
(see `example <AutodiffComposition_Nested_Example>` below).  However, learning, none of the internal
Components of the AutodiffComposition (e.g., intermediate layers of a neural network model) are accessible to the
other Components of the outer Composition, (e.g., as sources of information, or for `modulation
<ModulatorySignal_Modulation>`).  However, when
COMMENT:
learning turned off,
COMMENT
it is executed using its `run <Composition.run>` method, then the  AutodiffComposition functions like any other,
and all of its internal Components are accessible to other Components of the outer Composition. Thus, as long as access
to its internal Components is not needed during learning, an `AutodiffComposition` can be trained, and then used to
execute the trained Composition like any other.


.. _AutodiffComposition_Logging:

*Logging*
~~~~~~~~~

Logging in AutodiffCompositions follows the same procedure as `logging in a Composition <Log>`.
However, since an AutodiffComposition internally converts all of its Mechanisms either to LLVM
or to an equivalent PyTorch model, then its inner components are not actually executed. This means that there is
limited support for logging parameters of components inside an AutodiffComposition; Currently, the only supported
parameters are:

1) the `matrix` parameter of Projections

2) the `value` parameter of its inner components


.. _AutodiffComposition_Examples:

Examples
--------

.. _AutodiffComposition_Creation_Example:

The following is an example showing how to create a simple AutodiffComposition, specify its inputs and targets,
and run it with learning enabled and disabled:

    >>> import psyneulink as pnl
    >>> # Set up PsyNeuLink Components
    >>> my_mech_1 = pnl.TransferMechanism(function=pnl.Linear, size = 3)
    >>> my_mech_2 = pnl.TransferMechanism(function=pnl.Linear, size = 2)
    >>> my_projection = pnl.MappingProjection(matrix=np.random.randn(3,2),
    ...                     sender=my_mech_1,
    ...                     receiver=my_mech_2)
    >>> # Create AutodiffComposition
    >>> my_autodiff = pnl.AutodiffComposition()
    >>> my_autodiff.add_node(my_mech_1)
    >>> my_autodiff.add_node(my_mech_2)
    >>> my_autodiff.add_projection(sender=my_mech_1, projection=my_projection, receiver=my_mech_2)
    >>> # Specify inputs and targets
    >>> my_inputs = {my_mech_1: [[1, 2, 3]]}
    >>> my_targets = {my_mech_2: [[4, 5]]}
    >>> input_dict = {"inputs": my_inputs, "targets": my_targets, "epochs": 2}
    >>> # Run Composition in learnng mode
    >>> my_autodiff.learn(inputs = input_dict)
    >>> # Run Composition in test mode
    >>> my_autodiff.run(inputs = input_dict['inputs'])


.. _AutodiffComposition_Nested_Example:

The following shows how the AutodiffComposition created in the previous example can be nested and run inside another
Composition::

    >>> # Create outer composition
    >>> my_outer_composition = pnl.Composition()
    >>> my_outer_composition.add_node(my_autodiff)
    >>> # Specify dict containing inputs and targets for nested Composition
    >>> training_input = {my_autodiff: input_dict}
    >>> # Run in learning mode
    >>> result1 = my_outer_composition.learn(inputs=training_input)
    COMMENT:
    >>> # Run with learning disabled (and standard input format)
    >>> no_training_input = {my_autodiff: my_inputs}
    >>> result2 = parentmy_outer_compositionComposition.run(inputs=no_training_input)
    COMMENT

.. _AutodiffComposition_Class_Reference:

Class Reference
---------------

"""
import logging
import os
import warnings
import numpy as np
from packaging import version
from pathlib import Path, PosixPath

try:
    import torch
    from torch import nn
    import torch.optim as optim
    torch_available = True
except ImportError:
    torch_available = False
else:
    from psyneulink.library.compositions.pytorchmodelcreator import PytorchModelCreator

from psyneulink.library.components.mechanisms.processing.objective.comparatormechanism import ComparatorMechanism
from psyneulink.core.components.mechanisms.processing.compositioninterfacemechanism import CompositionInterfaceMechanism
from psyneulink.core.components.mechanisms.modulatory.modulatorymechanism import ModulatoryMechanism_Base
from psyneulink.core.components.projections.modulatory.modulatoryprojection import ModulatoryProjection_Base
from psyneulink.core.compositions.composition import Composition, NodeRole
from psyneulink.core.compositions.composition import CompositionError
from psyneulink.core.compositions.report \
    import ReportOutput, ReportParams, ReportProgress, ReportSimulations, ReportDevices, \
    EXECUTE_REPORT, LEARN_REPORT, PROGRESS_REPORT
from psyneulink.core.globals.context import Context, ContextFlags, handle_external_context, CONTEXT
from psyneulink.core.globals.keywords import AUTODIFF_COMPOSITION, SOFT_CLAMP, Loss
from psyneulink.core.scheduling.scheduler import Scheduler
from psyneulink.core.globals.parameters import Parameter, check_user_specified
from psyneulink.core.scheduling.time import TimeScale
from psyneulink.core import llvm as pnlvm


logger = logging.getLogger(__name__)


__all__ = [
    'AutodiffComposition'
]


class AutodiffCompositionError(CompositionError):

    def __init__(self, error_value):
        self.error_value = error_value

    def __str__(self):
        return repr(self.error_value)


class AutodiffComposition(Composition):
    """
    Subclass of `Composition` that trains models using either LLVM compilation or `PyTorch <https://pytorch.org>`_;
    see and `Composition <Composition_Class_Reference>` for additional arguments and attributes.

    Arguments
    ---------

    learning_rate : float : default 0.001
        specified the learning rate passed to the optimizer if none is specified in the learn method of the
        AutodiffComposition.

    disable_learning : bool: default False
        specifies whether the AutodiffComposition should disable learning when run in `learning mode
        <Composition.learn>`.

    optimizer_type : str : default 'sgd'
        the kind of optimizer used in training. The current options are 'sgd' or 'adam'.

    weight_decay : float : default 0
        specifies the L2 penalty (which discourages large weights) used by the optimizer.

    loss_spec : Loss or PyTorch loss function : default Loss.MSE
        specifies the loss function for training; see `Loss` for arguments.

    Attributes
    ----------

    optimizer : PyTorch optimizer function
        the optimizer used for training. Depends on the **optimizer_type**, **learning_rate**, and **weight_decay**
        arguments from initialization.

    learning_rate : float
        the learning rate passed to the optimizer if none is specified in the learn method of the AutodiffComposition.

    loss : PyTorch loss function
        the loss function used for training. Depends on the **loss_spec** argument from initialization.

    losses : list of floats
        tracks the average loss after each weight update (i.e. each minibatch) during learning.

    last_saved_weights : path
        path for file to which weights were last saved.

    last_loaded_weights : path
        path for file from which weights were last loaded.

    """

    componentCategory = AUTODIFF_COMPOSITION
    class Parameters(Composition.Parameters):
        optimizer = None
        learning_rate = Parameter(.001, fallback_default=True)
        losses = Parameter([])
        trial_losses = Parameter([])
        tracked_loss = Parameter(None, pnl_internal=True)
        tracked_loss_count = Parameter(0, pnl_internal=True)
        pytorch_representation = None

    # TODO (CW 9/28/18): add compositions to registry so default arg for name is no longer needed
    @check_user_specified
    def __init__(self,
                 pathways=None,
                 learning_rate=None,
                 optimizer_type='sgd',
                 weight_decay=0,
                 loss_spec=Loss.MSE,
                 disable_learning=False,
                 refresh_losses=False,
                 disable_cuda=True,
                 cuda_index=None,
                 force_no_retain_graph=False,
                 name="autodiff_composition",
                 **kwargs):

        if not torch_available:
            raise AutodiffCompositionError('Pytorch python module (torch) is not installed. Please install it with '
                                           '`pip install torch` or `pip3 install torch`')

        super(AutodiffComposition, self).__init__(name = name,
                                                  learning_rate = learning_rate,
                                                  optimizer_type = optimizer_type,
                                                  weight_decay = weight_decay,
                                                  loss_spec = loss_spec,
                                                  pathways=pathways,
                                                  **kwargs)

        self.optimizer_type = optimizer_type
        self.loss_spec = loss_spec
        self.refresh_losses = refresh_losses
        self._built_pathways = False
        self.weight_decay = weight_decay
        self.force_no_retain_graph = force_no_retain_graph
        self.loss = None
        self.disable_learning = disable_learning
        self._runtime_learning_rate = None
        self.last_saved_weights = None
        self.last_loaded_weights = None

        # keeps track of average loss per epoch
        self.losses = []

        # ordered execution sets for the pytorch model
        self.execution_sets = None

        if not disable_cuda and torch.cuda.is_available():
            if cuda_index is None:
                self.device = torch.device('cuda')
            else:
                self.device = torch.device('cuda:' + str(cuda_index))
        else:
            self.device = torch.device('cpu')

        # Set to True after first warning about failure to specify execution mode so warning is issued only once
        self.execution_mode_warned_about_default = False

    # CLEANUP: move some of what's done in the methods below to a "validate_params" type of method
    @handle_external_context()
    def _build_pytorch_representation(self, context=None, refresh=False):
        """Builds a Pytorch representation of the AutodiffComposition"""
        if self.scheduler is None:
            self.scheduler = Scheduler(graph=self.graph_processing)
        if self.parameters.pytorch_representation._get(context=context) is None or refresh:
            model = PytorchModelCreator(composition=self,
                                        device=self.device,
                                        context=context)

            self.parameters.pytorch_representation._set(model, context, skip_history=True, skip_log=True)

        # Set up optimizer function
        old_opt = self.parameters.optimizer._get(context)
        learning_rate = self._runtime_learning_rate or self.learning_rate
        if old_opt is None or refresh:
            opt = self._make_optimizer(self.optimizer_type, learning_rate, self.weight_decay, context)
            self.parameters.optimizer._set(opt, context, skip_history=True, skip_log=True)

        # Set up loss function
        if self.loss is not None:
            logger.warning("Overwriting loss function for AutodiffComposition {}! Old loss function: {}".format(
                self, self.loss))
        if callable(self.loss_spec):
            self.loss = self.loss_spec
        else:
            self.loss = self._get_loss(self.loss_spec)

        return self.parameters.pytorch_representation._get(context)

    def _make_optimizer(self, optimizer_type, learning_rate, weight_decay, context):
        if not isinstance(learning_rate, (int, float)):
            raise AutodiffCompositionError("Learning rate must be an integer or float value.")
        if optimizer_type not in ['sgd', 'adam']:
            raise AutodiffCompositionError("Invalid optimizer specified. Optimizer argument must be a string. "
                                           "Currently, Stochastic Gradient Descent and Adam are the only available "
                                           "optimizers (specified as 'sgd' or 'adam').")
        params = self.parameters.pytorch_representation._get(context).parameters()
        if optimizer_type == 'sgd':
            return optim.SGD(params, lr=learning_rate, weight_decay=weight_decay)
        else:
            return optim.Adam(params, lr=learning_rate, weight_decay=weight_decay)

    def _get_loss(self, loss_spec):
        if not isinstance(self.loss_spec, (str, Loss)):
            return self.loss_spec
        elif loss_spec == Loss.MSE:
            return nn.MSELoss(reduction='mean')
        elif loss_spec == Loss.SSE:
            return nn.MSELoss(reduction='sum')
        elif loss_spec == Loss.CROSS_ENTROPY:
            if version.parse(torch.version.__version__) >= version.parse('1.12.0'):
                return nn.CrossEntropyLoss()

            # Cross entropy loss is used for multiclass categorization and needs inputs in shape
            # ((# minibatch_size, C), targets) where C is a 1-d vector of probabilities for each potential category
            # and where target is a 1d vector of type long specifying the index to the target category. This
            # formatting is different from most other loss functions available to autodiff compositions,
            # and therefore requires a wrapper function to properly package inputs.
            return lambda x, y: nn.CrossEntropyLoss()(torch.atleast_2d(x), torch.atleast_2d(y.type(x.type())))
        elif loss_spec == Loss.L1:
            return nn.L1Loss(reduction='sum')
        elif loss_spec == Loss.NLL:
            return nn.NLLLoss(reduction='sum')
        elif loss_spec == Loss.POISSON_NLL:
            return nn.PoissonNLLLoss(reduction='sum')
        elif loss_spec == Loss.KL_DIV:
            return nn.KLDivLoss(reduction='sum')
        else:
            raise AutodiffCompositionError(f"Loss type {loss_spec} not recognized. Loss argument must be a "
                                           f"Loss enum or function. Currently, the recognized loss types are: "
                                           f"L1 (Mean), SSE (sum squared error), CROSS_ENTROPY, NLL (negative log "
                                           f"likelihood), POISSONNLL (Poisson negative log likelihood, "
                                           f"and KL_DIV (KL divergence.")

    def autodiff_training(self, inputs, targets, context=None, scheduler=None):
        """Perform learning/training on all input-target pairs received for given number of epochs"""

        # compute total loss across output neurons for current trial
        tracked_loss = self.parameters.tracked_loss._get(context)
        if tracked_loss is None:
            self.parameters.tracked_loss._set(torch.zeros(1, device=self.device).double(),
                                              context=context,
                                              skip_history=True,
                                              skip_log=True)
            tracked_loss = self.parameters.tracked_loss._get(context)

        curr_tensor_inputs = {}
        curr_tensor_targets = {}
        for component in inputs.keys():
            input = inputs[component][0]
            curr_tensor_inputs[component] = torch.tensor(input, device=self.device).double()
        for component in targets.keys():
            target = targets[component][0]
            curr_tensor_targets[component] = torch.tensor(target, device=self.device).double()

        # do forward computation on current inputs
        curr_tensor_outputs = self.parameters.pytorch_representation._get(context).forward(curr_tensor_inputs,
                                                                                           context,
                                                                                           )

        for component in curr_tensor_outputs.keys():
            # possibly add custom loss option, which is a loss function that takes many args
            # (outputs, targets, weights, and more) and returns a scalar
            new_loss = self.loss(curr_tensor_outputs[component], curr_tensor_targets[component])
            tracked_loss += new_loss

        outputs = []
        for input_port in self.output_CIM.input_ports:
            assert (len(input_port.all_afferents) == 1)  # CW 12/05/18, this assert may eventually be outdated
            component = input_port.all_afferents[0].sender.owner
            outputs.append(curr_tensor_outputs[component].detach().cpu().numpy().copy())

        self.parameters.tracked_loss_count._set(self.parameters.tracked_loss_count._get(context=context) + 1,
                                                context=context,
                                                skip_history=True,
                                                skip_log=True)
        return outputs

    def clear_losses(self, context=None):
        self.losses = []
        self.parameters.losses.set([], context=context)

    def _update_learning_parameters(self, context):
<<<<<<< HEAD
        """Implement backward pass and update weights
=======
        """Carry out backpropagation learning for one or more trials
>>>>>>> 81d31454
        Updates parameters (weights) based on trials run since last update.
        Uses Pytorch backward method to compute gradients and update weights
        """
        optimizer = self.parameters.optimizer._get(context=context)
        optimizer.zero_grad()

        tracked_loss = self.parameters.tracked_loss._get(context=context) / self.parameters.tracked_loss_count._get(context=context)
        if self.force_no_retain_graph:
            tracked_loss.backward(retain_graph=False)
        else:
            tracked_loss.backward(retain_graph=True)
        self.parameters.losses._get(context=context).append(tracked_loss.detach().cpu().numpy()[0])
        self.parameters.tracked_loss._set(torch.zeros(1, device=self.device).double(), context=context, skip_history=True, skip_log=True)
        self.parameters.tracked_loss_count._set(0, context=context, skip_history=True, skip_log=True)
        optimizer.step()
        self.parameters.pytorch_representation._get(context=context).detach_all()
        self.parameters.pytorch_representation._get(context).copy_weights_to_psyneulink(context)

    def _gen_llvm_function(self, *, ctx:pnlvm.LLVMBuilderContext, tags:frozenset):
        if "run" in tags:
            return pnlvm.codegen.gen_composition_run(ctx, self, tags=tags)
        else:
            return pnlvm.codegen.gen_autodiffcomp_exec(ctx, self, tags=tags)

    def _get_total_loss(self, num_trials: int=1, context:Context=None):
        return sum(self.parameters.trial_losses._get(context)[-num_trials:]) /num_trials

    def _infer_output_nodes(self, nodes: dict):
        """
        Maps targets onto target mechanisms (as needed by learning)

        Returns
        ---------
        A dict mapping TargetMechanisms -> target values
        """
        ret = {}
        for node, values in nodes.items():
            if NodeRole.TARGET in self.get_roles_by_node(node) and NodeRole.LEARNING in self.get_roles_by_node(node):
                node_efferent_mechanisms = [x.receiver.owner for x in node.efferents]
                comparators = [x for x in node_efferent_mechanisms if (isinstance(x, ComparatorMechanism) and NodeRole.LEARNING in self.get_roles_by_node(x))]
                comparator_afferent_mechanisms = [x.sender.owner for c in comparators for x in c.afferents]
                output_nodes = [t for t in comparator_afferent_mechanisms if (NodeRole.OUTPUT in self.get_roles_by_node(t) and NodeRole.LEARNING not in self.get_roles_by_node(t))]

                if len(output_nodes) != 1:
                    # Invalid specification! Either we have no valid target nodes, or there is ambiguity in which target node to choose
                    raise Exception(f"Unable to infer learning target node from output node {node}!")

                ret[output_nodes[0]] = values
            elif NodeRole.OUTPUT in self.get_roles_by_node(node):
                ret[node] = values
        return ret

    def _infer_input_nodes(self, nodes: dict):
        """
        Maps targets onto target mechanisms (as needed by learning)

        Returns
        ---------
        A dict mapping TargetMechanisms -> target values
        """
        ret = {}
        for node, values in nodes.items():
            if NodeRole.INPUT in self.get_roles_by_node(node) and NodeRole.TARGET not in self.get_roles_by_node(node):
                ret[node] = values
        return ret

    @handle_external_context()
    def learn(self, *args, **kwargs):
        execution_phase_at_entry = kwargs[CONTEXT].execution_phase
        kwargs[CONTEXT].execution_phase = ContextFlags.PREPARING

        if self._built_pathways is False:
            self.infer_backpropagation_learning_pathways()
            self._built_pathways = True

        execution_mode = self._get_execution_mode(kwargs.pop('execution_mode', None))
        kwargs[CONTEXT].execution_phase = execution_phase_at_entry

        return super().learn(*args, execution_mode=execution_mode, **kwargs)

    def _get_execution_mode(self, execution_mode):
        """Parse execution_mode argument and return a valid execution mode for the learn() method
        Can be overridden by subclasses to change the permitted and/or default execution mode for learning
        """
        if execution_mode is None:
            if self.execution_mode_warned_about_default is False:
                warnings.warn(f"The execution_mode argument was not specified in the learn() method of {self.name}; "
                              f"ExecutionMode.PyTorch will be used by default.")
                self.execution_mode_warned_about_default = True
            execution_mode = pnlvm.ExecutionMode.PyTorch

        return execution_mode

    @handle_external_context()
    def execute(self,
                inputs=None,
                num_trials=None,
                minibatch_size=1,
                do_logging=False,
                scheduler=None,
                termination_processing=None,
                call_before_minibatch=None,
                call_after_minibatch=None,
                call_before_time_step=None,
                call_before_pass=None,
                call_after_time_step=None,
                call_after_pass=None,
                reset_stateful_functions_to=None,
                context=None,
                base_context=Context(execution_id=None),
                clamp_input=SOFT_CLAMP,
                targets=None,
                runtime_params=None,
                execution_mode:pnlvm.ExecutionMode = pnlvm.ExecutionMode.PyTorch,
                skip_initialization=False,
                report_output:ReportOutput=ReportOutput.OFF,
                report_params:ReportOutput=ReportParams.OFF,
                report_progress:ReportProgress=ReportProgress.OFF,
                report_simulations:ReportSimulations=ReportSimulations.OFF,
                report_to_devices:ReportDevices=None,
                report=None,
                report_num=None,
                ):

        if execution_mode is not pnlvm.ExecutionMode.Python:
            self._assign_execution_ids(context)
            context.composition = self
            context.source = ContextFlags.COMPOSITION

            if scheduler is None:
                scheduler = self.scheduler

            if self._is_learning(context):
                # TBI: How are we supposed to use base_context and statefulness here?
                # TBI: can we call _build_pytorch_representation in _analyze_graph so that pytorch
                # model may be modified between runs?


                autodiff_inputs = self._infer_input_nodes(inputs)
                autodiff_targets = self._infer_output_nodes(inputs)

                report(self,
                       LEARN_REPORT,
                       # EXECUTE_REPORT,
                       report_num=report_num,
                       scheduler=scheduler,
                       content='trial_start',
                       context=context)

                # if execution_mode is not pnlvm.ExecutionMode.Python:
                self._build_pytorch_representation(context)
                output = self.autodiff_training(autodiff_inputs,
                                                autodiff_targets,
                                                context,
                                                scheduler)

                execution_phase = context.execution_phase
                context.execution_phase = ContextFlags.PROCESSING

                self.output_CIM.execute(output, context=context)
                context.execution_phase = execution_phase

                report(self,
                       # [LEARN_REPORT],
                       [EXECUTE_REPORT, PROGRESS_REPORT],
                       report_num=report_num,
                       scheduler=scheduler,
                       content='trial_end',
                       context=context)

                scheduler.get_clock(context)._increment_time(TimeScale.TRIAL)

                return output
        # MODIFIED NEW:

        return super(AutodiffComposition, self).execute(inputs=inputs,
                                                        scheduler=scheduler,
                                                        termination_processing=termination_processing,
                                                        call_before_time_step=call_before_time_step,
                                                        call_before_pass=call_before_pass,
                                                        call_after_time_step=call_after_time_step,
                                                        call_after_pass=call_after_pass,
                                                        reset_stateful_functions_to=reset_stateful_functions_to,
                                                        context=context,
                                                        base_context=base_context,
                                                        clamp_input=clamp_input,
                                                        runtime_params=runtime_params,
                                                        execution_mode=execution_mode,
                                                        report=report,
                                                        report_num=report_num
                                                        )

    @handle_external_context(fallback_most_recent=True)
    def save(self, path:PosixPath=None, directory:str=None, filename:str=None, context=None):
        """Saves all weight matrices for all MappingProjections in the AutodiffComposition

        Arguments
        ---------
        path: Path, PosixPath or str : default None
            path specification; must be a legal path specification in the filesystem.
        directory: str : default ``current working directory``
            directory where `matrices <MappingProjection.matrix>` for all MappingProjections
            in the AutodiffComposition are saved.
        filename: str : default ``<name of AutodiffComposition>_matrix_wts.pnl``
            filename in which `matrices <MappingProjection.matrix>` for all MappingProjections
            in the AutodiffComposition are saved.
        .. note::
           Matrices are saved in
           `PyTorch state_dict <https://pytorch.org/tutorials/beginner/saving_loading_models.html>`_ format.

        Return
        ------
        Path

        """
        error_msg = f" (for saving weight matrices for '{self.name}') is not a legal path."

        if path:
            try:
                path = Path(path)
            except:
                raise AutodiffCompositionError(f"'{path}'{error_msg}")
        else:
            try:
                if directory:
                    path = Path(directory)
                else:
                    path = Path(os.getcwd())
                if filename:
                    path = Path(os.path.join(path, filename))
                else:
                    path = Path(os.path.join(path, f'{self.name}_matrix_wts.pnl'))
            except IsADirectoryError:
                raise AutodiffCompositionError(f"'{path}'{error_msg}")
        proj_state = {
            p.name: p.parameters.matrix.get(context=context)
            # p.name: p.matrix.base
            for p in self.projections
            if not (isinstance(p, ModulatoryProjection_Base)
                    or isinstance(p.sender.owner, CompositionInterfaceMechanism)
                    or isinstance(p.receiver.owner, CompositionInterfaceMechanism)
                    or isinstance(p.sender.owner, ModulatoryMechanism_Base)
                    or isinstance(p.receiver.owner, ModulatoryMechanism_Base)
                    or p.sender.owner in self.get_nodes_by_role(NodeRole.LEARNING)
                    or p.receiver.owner in self.get_nodes_by_role(NodeRole.LEARNING)
                )}
        try:
            torch.save(proj_state, path)
        except IsADirectoryError:
            raise AutodiffCompositionError(f"'{path}'{error_msg}")

        self.last_saved_weights = path

        return path

    @handle_external_context(fallback_most_recent=True)
    def load(self, path:PosixPath=None, directory:str=None, filename:str=None, context=None):
        """Loads all weight matrices for all MappingProjections in the AutodiffComposition from file
        Arguments
        ---------
        path: Path : default None
            Path for file in which `MappingProjection` `matrices <MappingProjection.matrix>` are stored.
            This must be a legal PosixPath object; if it is specified **directory** and **filename** are ignored.
        directory: str : default ``current working directory``
            directory where `MappingProjection` `matrices <MappingProjection.matrix>` are stored.
        filename: str : default ``<name of AutodiffComposition>_matrix_wts.pnl``
            name of file in which `MappingProjection` `matrices <MappingProjection.matrix>` are stored.
        .. note::
           Matrices must be stored in
           `PyTorch state_dict <https://pytorch.org/tutorials/beginner/saving_loading_models.html>`_ format.
        """
        error_msg = f" (for loading weight matrices for '{self.name}') is not a legal path."
        if path:
            if not isinstance(path,Path):
                raise AutodiffCompositionError(f"'{path}'{error_msg}")
        else:
            try:
                if directory:
                    path = Path(directory)
                else:
                    path = Path(os.getcwd())
                if filename:
                    path = Path(os.path.join(path, filename))
                else:
                    path = Path(os.path.join(path , f'{self.name}_matrix_wts.pnl'))
            except IsADirectoryError:
                raise AutodiffCompositionError(f"'{path}'{error_msg}")
        try:
            state = torch.load(path)
        except FileNotFoundError:
            raise AutodiffCompositionError(f"'{path}'{error_msg}")

        self.last_loaded_weights = path

        for projection in [p for p in self.projections
                           if not (isinstance(p, ModulatoryProjection_Base)
                                   or isinstance(p.sender.owner, CompositionInterfaceMechanism)
                                   or isinstance(p.receiver.owner, CompositionInterfaceMechanism)
                                   or isinstance(p.sender.owner, ModulatoryMechanism_Base)
                                   or isinstance(p.receiver.owner, ModulatoryMechanism_Base)
                                   or p.sender.owner in self.get_nodes_by_role(NodeRole.LEARNING)
                                   or p.receiver.owner in self.get_nodes_by_role(NodeRole.LEARNING)
            )]:
            matrix = state[projection.name]
            if np.array(matrix).shape != projection.matrix.base.shape:
                raise AutodiffCompositionError(f"Shape of matrix loaded for '{projection.name}' "
                                               f"({np.array(matrix).shape}) "
                                               f"does not match its shape ({projection.matrix.base.shape})")
            projection.matrix.base = matrix
            projection.parameters.matrix.set(matrix, context=context, override=True)
            projection.parameter_ports['matrix'].parameters.value.set(matrix, context=context, override=True)

        self._build_pytorch_representation(context=context, refresh=True)

    def _get_state_ids(self):
        return super()._get_state_ids() + ["optimizer"]

    def _get_state_struct_type(self, ctx):
        comp_state_type_list = ctx.get_state_struct_type(super())
        pytorch_representation = self._build_pytorch_representation()
        optimizer_state_type = pytorch_representation._get_compiled_optimizer()._get_optimizer_struct_type(ctx)

        return pnlvm.ir.LiteralStructType((
            *comp_state_type_list,
            optimizer_state_type))

    def _get_state_initializer(self, context):
        comp_states = super()._get_state_initializer(context)
        optimizer_states = tuple()

        return (*comp_states, optimizer_states)<|MERGE_RESOLUTION|>--- conflicted
+++ resolved
@@ -535,11 +535,7 @@
         self.parameters.losses.set([], context=context)
 
     def _update_learning_parameters(self, context):
-<<<<<<< HEAD
-        """Implement backward pass and update weights
-=======
         """Carry out backpropagation learning for one or more trials
->>>>>>> 81d31454
         Updates parameters (weights) based on trials run since last update.
         Uses Pytorch backward method to compute gradients and update weights
         """
