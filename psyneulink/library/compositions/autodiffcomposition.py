--- conflicted
+++ resolved
@@ -625,10 +625,7 @@
             outputs = []
 
             self.parameters.pytorch_representation.get(execution_id).detach_all()
-<<<<<<< HEAD
             # self.parameters.pytorch_representation.get(execution_id).reset_all()
-=======
->>>>>>> 8cf62362
 
             # iterate over inputs, targets
             for t in range(num_inputs):
@@ -755,11 +752,7 @@
             # note that output[-1] might not be the truly most recent value
             # HACK CW 2/5/19: the line below is a hack. In general, the output_CIM of an AutodiffComposition
             # is not having its parameters populated correctly, and this should be fixed in the long run.
-<<<<<<< HEAD
             self.output_CIM.execute(input=output[-1], execution_id=execution_id, context=ContextFlags.PROCESSING)
-=======
-            self.output_CIM.execute(input=[output[-1]], execution_id=execution_id, context=ContextFlags.PROCESSING)
->>>>>>> 8cf62362
 
             return output
 
@@ -971,4 +964,3 @@
             self.is_better = lambda a, best: a < best - min_delta
         if mode == 'max':
             self.is_better = lambda a, best: a > best + min_delta
-
