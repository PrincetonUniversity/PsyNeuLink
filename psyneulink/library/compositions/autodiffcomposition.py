# Princeton University licenses this file to You under the Apache License, Version 2.0 (the "License");
# you may not use this file except in compliance with the License.  You may obtain a copy of the License at:
#     http://www.apache.org/licenses/LICENSE-2.0
# Unless required by applicable law or agreed to in writing, software distributed under the License is distributed
# on an "AS IS" BASIS, WITHOUT WARRANTIES OR CONDITIONS OF ANY KIND, either express or implied.
# See the License for the specific language governing permissions and limitations under the License.


# ********************************************* AutodiffComposition *************************************************

"""

Contents
--------

  * `AutodiffComposition_Overview`
  * `AutodiffComposition_Creation`
      - `AutodiffComposition`
          - `AutodiffComposition_Modulatory_Mechanisms`
          - `AutodiffComposition_Bias_Parameters`
          - `AutodiffComposition_Nesting`
          - `AutodiffComposition_Learning_Rates`
          COMMENT:
          - `AutodiffComposition_Optimizer`
          COMMENT
          - `AutodiffComposition_Exchange_With_Torch_Parameters`
          - `AutodiffComposition_Post_Construction_Modification`
      * `AutodiffComposition_Execution`
          - `AutodiffComposition_PyTorch`
          - `AutodiffComposition_LLVM`
          - `AutodiffComposition_Python`
          - `AutodiffComposition_Nested_Modulation`
          - `AutodiffComposition_Logging`
  * `AutodiffComposition_Examples`
  * `AutodiffComposition_Class_Reference`


.. _AutodiffComposition_Overview:

Overview
--------

AutodiffComposition is a subclass of `Composition` for constructing and training feedforward neural network
either, using either direct compilation (to LLVM) or automatic conversion to `PyTorch <https://pytorch.org/>`_,
both of which considerably accelerate training (by as much as three orders of magnitude) compared to the
`standard implementation of learning  <Composition_Learning_Standard>` in a Composition.  Although an
AutodiffComposition is constructed and executed in much the same way as a standard Composition, it largely restricted
to feedforward neural networks using `supervised learning <Composition_Learning_Supervised>`, and in particular the
the `backpropagation learning algorithm <https://en.wikipedia.org/wiki/Backpropagation>`_. although it can be used for
some forms of `unsupervised learning <Composition_Learning_Unsupervised>` that are supported in PyTorch (e.g.,
`self-organized maps <https://github.com/giannisnik/som>`_).


.. _AutodiffComposition_Creation:

Creating an AutodiffComposition
-------------------------------

An AutodiffComposition can be created by calling its constructor, and then adding `Components <Component>` using
the standard `Composition methods <Composition_Creation>` for doing so (e.g., `add_node <Composition.add_node>`,
`add_projection <Composition.add_projections>`,  `add_linear_processing_pathway
<Composition.add_linear_processing_pathway>`, etc.). The constructor also includes a number of parameters that are
specific to the AutodiffComposition (see `AutodiffComposition_Class_Reference` for a list of these parameters,
and `examples <AutodiffComposition_Examples>` below). While an AutodiffComposition can generally be created using the
same methods as a standard Composition, there are a few restrictions that apply to its construction, summarized below.


.. _AutodiffComposition_Restrictions:

*Only one OutputPort per Node*
~~~~~~~~~~~~~~~~~~~~~~~~~~~~~~

The `Nodes <Composition_Nodes>` of an AutodiffComposition currently can have only *one* `OutputPort`, though that
can have more than one `efferent <Port_Base.efferents>` `MappingProjection`.  Nodes can also have more than one
`InputPort`, that can receive more than one `afferent `path_afferent <Port_Base.path_afferents>` Projections.

.. _AutodiffComposition_Modulatory_Mechanisms:

*No Modulatory Components*
~~~~~~~~~~~~~~~~~~~~~~~~~~

All of the Components in an AutodiffComposition must be able to be subjected to `learning <Composition_Learning>`,
which means that no `ModulatoryMechanisms <ModulatoryMechanism>` can be included in an AutodiffComposition.
Specifically, this precludes any `learning components <Composition_Learning_Components>`, `ControlMechanisms
<ControlMechanism>`, or a `controller <Composition_Controller>`.

.. _Autodiff_Learning_Components_Warning:

*Learning Components*.  An AutodiffComposition **cannot include any** `learning components
<Composition_Learning_Components>` themselves (i.e., `LearningMechanisms <LearningMechanism>`, `LearningSignals
<LearningSignal>`, or `LearningProjections <LearningProjection>`, nor the `ComparatorMechanism`
or `ObjectiveMechanism` used to compute the loss for learning). These are constructed
automatically when learning is executed in `Python mode <AutodiffComposition_Python>` or `LLVM mode
<AutodiffComposition_LLVM>`, and PyTorch-compatible Components are constructed when it is executed in
`PyTorch mode <AutodiffComposition_PyTorch>`.

*Control Components*. An AutodiffComposition also cannot include any `ControlMechanisms <ControlMechanism>` or a
`controller <Composition_Controller>`.  However, it *can* include Mechanisms that are subject to modulatory control
(see `Figure <ModulatorySignal_Anatomy_Figure>`, and `modulation <ModulatorySignal_Modulation>`) by ControlMechanisms
*outside* the Composition, including the controller of a Composition within which the AutodiffComposition is nested.
That is, an AutodiffComposition can be `nested in a Composition <Composition_Nested>` that has other such Components
(see `AutodiffComposition_Nested_Modulation` below).

.. _AutodiffComposition_Bias_Parameters:

*No Bias Parameters*
~~~~~~~~~~~~~~~~~~~~

AutodiffComposition does not (currently) support the *automatic* construction of separate bias parameters.
Thus, when constructing the PyTorch version of an AutodiffComposition, the `bias
<https://www.pytorch.org/docs/stable/nn.html#torch.nn.Module>`_ parameter of any PyTorch modules are set to False.
However, biases can be implemented using `Composition_Bias_Nodes`.

.. _AutodiffComposition_Nesting:

*Nesting*
~~~~~~~~~

An AutodiffComposition can be `nested <Composition_Nested>` inside another Composition for learning, and there can
be any level of such nestings.  However, all of the nested Compositions must be AutodiffCompositions. Furthermore, all
nested Compositions use the `learning_rate <AutodiffComposition.learning_rate>` specified for the outermost Composition,
whether this is specified in the call to its `learn <AutodiffComposition.learn>` method, its constructor, or its
default value is being used (see `learning_rate <AutodiffComposition.learning_rate>` below for additional details).

.. technical_note::
   Projections from `Nodes <Composition_Nodes>` in an immediately enclosing outer Composition to the `input_CIM
   <Composition.input_CIM>` of a nested Composition, and from its `output_CIM <Composition.output_CIM>` to Nodes
   in the outer Composition are subject to learning;  however those within the nested Composition itself (i.e.,
   from its input_CIM to its INPUT Nodes and from its OUTPUT Nodes to its output_CIM) are *not* subject to learning,
   as they serve simply as conduits of information between the outer Composition and the nested one.

.. warning::
   Nested Compositions are supported for learning only in `PyTorch mode <AutodiffComposition_PyTorch>`, and will
   cause an error if the `learn <AutodiffComposition.learn>` method of an AutodiffComposition is executed in
   `Python mode <AutodiffComposition_Python>` or `LLVM mode <AutodiffComposition_LLVM>`.

.. _AutodiffComposition_Learning_Rates:

*Learning Rates*
~~~~~~~~~~~~~~~~

The **learning** argument of the constructor and/or the `learn <AutodiffComposition.learn>` method can be used to
specify both a `learning_rate <AutodiffComposition.learning_rate>` for the entire AutodiffComposition and/or individual
MappingProjections within it (see `Composition_Learning_rate` for details of specification). Learning_rates specified
for individual MappingProjections are passed to the corresponding parameters of the AutodiffComposition's
`pytorch_representation <AutodiffComposition.pytorch_representation>` when it is executed. Specifications made in the
constructor for the AutodiffComposition are used for all executions of its `learn <AutodiffComposition.learn>`
method. Specifications made in the call to the `learn() <AutodiffComposition.learn>` method itself are used only for
that execution. A warning is issued if a learning_rate is specified for a Projection with a `learnable
<MappingProjection.learnable>` attribute set to ``False``, and an error is generated if the Projection is associated
with a PyTorch Parameter that is not learnable. See `Composition_Learning_rate` for additional information about
specifying learning_rates, including how the `learning_rate <MappingProjection.learning_rate>` is determined for
MappingProjections that are not expliclity specified.

.. note::
   An outermost AutodiffComposition's learning rate is applied to any `nested AutodiffCompositions
   <AutodiffComposition_Nesting>`, whether this is specified in the call to its `learn
   <AutodiffComposition.learn>` method, its constructor, or its default value is being used.

.. hint::
   To disable learning for a particular `MappingProjection` in an AutodiffComposition, specify either the
   **learnable** parameter of its constructor or its learning_rate specification in the **learning_rate**
   argument of the AutodiffComposition's constructor to False; this applies to MappingProjections at any level of
   `nesting <AutodiffComposition_Nesting>`.

COMMENT:
.. _AutodiffComposition_Optimizer:

*Optimizer*
~~~~~~~~~~~

In addition to `learning_rate <Projection.learning_rate>`, other parameters can be customized by constructing
a `torch.nn.optimizer <https://pytorch.org/docs/main/optim.html>`_ and assigining it to the **optimizer** argument
of either the AutodiffComposition's constructor or `learn <AutodiffComposition.learn>` method.  This requires creating
and adding ``param_groups`` for the `torch.nn.Parameters
<https://pytorch.org/docs/stable/generated/torch.nn.parameter.Parameter.html>`_ corresponding to the Projections to be
specified, which are listed in the AutodiffComposition's `torch_parameters <AutodiffComposition.torch_parameters>`
attribute.
COMMENT

.. _AutodiffComposition_Exchange_With_Torch_Parameters:

*Exchanging Parameters with Pytorch Modules*
~~~~~~~~~~~~~~~~~~~~~~~~~~~~~~~~~~~~~~~~~~~

The AutodiffComposition's `copy_torch_param_to_projection_matrix` and `copy_projection_matrix_to_torch_param` methods
can be used to exchange weight matrices between the parameters of a PyTorch module and the `matrix
<MappingProjection.matrix>` Parameter of a `MappingProjection` in the AutodiffComposition. Pytorch Parameters can
be referenced flexibly, either by the Parameter object itself, or by the module and either the name or index of the
Parameter in the module's state_dict or parameter list, respectively. Slices of PyTorch Parameters can also be used,
for cases in which the matrix of a Project corresponds to only a subpart of the PyTorch Parameter (e.g., for
`GRUComposition`). Both methods return the item assigned.

.. _AutodiffComposition_Post_Construction_Modification:

*No Post-construction Modification*
~~~~~~~~~~~~~~~~~~~~~~~~~~~~~~~~~~~

COMMENT:
IS THIS STILL TRUE?  TEST?
COMMENT
Mechanisms or Projections should not be added to or deleted from an AutodiffComposition after it has
been executed. Unlike an ordinary Composition, AutodiffComposition does not support this functionality.


.. _AutodiffComposition_Execution:

Execution
---------

An AutodiffComposition's `run <Composition.run>`, `execute <Composition.execute>`, and `learn <Composition.learn>`
methods are the same as for a `Composition`.  However, the **execution_mode** in the `learn <Composition.learn>`
method has different effects than for a standard Composition, that determine whether it uses `LLVM compilation
<AutodiffComposition_LLVM>` or `translation to PyTorch <AutodiffComposition_PyTorch>` to execute learning.
These are each described in greater detail below, and summarized in this `table <Composition_Compilation_Table>`
which provides a comparison of the different modes of execution for an AutodiffComposition and standard `Composition`.

.. _AutodiffComposition_PyTorch:

*PyTorch mode*
~~~~~~~~~~~~~~

COMMENT:
# 7/10/24 - FIX:
.. _AutodiffComposition_PyTorch_LearningScale:
   ADD DESCRIPTION OF HOW LearningScale SPECIFICATIONS MAP TO EXECUTION OF pytorch_rep:
      OPTIMIZATION STEP:
      for AutodiffCompositions, this corresponds to a single call to `foward()` and `backward()`
            methods of the Pytorch model
COMMENT

This is the default for an AutodiffComposition, but, can be specified explicitly by setting **execution_mode** =
`ExecutionMode.PyTorch` in the `learn <Composition.learn>` method (see `example <BasicsAndPrimer_Rumelhart_Model>`
in `BasicsAndPrimer`).  In this mode, the AutodiffComposition is automatically translated to a `PyTorch
<https://pytorch.org>`_ model for learning.  This is comparable in speed to `LLVM compilation
<_AutodiffComposition_LLVM>`, but provides greater flexiblity, including the ability to include nested
AutoDiffCompositions in learning. Although it is best suited for use with `supervised learning
<Composition_Learning_Supervised>`, it can also be used for some forms of `unsupervised learning
<Composition_Learning_Unsupervised>` that are supported in PyTorch (e.g., `self-organized maps
<https://github.com/giannisnik/som>`_).

    .. _AutodiffComposition_PyTorch_Note:

    .. note::
       While specifying `ExecutionMode.PyTorch` in the `learn <Composition.learn>`  method of an AutodiffComposition
       causes it to use PyTorch for training, specifying this in the `run <Composition.run>` method causes it to be
       executed using the *Python* interpreter (and not PyTorch);  this is so that any modulation can take effect
       during execution (see `AutodiffComposition_Nested_Modulation` below), which is not supported by PyTorch.

    .. warning::
      * Specifying `ExecutionMode.LLVMRun` or `ExecutionMode.PyTorch` in the learn() method of a standard
        `Composition` causes an error.

COMMENT:
FIX: ADD MENTION OF TARGET NODES AND PYTORCH WRAPPERS
COMMENT

.. _AutodiffComposition_LLVM:

*LLVM mode*
~~~~~~~~~~~

This is specified by setting **execution_mode** = `ExecutionMode.LLVMRun` in the `learn <Composition.learn>` method
of an AutodiffCompositon.  This provides the fastest performance, but is limited to `supervised learning
<Composition_Learning_Supervised>` using the `BackPropagation` algorithm. This can be run using standard forms of
loss, including mean squared error (MSE) and cross entropy, by specifying this in the **loss_spec** argument of
the constructor (see `AutodiffComposition <AutodiffComposition_Class_Reference>` for additional details, and
`Compilation Modes <Composition_Compiled_Modes>` for more information about executing a Composition in compiled mode.

    .. note::
       Specifying `ExecutionMode.LLVMRun` in either the `learn <Composition.learn>` and `run <Composition.run>`
       methods of an AutodiffComposition causes it to (attempt to) use compiled execution in both cases; this is
       because LLVM compilation supports the use of modulation in PsyNeuLink models (as compared to `PyTorch mode
       <AutodiffComposition_PyTorch>`; see `note <AutodiffComposition_PyTorch_Note>` below).


COMMENT:
FIX: 8/13/23 - COMPLETE DOCS HERE
COMMENT

.. _AutodiffComposition_Python:

*Python mode*
~~~~~~~~~~~~~
An AutodiffComposition can also be run using the standard PsyNeuLink learning components.  However, this cannot
be used if the AutodiffComposition has any nested Compositions, irrespective of whether they are ordinary
Compositions or AutodiffCompositions.


.. _AutodiffComposition_Nested_Modulation:

*Nested Execution and Modulation*
~~~~~~~~~~~~~~~~~~~~~~~~~~~~~~~~~

# FIX:
Like any other `Composition`, an AutodiffComposition may be `nested <Composition_Nested>` inside another
(see `example <AutodiffComposition_Nested_Example>` below).  However, during learning, none of the internal
Components of the AutodiffComposition (e.g., intermediate layers of a neural network model) are accessible to the
other Components of the outer Composition, (e.g., as sources of information, or for `modulation
<ModulatorySignal_Modulation>`).  However, when
COMMENT:
learning turned off,
COMMENT
it is executed using its `run <Composition.run>` method, then the  AutodiffComposition functions like any other,
and all of its internal Components are accessible to other Components of the outer Composition. Thus, as long as access
to its internal Components is not needed during learning, an `AutodiffComposition` can be trained, and then used to
execute the trained Composition like any other.


.. _AutodiffComposition_Logging:

*Logging*
~~~~~~~~~

Logging in AutodiffCompositions follows the same procedure as `logging in a Composition <Log>`.
However, since an AutodiffComposition internally converts all of its Mechanisms either to LLVM
or to an equivalent PyTorch model, then its inner components are not actually executed. This means that there is
limited support for logging parameters of components inside an AutodiffComposition; Currently, the only supported
parameters are:

1) the `matrix` parameter of Projections

2) the `value` parameter of its inner components


.. _AutodiffComposition_Examples:

Examples
--------

.. _AutodiffComposition_Creation_Example:

The following is an example showing how to create a simple AutodiffComposition, specify its inputs and targets,
and run it with learning enabled and disabled:

    >>> import psyneulink as pnl
    >>> # Set up PsyNeuLink Components
    >>> my_mech_1 = pnl.TransferMechanism(function=pnl.Linear, input_shapes = 3)
    >>> my_mech_2 = pnl.TransferMechanism(function=pnl.Linear, input_shapes = 2)
    >>> my_projection = pnl.MappingProjection(matrix=np.random.randn(3,2),
    ...                     sender=my_mech_1,
    ...                     receiver=my_mech_2)
    >>> # Create AutodiffComposition
    >>> my_autodiff = pnl.AutodiffComposition()
    >>> my_autodiff.add_node(my_mech_1)
    >>> my_autodiff.add_node(my_mech_2)
    >>> my_autodiff.add_projection(sender=my_mech_1, projection=my_projection, receiver=my_mech_2)
    >>> # Specify inputs and targets
    >>> my_inputs = {my_mech_1: [[1, 2, 3]]}
    >>> my_targets = {my_mech_2: [[4, 5]]}
    >>> input_dict = {"inputs": my_inputs, "targets": my_targets, "epochs": 2}
    >>> # Run Composition in learnng mode
    >>> my_autodiff.learn(inputs = input_dict)
    >>> # Run Composition in test mode
    >>> my_autodiff.run(inputs = input_dict['inputs'])


.. _AutodiffComposition_Nested_Example:

The following shows how the AutodiffComposition created in the previous example can be nested and run inside another
Composition::

    >>> # Create outer composition
    >>> my_outer_composition = pnl.Composition()
    >>> my_outer_composition.add_node(my_autodiff)
    >>> # Specify dict containing inputs and targets for nested Composition
    >>> training_input = {my_autodiff: input_dict}
    >>> # Run in learning mode
    >>> result1 = my_outer_composition.learn(inputs=training_input)
    COMMENT:
    >>> # Run with learning disabled (and standard input format)
    >>> no_training_input = {my_autodiff: my_inputs}
    >>> result2 = parentmy_outer_compositionComposition.run(inputs=no_training_input)
    COMMENT

.. _AutodiffComposition_Class_Reference:

Class Reference
---------------

"""
import logging
import os
import warnings
import numpy as np
from packaging import version
from pathlib import Path, PosixPath
from collections import deque
from typing import Union

try:
    import torch
    from torch import nn
    import torch.optim as optim
    torch_available = True
except ImportError:
    torch_available = False
else:
    from psyneulink.library.compositions.pytorchwrappers import PytorchCompositionWrapper
    from psyneulink.library.compositions.pytorchshowgraph import PytorchShowGraph

from psyneulink._typing import Iterable, Mapping, Optional
from psyneulink.core.components.component import Component
from psyneulink.core.components.mechanisms.processing.processingmechanism import ProcessingMechanism
from psyneulink.core.components.mechanisms.processing.compositioninterfacemechanism import CompositionInterfaceMechanism
from psyneulink.core.components.mechanisms.modulatory.modulatorymechanism import ModulatoryMechanism_Base
from psyneulink.core.components.projections.pathway.mappingprojection import MappingProjection
from psyneulink.core.components.projections.modulatory.modulatoryprojection import ModulatoryProjection_Base
from psyneulink.core.components.ports.inputport import InputPort
from psyneulink.core.compositions.composition import Composition, NodeRole, CompositionError
from psyneulink.core.compositions.report import (ReportOutput, ReportParams, ReportProgress, ReportSimulations,
                                                 ReportDevices, EXECUTE_REPORT, LEARN_REPORT, PROGRESS_REPORT)
from psyneulink.core.globals.context import Context, ContextFlags, handle_external_context
from psyneulink.core.globals.keywords import (
    AUTODIFF_COMPOSITION, DEFAULT_LEARNING_RATE, EXECUTION_MODE,
                                              LEARNING_RATE, LEARNING_SCALE_LITERALS, LEARNING_SCALE_NAMES,
    LEARNING_SCALE_VALUES, Loss, LOSSES, MATRIX_WEIGHTS, MINIBATCH,
                                              NODE_VALUES, NODE_VARIABLES, OPTIMIZATION_STEP, RESULTS, RUN,
                                              SOFT_CLAMP, SYNCH_WITH_PNL_OPTIONS, RETAIN_IN_PNL_OPTIONS, TARGETS,
                                              TRAINED_OUTPUTS, TRIAL, DEFAULT,
)
<<<<<<< HEAD
from psyneulink.core.globals.utilities import is_numeric_scalar, convert_to_np_array, deprecation_warning
=======
from psyneulink.core.globals.utilities import is_matrix_keyword, is_numeric_scalar, convert_to_np_array
>>>>>>> a344eb04
from psyneulink.core.scheduling.scheduler import Scheduler
from psyneulink.core.globals.parameters import Parameter, check_user_specified
from psyneulink.core.scheduling.time import TimeScale
from psyneulink.core import llvm as pnlvm


logger = logging.getLogger(__name__)


__all__ = [
    'AutodiffComposition', 'OPTIMIZER_PARAMS'
]

OPTIMIZER_PARAMS = 'optimizer_params'

def _get_torch_trained_outputs(owning_component=None, context=None):
    if not context.execution_id:
        return None
    pytorch_rep = owning_component.parameters.pytorch_representation._get(context)
    if not pytorch_rep:
        return None
    return np.array(pytorch_rep.retained_trained_outputs)

def _get_torch_targets(owning_component=None, context=None):
    if not context.execution_id:
        return None
    pytorch_rep = owning_component.parameters.pytorch_representation._get(context)
    if not pytorch_rep:
        return None
    return np.array(pytorch_rep.retained_targets)

def _get_torch_losses(owning_component, context):
    if not context.execution_id:
        return None
    pytorch_rep = owning_component.parameters.pytorch_representation._get(context)
    if not pytorch_rep:
        return None
    return np.array(pytorch_rep.retained_losses)

class AutodiffCompositionError(CompositionError):

    def __init__(self, error_value):
        self.error_value = error_value

    def __str__(self):
        return repr(self.error_value)


class AutodiffComposition(Composition):
    """
    AutodiffComposition(                        \
        optimizer_type='sgd',
        loss_spec=Loss.MSE,
        weight_decay=0,
        learning_rate=0.001,
        enable_learning=True,
        synch_projection_matrices_with_torch=RUN,
        synch_node_variables_with_torch=None,
        synch_node_values_with_torch=RUN,
        synch_results_with_torch=RUN,
        retain_torch_trained_outputs=MINIBATCH,
        retain_torch_targets=MINIBATCH,
        retain_torch_losses=MINIBATCH,
        device=CPU
        )

    Subclass of `Composition` that trains models using either LLVM compilation or `PyTorch <https://pytorch.org>`_;
    see and `Composition <Composition_Class_Reference>` for additional arguments and attributes.  See `Composition`
    for additional arguments to constructor.

    Arguments
    ---------

    optimizer_type : str : default 'sgd'
        the kind of optimizer used in training. The current options are 'sgd' or 'adam'.

    loss_spec : Loss or PyTorch loss function : default Loss.MSE
        specifies the loss function for training; see `Loss` for arguments.

    weight_decay : float : default 0
        specifies the L2 penalty (which discourages large weights) used by the optimizer.

    learning_rate : float, int, bool or dict : default 0.001
        specifies the learning rate(s) passed to the optimizer; overridden by any specified in the `learn
        <AutdodiffComposition.learn>` method of the AutodiffComposition; if a dict is used, and it does
        not contain an entry for *DEFAULT_LEARNING_RATE*, the default indicated above is used (see `learning_rate
        (see `AutodiffComposition_Learning_Rate` and `Composition_Learning_Rate` for additional details).

    enable_learning : bool: default True
        specifies whether the AutodiffComposition should enable learning when run in `learning mode
        <Composition.learn>`.

    synch_projection_matrices_with_torch : `LearningScale` : default RUN
        specifies the default for the AutodiffComposition for when to copy Pytorch parameters to PsyNeuLink
        `Projection matrices <MappingProjection.matrix>` (connection weights), which can be overridden by specifying
        the **synch_projection_matrices_with_torch** argument in the `learn <Composition.learn>` method
        (see `synch_projection_matrices_with_torch <AutodiffComposition.synch_projection_matrices_with_torch>`
        for additional details).

    synch_node_variables_with_torch : `LearningScale` : default None
        specifies the default for the AutodiffComposition for when to copy the current input to Pytorch nodes
        to the PsyNeuLink `variable <Mechanism_Base.value>` attribute of the corresponding PsyNeuLink `nodes
        <Composition_Node>`, which can be overridden by specifying the **synch_node_variables_with_torch** argument
        in the `learn <Composition.learn>` method (see `synch_node_variables_with_torch
        <AutodiffComposition.synch_node_variables_with_torch>` for additional details).

    synch_node_values_with_torch : `LearningScale` : default RUN
        specifies the default for the AutodiffComposition for when to copy the current output of Pytorch nodes to the
        PsyNeuLink `value <Mechanism_Base.value>` attribute of the corresponding PsyNeuLink `nodes <Composition_Node>`,
        which can be overridden by specifying the **synch_node_values_with_torch** argument in the `learn
        <Composition.learn>` method (see `synch_node_values_with_torch
        <AutodiffComposition.synch_node_values_with_torch>` for additional details).

    synch_results_with_torch : `LearningScale` : default RUN
        specifies the default for the AutodiffComposition for when to copy the outputs of the Pytorch model
        to the AutodiffComposition's `results <Composition.results>` attribute, which can be overridden by
        specifying the **synch_results_with_torch** argument in the `learn <Composition.learn>` method.
        Note that this differs from **retain_torch_trained_outputs**, which specifies the frequency at which
        the outputs of the PyTorch model are tracked, all of which are stored in the AutodiffComposition's
        `torch_trained_outputs <AutodiffComposition.torch_trained_outputs>` attribute at the end of the run
        (see `synch_results_with_torch <AutodiffComposition.synch_results_with_torch>` for
        additional details).

    retain_torch_trained_outputs : `LearningScale` : default MINIBATCH
        specifies the default for the AutodiffComposition for scale at which the outputs of the Pytorch
        model are tracked, all of which are stored in the AutodiffComposition's `torch_trained_outputs
        <AutodiffComposition.torch_trained_outputs>` attribute at the end of the run; this can be overridden
        by specifying the **retain_torch_trained_outputs** argument in the `learn <Composition.learn>` method.
        Note that this differs from **synch_results_with_torch**, which specifies the frequency with
        which values are called to the AutodiffComposition's `results` attribute (see `retain_torch_trained_outputs
        <AutodiffComposition.retain_torch_trained_outputs>` for additional details).

    retain_torch_targets : `LearningScale` : default MINIBATCH
        specifies the default for the AutodiffComposition for when to copy the targets used for training the
        Pytorch model to the AutodiffComposition's `torch_targets <Composition.torch_targets>` attribute, which can be
        overridden by specifying the **retain_torch_targets** argument in the `learn <Composition.learn>` method
        (see `retain_torch_targets <AutodiffComposition.retain_torch_targets>` for additional details).

    retain_torch_losses : `LearningScale` : default MINIBATCH
        specifies the default for the AutodiffComposition for the scale at which the losses of the Pytorch model
        are tracked, all of which are stored in the AutodiffComposition's `torch_losses <Composition.torch_losses>`
        attribute at the end of the run (see `retain_torch_losses <AutodiffComposition.retain_torch_losses>` for
        additional details).

    device : torch.device : default device-dependent
        specifies the device on which the model is run. If None, the device is set to 'cuda' if available,
        then 'mps`, otherwise 'cpu'.

    Attributes
    ----------

    pytorch_representation : PytorchCompositionWrapper : default None
        represents the PyTorch model of the AutodiffComposition, which is created when the AutodiffComposition is
        run in `PyTorch mode <AutodiffComposition_PyTorch>`.

    optimizer : PyTorch optimizer function
        the optimizer used for training. Depends on the **optimizer_type**, **learning_rate**, and **weight_decay**
        arguments from initialization.

    loss : PyTorch loss function
        the loss function used for training. Depends on the **loss_spec** argument from initialization.

    learning_rate : float or bool
        determines the default learning_rate passed the `optimizer <PytorchCompositionWrappe.optimizer>`,
        that is applied to all `Projections <Projection>` in the AutodiffComposition that are `learnable
        <MappingProjection.learnable>`, and for which individual rates have not been specified (see
        `AutodiffComposition_Learning_Rates` for additional details).

    synch_projection_matrices_with_torch : OPTIMIZATION_STEP, MINIBATCH, EPOCH or RUN
        determines when to copy PyTorch parameters to PsyNeuLink `Projection matrices <MappingProjection.matrix>`
        (connection weights) if this is not specified in the call to `learn <AutodiffComposition.learn>`. Copying more
        frequently keeps the PsyNeuLink representation more closely synchronized with parameter updates in Pytorch,
        but slows performance (see `AutodiffComposition_PyTorch_LearningScale` for information about settings).

    synch_node_variables_with_torch : OPTIMIZATION_STEP, TRIAL, MINIBATCH, EPOCH, RUN or None
        determines when to copy the current input to Pytorch functions to the PsyNeuLink `variable
        <Mechanism_Base.value>` attribute of the corresponding PsyNeuLink `nodes <Composition_Node>`,
        if this is not specified in the call to `learn <AutodiffComposition.learn>`.
        COMMENT:
        8/8/24 - FIX: 3/15/25 ADD EXPLANATION OF WHY THIS IS NOT GENERALLY USEFUL ALONG THE LINES OF THE FOLLOWING
                 ALSO RELATE TO EXECUTE_NODES OPTION ONCE IMPLEMENTED
        This is supported for inspection and debugging, but is not generally useful, as PsyNeuLink uses `Lazy
        Evaluation <Component_Lazy_Updating>`, in which the variable of a node is determined by the input it receives
        during execution.
        COMMENT
        Copying more frequently keeps the PsyNeuLink representation more closely copying more frequently
        keeps them synchronized with parameter updates in Pytorch, but can slow performance (see
        `AutodiffComposition_PyTorch_LearningScale` for information about settings).

    synch_node_values_with_torch : OPTIMIZATION_STEP, MINIBATCH, EPOCH or RUN
        determines when to copy the current output of Pytorch functions to the PsyNeuLink `value
        <Mechanism_Base.value>` attribute of the corresponding PsyNeuLink `nodes <Composition_Node>`,
        if this is not specified in the call to `learn <AutodiffComposition.learn>`. Copying more
        frequently keeps the PsyNeuLink representation more closely synchronized with parameter
        updates in Pytorch, but can also slow performance (see `AutodiffComposition_PyTorch_LearningScale`
        for information about settings).

    synch_results_with_torch : OPTIMIZATION_STEP, TRIAL, MINIBATCH, EPOCH or RUN
        determines when to copy the current outputs of Pytorch nodes to the PsyNeuLink `results
        <Composition.results>` attribute of the AutodiffComposition if this is not specified in
        the call to `learn <AutodiffComposition.learn>`. Copying more frequently keeps the PsyNeuLink
        representation more closely synchronized with parameter updates in Pytorch, but slows performance
        (see `AutodiffComposition_PyTorch_LearningScale` for information about settings).

    retain_torch_trained_outputs : OPTIMIZATION_STEP, MINIBATCH, EPOCH, RUN or None
        determines the scale at which the outputs of the Pytorch model are tracked, all of which are stored in
        the AutodiffComposition's `results <Composition.results>` attribute at the end of the run if this is not
        specified in the call to `learn <AutodiffComposition.learn>`(see `AutodiffComposition_PyTorch_LearningScale`
        for information about settings)

    retain_torch_targets : OPTIMIZATION_STEP, TRIAL, MINIBATCH, EPOCH, RUN or None
        determines the scale at which the targets used for training the Pytorch model are tracked, all of which
        are stored in the AutodiffComposition's `targets <Composition.targets>` attribute at the end of the run
        if this is not specified in the call to `learn <AutodiffComposition.learn>`
        (see `AutodiffComposition_PyTorch_LearningScale` for information about settings).

    retain_torch_losses : OPTIMIZATION_STEP, MINIBATCH, EPOCH, RUN or None
        determines the scale at which the losses of the Pytorch model are tracked, all of which are stored in
        the AutodiffComposition's `torch_losses <Composition.torch_losses>` attribute at the end of the run
        if this is nota specified in the call to `learn <AutodiffComposition.learn>`
        (see `AutodiffComposition_PyTorch_LearningScale` for information about settings).

    torch_parameters : List[Tuple[str, torch.nn.parameter]]
        list of PyTorch named_parameters() for `pytorch_representation <AutodiffComposition.pytorch_representation>`
        of AutodiffComposition.

    torch_trained_outputs : List[ndarray]
        stores the outputs (converted to np arrays) of the Pytorch model trained during learning, at the frequency
        specified by `retain_torch_trained_outputs <AutodiffComposition.retain_torch_trained_outputs>` if it is set
        to *MINIBATCH*, *EPOCH*, or *RUN*; see `retain_torch_trained_outputs
        <AutodiffComposition.retain_torch_trained_outputs>` for additional details.

    torch_targets : List[ndarray]
        stores the targets used for training the Pytorch model during learning at the frequency specified by
        `retain_torch_targets <AutodiffComposition.retain_torch_targets>` if it is set to *MINIBATCH*, *EPOCH*,
        or *RUN*; see `retain_torch_targets <AutodiffComposition.retain_torch_targets>` for additional details.

    torch_losses : list of floats
        stores the average loss after each weight update (i.e. each minibatch) during learning, at the frequency
        specified by `retain_torch_trained_outputs <AutodiffComposition.retain_torch_trained_outputs>` if it is set to *MINIBATCH*,
        *EPOCH*, or *RUN*; see `retain_torch_losses <AutodiffComposition.retain_torch_losses>` for additonal details.

    COMMENT:  FIX: NOT CURRENTLY BEING POPULTED, BUT SEEMS TO BE USED BY _get_total_loss() and early_stopper
    trial_losses = Parameter([])
    COMMENT

    last_saved_weights : path
        path for file to which weights were last saved.

    last_loaded_weights : path
        path for file from which weights were last loaded.

    device : torch.device
        the device on which the model is run.
    """

    componentCategory = AUTODIFF_COMPOSITION
    if torch_available:
        from psyneulink.library.compositions.pytorchwrappers import PytorchCompositionWrapper, PytorchMechanismWrapper
        pytorch_composition_wrapper_type = PytorchCompositionWrapper
        pytorch_mechanism_wrapper_type = PytorchMechanismWrapper

    class Parameters(Composition.Parameters):
        pytorch_representation = None
        # optimizer = None
        learning_rate = Parameter(.001, fallback_value=DEFAULT)
        synch_projection_matrices_with_torch = Parameter(RUN, fallback_value=DEFAULT)
        synch_node_variables_with_torch = Parameter(None, fallback_value=DEFAULT)
        synch_node_values_with_torch = Parameter(RUN, fallback_value=DEFAULT)
        synch_results_with_torch = Parameter(RUN, fallback_value=DEFAULT)
        retain_torch_trained_outputs = Parameter(MINIBATCH, fallback_value=DEFAULT)
        retain_torch_targets = Parameter(MINIBATCH, fallback_value=DEFAULT)
        retain_torch_losses = Parameter(MINIBATCH, fallback_value=DEFAULT)
        torch_trained_outputs = Parameter([], getter=_get_torch_trained_outputs)
        torch_targets = Parameter([], getter=_get_torch_targets)
        torch_losses = Parameter([], getter=_get_torch_losses)
        trial_losses = Parameter([]) # FIX <- related to early_stopper, but not getting assigned anywhere
        device = None

        # def _validate_memory_template(self, device):
        #     if isinstance(device, str) and device not in [CPU, CUDA, MPS]:
        #         raise AutodiffCompositionError(f"Device must be one of {CPU}, {CUDA}, or {MPS}")
        #
        def _validate_synch_projection_matrices_with_torch(self, spec):
            if spec is not None and spec not in LEARNING_SCALE_VALUES:
                raise AutodiffCompositionError(f"Value of 'synch_projection_matrices_with_torch' arg "
                                               f"must be one of the following keywords: "
                                               f"{', '.join(LEARNING_SCALE_NAMES)}")

        def _validate_synch_node_variables_with_torch(self, spec):
            if spec is not None and spec not in LEARNING_SCALE_VALUES:
                raise AutodiffCompositionError(f"Value of 'synch_node_variables_with_torch' arg "
                                               f"must be one of the following keywords: "
                                               f"{', '.join(LEARNING_SCALE_NAMES)}")

        def _validate_synch_node_values_with_torch(self, spec):
            if spec is not None and spec not in LEARNING_SCALE_VALUES:
                raise AutodiffCompositionError(f"Value of 'synch_node_values_with_torch' arg "
                                               f"must be one of the following keywords: "
                                               f"{', '.join(LEARNING_SCALE_NAMES)}")

        def _validate_synch_results_with_torch(self, spec):
            if spec is not None and spec not in LEARNING_SCALE_VALUES:
                raise AutodiffCompositionError(f"Value of 'synch_results_with_torch' arg "
                                               f"must be one of the following keywords: "
                                               f"{', '.join(LEARNING_SCALE_NAMES)}")
            if spec is OPTIMIZATION_STEP:
                arg_vals = LEARNING_SCALE_NAMES.copy()
                arg_vals.remove('OPTIMIZATION_STEP')
                raise AutodiffCompositionError(f"'OPTIMIZATION_STEP can't be used with 'synch_results_with_torch';"
                                               f"use another value of {', '.arg_vals}")


        def _validate_retain_torch_trained_outputs(self, spec):
            if spec is not None and spec not in LEARNING_SCALE_VALUES:
                raise AutodiffCompositionError(f"Value of `retain_torch_trained_outputs` arg "
                                               f"must be one of the following keywords: "
                                               f"{', '.join(LEARNING_SCALE_NAMES)}")

        def _validate_retain_torch_targets(self, spec):
            if spec is not None and spec not in LEARNING_SCALE_VALUES:
                raise AutodiffCompositionError(f"Value of `retain_torch_targets` arg "
                                               f"must be one of the following keywords: "
                                               f"{', '.join(LEARNING_SCALE_NAMES)}")

        def _validate_retain_torch_losses(self, spec):
            if spec is not None and spec not in LEARNING_SCALE_VALUES:
                raise AutodiffCompositionError(f"Value of `retain_torch_losses` arg "
                                               f"must be one of the following keywords: "
                                               f"{', '.join(LEARNING_SCALE_NAMES)}")


    # TODO (CW 9/28/18): add compositions to registry so default arg for name is no longer needed
    @check_user_specified
    def __init__(self,
                 pathways=None,
                 optimizer_type='sgd',
                 loss_spec=Loss.MSE,
                 weight_decay=0,
                 learning_rate:Optional[Union[float,int,bool,dict,]]=None,
                 enable_learning=True,
                 force_no_retain_graph=False,
                 refresh_losses=False,
                 synch_projection_matrices_with_torch:Optional[str]=RUN,
                 synch_node_variables_with_torch:Optional[str]=None,
                 synch_node_values_with_torch:Optional[str]=RUN,
                 synch_results_with_torch:Optional[str]=RUN,
                 retain_torch_trained_outputs:Optional[str]=MINIBATCH,
                 retain_torch_targets:Optional[str]=MINIBATCH,
                 retain_torch_losses:Optional[str]=MINIBATCH,
                 device=None,
                 disable_cuda=True,
                 cuda_index=None,
                 name="autodiff_composition",
                 **kwargs):

        show_graph_attributes = kwargs.pop('show_graph_attributes', {})

        # Deal with deprecated arg
        if OPTIMIZER_PARAMS in kwargs:
            opt_params_arg = deprecation_warning(self, kwargs,
                                                 deprecated_args={OPTIMIZER_PARAMS:LEARNING_RATE},
                                                 additional_msg=" Other torch.nn.optimizer parameters are not "
                                                                "currently supported, but will be in a future version.")
            if learning_rate is not None:
                opt_params_arg[DEFAULT_LEARNING_RATE] = learning_rate
            learning_rate = opt_params_arg.pop(LEARNING_RATE)

        # Move learning_rate to optimizer_params if it is a dict, and extract default learning_rate for Composition
        if isinstance(learning_rate, dict):
            self._optimizer_constructor_params = learning_rate
            learning_rate = self._optimizer_constructor_params.pop(DEFAULT_LEARNING_RATE, None)
        else:
            self._optimizer_constructor_params = {}

        super(AutodiffComposition, self).__init__(
            name = name,
            pathways=pathways,
            optimizer_type = optimizer_type,
            loss_spec = loss_spec,
            weight_decay = weight_decay,
            learning_rate = learning_rate,
            synch_projection_matrices_with_torch = synch_projection_matrices_with_torch,
            synch_node_variables_with_torch = synch_node_variables_with_torch,
            synch_node_values_with_torch = synch_node_values_with_torch,
            synch_results_with_torch = synch_results_with_torch,
            retain_torch_trained_outputs = retain_torch_trained_outputs,
            retain_torch_targets = retain_torch_targets,
            retain_torch_losses = retain_torch_losses,
            **kwargs)

        self._built_pathways = False
        self.targets_from_outputs_map = {} # Map from TARGETS nodes to any OUTPUT nodes from which they receive input
        self.outputs_to_targets_map = {}   # Map from trained OUTPUT nodes to their TARGETS
        self._trained_comp_nodes_to_pytorch_nodes_map = None # Set by subclasses that replace trained OUTPUT Nodes
        self._input_comp_nodes_to_pytorch_nodes_map = None # Set by subclasses that replace INPUT Nodes
        self._pytorch_projections = []
        self.optimizer_type = optimizer_type
        self.loss_spec = loss_spec
        self._runtime_learning_rate = None
        self.force_no_retain_graph = force_no_retain_graph
        self.refresh_losses = refresh_losses
        self.weight_decay = weight_decay
        self.loss_function = None
        self.last_saved_weights = None
        self.last_loaded_weights = None

        # keeps track of average loss per epoch
        self.losses = []

        # ordered execution sets for the pytorch model
        self.execution_sets = None

        # # MODIFIED 7/10/24 OLD:
        if not disable_cuda and torch.cuda.is_available():
            if cuda_index is None:
                self.device = torch.device('cuda')
            else:
                self.device = torch.device('cuda:' + str(cuda_index))
        elif torch_available:
            self.device = torch.device('cpu')
            self.torch_dtype = self.pytorch_composition_wrapper_type.torch_dtype
        else:
            self.device = device
            self.torch_dtype = None
        # # MODIFIED 7/10/24 NEW: NEEDED FOR torch MPS SUPPORT
        #  FIX: ADD AFTER USE OF utilities.get_torch_tensor() AND COMPATIBLITY WITH MPS IS VALIDATED
        # if device is None:
        #     # Try setting device by default
        #     if not disable_cuda and torch.cuda.is_available():
        #         if cuda_index is None:
        #             self.device = torch.device(CUDA)
        #         else:
        #             self.device = torch.device('cuda:' + str(cuda_index))
        #     elif torch_available:
        #         if torch.backends.mps.is_available():
        #             from psyneulink.core.components.functions.nonstateful.transferfunctions import Linear
        #             try:
        #                 self.device = torch.device(MPS)
        #                 test_pytorch_fct_with_mps = Linear()._gen_pytorch_fct(self.device, Context())
        #             except AssertionError:
        #                 self.device = torch.device(CPU)
        #         else:
        #             self.device = torch.device(CPU)
        # else:
        #     self.device = device
        # # MODIFIED 7/10/24 END

        # Set to True after first warning about failure to specify execution mode so warning is issued only once
        self.execution_mode_warned_about_default = False
        # torch params added when warned in copy_projection_matrix_to_torch_param() to avoid repeats for same param
        self.require_grad_warning = []

        # ShowGraph
        self.assign_ShowGraph(show_graph_attributes)
    def assign_ShowGraph(self, show_graph_attributes):
        """Override to replace assignment of ShowGraph class with PytorchShowGraph if torch is available"""
        show_graph_attributes = show_graph_attributes or {}
        if torch_available:
            self._show_graph = PytorchShowGraph(self, **show_graph_attributes)
        else:
            from psyneulink.core.compositions.showgraph import ShowGraph
            self._show_graph = ShowGraph(self, **show_graph_attributes)

    @handle_external_context()
    def infer_backpropagation_learning_pathways(self, execution_mode, context=None)->list:
        """Create backpropagation learning pathways for every Input Node --> Output Node pathway
        Flattens nested compositions:
          - only includes the Projections in outer Composition to/from the CIMs of the nested Composition
            (i.e., to input_CIMs and from output_CIMs) -- the ones that should be learned;
          - excludes Projections from/to CIMs in the nested Composition
            (from input_CIMs and to output_CIMs), as those should remain identity Projections;
          see `PytorchCompositionWrapper` for table of how Projections are handled and further details.
        Returns list of target nodes for each pathway
        """

        # Construct a pathway(s) for each INPUT Node (including BIAS Nodes), except the TARGET Node)
        pathways = self._get_pytorch_backprop_pathways(context)

        if execution_mode is pnlvm.ExecutionMode.PyTorch:
            # For PyTorch mode, only need to construct dummy TARGET Nodes, to allow targets to be:
            #  - specified in the same way as for other execution_modes
            #  - trial-by-trial values kept aligned with inputs in batch / minibatch construction
            #  - tracked for logging (as mechs of a Composition)
            # IMPLEMENTATION NOTE:
            #    only add target nodes if not already present
            #    (to avoid duplication in multiple calls, including from command line;
            #     see test_xor_training_identicalness_standard_composition_vs_PyTorch_and_LLVM for example)
            # output_mechs_for_learning = self.get_nested_output_nodes_at_all_levels()
            # assert set([mech for mech in [pathway[-1] for pathway in pathways]]) == set(output_mechs_for_learning)
            pathway_terminal_nodes = [mech for mech in [pathway[-1] for pathway in pathways]]
            identified_target_nodes = self._identify_target_nodes(context)
            output_mechs_for_learning = [node for node in identified_target_nodes if node in pathway_terminal_nodes]
            target_mechs = [ProcessingMechanism(default_variable = np.array([np.zeros_like(value)
                                                                             for value in mech.value],
                                                                            dtype=object),
                                                name= 'TARGET for ' + mech.name)
                            for mech in output_mechs_for_learning if mech not in self.targets_from_outputs_map.values()]
            # Suppress warnings about role assignments
            context = Context(source=ContextFlags.METHOD)
            self.add_nodes(target_mechs, required_roles=[NodeRole.TARGET, NodeRole.LEARNING], context=context)
            for target_mech in target_mechs:
                self.exclude_node_roles(target_mech, NodeRole.OUTPUT, context)
                for output_port in target_mech.output_ports:
                    output_port.parameters.require_projection_in_composition.set(False, override=True)
            self.targets_from_outputs_map.update({target: output for target, output
                                           in zip(target_mechs, output_mechs_for_learning)})
        else:
            # Construct entire PNL backpropagation learning pathways for each INPUT Node
            for pathway in pathways:
                self.add_backpropagation_learning_pathway(pathway=pathway,
                                                          loss_spec=self.loss_spec)

        self.outputs_to_targets_map = {output: target for target, output in self.targets_from_outputs_map.items()}
        self._analyze_graph()
        return self.learning_components

    @handle_external_context()
    def _get_pytorch_backprop_pathways(self, context)->list:

        self._analyze_graph()
        return [pathway
                    for node in (self.get_nodes_by_role(NodeRole.INPUT) + self.get_nodes_by_role(NodeRole.BIAS))
                    if node not in self.get_nodes_by_role(NodeRole.TARGET)
                    for pathway in self._get_pytorch_backprop_pathway(node, context)]

    def _get_pytorch_backprop_pathway(self, input_node, context)->list:
        """Breadth-first search from input_node to find all input -> output pathways
        Uses queue(node, composition) to traverse all nodes in the graph
        IMPLEMENTATION NOTE:  flattens nested Compositions, removing any CIMs in the nested Compositions
        Return a list of all pathways from input_node -> output node
        """

        pathways = []  # List of all feedforward pathways from INPUT Node to OUTPUT Node
        dependency_dict = {}      # Dictionary of previous component for each component in every pathway
        queue = deque([(input_node, self)])  # Queue of nodes to visit in breadth-first search

        def create_pathway(current_comp, node)->list:
            """Create pathway starting with node (presumably an output NODE) and working backward via dependency_dict"""
            pathway = []
            entry = node
            while entry in dependency_dict:
                # Prevent cycle from recurrent pathway
                if entry in pathway:
                    break
                pathway.insert(0, entry)
                entry = dependency_dict[entry]
            pathway.insert(0, entry)
            # Only consider pathways with 3 or more components (input -> projection -> ... -> output)
            #    since can't learn on only one mechanism (len==1)
            #    and a pathway can't have just one mechanism and one projection (len==2)
            if len(pathway) >= 3:
                return pathway
            else:
                return []

        # breadth-first search starting with input node
        while len(queue) > 0:
            node, current_comp = queue.popleft()

            # node is nested Composition that is an INPUT node of the immediate outer Composition,
            #   so put that in queue for procsssing in next pass through while loop
            if (isinstance(node, Composition) and node is not self
                    and any(isinstance(proj.sender.owner, CompositionInterfaceMechanism)
                            for proj in node.afferents)):
                for output_port in node.input_CIM.output_ports:
                    for proj in output_port.efferents:
                        queue.append((proj.receiver.owner, node))
                continue

            # node is output_CIM of outer Composition (i.e., end of pathway) which shouldn't happen yet
            if isinstance(node, CompositionInterfaceMechanism) and node is self.output_CIM:
                assert False, (f"PROGRAM ERROR: 'Got to output_CIM of outermost Composition '({self.name})' "
                               f"without detecting OUTPUT NODE at end of pathway")

            # End of pathway: OUTPUT Node of outer Composition
            if current_comp == self and node in current_comp.get_nodes_by_role(NodeRole.OUTPUT):
                pathways.append(create_pathway(current_comp, node))
                continue

            # # Get all efferent Projections of node,
            # #   including direct projections out of a nested Composition implemented in PyTorchCompositionWrapper
            efferent_projs = [(p, p.receiver.owner) for p in node.efferents if p in current_comp.projections]
            if not efferent_projs:
                efferent_projs = [(p, p.receiver.owner) for p in node.efferents
                                  if p in current_comp._pytorch_projections]

            # Follow efferent Projection to next Node in pathway
            for efferent_proj, rcvr in efferent_projs:
                # Ignore efferent Projections that do not have a learnable attribute
                #   or are ModulatoryProjections (i.e., including LearningProjections)
                # Note: if learnable==False, it will be passed along to PyTorch in PytorchProjectionWrapper
                if not hasattr(efferent_proj,'learnable') or isinstance(efferent_proj,ModulatoryProjection_Base):
                    continue

                # Deal with Projections to/from CIMs since nested comps can be learned in PyTorch mode
                if isinstance(rcvr, CompositionInterfaceMechanism):

                    # Projection to input_CIM of a nested Composition
                    if rcvr == rcvr.composition.input_CIM:
                        assert rcvr.composition is not current_comp
                        rcvr_comp = rcvr.composition
                        # Get Node(s) in inner Composition to which Node projects (via input_CIM)
                        receivers = rcvr._get_destination_info_from_input_CIM(efferent_proj.receiver)
                        for _, nested_rcvr, _ in [receivers] if isinstance(receivers, tuple) else receivers:
                            if rcvr_comp._input_comp_nodes_to_pytorch_nodes_map:
                                # If nested comp has _input_comp_nodes_to_pytorch_nodes_map, get nested_rcvr from it
                                nested_rcvr = rcvr_comp._input_comp_nodes_to_pytorch_nodes_map[nested_rcvr]
                            else:
                                # Otherwise, ensure that nested_rcvr is an INPUT Node of rcvr_comp
                                assert nested_rcvr in rcvr_comp.get_nodes_by_role(NodeRole.INPUT), \
                                    f"PROGRAM ERROR: '{nested_rcvr.name}' is not an INPUT Node of '{rcvr_comp.name}'"
                                # Assign efferent_proj (Projection to input_CIM) since it should be learned in PyTorch mode
                            rcvr_comp._add_dependency(node, efferent_proj, nested_rcvr,
                                                      dependency_dict, queue, rcvr_comp)

                    # rcvr is Nested Composition output_CIM:
                    # Projection is to output_CIM exiting from a nested Composition
                    elif rcvr == current_comp.output_CIM and current_comp is not self:

                        # Get output_CIM info for current efferent_proj
                        output_CIM_input_port = efferent_proj.receiver
                        output_CIM = output_CIM_input_port.owner
                        # Get port of output_CIM that efferent_proj sends to, for use in findings its receiver(s) below
                        if efferent_proj in current_comp.projections:
                            output_CIM_output_port = output_CIM.port_map[efferent_proj.sender][1]
                        elif efferent_proj in current_comp._pytorch_projections:
                            output_CIM_output_port = \
                                (output_CIM.port_map)[efferent_proj.receiver.path_afferents[0].sender][1]

                        # Get all Node(s) in outer Composition to which node projects (via output_CIM)
                        receivers = rcvr._get_destination_info_for_output_CIM(output_CIM_output_port)
                        # Replace efferent_proj(s) with one(s) from output_CIM to rcvr(s) in outer Composition,
                        #   since that(those) is(are) the one(s) that should be learned in PyTorch mode
                        # Note:  _get_destination_info_for_output_CIM returns list of destinations
                        #        in order of output_CIM.output_port.efferents
                        if receivers:
                            for efferent_idx, receiver in enumerate(receivers):
                                if receiver:
                                    _, rcvr, rcvr_comp = receiver
                                    assert rcvr_comp is not current_comp
                                efferent_proj = output_CIM_output_port.efferents[efferent_idx]
                                rcvr_comp._add_dependency(node, efferent_proj, rcvr,
                                                          dependency_dict, queue, rcvr_comp)
                        else:
                            pathways.append(create_pathway(current_comp, node))

                    # rcvr is Outermost Composition output_CIM:
                    # End of pathway: Direct projection from output_CIM of nested comp to outer comp's output_CIM
                    elif rcvr is self.output_CIM:
                        # Assign node that projects to current node as OUTPUT Node for pathway
                        node_output_port = efferent_proj.sender
                        _, sender, _ = node._get_source_info_from_output_CIM(node_output_port)
                        pathway = create_pathway(current_comp, node)
                        if pathway:
                            queue.popleft()
                            pathways.append(pathway)

                    else:
                        assert False, f"PROGRAM ERROR:  Unrecognized CompositionInterfaceMechanism: {rcvr}"

                else:
                    if rcvr in current_comp.nodes:
                        # rcvr is still in nested Composition, so keep traversing that
                        current_comp._add_dependency(node, efferent_proj, rcvr, dependency_dict, queue, current_comp)
                        continue
                    elif rcvr in self.nodes:
                        # rcvr is in outer Composition (presumably a direct Pytorch Projection out of nested comp)
                        self._add_dependency(node, efferent_proj, rcvr, dependency_dict, queue, self)
                        continue
                    else:
                        assert False, \
                            (f"PROGRAM ERROR:  Unrecognized receiver ('{rcvr.name}') of Projection from '{node.name}'.")

        return pathways

    def _add_dependency(self,
                        sender:ProcessingMechanism,
                        projection:MappingProjection,
                        receiver:ProcessingMechanism,
                        dependency_dict:dict,
                        queue:deque,
                        comp:Composition):
        """Append dependencies to dependency list, and next node to queue used in _get_pytorch_backprop_pathway()
        This uses the Projection from node to receiver to implement the relevant dependencies for construcing the
        pathway;  however, this can be overridden by a subclass of Autodiff to implement a custom pathway
        (see example in GRUComposition).
        """
        dependency_dict[receiver] = projection
        dependency_dict[projection] = sender
        queue.append((receiver, comp))

    # CLEANUP: move some of what's done in the methods below to a "validate_params" type of method
    @handle_external_context()
    def _build_pytorch_representation(self,
                                      learning_rate=None,
                                      optimizer_params=None,
                                      context=None,
                                      refresh=None, base_context=Context(execution_id=None))->PytorchCompositionWrapper:
        """Builds a Pytorch representation of the AutodiffComposition"""
        optimizer_params = optimizer_params or {}
        if self.scheduler is None:
            self.scheduler = Scheduler(graph=self.graph_processing)
        if self.parameters.pytorch_representation._get(context=context, fallback_value=None) is None or refresh:
            model = self.pytorch_composition_wrapper_type(composition=self,
                                                          device=self.device,
                                                          context=context,
                                                          base_context=base_context)
        pytorch_rep = self.parameters.pytorch_representation._get(context)

        # Set up optimizer
        old_opt = pytorch_rep.optimizer
        # Get default learning rate (used for all Parameters for which specific learning_rates are not specified)
        # # MODIFIED 6/2/25 OLD:
        # default_learning_rate = self._runtime_learning_rate or learning_rate or self.learning_rate
        # MODIFIED 6/2/25 NEW:
        default_learning_rate = learning_rate or self.learning_rate
        if self._runtime_learning_rate is not None:
            optimizer_params.update({DEFAULT_LEARNING_RATE: self._runtime_learning_rate})
        # MODIFIED 6/2/25 END

        if (old_opt is None or refresh) and refresh is not False:
            # Instantiate a new optimizer if there isn't one yet or refresh has been called and is not blocked)
            if context.runmode == ContextFlags.LEARNING_MODE:
                # If optimizer is being constructed de novo in call to learn(),
                #    instantiate it using params specified in constructor (if any) since:
                #   - need those implemented in a params_group to revert back to after execution of learn()
                #   - the ones in the call to learn() will be applied in call to _update_optimizer_params() below
                pytorch_rep.optimizer = self._instantiate_optimizer(default_learning_rate,
                                                                    self._optimizer_constructor_params,
                                                                    context)
                # Then update optimizer params with any specified in the call to learn()
                if optimizer_params:
                    pytorch_rep._update_optimizer_params(pytorch_rep.optimizer,
                                                         optimizer_params,
                                                         Context(source=ContextFlags.METHOD,
                                                                 runmode=context.runmode))
            else:
                # Otherwise, if call is from Composition constructor, use user-specified params specified in that call
                opt_params = optimizer_params or self._optimizer_constructor_params
                pytorch_rep.optimizer = self._instantiate_optimizer(default_learning_rate,
                                                                    opt_params,
                                                                    context)
        elif context.source is ContextFlags.SHOW_GRAPH:
        # Don't bother updating for call to show_graph()
                pass
        else:
            # Otherwise, just update it
            # # MODIFIED 6/2/25 OLD:
            # if self._runtime_learning_rate is not None:
            #     optimizer_params.update({DEFAULT_LEARNING_RATE: self._runtime_learning_rate})
            # MODIFIED 6/2/25 END
            pytorch_rep._update_optimizer_params(old_opt,
                                                 optimizer_params,
                                                 Context(source=ContextFlags.METHOD,
                                                         runmode=context.runmode))
        # Set up loss function
        if self.loss_function is not None:
            logger.warning("Overwriting 'loss_function' for AutodiffComposition {}! Old loss function: {}".format(
                self, self.loss_function))
        if callable(self.loss_spec):
            self.loss_function = self.loss_spec
        else:
            self.loss_function = self._get_loss(self.loss_spec)

        return pytorch_rep

    def _instantiate_optimizer(self, learning_rate, optimizer_params, context)->torch.optim.Optimizer:

        if isinstance(learning_rate, dict) and not optimizer_params:
            # If learning_rate is a dict, move to optimizer_params and set self.learning_rate to default value
            optimizer_params = learning_rate
            learning_rate = optimizer_params.pop(DEFAULT_LEARNING_RATE,
                                                 self.parameters.learning_rate.default_value)
            self.learning_rate = learning_rate
        if not is_numeric_scalar(learning_rate):
            raise AutodiffCompositionError(f"Value ('{learning_rate}') specified in 'learning_rate' arg of the "
                                           f"learn() method for '{self.name}' must be an int, float, bool or dict.")
        if self.optimizer_type not in ['sgd', 'adam']:
            raise AutodiffCompositionError("Invalid optimizer specified. Optimizer argument must be a string. "
                                           "Currently, Stochastic Gradient Descent and Adam are the only available "
                                           "optimizers (specified as 'sgd' or 'adam').")
        pytorch_rep = self.parameters.pytorch_representation._get(context)
        params = pytorch_rep.parameters()
        if len(pytorch_rep.state_dict()) == 0: # Use state_dict to avoid expiring params generator
            assert len(list(params)) == 0, (f"PROGRAM ERROR: '{self.name}'.pytorch_representation has parameters "
                                            f"but no entries in its state_dict()")
            warnings.warn(f"'{self.name}' contains no Projections, so it has no params for Pytorch to learn.")
            return
        if self.optimizer_type == 'sgd':
            optimizer = optim.SGD(params, lr=learning_rate, weight_decay=self.weight_decay)
        else:
            optimizer = optim.Adam(params, lr=learning_rate, weight_decay=self.weight_decay)
        pytorch_rep._update_optimizer_params(optimizer, optimizer_params, context)
        return optimizer

    def get_target_nodes(self, execution_mode=pnlvm.ExecutionMode.PyTorch):
        """Return `TARGET` `Nodes <Composition_Nodes>` of the AutodiffComposition."""
        self.infer_backpropagation_learning_pathways(execution_mode=execution_mode)
        return super(AutodiffComposition, self).get_target_nodes()

    def autodiff_forward(self, inputs, targets,
                         synch_with_pnl_options, retain_in_pnl_options,
                         execution_mode, scheduler, context):
        """
        Perform forward pass of model and compute loss for a batch of trials in Pytorch mode.
        Losses are then accumulated, error is backpropagated by compositionrunner.run_learning()
          before the next time it calls run(), in a call to backward() by do_gradient_optimization()
          in _batch_inputs() or _batch_function_inputs(),
        """
        assert execution_mode is pnlvm.ExecutionMode.PyTorch
        pytorch_rep = self.parameters.pytorch_representation._get(context)

        # --------- Get current values of nodes  -------------------------------------------------

        #   should return 2d values for each component

        # Get value of INPUT nodes for current trial
        curr_tensors_for_inputs = {}
        for component in inputs.keys():
            if not isinstance(inputs[component], torch.Tensor):
                curr_tensors_for_inputs[component] = torch.tensor(inputs[component], device=self.device).double()
            else:
                curr_tensors_for_inputs[component] = inputs[component]

        # Execute PytorchCompositionWrapper to get value of all OUTPUT nodes for current trial
        curr_tensors_for_outputs = pytorch_rep.forward(curr_tensors_for_inputs, None, synch_with_pnl_options, context)

        # Get value of OUTPUT nodes that are being trained (i.e., for which there are TARGET nodes)
        curr_tensors_for_trained_outputs = {k:v for k,v in curr_tensors_for_outputs.items()
                                            if k in self.outputs_to_targets_map}

        # Get value of TARGET nodes for current trial
        curr_tensors_for_targets = {}
        for component, target in targets.items():
            if isinstance(target, torch.Tensor) or isinstance(target, np.ndarray):
                curr_tensors_for_targets[component] = [target[:, i, :] for i in range(target.shape[1])]
            else:
                # It's  a list, of lists, of torch tensors because it is ragged
                num_outputs = len(targets[component][0])
                curr_tensors_for_targets[component] = [torch.stack([batch_elem[i]
                                                                    for batch_elem in target])
                                                       for i in range(num_outputs)]

        # Map value of TARGET nodes to trained OUTPUT nodes
        curr_target_tensors_for_trained_outputs = {}
        for trained_output, target in self.outputs_to_targets_map.items():
            curr_target_tensors_for_trained_outputs[trained_output] = curr_tensors_for_targets[target]

        # --------- Compute the loss (TARGET-OUTPUT) for each trained OUTPUT node  ---------------------------

        # Calculate and track the loss over the trained OUTPUT nodes:
        #   curr_target_tensors_for_trained_outputs compared against curr_tensors_for_trained_outputs
        for component, outputs in curr_tensors_for_trained_outputs.items():
            trial_loss = 0
            targets = curr_target_tensors_for_trained_outputs[component]
            num_outputs = outputs.shape[1] if type(outputs) is torch.Tensor else len(outputs[0])
            for i in range(num_outputs):
                # loss only accepts 0 or 1d target. reshape assuming pytorch_rep.minibatch_loss dim is correct

                # Get the output, if it's a torch tensor we can slice, if it's a list of list (its ragged) and we
                # need to index
                output = outputs[:, i, :] if type(outputs) is torch.Tensor else torch.stack([batch_elem[i] for batch_elem in outputs])

                comp_loss = self.loss_function(
                    output,
                    torch.atleast_1d(targets[i])
                )
                comp_loss = comp_loss.reshape_as(pytorch_rep.minibatch_loss)
                trial_loss += comp_loss
            pytorch_rep.minibatch_loss += trial_loss
        pytorch_rep.minibatch_loss_count += 1

        # --------- Return the values of output of trained nodes and all nodes  ---------------------------------------

        # IMPLEMENTATION NOTE: Need values in order corresponding to output_CIM Ports.

        # Get output Nodes, their out_ports and corresponding indices
        #     in order of outermost AutodiffComposition's output_CIM Ports
        outputs_idx_port_node_comp = []
        for port in self.output_CIM.input_ports:
            source_info = self.output_CIM._get_source_info_from_output_CIM(port)
            source_ouput_port_idx = source_info[1].output_ports.index(source_info[0])
            outputs_idx_port_node_comp.append(tuple((source_ouput_port_idx, *source_info)))

        # Assign values to trained_output_values and all_output_values
        trained_output_values = []
        all_output_values = []
        for item in outputs_idx_port_node_comp:
            idx, port, node, comp = item
            if comp._trained_comp_nodes_to_pytorch_nodes_map:
                node = comp._trained_comp_nodes_to_pytorch_nodes_map[node]
            outputs = curr_tensors_for_outputs[node]
            if type(outputs) is torch.Tensor:
                output = outputs[:, idx, ...]
            else:
                output = torch.stack([batch_elem[idx] for batch_elem in outputs])
            output = output.detach().cpu().numpy().copy().tolist()
            if self.targets_from_outputs_map.values():
                trained_output_values += [output]
            all_output_values += [output]

        # Turn into a numpy array, possibly ragged
        all_output_values = convert_to_np_array(all_output_values)

        # Swap the first two dimensions (output_port, batch) to (batch, output_port)
        all_output_values = all_output_values.swapaxes(0, 1)

        pytorch_rep.all_output_values = all_output_values

        # Get values of TARGET nodes
        target_values = [value[0].detach().cpu().numpy().copy().tolist()
                         for value in list(curr_tensors_for_targets.values())]
        pytorch_rep.target_values = target_values

        # Synchronize outcomes after every trial if specified
        # IMPLEMENTATION NOTE: RESULTS is not included here as it is handled in call to autodiff._update_results()
        pytorch_rep.synch_with_psyneulink(synch_with_pnl_options,
                                          [OPTIMIZATION_STEP, TRIAL],
                                          context,
                                          [NODE_VARIABLES, NODE_VALUES])
        pytorch_rep.retain_for_psyneulink({TRAINED_OUTPUTS: trained_output_values,
                                           TARGETS: target_values},
                                          retain_in_pnl_options,
                                          context)

        return trained_output_values, all_output_values

    def clear_losses(self, context=None):
        self.losses = []
        if self.pytorch_representation:
            self.pytorch_representation.retained_losses = []

    def do_gradient_optimization(self, retain_in_pnl_options, context, optimization_num=None):
        """Compute loss and use in call to autodiff_backward() to compute gradients and update PyTorch parameters.
        Update parameters (weights) based on trial(s) executed since last optimization,
        Reinitizalize minibatch_loss and minibatch_loss_count
        """
        pytorch_rep = self.parameters.pytorch_representation._get(context=context)
        minibatch_loss = pytorch_rep.minibatch_loss / pytorch_rep.minibatch_loss_count

        self.autodiff_backward(minibatch_loss, context)

        # # Save loss for current round of optimization
        pytorch_rep.retain_for_psyneulink({LOSSES: minibatch_loss}, retain_in_pnl_options, context)

        # Reset minibatch_loss for next round of optimization
        pytorch_rep.minibatch_loss = torch.zeros(1, device=self.device).double()
        pytorch_rep.minibatch_loss_count = 0

    def autodiff_backward(self, minibatch_loss, context):
        """Calculate gradients and apply to PyTorch model parameters (weights)"""

        # # MODIFIED 5/19/25 OLD:
        # if self._runtime_learning_rate is False:
        # MODIFIED 5/19/25 NEW:
        if not self.enable_learning:
        # MODIFIED 5/19/25 END
            return

        pytorch_rep = self.parameters.pytorch_representation._get(context=context)
        optimizer = pytorch_rep.optimizer

        # Gradient updates
        optimizer.zero_grad()
        # Compute and log average loss over all trials since last update
        minibatch_loss.backward(retain_graph=not self.force_no_retain_graph)
        # Update weights and copy to PNL
        optimizer.step()

    def _gen_llvm_function(self, *, ctx:pnlvm.LLVMBuilderContext, tags:frozenset):
        if "run" in tags:
            return pnlvm.codegen.gen_composition_run(ctx, self, tags=tags)
        else:
            return pnlvm.codegen.gen_autodiffcomp_exec(ctx, self, tags=tags)

    def _get_loss(self, loss_spec):
        if not isinstance(self.loss_spec, (str, Loss)):
            return self.loss_spec
        elif loss_spec == Loss.MSE:
            return nn.MSELoss(reduction='mean')
        elif loss_spec == Loss.SSE:
            return nn.MSELoss(reduction='sum')
        elif loss_spec == Loss.CROSS_ENTROPY:
            if version.parse(torch.version.__version__) >= version.parse('1.12.0'):
                return nn.CrossEntropyLoss()
            # Cross entropy loss is used for multiclass categorization and needs inputs in shape
            # ((# minibatch_size, C), targets) where C is a 1-d vector of probabilities for each potential category
            # and where target is a 1d vector of type long specifying the index to the target category. This
            # formatting is different from most other loss functions available to autodiff compositions,
            # and therefore requires a wrapper function to properly package inputs.
            return lambda x, y: nn.CrossEntropyLoss()(torch.atleast_2d(x), torch.atleast_2d(y.type(x.type())))
        elif loss_spec == Loss.BINARY_CROSS_ENTROPY:
            return nn.BCELoss()
        elif loss_spec == Loss.L1:
            return nn.L1Loss(reduction='sum')
        elif loss_spec == Loss.NLL:
            return nn.NLLLoss(reduction='sum')
        elif loss_spec == Loss.POISSON_NLL:
            return nn.PoissonNLLLoss(reduction='sum')
        elif loss_spec == Loss.KL_DIV:
            return nn.KLDivLoss(reduction='sum')
        else:
            raise AutodiffCompositionError(f"Loss type {loss_spec} not recognized. 'loss_function' argument must be a "
                                           f"Loss enum or function. Currently, the recognized loss types are: "
                                           f"L1 (Mean), SSE (sum squared error), CROSS_ENTROPY, NLL (negative log "
                                           f"likelihood), POISSONNLL (Poisson negative log likelihood, "
                                           f"and KL_DIV (KL divergence.")

    def _get_total_loss(self, num_trials: int=1, context:Context=None):
        return sum(self.parameters.trial_losses._get(context)[-num_trials:]) /num_trials

    def _get_autodiff_inputs_values(self, input_dict: dict):
        """Remove TARGET Nodes, and return dict with values of INPUT Nodes for single trial
        For nested Compositions, replace input to nested Composition with inputs to its INPUT Nodes
        For InuptPorts, replace with owner

        Returns
        ---------
        A dict mapping INPUT Nodes -> input values for a single trial
        """
        autodiff_input_dict = {}
        for node, values in input_dict.items():
            mech = node.owner if isinstance(node, InputPort) else node
            if (mech in self.get_nested_input_nodes_at_all_levels()
                    and mech not in self.get_nodes_by_role(NodeRole.TARGET)):
                # Pass along inputs to all INPUT Nodes except TARGETS
                # (those are handled separately in _get_autodiff_targets_values)
                if torch_available:
                    # Convert to torch tensor of type expected by PytorchCompositionWrapper
                    # values = torch.tensor(values, dtype=self.torch_dtype, device=self.device)
                    values = values.type(self.torch_dtype)
                autodiff_input_dict[node] = values
        return autodiff_input_dict

    def _get_autodiff_targets_values(self, input_dict):
        """Return dict with input values for TARGET Nodes
        Get inputs to TARGET Nodes used for computation of loss in autodiff_forward().
        Uses input_dict to get input values for TARGET Nodes that are INPUT Nodes of the AutodiffComposition,
        If a TARGET Node is not an INPUT Node, it is assumed to be the target of a projection from an INPUT Node
        and the value is determined by searching recursively for the input Node that projects to the TARGET Node.

        Returns
        ---------
        A dict mapping TARGET Nodes -> target values
        """
        target_values = {}
        def get_target_value(target):
            if target in self.get_nodes_by_role(NodeRole.INPUT):
                return input_dict[target]
            if len(target.path_afferents) > 1:
                raise AutodiffCompositionError(f"TARGET Node '{target.name}' (for '{self.name}')"
                                               f"cannot have more than one afferent projection.")
            target = target.path_afferents[0].sender.owner
            return get_target_value(target)

        for target in self.targets_from_outputs_map:
            target_values[target] = get_target_value(target)
        return target_values

    def _parse_learning_spec(self, inputs, targets, execution_mode, context):
        stim_input, num_input_trials = super()._parse_learning_spec(inputs, targets, execution_mode, context)

        if not callable(inputs):
            input_ports_for_INPUT_Nodes = self._get_input_receivers()
            nested_inputs = {}
            stim_input_copy = stim_input.copy()
            # Replace input to nested Composition with inputs to its INPUT Nodes (to accommodate flattened version)
            for node in stim_input_copy:
                # If node is a nested Composition
                if isinstance(node, Composition):
                    # If owner of input_port is a Node in the nested Composition, replace entry for nested Composition
                    #   in stim_input with entries for the input_ports of its INPUT Nodes
                    for elem, input_port in enumerate([p for p in input_ports_for_INPUT_Nodes if p.owner in node.nodes]):
                        nested_inputs[input_port] = [entry[elem] for entry in stim_input_copy[node]]
                    stim_input.pop(node)
                    stim_input.update(nested_inputs)

        return stim_input, num_input_trials

    def _check_nested_target_mechs(self):
        pass

    def _identify_target_nodes(self, context)->list:
        """Recursively call all nested AutodiffCompositions to assign TARGET nodes for learning"""
        # Default is to use OUTPUT
        target_nodes = [node for node in self.get_nodes_by_role(NodeRole.OUTPUT)
                        if not isinstance(node, Composition)]
        for node in self.nodes:
            if isinstance(node, AutodiffComposition):
                target_nodes.extend(node._identify_target_nodes(context))
        return target_nodes

    def _get_valid_weights_shape(self, projection):
        pnl_wt_matrix = projection.defaults.matrix
        if not isinstance(pnl_wt_matrix, np.ndarray):
            assert is_matrix_keyword(pnl_wt_matrix)
            pnl_wt_matrix = projection._get_matrix_from_keyword(pnl_wt_matrix)
        return pnl_wt_matrix.shape

    @handle_external_context()
    def set_weights(self, pnl_proj, weights:Union[list, np.ndarray], context=None):
        """Set weights for specified Projection."""
        valid_shape = self._get_valid_weights_shape(pnl_proj)
        assert weights.shape == valid_shape, \
            (f"PROGRAM ERROR: Shape of weights in 'weights' arg of '{self.name}.set_weights' "
             f"Specified weights do not match required shape ({valid_shape}).)")
        pnl_proj.parameters.matrix._set(weights, context)
        pnl_proj.parameter_ports['matrix'].parameters.value._set(weights, context)

    @handle_external_context(fallback_default=True)
    def learn(self,
              *args,
              synch_projection_matrices_with_torch:Optional[LEARNING_SCALE_LITERALS]=NotImplemented,
              synch_node_variables_with_torch:Optional[LEARNING_SCALE_LITERALS]=NotImplemented,
              synch_node_values_with_torch:Optional[LEARNING_SCALE_LITERALS]=NotImplemented,
              synch_results_with_torch:Optional[LEARNING_SCALE_LITERALS]=NotImplemented,
              retain_torch_trained_outputs:Optional[LEARNING_SCALE_LITERALS]=NotImplemented,
              retain_torch_targets:Optional[LEARNING_SCALE_LITERALS]=NotImplemented,
              retain_torch_losses:Optional[LEARNING_SCALE_LITERALS]=NotImplemented,
              context: Context = None,
              base_context: Context = Context(execution_id=None),
              skip_initialization: bool = False,
              **kwargs
              ) -> list:
        """Override to handle synch and retain args
        Note: defaults for synch and retain args are set to NotImplemented, so that the user can specify None if
              they want to locally override the default values for the AutodiffComposition (see docstrings for run()
              and _parse_synch_and_retain_args() for additonal details).

        Arguments
        ---------

        learning_rate : float, int, bool or dict : default 0.001
            specifies the learning rate(s) passed to the optimizer, that overrides any learning_rate specifications
            made in AutodiffComposition constructor and/or individual MappingProjections. A dict can be used to specify
            `MappingProjection`\\-specific learning_rate(s); if the dict is used, and it does not contain a
            *DEFAULT_LEARNING_RATE* entry, then the default indicated above is used for all other MappingProjections
            (see `AutodiffComposition_Learning_Rate` and `Composition_Learning_Rate` for additional details).

        synch_projection_matrices_with_torch : [LEARNING_SCALE_LITERALS] : Default None
            overrides specification(s) made in Autodiff constructor; see `synch_projection_matrices_with_torch
            <AutodiffComposition.synch_projection_matrices_with_torch>` for additional details.

        synch_node_variables_with_torch : [LEARNING_SCALE_LITERALS] : Default None
            overrides specification(s) made in Autodiff constructor; see `synch_node_variables_with_torch
            <AutodiffComposition.synch_node_variables_with_torch>` for additional details.

        synch_node_values_with_torch : [LEARNING_SCALE_LITERALS] : Default None
            overrides specification(s) made in Autodiff constructor; see `synch_node_values_with_torch
            <AutodiffComposition.synch_node_values_with_torch>` for additional details.

        synch_results_with_torch : [LEARNING_SCALE_LITERALS] : Default None
            overrides specification(s) made in Autodiff constructor; see `synch_results_with_torch
            <AutodiffComposition.synch_results_with_torch>` for additional details.

        retain_torch_trained_outputs : [LEARNING_SCALE_LITERALS] : Default None
            overrides specification(s) made in Autodiff constructor; see `retain_torch_trained_outputs
            <AutodiffComposition.retain_torch_trained_outputs>` for additional details.

        retain_torch_targets : [LEARNING_SCALE_LITERALS] : Default None
            overrides specification(s) made in Autodiff constructor; see `retain_torch_targets
            <AutodiffComposition.retain_torch_targets>` for additional details.

        retain_torch_losses : [LEARNING_SCALE_LITERALS] : Default None
            overrides specification(s) made in Autodiff constructor; see `retain_torch_losses
            <AutodiffComposition.retain_torch_losses>` for additional details.
        """
        execution_phase_at_entry = context.execution_phase
        context.execution_phase = ContextFlags.PREPARING

        execution_mode = self._get_execution_mode(kwargs.pop('execution_mode', None))
        context.execution_phase = execution_phase_at_entry

        # Deal with deprecated arg (can't use deprecation_warning() since that is for constructors)
        if OPTIMIZER_PARAMS in kwargs:
            default_learning_rate = kwargs.pop(LEARNING_RATE, None)
            learning_rate = deprecation_warning(self, kwargs,
                                                deprecated_args={OPTIMIZER_PARAMS:LEARNING_RATE},
                                                method="learn() method",
                                                additional_msg=" Other torch.nn.optimizer parameters are not "
                                                               "currently supported, but will be in a future version.")
            kwargs.update(learning_rate)
            # Move learning_rate spec into optimizer_params dict
            if default_learning_rate is not None:
                if kwargs[LEARNING_RATE]:
                    kwargs[LEARNING_RATE].update({DEFAULT_LEARNING_RATE: default_learning_rate})
                else:
                    kwargs[LEARNING_RATE] = {DEFAULT_LEARNING_RATE: default_learning_rate}

        if LEARNING_RATE in kwargs and isinstance(kwargs[LEARNING_RATE], dict):
            kwargs[OPTIMIZER_PARAMS] = kwargs[LEARNING_RATE]
            kwargs[LEARNING_RATE] = kwargs[OPTIMIZER_PARAMS].pop(DEFAULT_LEARNING_RATE, None)

        any_nested_comps = [node for node in self.nodes if isinstance(node, Composition)]
        if any_nested_comps:
            # Can't learn in Python mode if any nested Compositions
            if execution_mode is not pnlvm.ExecutionMode.PyTorch:
                nested_comp_names = [f"'{comp.name}'" for comp in any_nested_comps]
                raise AutodiffCompositionError(f"Unable to execute learning in {pnlvm.ExecutionMode.Python.name} mode "
                                               f"for '{self.name}' because it contains one or more nested "
                                               f"Compositions: {' ,'.join(nested_comp_names)}.")

            # Can't learn if any nested comps that are not AutodiffCompositions
            nested_comps = [f"'{comp.name}'" for comp in any_nested_comps if not isinstance(comp, AutodiffComposition)]
            if nested_comps:
                raise AutodiffCompositionError(f"Unable execute learning for '{self.name}' "
                                               f"because it contains nested Composition(s) "
                                               f"that are not AutodiffCompositions: {' ,'.join(nested_comps)}.")

        if self._built_pathways is False:
            self.infer_backpropagation_learning_pathways(execution_mode, context=context)
            self._built_pathways = True

        synch_with_pnl_options, retain_in_pnl_options = (
            self._parse_synch_and_retain_args(synch_projection_matrices_with_torch,
                                              synch_node_variables_with_torch,
                                              synch_node_values_with_torch,
                                              synch_results_with_torch,
                                              retain_torch_trained_outputs,
                                              retain_torch_targets,
                                              retain_torch_losses,
                                              context=context,
                                              **kwargs))

        if execution_mode == pnlvm.ExecutionMode.PyTorch and not torch_available:
            raise AutodiffCompositionError(f"'{self.name}.learn()' has been called with ExecutionMode.Pytorch, "
                                           f"but Pytorch module ('torch') is not installed. "
                                           f"Please install it with `pip install torch` or `pip3 install torch`")

        return super().learn(*args,
                             synch_with_pnl_options=synch_with_pnl_options,
                             retain_in_pnl_options=retain_in_pnl_options,
                             execution_mode=execution_mode,
                             context=context,
                             base_context=base_context,
                             skip_initialization=skip_initialization,
                             **kwargs)

    def _parse_synch_and_retain_args(self,
                                     synch_projection_matrices_with_torch:Optional[LEARNING_SCALE_LITERALS],
                                     synch_node_variables_with_torch:Optional[LEARNING_SCALE_LITERALS],
                                     synch_node_values_with_torch:Optional[LEARNING_SCALE_LITERALS],
                                     synch_results_with_torch:Optional[LEARNING_SCALE_LITERALS],
                                     retain_torch_trained_outputs:Optional[LEARNING_SCALE_LITERALS],
                                     retain_torch_targets:Optional[LEARNING_SCALE_LITERALS],
                                     retain_torch_losses:Optional[LEARNING_SCALE_LITERALS],
                                     context: Context = None,
                                     **kwargs
                                     )->tuple:
        # Remove args from kwargs in case called from run() (won't be there if called from learn()
        if synch_projection_matrices_with_torch == NotImplemented:
            synch_projection_matrices_with_torch = kwargs.pop('synch_projection_matrices_with_torch', NotImplemented)
            if synch_projection_matrices_with_torch == NotImplemented:
                synch_projection_matrices_with_torch = self.parameters.synch_projection_matrices_with_torch.default_value
        if synch_node_variables_with_torch == NotImplemented:
            synch_node_variables_with_torch = kwargs.pop('synch_node_variables_with_torch', NotImplemented)
            if synch_node_variables_with_torch == NotImplemented:
                synch_node_variables_with_torch = self.parameters.synch_node_variables_with_torch.default_value
        if synch_node_values_with_torch == NotImplemented:
            synch_node_values_with_torch = kwargs.pop('synch_node_values_with_torch', NotImplemented)
            if synch_node_values_with_torch == NotImplemented:
                synch_node_values_with_torch = self.parameters.synch_node_values_with_torch.default_value
        if synch_results_with_torch == NotImplemented:
            synch_results_with_torch = kwargs.pop('synch_results_with_torch', NotImplemented)
            if synch_results_with_torch == NotImplemented:
                synch_results_with_torch = self.parameters.synch_results_with_torch.default_value
        if retain_torch_trained_outputs == NotImplemented:
            retain_torch_trained_outputs = kwargs.pop('retain_torch_trained_outputs', NotImplemented)
            if retain_torch_trained_outputs == NotImplemented:
                retain_torch_trained_outputs = self.parameters.retain_torch_trained_outputs.default_value
        if retain_torch_targets == NotImplemented:
            retain_torch_targets = kwargs.pop('retain_torch_targets', NotImplemented)
            if retain_torch_targets == NotImplemented:
                retain_torch_targets = self.parameters.retain_torch_targets.default_value
        if retain_torch_losses == NotImplemented:
            retain_torch_losses = kwargs.pop('retain_torch_losses', NotImplemented)
            if retain_torch_losses == NotImplemented:
                retain_torch_losses = self.parameters.retain_torch_losses.default_value

        if self.minibatch_size > 1:
            args_str = []
            if retain_torch_trained_outputs in {OPTIMIZATION_STEP, TRIAL}:
                args_str.append('retain_torch_trained_outputs')
            if retain_torch_losses in {OPTIMIZATION_STEP,TRIAL}:
                args_str.append('retain_torch_losses')
            if retain_torch_targets in {OPTIMIZATION_STEP,TRIAL}:
                args_str.append('retain_torch_targets')
            if args_str:
                arg_args = 'args' if len(args_str) == 1 else 'arg'
                is_are = 'is' if len(args_str) == 1 else 'are'
                raise AutodiffCompositionError(f"The {' ,'.join(args_str)} {arg_args} in the learn() method for "
                                               f"'{self.name}' {is_are} specifed as 'OPTIMIZATION' or 'TRIAL', but "
                                               f"'minibatch_size` ({self.minibatch_size}) != 1, so "
                                               f"{', '.join([arg.split('_')[-1] for arg in args_str])} "
                                               f"will be updated only at the end of a minibatch; "
                                               f"use 'MINIBATCH' for the {arg_args} to avoid this warning.")

        # Package options for synching and tracking into dictionaries as arguments to learning and exec methods
        synch_with_pnl_options = {MATRIX_WEIGHTS: synch_projection_matrices_with_torch
                                                  or self.parameters.synch_projection_matrices_with_torch._get(context),
                                  NODE_VARIABLES: synch_node_variables_with_torch
                                               or self.parameters.synch_node_variables_with_torch._get(context),
                                  NODE_VALUES: synch_node_values_with_torch
                                               or self.parameters.synch_node_values_with_torch._get(context),
                                  RESULTS: synch_results_with_torch
                                                    or self.parameters.synch_results_with_torch._get(context)}

        retain_in_pnl_options = {TRAINED_OUTPUTS: retain_torch_trained_outputs
                                                   or self.parameters.retain_torch_trained_outputs._get(context),
                                 TARGETS: retain_torch_targets or self.parameters.retain_torch_targets._get(context),
                                 LOSSES: retain_torch_losses or self.parameters.retain_torch_losses._get(context)}

        return synch_with_pnl_options, retain_in_pnl_options

    def _get_execution_mode(self, execution_mode):
        """Parse execution_mode argument and return a valid execution mode for the learn() method
        Can be overridden by subclasses to change the permitted and/or default execution mode for learning
        """
        if execution_mode is None:
            if self.execution_mode_warned_about_default is False:
                warnings.warn(f"The execution_mode argument was not specified in the learn() method of '{self.name}'; "
                              f"ExecutionMode.PyTorch will be used by default.")
                self.execution_mode_warned_about_default = True
            execution_mode = pnlvm.ExecutionMode.PyTorch

        return execution_mode

    @handle_external_context(fallback_default=True)
    def execute(self,
                inputs=None,
                num_trials=None,
                minibatch_size=1,
                optimizations_per_minibatch=1,
                do_logging=False,
                scheduler=None,
                termination_processing=None,
                call_before_minibatch=None,
                call_after_minibatch=None,
                call_before_time_step=None,
                call_before_pass=None,
                call_after_time_step=None,
                call_after_pass=None,
                reset_stateful_functions_to=None,
                context=None,
                base_context=Context(execution_id=None),
                clamp_input=SOFT_CLAMP,
                targets=None,
                optimizer_params:dict=None,
                runtime_params=None,
                execution_mode:pnlvm.ExecutionMode = pnlvm.ExecutionMode.PyTorch,
                skip_initialization=False,
                synch_with_pnl_options:Optional[Mapping]=None,
                retain_in_pnl_options:Optional[Mapping]=None,
                report_output:ReportOutput=ReportOutput.OFF,
                report_params:ReportOutput=ReportParams.OFF,
                report_progress:ReportProgress=ReportProgress.OFF,
                report_simulations:ReportSimulations=ReportSimulations.OFF,
                report_to_devices:ReportDevices=None,
                report=None,
                report_num=None,
                )->np.ndarray:
        """Override to execute autodiff_forward() in learning mode if execute_mode is not Python"""

        if (self._is_learning(context) and execution_mode is not pnlvm.ExecutionMode.PyTorch and
                any([isinstance(node, Composition) for node in self.nodes])):
            raise CompositionError(f"Must use execution_mode=ExecutionMode.PyTorch for learning "
                                   f"that includes nested AutodiffComposition(s).")

        if execution_mode is not pnlvm.ExecutionMode.Python:
            self._assign_execution_ids(context)
            context.composition = self
            context.source = ContextFlags.COMPOSITION

            if execution_mode is pnlvm.ExecutionMode.PyTorch and not torch_available:
                raise AutodiffCompositionError(f"'{self.name}.learn()' has been called with ExecutionMode.Pytorch, "
                                               f"but Pytorch module ('torch') is not installed. "
                                               f"Please install it with `pip install torch` or `pip3 install torch`")

            if scheduler is None:
                scheduler = self.scheduler

            if self._is_learning(context):
                # TBI: How are we supposed to use base_context and statefulness here?

                autodiff_inputs = self._get_autodiff_inputs_values(inputs)
                autodiff_targets = self._get_autodiff_targets_values(inputs)

                # Begin reporting of learning TRIAL:
                report(self,
                       LEARN_REPORT,
                       # EXECUTE_REPORT,
                       report_num=report_num,
                       scheduler=scheduler,
                       content='trial_start',
                       context=context)

                self._build_pytorch_representation(optimizer_params=optimizer_params,
                                                   learning_rate=self.learning_rate,
                                                   context=context, base_context=base_context)
                trained_output_values, all_output_values = \
                                                self.autodiff_forward(inputs=autodiff_inputs,
                                                                      targets=autodiff_targets,
                                                                      synch_with_pnl_options=synch_with_pnl_options,
                                                                      retain_in_pnl_options=retain_in_pnl_options,
                                                                      execution_mode=execution_mode,
                                                                      scheduler=scheduler,
                                                                      context=context)
                execution_phase = context.execution_phase
                context.execution_phase = ContextFlags.PROCESSING
                context.execution_phase = execution_phase

                # Complete TRIAL Panel for output report, and report progress
                report(self,
                       # [LEARN_REPORT],
                       [EXECUTE_REPORT, PROGRESS_REPORT],
                       report_num=report_num,
                       scheduler=scheduler,
                       content='trial_end',
                       context=context)

                scheduler.get_clock(context)._increment_time(TimeScale.TRIAL)

                self.most_recent_context = context
                return all_output_values

        # Call Composition execute in Python mode
        return super(AutodiffComposition, self).execute(inputs=inputs,
                                                        scheduler=scheduler,
                                                        termination_processing=termination_processing,
                                                        call_before_time_step=call_before_time_step,
                                                        call_before_pass=call_before_pass,
                                                        call_after_time_step=call_after_time_step,
                                                        call_after_pass=call_after_pass,
                                                        reset_stateful_functions_to=reset_stateful_functions_to,
                                                        context=context,
                                                        base_context=base_context,
                                                        clamp_input=clamp_input,
                                                        optimizer_params=optimizer_params,
                                                        runtime_params=runtime_params,
                                                        execution_mode=execution_mode,
                                                        report=report,
                                                        report_num=report_num
                                                        )

    @handle_external_context(fallback_default=True)
    def run(self, *args,
            synch_projection_matrices_with_torch:Optional[LEARNING_SCALE_LITERALS]=NotImplemented,
            synch_node_variables_with_torch:Optional[LEARNING_SCALE_LITERALS]=NotImplemented,
            synch_node_values_with_torch:Optional[LEARNING_SCALE_LITERALS]=NotImplemented,
            synch_results_with_torch:Optional[LEARNING_SCALE_LITERALS]=NotImplemented,
            retain_torch_trained_outputs:Optional[LEARNING_SCALE_LITERALS]=NotImplemented,
            retain_torch_targets:Optional[LEARNING_SCALE_LITERALS]=NotImplemented,
            retain_torch_losses:Optional[LEARNING_SCALE_LITERALS]=NotImplemented,
            batched_results:bool=False,
            context: Context = None,
            **kwargs):
        """Override to handle synch and retain args if run called directly from run() rather than learn()
        Note: defaults for synch and retain args are NotImplemented, so that the user can specify None if they want
              to locally override the default values for the AutodiffComposition (see _parse_synch_and_retain_args()
              for details). This is distinct from the user assigning the Parameter default_values(s), which is done
              in the AutodiffComposition constructor and handled by the Parameter._specify_none attribute.
        """

        # Store whether we need to return results list with a batch dimension, or flatten it
        self.batched_results = batched_results

        if not (SYNCH_WITH_PNL_OPTIONS in kwargs and RETAIN_IN_PNL_OPTIONS in kwargs):
            # No synch_with_pnl_options and retain_in_pnl_options dicts:
            # - so must have been called from run directly rather than learn
            # - therefore, must validate, parse and package options into those dicts
            if synch_results_with_torch is NotImplemented:
                # IMPLEMENTATION NOTE:
                #     If synch_results_with_torch is not specified by the user in call from run(), set it to
                #     MINIBATCH (rather than RUN, which is the default_value for calls from AutodiffComposition);
                #     this is required for calling _update_results() from Composition.run(), which does not itself
                #     know about synch and retain options, and the expected default behavior of which is to update
                #     results on every try in a call to run().
                synch_results_with_torch = MINIBATCH
            synch_with_pnl_options, retain_in_pnl_options = (
                self._parse_synch_and_retain_args(synch_projection_matrices_with_torch,
                                                   synch_node_variables_with_torch,
                                                   synch_node_values_with_torch,
                                                   synch_results_with_torch,
                                                   retain_torch_trained_outputs,
                                                   retain_torch_targets,
                                                   retain_torch_losses,
                                                  context=context,
                                                   **kwargs))
            kwargs[SYNCH_WITH_PNL_OPTIONS] = synch_with_pnl_options
            kwargs[RETAIN_IN_PNL_OPTIONS] = retain_in_pnl_options

        # Run AutodiffComposition
        results = super(AutodiffComposition, self).run(*args, context=context, **kwargs)

        if EXECUTION_MODE in kwargs and kwargs[EXECUTION_MODE] is pnlvm.ExecutionMode.PyTorch:
            # Synchronize specified outcomes at end of run
            pytorch_rep = self.parameters.pytorch_representation.get(context)
            if pytorch_rep:
                pytorch_rep.synch_with_psyneulink(kwargs[SYNCH_WITH_PNL_OPTIONS], RUN, context)

        return results

    def _update_results(self, results, trial_output, execution_mode, synch_with_pnl_options, context):
        """Track results at specified frequency during learning"""
        if execution_mode is pnlvm.ExecutionMode.PyTorch:

            # Check if the trial_output is atleast 3D
            is_output_3d = trial_output.ndim >= 3 or (trial_output.ndim == 2 and len(trial_output) > 0 and
                                                      isinstance(trial_output[0, 0], (np.ndarray, list)))

            if (RESULTS in synch_with_pnl_options
                    and synch_with_pnl_options[RESULTS] in {TRIAL, MINIBATCH}):
                # Use Composition's own _update_results method since no savings when done trial-by-trial
                if not self.batched_results and is_output_3d:
                    for out in trial_output:
                        super()._update_results(results, out, execution_mode, synch_with_pnl_options, context)
                else:
                    super()._update_results(results, trial_output, execution_mode, synch_with_pnl_options, context)

            elif (RESULTS in synch_with_pnl_options
                  and synch_with_pnl_options[RESULTS] == RUN):
                # Use pytorch_reps method to keep a local list of results that are copied to autodiff.results after run
                pytorch_rep = self.parameters.pytorch_representation._get(context)
                if not self.batched_results and is_output_3d:
                    for out in trial_output:
                        pytorch_rep.retain_results(out)
                else:
                    pytorch_rep.retain_results(trial_output)
        else:
            super()._update_results(results, trial_output, execution_mode, synch_with_pnl_options, context)

    @handle_external_context(fallback_most_recent=True)
    def save(self, path:PosixPath=None, directory:str=None, filename:str=None, context=None):
        """Saves all weight matrices for all MappingProjections in the AutodiffComposition

        Arguments
        ---------
        path: Path, PosixPath or str : default None
            path specification; must be a legal path specification in the filesystem.
        directory: str : default ``current working directory``
            directory where `matrices <MappingProjection.matrix>` for all MappingProjections
            in the AutodiffComposition are saved.
        filename: str : default ``<name of AutodiffComposition>_matrix_wts.pnl``
            filename in which `matrices <MappingProjection.matrix>` for all MappingProjections
            in the AutodiffComposition are saved.
        .. note::
           Matrices are saved in
           `PyTorch state_dict <https://pytorch.org/tutorials/beginner/saving_loading_models.html>`_ format.

        Return
        ------
        Path

        """
        error_msg = f" (for saving weight matrices for '{self.name}') is not a legal path."

        if path:
            try:
                path = Path(path)
            except:
                raise AutodiffCompositionError(f"'{path}'{error_msg}")
        else:
            try:
                if directory:
                    path = Path(directory)
                else:
                    path = Path(os.getcwd())
                if filename:
                    path = Path(os.path.join(path, filename))
                else:
                    path = Path(os.path.join(path, f'{self.name}_matrix_wts.pnl'))
            except IsADirectoryError:
                raise AutodiffCompositionError(f"'{path}'{error_msg}")
        proj_state = {
            p.name: p.parameters.matrix.get(context=context)
            # p.name: p.matrix.base
            for p in self.projections
            if not (isinstance(p, ModulatoryProjection_Base)
                    or isinstance(p.sender.owner, CompositionInterfaceMechanism)
                    or isinstance(p.receiver.owner, CompositionInterfaceMechanism)
                    or isinstance(p.sender.owner, ModulatoryMechanism_Base)
                    or isinstance(p.receiver.owner, ModulatoryMechanism_Base)
                    or p.sender.owner in self.get_nodes_by_role(NodeRole.LEARNING)
                    or p.receiver.owner in self.get_nodes_by_role(NodeRole.LEARNING)
                )}
        try:
            torch.save(proj_state, path)
        except IsADirectoryError:
            raise AutodiffCompositionError(f"'{path}'{error_msg}")

        self.last_saved_weights = path

        return path

    @handle_external_context(fallback_most_recent=True)
    def load(self, path:PosixPath=None, directory:str=None, filename:str=None, context=None, weights_only:bool=False):
        """Loads all weight matrices for all MappingProjections in the AutodiffComposition from file
        Arguments
        ---------
        path: Path : default None
            Path for file in which `MappingProjection` `matrices <MappingProjection.matrix>` are stored.
            This must be a legal PosixPath object; if it is specified **directory** and **filename** are ignored.
        directory: str : default ``current working directory``
            directory where `MappingProjection` `matrices <MappingProjection.matrix>` are stored.
        filename: str : default ``<name of AutodiffComposition>_matrix_wts.pnl``
            name of file in which `MappingProjection` `matrices <MappingProjection.matrix>` are stored.
        .. note::
           Matrices must be stored in
           `PyTorch state_dict <https://pytorch.org/tutorials/beginner/saving_loading_models.html>`_ format.
        """
        error_msg = f" (for loading weight matrices for '{self.name}') is not a legal path."
        if path:
            if not isinstance(path,Path):
                raise AutodiffCompositionError(f"'{path}'{error_msg}")
        else:
            try:
                if directory:
                    path = Path(directory)
                else:
                    path = Path(os.getcwd())
                if filename:
                    path = Path(os.path.join(path, filename))
                else:
                    path = Path(os.path.join(path , f'{self.name}_matrix_wts.pnl'))
            except IsADirectoryError:
                raise AutodiffCompositionError(f"'{path}'{error_msg}")
        try:
            state = torch.load(path, weights_only=weights_only)
        except FileNotFoundError:
            raise AutodiffCompositionError(f"'{path}'{error_msg}")

        self.last_loaded_weights = path

        for projection in [p for p in self.projections
                           if not (isinstance(p, ModulatoryProjection_Base)
                                   or isinstance(p.sender.owner, CompositionInterfaceMechanism)
                                   or isinstance(p.receiver.owner, CompositionInterfaceMechanism)
                                   or isinstance(p.sender.owner, ModulatoryMechanism_Base)
                                   or isinstance(p.receiver.owner, ModulatoryMechanism_Base)
                                   or p.sender.owner in self.get_nodes_by_role(NodeRole.LEARNING)
                                   or p.receiver.owner in self.get_nodes_by_role(NodeRole.LEARNING)
            )]:
            matrix = state[projection.name]
            if np.array(matrix).shape != projection.matrix.base.shape:
                raise AutodiffCompositionError(f"Shape of matrix loaded for '{projection.name}' "
                                               f"({np.array(matrix).shape}) "
                                               f"does not match its shape ({projection.matrix.base.shape})")
            projection.matrix.base = matrix
            projection.parameters.matrix.set(matrix, context=context, override=True)
            projection.parameter_ports['matrix'].parameters.value.set(matrix, context=context, override=True)

        self._build_pytorch_representation(context=context, refresh=True)

    def _get_state_ids(self):
        return super()._get_state_ids() + ["optimizer"]

    def _get_state_struct_type(self, ctx):
        comp_state_type_list = ctx.get_state_struct_type(super())
        pytorch_representation = self._build_pytorch_representation()
        optimizer_state_type = pytorch_representation._get_compiled_optimizer()._get_optimizer_struct_type(ctx)

        return pnlvm.ir.LiteralStructType((
            *comp_state_type_list,
            optimizer_state_type))

    def _get_state_initializer(self, context):
        comp_states = super()._get_state_initializer(context)
        optimizer_states = tuple()

        return (*comp_states, optimizer_states)

    if torch_available:
        @handle_external_context(fallback_most_recent=True)
        def copy_torch_param_to_projection_matrix(self,
                                                  projection:Union[str, MappingProjection],
                                                  torch_param:Union[torch.nn.Parameter, torch.Tensor, str, int],
                                                  torch_module:torch.nn.Module=None,
                                                  torch_slice:slice=None,
                                                  validate:bool=True,
                                                  context:Optional[Union[Context, str]]=None)->np.ndarray:
            """Assign torch Parameter to `matrix <MappingProjection.matrix>` Parameter of specified `MappingProjection`.
            Return torch_param as the np.ndarray assigned to `matrix <MappingProjection.matrix>` Parameter of
            **projection**.

            Arguments
            ---------

            projection : str or MappingProjection
               specifies `MappingProjection` to which the torch_param is assigned as its `matrix
               <MappingProjection.matrix>` Parameter;  if specified as a str, it must be the name of a
               MappingProjection in the AutodiffComposition.

            torch_param : torch.nn.Parameter, str or int
               specifies torch_param to assign to the `matrix <MappingProjection.matrix>` Parameter of **projection**;
               if it is a torch.nn.Parameter or torch.Tensor, then the **torch_module** argument does not need to be
               specified; if specified as a str or int, it must be the name of a torch Parameter (used to access it in
               the state_dict) or its index (used to access it in the parameterlist) of the **torch_module** argument,
               which must be also specified.

            torch_module : torch.nn.Module : default None
               specifies a torch.nn.Module containing **torch_param** assigned to the`matrix<MappingProjection.matrix>`
               Parameter of **projection**; this does not need to be specified if **torch_param** is a
               torch.nn.Parameter or torch.Tensor, but must be specified if **torch_param** is a str or int.

            torch_slice : slice : default None
               specifies a slice of **torch_param** to assign to the `matrix <MappingProjection.matrix>` Parameter
               of **projection**; if it is not specified, the entire tensor of **torch_param** is used.

              .. warning::
                 **torch_slice** should not be specified if the specification of **torch_param** already takes this
                 into account.

            validate : bool : default True
               specifies whether to validate the **projection** and **torch_param** arguments; setting it to False
               results in more efficient processing if this method is called frequently; however, invalid arguments will
               raise standard Python exceptions rather than more informative AutodiffComposition errors, and unexpected
               results may go unnoticed.

               .. warning::
                  if validate is False, for efficiency: **projection** *must* be a `MappingProjection`, **torch_param**
                  *must* be a torch.Tensor, and both **torch_module** and **torch_slice** are ignored.

            context : Context or None : default most recent Context
               specifies context to use for the value of Projection.matrix;  if it is not provided, then a default
               `Context` is constructed using the `name <Composition.name>` of the AutodiffComposition as the
               `execution_id <Context.execution_id>`, commensurate with the one used bydefault for its `execution
               <AutodiffComposition_Execution>`.
            """
            if validate:
                torch_tensor, projection = self._validate_torch_param_and_projection(torch_param,
                                                                                     torch_module,
                                                                                     torch_slice,
                                                                                     projection)
            else:
                # Assume **torch_param** is passed in as Tensor and **projection** as Projection if validate is False
                torch_tensor = torch_param[torch_slice] if torch_slice else torch_param

            torch_param_as_pnl_matrix = torch_tensor.detach().cpu().numpy().T
            projection.parameters.matrix._set(torch_param_as_pnl_matrix, context)
            projection.parameter_ports['matrix'].parameters.value._set(torch_param_as_pnl_matrix, context)
            return torch_param_as_pnl_matrix

        def copy_projection_matrix_to_torch_param(self,
                                                  projection:Union[str, MappingProjection],
                                                  torch_param:Union[torch.nn.Parameter, torch.Tensor, str, int],
                                                  torch_module:torch.nn.Module=None,
                                                  torch_slice:slice=None,
                                                  validate:bool=True,
                                                  context:Optional[Union[Context, str]]=None)->torch.Tensor:
            """Assign the `matrix <MappingProjection.matrix>` Parameter of a `MappingProjection` to a Pytorch Parameter.

            .. warning:
               If the PyTorch Parameter has requires_grad=True, this will impact its updating in PyTorch.

            Return torch.Tensor assigned to **torch_param**

            Arguments
            ---------

            projection : str or MappingProjection
               specifies `MappingProjection`, the `matrix <MappingProjection.matrix>` of which is assigned torch_param;
               if specified as a str, it must be the name of a MappingProjection in the AutodiffComposition.

            torch_param : torch.nn.Parameter, str or int
               specifies torch Parameter to which the `matrix <MappingProjection.matrix>` of the Projection is assigned;
               if it is a torch.nn.Parameter or torch.Tensor, then the **torch_module** argument does not need to be
               specified; if specified as a str or int, it must be the name of a torch Parameter (used to access it in
               the state_dict) or its index (used to access it in the parameterlist) of the **torch_module** argument,
               which must be also specified.

            torch_module : torch.nn.Module : default None
               specifies a torch.nn.Module containing **torch_param** to which the **projection**'s `matrix
               <MappingProjection.matrix>` Parameter is assigned; this does not need to be specified if **torch_param**
               is a torch.nn.Parameter or torch.Tensor, but must be specified if **torch_param** is a str or int.

            torch_slice : slice : default None
               specifies a slice of **torch_param** to assign to the `matrix <MappingProjection.matrix>` Parameter
               of **projection**; if it is not specified, the entire tensor of **torch_param** is used.

              .. warning::
                 **torch_slice** should not be specified if the specification of **torch_param** already takes this
                 into account.

            validate : bool : default True
               specifies whether to validate the **projection** and **torch_param** arguments; setting it to False
               results in more efficient processing if this method is called frequently; however, invalid arguments
               then raise standard Python exceptions rather than more informative AutodiffComposition errors,
               and unexpected results may go unnoticed.

               .. warning::
                  if validate is False, for efficiency: **projection** *must* be a `MappingProjection`, **torch_param**
                  *must* be a torch.Tensor, and both **torch_module** and **torch_slice** are ignored.

            context : Context or None : default most recent Context
               specifies context to use for the value of Projection.matrix;  if it is not provided, then a default
               `Context` is constructed using the `name <Composition.name>` of the AutodiffComposition as the
               `execution_id <Context.execution_id>`, commensurate with the one used bydefault for its `execution
               <AutodiffComposition_Execution>`.
            """
            if validate:
                torch_tensor, projection = self._validate_torch_param_and_projection(torch_param,
                                                                                     torch_module,
                                                                                     torch_slice,
                                                                                     projection)
            # Assume **torch_param** is passed in as a Tensor and **projection** as a Projection if validate is False
            else:
                torch_tensor = torch_param
            if slice is not None:
                torch_tensor = torch_tensor[torch_slice]
            matrix = projection.parameters.matrix.get(context).T.squeeze()
            matrix_as_tensor = torch.tensor(matrix, dtype=torch_tensor.dtype)
            torch_tensor.data.copy_(matrix_as_tensor)
            return matrix_as_tensor

        def _validate_torch_param_and_projection(self, torch_param, torch_module, torch_slice, projection_spec)->tuple:
            """Validate torch and projection arguments for copying between PyTorch and AutodiffComposition.
            Return tuple of torch.Tensor and MappingProjection.
            """
            method_name = 'copy_torch_param_to_projection_matrix'

            # Torch Parameter specification is a Tensor or a torch.nn.Parameter
            if isinstance(torch_param, torch.Tensor):
                torch_tensor = torch_param

            # Torch Parameter specification is a Tensor or a torch.nn.Parameter
            elif isinstance(torch_param, type(None)):
                if isinstance(torch_module, (torch.nn.Parameter, torch.Tensor)):
                    raise AutodiffCompositionError(f"Specification of 'torch_module' arg in {method_name}() is a "
                                                   f"torch Parameter or Tensor; this should be specified using the "
                                                   f"'torch_para' arg.")
                raise AutodiffCompositionError(f"The 'torch_param' arg in {method_name}() ({torch_param}) must be "
                                               f"specified, using either a torch.nn.Parameter or torch.Tensor, or a "
                                               f"str or int paired with specification of a torch.nn.Module in the "
                                               f"'torch_module' arg.")
            # Torch Parameter specification is a torch.nn.Module
            elif isinstance(torch_param, torch.nn.Module):
                raise AutodiffCompositionError(f"Specification of 'torch_param' arg in {method_name}() ({torch_param}) "
                                               f"is a Module, but must be a torch.nn.Parameter, torch.Tensor, str or "
                                               f"int; if a Module is intended, use the 'torch_module' arg, and specify "
                                               f"the Parameter name or index in the 'torch_param' arg.")

            elif isinstance(torch_param, (str, int)):
                if torch_module is None:
                    raise AutodiffCompositionError(f"Specifying of the 'torch_param' arg in {method_name}() with a "
                                                   f"string or int ({torch_param}) requires the 'torch_module' "
                                                   f"arg to be specified as well.")
                if not isinstance(torch_module, torch.nn.Module):
                    raise AutodiffCompositionError(f"Specification of 'torch_module' arg in {method_name}() "
                                                   f"({torch_module}) must be a torch.nn.Module.")
                if isinstance(torch_param, str):
                    # Name of Parameter was specified, so get it from Module's state_dict,
                    if torch_param not in torch_module.state_dict():
                        raise AutodiffCompositionError(f"'{torch_param}' specified in 'torch_param' arg of "
                                                       f"{method_name}() is not the name of a Parameter in the "
                                                       f"state_dict() for '{torch_module}'.")
                    torch_tensor = torch_module.state_dict()[torch_param]
                else:
                    # Index of Parameter was specified, so get it from Module's parameters() list
                    try:
                        torch_tensor = list(torch_module.parameters())[torch_param]
                    except IndexError:
                        raise AutodiffCompositionError(f"The value ({torch_param}) specified in the 'torch_param' arg "
                                                       f"of {method_name}() is not an index within the range of the "
                                                       f"ParameterList specified for the Module ('{torch_module}').")
            else:
                # Unrecognized specification for torch_param arg.
                raise AutodiffCompositionError(f"Specification of 'torch_param' arg in {method_name}() ({torch_param}) "
                                               f"must be a torch.nn.Parameter, torch.Tensor, str or int.")

            if torch_slice is not None:
                if not isinstance(torch_slice, slice):
                    if isinstance(torch_param, (str, int)):
                        param_ref = f"'{torch_param}'" if isinstance(torch_param, str) else f"{torch_param}"
                        raise AutodiffCompositionError(f"Specification of 'torch_slice' arg in {method_name}() "
                                                       f"('{torch_slice}') for Parameter {param_ref} of {torch_module} "
                                                       f"must be a slice.")
                    else:
                        raise AutodiffCompositionError(f"Specification of 'torch_slice' arg in {method_name}() "
                                                       f"({torch_slice}) must be a slice.")
                torch_tensor = torch_tensor[torch_slice]

            # Parse and validate projection spec
            if projection_spec not in self.projections:
                if isinstance(projection_spec, str):
                    raise AutodiffCompositionError(f"'{projection_spec}' in {method_name}() "
                                                   f"is not the name of a Projection in '{self.name}'.")
                elif isinstance(projection_spec, MappingProjection):
                    raise AutodiffCompositionError(f"'{projection_spec.name}' in {method_name}() "
                                                   f"is not a Projection in '{self.name}'.")
                else:
                    assert False, f"PROGRAM ERROR: Illegal type for 'projection' ({projection_spec}) in {method_name}."
            projection = self.projections[projection_spec]

            torch_param_as_pnl_matrix = torch_tensor.detach().cpu().numpy().T
            bias_note = ""
            if torch_param_as_pnl_matrix.ndim == 1:
                # Note: torch biases are 1d, but PNL requires matrices to be 2d
                torch_param_as_pnl_matrix = np.atleast_2d(torch_param_as_pnl_matrix)
                bias_note = (f" [Note: torch biases, usually 1d, have already been converted to 2d "
                             f"to match PsyNeuLink BIAS Nodes Projections.]")
            if torch_param_as_pnl_matrix.shape != projection.parameters.matrix.get().shape:
                raise AutodiffCompositionError(
                    f"Shape of torch parameter {torch_param_as_pnl_matrix.shape} in {method_name}() does not match "
                    f"shape of matrix for '{projection.name}' {projection.parameters.matrix.get().shape}.{bias_note}")
            return torch_tensor, projection

    def show_graph(self, *args, **kwargs):
        """Override to use PytorchShowGraph if show_pytorch is True"""
        return self._show_graph.show_graph(*args, **kwargs)

    @property
    def torch_parameters(self):
        """Return Pytorch Parameters for pytorch_representation of AutodiffComposition"""
        try:
            if self.pytorch_representation is None:
                self._build_pytorch_representation()
            return list(self.pytorch_representation.named_parameters())
        except:
            raise AutodiffCompositionError(
                f"PROGRAM ERROR:  problem accessing torch.named_parameters() for '{self.name}'.")
    @property
    def _dependent_components(self) -> Iterable[Component]:
        res = super()._dependent_components

        # NOTE: _dependent_components should possibly be reworked to be
        # a context-dependent method
        for pytorch_repr in self.parameters.pytorch_representation.values.values():
            if pytorch_repr is not None:
                res.extend([w.projection for w in pytorch_repr.projection_wrappers])

        return res<|MERGE_RESOLUTION|>--- conflicted
+++ resolved
@@ -419,11 +419,8 @@
                                               SOFT_CLAMP, SYNCH_WITH_PNL_OPTIONS, RETAIN_IN_PNL_OPTIONS, TARGETS,
                                               TRAINED_OUTPUTS, TRIAL, DEFAULT,
 )
-<<<<<<< HEAD
-from psyneulink.core.globals.utilities import is_numeric_scalar, convert_to_np_array, deprecation_warning
-=======
-from psyneulink.core.globals.utilities import is_matrix_keyword, is_numeric_scalar, convert_to_np_array
->>>>>>> a344eb04
+from psyneulink.core.globals.utilities import (
+    is_matrix_keyword, is_numeric_scalar, convert_to_np_array, deprecation_warning)
 from psyneulink.core.scheduling.scheduler import Scheduler
 from psyneulink.core.globals.parameters import Parameter, check_user_specified
 from psyneulink.core.scheduling.time import TimeScale
@@ -1137,13 +1134,9 @@
         # Set up optimizer
         old_opt = pytorch_rep.optimizer
         # Get default learning rate (used for all Parameters for which specific learning_rates are not specified)
-        # # MODIFIED 6/2/25 OLD:
-        # default_learning_rate = self._runtime_learning_rate or learning_rate or self.learning_rate
-        # MODIFIED 6/2/25 NEW:
         default_learning_rate = learning_rate or self.learning_rate
         if self._runtime_learning_rate is not None:
             optimizer_params.update({DEFAULT_LEARNING_RATE: self._runtime_learning_rate})
-        # MODIFIED 6/2/25 END
 
         if (old_opt is None or refresh) and refresh is not False:
             # Instantiate a new optimizer if there isn't one yet or refresh has been called and is not blocked)
@@ -1377,11 +1370,7 @@
     def autodiff_backward(self, minibatch_loss, context):
         """Calculate gradients and apply to PyTorch model parameters (weights)"""
 
-        # # MODIFIED 5/19/25 OLD:
-        # if self._runtime_learning_rate is False:
-        # MODIFIED 5/19/25 NEW:
         if not self.enable_learning:
-        # MODIFIED 5/19/25 END
             return
 
         pytorch_rep = self.parameters.pytorch_representation._get(context=context)
