--- conflicted
+++ resolved
@@ -72,6 +72,33 @@
         assert call_before_minibatch is None or not self._is_llvm_mode, "minibatch calls don't work in compiled mode"
         assert call_after_minibatch is None or not self._is_llvm_mode, "minibatch calls don't work in compiled mode"
 
+        if type(minibatch_size) is not int:
+            minibatch_size = np.asscalar(minibatch_size)
+
+        if minibatch_size > 1 and optimizations_per_minibatch != 1:
+            raise ValueError("Cannot optimize multiple times per batch if minibatch size is greater than 1.")
+
+        if execution_mode is ExecutionMode.PyTorch:
+            import torch
+
+        # If the inputs are not numpy arrays or torch tensors, convert them
+        tensor_inputs = {}
+        for k, v in inputs.items():
+            if type(v) is list:
+                if execution_mode is ExecutionMode.PyTorch:
+                    # If the inner elements of the list are numpy arrays, convert to np.array first since PyTorch says
+                    # converting directly to tensors for lists of np.ndarrays is slow.
+                    if type(v[0]) == np.ndarray:
+                        tensor_inputs[k] = torch.from_numpy(np.array(v))
+                    else:
+                        tensor_inputs[k] = torch.tensor(v)
+                else:
+                    tensor_inputs[k] = np.array(v)
+            else:
+                tensor_inputs[k] = v
+
+        inputs = tensor_inputs
+
         #This is a generator for performance reasons,
         #    since we don't want to copy any data (especially for very large inputs or epoch counts!)
         for epoch in range(epochs):
@@ -84,60 +111,37 @@
                 if call_before_minibatch:
                     call_before_minibatch()
 
-<<<<<<< HEAD
-                if batch_size == 1:
-                    curr_indices = indices[i:i + batch_size]
-                    for idx in curr_indices:
-                        chunk = {}
-                        for k, v in inputs.items():
-                            chunk[k] = v[idx % len(v)]
-                        yield chunk
-                else:
-                    chunk = {k: v[i:i + batch_size] for k, v in inputs.items()}
-                    yield chunk
-
-                if call_after_minibatch:
-                    call_after_minibatch()
-=======
                 # Cycle over trials (stimui) within a minibatch
                 indices_of_trials_in_batch = indices_of_all_trials[i:i + minibatch_size]
 
-                # FIX: IMPLEMENT PARALLELIZATION FOR minibatch_size > 1
-                # # assert IF MINIBATCH > 1 THEN OPTIMIZATIONS_PER_STIMULUS == 1
-                # if minibatch_size > 1 and optimizations_per_minibatch == 1:
-                #     yield DICT WITH STIMULI FOR BATCH RUN THROUGH copy_parameter_value(stim)
-                #  FIX: _gen_pytorch_fct's need to be refactored to handle batch dimension
-
-                for trial_idx in indices_of_trials_in_batch:
-                    inputs_for_minibatch = {}
-                    # Get inputs for the current minibatch
-                    for k, v in inputs.items():
-                        inputs_for_minibatch[k] = v[trial_idx % len(v)]
-
-                    # Cycle over optimizations per trial (stimulus
-                    for optimization_num in range(optimizations_per_minibatch):
-                        # Return current set of stimuli for minibatch
-                        yield copy_parameter_value(inputs_for_minibatch)
-
-                        # Update weights if in PyTorch execution_mode;
-                        #  handled by Composition.execute in Python mode and in compiled version in LLVM mode
-                        if execution_mode is ExecutionMode.PyTorch:
-                            self._composition.do_gradient_optimization(retain_in_pnl_options, context, optimization_num)
-                            from torch import no_grad
-                            pytorch_rep = self._composition.parameters.pytorch_representation.get(context)
-                            with no_grad():
-                                for node, variable in pytorch_rep._nodes_to_execute_after_gradient_calc.items():
-                                    node._composition_wrapper_owner.execute_node(node, variable,
-                                                                                optimization_num, context)
-
-                            # Synchronize after every optimization step for a given stimulus (i.e., trial) if specified
-                            pytorch_rep.synch_with_psyneulink(synch_with_pnl_options, OPTIMIZATION_STEP, context,
-                                                              [MATRIX_WEIGHTS, NODE_VARIABLES, NODE_VALUES])
-
+                inputs_for_minibatch = {}
+                for k, v in inputs.items():
+                    modded_indices = [i % len(v) for i in indices_of_trials_in_batch]
+                    inputs_for_minibatch[k] = v[modded_indices]
+
+                # Cycle over optimizations per trial (stimulus
+                for optimization_num in range(optimizations_per_minibatch):
+                    # Return current set of stimuli for minibatch
+                    yield copy_parameter_value(inputs_for_minibatch)
+
+                    # Update weights if in PyTorch execution_mode;
+                    #  handled by Composition.execute in Python mode and in compiled version in LLVM mode
                     if execution_mode is ExecutionMode.PyTorch:
-                        # Synchronize specified outcomes after every stimulus (i.e., trial)
-                        pytorch_rep.synch_with_psyneulink(synch_with_pnl_options, TRIAL, context)
->>>>>>> 85333ef3
+                        self._composition.do_gradient_optimization(retain_in_pnl_options, context, optimization_num)
+                        from torch import no_grad
+                        pytorch_rep = self._composition.parameters.pytorch_representation.get(context)
+                        with no_grad():
+                            for node, variable in pytorch_rep._nodes_to_execute_after_gradient_calc.items():
+                                node._composition_wrapper_owner.execute_node(node, variable,
+                                                                            optimization_num, context)
+
+                        # Synchronize after every optimization step for a given stimulus (i.e., trial) if specified
+                        pytorch_rep.synch_with_psyneulink(synch_with_pnl_options, OPTIMIZATION_STEP, context,
+                                                          [MATRIX_WEIGHTS, NODE_VARIABLES, NODE_VALUES])
+
+                if execution_mode is ExecutionMode.PyTorch:
+                    # Synchronize specified outcomes after every stimulus (i.e., trial)
+                    pytorch_rep.synch_with_psyneulink(synch_with_pnl_options, TRIAL, context)
 
                 if execution_mode is ExecutionMode.PyTorch:
                     # Synchronize specified outcomes after every minibatch
