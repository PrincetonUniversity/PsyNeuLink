--- conflicted
+++ resolved
@@ -460,13 +460,9 @@
         bias = self.composition.parameters.bias.get(context)
         torch_GRU = torch.nn.GRU(input_size=input_size,
                                  hidden_size=hidden_size,
-<<<<<<< HEAD
-                                 bias=bias).to(dtype=self.torch_dtype)
+                                 bias=bias, batch_first=True).to(dtype=self.torch_dtype)
         torch_GRU.name =  f"PytorchFunctionWrapper[GRU NODE]"
         torch_GRU._gen_pytorch_fct = lambda x,y : torch_GRU
-=======
-                                 bias=bias, batch_first=True).to(dtype=self.torch_dtype)
->>>>>>> e3796a45
         self.hidden_state = torch.zeros(1, 1, hidden_size, dtype=self.torch_dtype).to(device)
 
         function_wrapper = PytorchFunctionWrapper(torch_GRU, device, context)
