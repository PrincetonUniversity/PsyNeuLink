--- conflicted
+++ resolved
@@ -264,6 +264,7 @@
         torch_gru_output = pytorch_node.output[0].detach().cpu().numpy()
         # FIX: 3/14/25 - GET FROM HIDDEN_STATE OF GRU NODE OR HIDDEN_LAYER OF GRU COMPOSITION
         #                BUT MAYBE DOESN"T NEED TO BE DONE SINCE ASSIGNED IN EXECUTION OF GRU NODE
+        #                DAVE: WHAT ABOUT BATCH DIMENSION HERE?
         h = pytorch_node.hidden_state.detach()
 
         torch_gru_parameters = self.__class__.get_weights_from_torch_gru(self.torch_gru)
@@ -395,20 +396,6 @@
     def execute(self, input, context):
         """Execute GRU Node with input variable and return output value
         """
-<<<<<<< HEAD
-        composition = self._composition_wrapper_owner._composition
-        # inputs = torch.tensor(np.array(inputs[composition.input_node]).astype(self.numpy_dtype))
-        # FIX: NEED TO DEAL WITH EXTRA DIMENSIONAITY HERE
-        inputs = torch.tensor(inputs[0]).to(self.torch_dtype)
-        hidden_state = (torch.tensor(composition.hidden_state).to(self.torch_dtype)
-                        if composition.hidden_state is not None else None)
-        self.input = [inputs, hidden_state]
-        output = self.function(*self.input)
-        self.output = output[0].unsqueeze(1)
-        composition.hidden_state = output[1].detach().numpy()
-        return output
-        # MODIFIED 3/13/25 END
-=======
         # # MODIFIED 3/14/25 OLD:
         # # FIX: 3/9/25: THIS NEEDS TO BE CLEANED UP
         # self.input = variable
@@ -438,7 +425,6 @@
 
         # MODIFIED 3/14/25 END
 
->>>>>>> 2adf9306
 
     def collect_afferents(self, batch_size, port=None):
         """
