--- conflicted
+++ resolved
@@ -8,7 +8,6 @@
 from psyneulink.library.compositions.pytorchllvmhelper import *
 from psyneulink.core.globals.keywords import TARGET_MECHANISM
 from psyneulink.core.globals.utilities import get_deepcopy_with_shared
-from psyneulink.core.scheduling.time import TimeScale
 from .pytorchcomponents import *
 
 try:
@@ -67,16 +66,9 @@
 
         # Setup execution sets
         # 1) Remove all learning-specific nodes
-<<<<<<< HEAD
-        self.execution_sets = [x - set(composition.get_nodes_by_role(NodeRole.LEARNING))
-                               for x in composition.scheduler.run(context=c)]
-=======
         self.execution_sets = [x - set(composition.get_nodes_by_role(NodeRole.LEARNING)) for x in composition.scheduler.run(context=c)]
->>>>>>> a2455697
         # 2) Convert to pytorchcomponent representation
-        self.execution_sets = [{self.component_map[comp]
-                                for comp in s if comp in self.component_map}
-                               for s in self.execution_sets]
+        self.execution_sets = [{self.component_map[comp] for comp in s if comp in self.component_map} for s in self.execution_sets]
         # 3) Remove empty execution sets
         self.execution_sets = [x for x in self.execution_sets if len(x) > 0]
 
