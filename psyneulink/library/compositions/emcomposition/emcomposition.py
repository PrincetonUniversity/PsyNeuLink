# Princeton University licenses this file to You under the Apache License, Version 2.0 (the "License");
# you may not use this file except in compliance with the License.  You may obtain a copy of the License at:
#     http://www.apache.org/licenses/LICENSE-2.0
# Unless required by applicable law or agreed to in writing, software distributed under the License is distributed
# on an "AS IS" BASIS, WITHOUT WARRANTIES OR CONDITIONS OF ANY KIND, either express or implied.
# See the License for the specific language governing permissions and limitations under the License.


# ********************************************* EMComposition *************************************************

"""
Contents
--------

  * `EMComposition_Overview`
     - `Organization <EMComposition_Organization>`
     - `Operation <EMComposition_Operation>`
  * `EMComposition_Creation`
     - `Memory <EMComposition_Memory_Specification>`
     - `Capacity <EMComposition_Memory_Capacity>`
     - `Fields <EMComposition_Fields>`
     - `Storage and Retrieval <EMComposition_Retrieval_Storage>`
     - `Learning <EMComposition_Learning_Creation>`
  * `EMComposition_Structure`
     - `Input <EMComposition_Input>`
     - `Memory <EMComposition_Memory_Structure>`
     - `Output <EMComposition_Output>`
  * `EMComposition_Execution`
     - `Processing <EMComposition_Processing>`
     - `Learning <EMComposition_Learning_Execution>`
  * `EMComposition_Examples`
     - `Memory Template and Fill <EMComposition_Example_Memory_Template>`
     - `Field Weights <EMComposition_Example_Field_Weights>`
  * `EMComposition_Class_Reference`

.. _EMComposition_Overview:

Overview
--------

The EMComposition implements a configurable, content-addressable form of episodic (or external) memory. It emulates
an `EpisodicMemoryMechanism` -- reproducing all of the functionality of its `ContentAddressableMemory` `Function` --
in the form of an `AutodiffComposition`. This allows it to backpropagate error signals based retrieved values to
it inputs, and learn how to differentially weight cues (queries) used for retrieval. It also adds the capability for
`memory_decay <EMComposition.memory_decay_rate>`. In these respects, it implements a variant of a `Modern Hopfield
Network <https://en.wikipedia.org/wiki/Modern_Hopfield_network>`_, as well as some of the features of a `Transformer
<https://en.wikipedia.org/wiki/Transformer_(deep_learning_architecture)>`_

The `memory <EMComposition.memory>` of an EMComposition is configured using two arguments of its constructor:
the **memory_template** argument, that defines the overall structure of its `memory <EMComposition.memory>` (the
number of fields in each entry, the length of each field, and the number of entries); and **fields** argument, that
defines which fields are used as cues for retrieval (i.e., as "keys"), including whether and how they are weighted in
the match process used for retrieval, which fields are treated as "values" that are stored retrieved but not used by
the match process, and which are involved in learning. The inputs to an EMComposition, corresponding to its keys and
values, are assigned to each of its `INPUT <NodeRole.INPUT>` `Nodes <Composition_Nodes>`: inputs to be matched to keys
(i.e., used as "queries") are assigned to its `query_input_nodes <EMComposition.query_input_nodes>`; and the remaining
inputs assigned to it `value_input_nodes <EMComposition.value_input_nodes>`. When the EMComposition is executed, the
retrieved values for all fields are returned as the result, and recorded in its `results <Composition.result>`
attribute. The value for each field is assigned as the `value <OutputPort.value>` of its `OUTPUT <NodeRole.OUTPUT>`
`Nodes <Composition_Nodes>`. The input is then stored in its `memory <EMComposition.memory>`, with a probability
determined by its `storage_prob <EMComposition.storage_prob>` `Parameter`, and all previous memories decayed by its
`memory_decay_rate <EMComposition.memory_decay_rate>`. The `memory <EMComposition.memory>` can be accessed using its
`memory <EMComposition.memory>` Parameter.

    .. technical_note::
       The memories of an EMComposition are actually stored in the `matrix <MappingProjection.matrix>` `Parameter`
       of a set of `MappingProjections <MappingProjection>` (see `note below <EMComposition_Memory_Storage>`). The
       `memory <EMComposition.memory>` Parameter compiles and formats these as a single 3d array, the rows of which
       (axis 0) are each entry, the columns of which (axis 1) are the fields of each entry, and the items of which
       (axis 2)  are the values of each field (see `EMComposition_Memory_Configuration` for additional details).

.. _EMComposition_Organization:

**Organization**

.. _EMComposition_Entries_and_Fields:

*Entries and Fields*. Each entry in memory can have an arbitrary number of fields, and each field can have an arbitrary
length.  However, all entries must have the same number of fields, and the corresponding fields must all have the same
length across entries. Each field is treated as a separate "channel" for storage and retrieval, and is associated with
its own corresponding input (key or value) and output (retrieved value) `Node <Composition_Nodes>`, some or all of
which can be used to compute the similarity of the input (key) to entries in memory, that is used for retreieval.
Fields can be differentially weighted to determine the influence they have on retrieval, using the `field_weights
<EMComposition.field_weights>` parameter (see `retrieval <EMComposition_Retrieval_Storage>` below). The number and shape
of the fields in each entry is specified in the **memory_template** argument of the EMComposition's constructor (see
`memory_template <EMComposition_Memory_Specification>`). Which fields treated as keys (i.e., matched against queries
during retrieval) and which are treated as values (i.e., retrieved but not used for matching retrieval) is specified in
the **field_weights** argument of the EMComposition's constructor (see `field_weights <EMComposition_Field_Weights>`).

.. _EMComposition_Operation:

**Operation**

*Retrieval.*  The values retrieved from `memory <ContentAddressableMemory.memory>` (one for each field) are based
on the relative similarity of the keys to the entries in memory, computed as the distance of each key and the
values in the corresponding field for each entry in memory. By default, for queries and keys that are vectors,
normalized dot products (comparable to cosine similarity) are used to compute the similarity of each query to each
key in memory; and if they are scalars the L0 norm is used.  These distances are then weighted by the corresponding
`field_weights <EMComposition.field_weights>` for each field (if specified) and then summed, and the sum is softmaxed
to produce a softmax distribution over the entries in memory. That is then used to generate a softmax-weighted average
of the retrieved values across all fields, which is returned as the `result <Composition.result>` of the EMComposition's
`execution <Composition_Execution>` (an EMComposition can also be configured to return the exact entry with the lowest
distance (weighted by field), however then it is not compatible with learning; see `softmax_choice
<EMComposition_Softmax_Choice>`).

  COMMENT:
  TBD DISTANCE ATTRIBUTES:
  The distance used for the last retrieval is stored in XXXX, and the distances of each of their corresponding fields
  (weighted by `distance_field_weights <ContentAddressableMemory.distance_field_weights>`), are returned in XXX,
  respectively.
  COMMENT

*Storage.*  The `inputs <Composition_Input_External_InputPorts>` to the EMComposition's fields are stored
in `memory <EMComposition.memory>` after each execution, with a probability determined by `storage_prob
<EMComposition.storage_prob>`.  If `memory_decay_rate <EMComposition.memory_decay_rate>` is specified, then
the `memory <EMComposition.memory>` is decayed by that amount after each execution.  If `memory_capacity
<EMComposition.memory_capacity>` has been reached, then each new memory replaces the weakest entry
(i.e., the one with the smallest norm across all of its fields) in `memory <EMComposition.memory>`.

.. _EMComposition_Creation:

Creation
--------

An EMComposition is created by calling its constructor.  There are four major elements that can be configured:
the structure of its `memory <EMComposition_Memory_Specification>; the fields <EMComposition_Fields>` for the entries
in memory; how `storage and retrieval <EMComposition_Retrieval_Storage>` operate; and whether and how `learning
<EMComposition_Learning_Creation>` is carried out.

.. _EMComposition_Memory_Specification:

*Memory Specification*
~~~~~~~~~~~~~~~~~~~~~~

These arguments are used to specify the shape and number of memory entries.

.. _EMComposition_Memory_Template:

* **memory_template**: This specifies the shape of the entries to be stored in the EMComposition's `memory
  <EMComposition.memory>`, and can be used to initialize `memory <EMComposition.memory>` with pre-specified entries.
  The **memory_template** argument can be specified in one of three ways (see `EMComposition_Examples` for
  representative use cases):

  * **tuple**: interpreted as an np.array shape specification, that must be of length 2 or 3.  If it is a 3-item tuple,
    then the first item specifies the number of entries in memory, the 2nd the number of fields in each entry, and the
    3rd the length of each field.  If it is a 2-item tuple, this specifies the shape of an entry, and the number of
    entries is specified by `memory_capacity <EMComposition_Memory_Capacity>`).  All entries are
    filled with zeros or the value specified by `memory_fill <EMComposition_Memory_Fill>`.

    .. warning::
       If **memory_template** is specified with a 3-item tuple and `memory_capacity <EMComposition_Memory_Capacity>`
       is also specified with a value that does not match the first item of **memory_template**, and error is
       generated indicating the conflict in the number of entries specified.

    .. hint::
       To specify a single field, a list or array must be used (see below), as a 2-item tuple is interpreted as
       specifying the shape of an entry, and so it can't be used to specify the number of entries each of which
       has a single field.

  * **2d list or array**: interpreted as a template for memory entries. This can be used to specify fields of
    different lengths (i.e., entries that are ragged arrays), with each item in the list (axis 0 of the array) used
    to specify the length of the corresponding field.  The template is then used to initialze all entries in `memory
    <EMComposition.memory>`.  If the template includes any non-zero elements, then the array is replicated for all
    entries in `memory <EMComposition.memory>`; otherwise, they are filled with either zeros or the value specified
    in `memory_fill <EMComposition_Memory_Fill>`.

    .. hint::
       To specify a single entry, with all other entries filled with zeros
       or the value specified in **memory_fill**, use a 3d array as described below.

  * **3d list or array**: used to initialize `memory <EMComposition.memory>` directly with the entries specified in
    the outer dimension (axis 0) of the list or array.  If `memory_capacity <EMComposition_Memory_Capacity>` is not
    specified, then it is set to the number of entries in the list or array. If **memory_capacity** *is* specified,
    then the number of entries specified in **memory_template** must be less than or equal to **memory_capacity**.  If
    is less than **memory_capacity**, then the remaining entries in `memory <EMComposition.memory>` are filled with
    zeros or the value specified in **memory_fill** (see below):  if all of the entries specified contain only
    zeros, and **memory_fill** is specified, then the matrix is filled with the value specified in **memory_fill**;
    otherwise, zeros are used to fill all entries.

.. _EMComposition_Memory_Fill:

* **memory_fill**: specifies the value used to fill the `memory <EMComposition.memory>`, based on the shape specified
  in the **memory_template** (see above).  The value can be a scalar, or a tuple to specify an interval over which
  to draw random values to fill `memory <EMComposition.memory>` --- both should be scalars, with the first specifying
  the lower bound and the second the upper bound.  If **memory_fill** is not specified, and no entries are specified
  in **memory_template**, then `memory <EMComposition.memory>` is filled with zeros.

  .. hint::
     If memory is initialized with all zeros and **normalize_memories** set to ``True`` (see `below
     <EMComposition_Retrieval_Storage>`) then a numpy.linalg warning is issued about divide by zero.
     This can be ignored, as it does not affect the results of execution, but it can be averted by specifying
     `memory_fill <EMComposition_Memory_Fill>` to use small random values (e.g., ``memory_fill=(0,.001)``).

.. _EMComposition_Memory_Capacity:

* **memory_capacity**: specifies the number of items that can be stored in the EMComposition's memory; when
  `memory_capacity <EMComposition.memory_capacity>` is reached, each new entry overwrites the weakest entry (i.e., the
  one with the smallest norm across all of its fields) in `memory <EMComposition.memory>`.  If `memory_template
  <EMComposition_Memory_Template>` is specified as a 3-item tuple or 3d list or array (see above), then that is used
  to determine `memory_capacity <EMComposition.memory_capacity>` (if it is specified and conflicts with either of those
  an error is generated).  Otherwise, it can be specified using a numerical value, with a default of 1000.  The
  `memory_capacity <EMComposition.memory_capacity>` cannot be modified once the EMComposition has been constructed.

.. _EMComposition_Fields:

*Fields*
~~~~~~~~

These arguments are used to specify the names of the fields in a memory entry, which are used for its keys and values,
how keys are weighted for retrieval, whether those weights are learned, and which fields are used for computing error
that is propagated through the EMComposition.

.. _EMComposition_Field_Specification_Dict:

* **fields**: a dict that specifies the names of the fields and their attributes. There must be an entry for each
  field specified in the **memory_template**, and each must have the following format:

  * *key*:  a string that specifies the name of the field.

  * *value*: a dict or tuple with three entries; if a dict, the key to each entry must be the keyword specified below,
    and if a tuple, the entries must appear in the following order:

    - *FIELD_WEIGHT* `specification <EMComposition_Field_Weights>` - value must be a scalar or None. If it is a scalar,
      the field is treated as a `retrieval key <EMComposition_Field_Weights>` in `memory <EMComposition.memory>` that
      is weighted by that value during retrieval; if None, it is treated as a value in `memory  <EMComposition.memory>`
      and the field cannot be reconfigured later.

    - *LEARN_FIELD_WEIGHT* `specification <EMComposition_Field_Weights_Learning>` - value must be a boolean or a float;
      if False, the field_weight for that field is not learned; if True, the field weight is learned using the
      EMComposition's `learning_rate <EMComposition.learning_rate>`; if a float, that is used as its learning_rate.

    - *TARGET_FIELD* `specification <EMComposition_Target_Fields>` - value must be a boolean; if True, the value of the
      `retrieved_node <EMComposition.retrieved_nodes>` for that field conrtributes to the error computed during learning
      and backpropagated through the EMComposition (see `Backpropagation of <EMComposition_Error_BackPropagation>`);
      if False, the retrieved value for that field does not contribute to the error; however, its field_weight can still
      be learned if that is specfified in `learn_field_weight <EMComposition_Field_Weights_Learning>`.

  .. _note:
     The **fields** argument is provided as a convenient and reliable way of specifying field attributes;
     the dict itself is not retained as a `Parameter` or attribute of the EMComposition.

  The specifications provided in the **fields** argument are assigned to the corresponding Parameters of
  the EMComposition which, alternatively, can  be specified directly using the **field_names**, **field_weights**,
  **learn_field_weights** and **target_fields** arguments of the EMComposition's constructor, as described below.
  However, these and the **fields** argument cannot both be used together; if both are specified, a warning is issued,
  the values specified in the **fields** dict are used, and any specifications made in the **field_names**,
  **field_weights**, **learn_field_weights** and **target_fields** arguments are ignored.

.. _EMComposition_Field_Names:

* **field_names**: a list specifies names that can be assigned to the fields. The number of names specified must match
  the number of fields specified in the memory_template.  If specified, the names are used to label the nodes of the
  EMComposition; otherwise, the fields are labeled generically as "Key 0", "Key 1", and "Value 1", "Value 2", etc..

.. _EMComposition_Field_Weights:

* **field_weights**: specifies which fields are used as keys, and how they are weighted during retrieval. Fields
  designated as keys are used to match inputs (queries) against entries in memory for retrieval (see `Match memories
  by field <EMComposition_Processing>`); entries designated as *values* are ignored during the matching process, but
  their values in memory are retrieved and assigned as the `value <Mechanism_Base.value>` of the corresponding
  `retrieved_node <EMComposition.retrieved_nodes>`. This distinction between keys and value corresponds
  to the format of a standard "dictionary," though in that case only a single key and value are allowed, whereas
  in an EMComposition there can be one or more keys and any number of values; if all fields are keys, this implements a
  full form of content-addressable memory. The following options can be used to specify **field_weights**:

    * *None* (the default): all fields except the last are treated as keys, and are assigned a weight of 1,
      while the last field is treated as a value field (same as assiging it None in a list or tuple (see below).

    * *scalar*: all fields are treated as keys (i.e., used for retrieval) and weighted equally for retrieval.  If
      `normalize_field_weights <EMComposition_Normalize_Field_Weights>` is True, the value is divided by the number
      of keys, whereas if `normalize_field_weights <EMComposition_Normalize_Field_Weights>` is False, then the value
      specified is used to weight the retrieval of all keys with that value.

      .. note::
         At present these have the same result, since the `SoftMax` function is used to normalize the match between
         queries and keys.  However, other retrieval functions could be used in the future that would be affected by
         the value of the `field_weights <EMComposition.field_weights>`.  Therefore, it is recommended to leave
         `normalize_field_weights <EMComposition_Normalize_Field_Weights>` set to True (the default) to ensure that
         the `field_weights <EMComposition.field_weights>` are normalized to sum to 1.0.

    * *list or tuple*: the number of entries must match the number of fields specified in **memory_template**, and
      all entries must be either 0, a positive scalar value, or None.  If all entries are identical, they are treated
      as if a single value  was specified (see above); if the entries are non-identical, any entries that are not None
      are used to weight the corresponding fields during retrieval (see `Weight fields <EMComposition_Processing>`),
      including those that are 0 (though these will not be used in the retrieval process unless/until they are changed
      to a positive value). If `normalize_field_weights <EMComposition_Normalize_Field_Weights>` is True, all non-None
      entries are normalized so that they sum to 1.0; if False, the raw values are used to weight the retrieval of
      the corresponding fields. All entries of None are treated as value fields, are not assigned a `field_weight_node
      <EMComposition.field_weight_nodes>`, and are ignored during retrieval.  These *cannot be modified* after the
      EMComposition has been constructed (see note below).

    .. _EMComposition_No_Field_Weights_For_Single_Key_Note:

    .. note::
       If there is only a single key field, no field_weight is constructed, as in this case weighting would have
       no effect; this also means that **learn_field_weights** has no effect, and a warning is issued if specified.

    .. _EMComposition_Field_Weights_Change_Note:

    .. note::
       The field_weights can be modified after the EMComposition has been constructed, by assigning a new set of weights
       to the `field_weights <EMComposition.field_weights>` `Parameter`.  However, only field_weights associated with
       key fields (i.e., that were initially assigned non-zero field_weights) can be modified; the weights for value
       fields (i.e., ones that were initially assigned a field_weight of None) cannot be modified, and doing so raises
       an error. If a field that will be used initially as a value may later need to be used as a key, it should be
       assigned a `field_weight <EMComposition.field_weights>` of 0 at construction (rather than None), which can then
       later be changed as needed.

    .. technical_note::
       The reason that field_weights can be modified only for keys is that `field_weight_nodes
       <EMComposition.field_weight_nodes>` are constructed only for keys, since ones for values would have no effect
       on the retrieval process and therefore are uncecessary (and can be misleading).

* **learn_field_weights**:  if **enable_learning** is True, this specifies which field_weights are subject to learning,
  and optionally the `learning_rate <EMComposition.learning_rate>` for each (see `learn_field_weights
  <EMComposition_Field_Weights_Learning>` below for details of specification);  however, this has no effect if there
  is only a single key (see `note <EMComposition_No_Field_Weights_For_Single_Key_Note>` above), and a warning is issued
  if it is specified.

.. _EMComposition_Normalize_Field_Weights:

* **normalize_field_weights**: specifies whether the `field_weights <EMComposition.field_weights>` are normalized or
  their raw values are used.  If True, the value of all non-None `field_weights <EMComposition.field_weights>` are
  normalized so that they sum to 1.0, and the normalized values are used to weight (i.e., multiply) the corresponding
  fields during retrieval (see `Weight fields <EMComposition_Processing>`). If False, the raw values of the
  `field_weights <EMComposition.field_weights>` are used to weight the retrieved value of each field. This setting
  is ignored if **field_weights** is None or `concatenate_queries <EMComposition_Concatenate_Queries>` is True.

.. _EMComposition_Concatenate_Queries:

* **concatenate_queries**:  specifies whether keys are concatenated before a match is made to items in memory.
  This is False by default. It is also ignored if the `field_weights <EMComposition.field_weights>` for all keys are
  not all equal (i.e., all non-zero weights are not equal -- see `field_weights <EMComposition_Field_Weights>`) and/or
  `normalize_memories <EMComposition.normalize_memories>` is set to False. Setting concatenate_queries to True in either
  of those cases issues a warning, and the setting is ignored. If the key `field_weights <EMComposition.field_weights>`
  (i.e., all non-zero values) are all equal *and* **normalize_memories** is set to True, then setting
  **concatenate_queries** causes a `concatenate_queries_node <EMComposition.concatenate_queries_node>` to be created
  that receives input from all of the `query_input_nodes <EMComposition.query_input_nodes>` and passes them as a single
  vector to the `mactch_node <EMComposition.match_nodes>`.

      .. note::
         While this is computationally more efficient, it can affect the outcome of the `matching process
         <EMComposition_Processing>`, since computing the distance of a single vector comprised of the concatentated
         inputs is not identical to computing the distance of each field independently and then combining the results.

      .. note::
         All `query_input_nodes <EMComposition.query_input_nodes>` and `retrieved_nodes <EMComposition.retrieved_nodes>`
         are always preserved, even when `concatenate_queries <EMComposition.concatenate_queries>` is True, so that
         separate inputs can be provided for each key, and the value of each key can be retrieved separately.

.. _EMComposition_Retrieval_Storage:

*Retrieval and Storage*
~~~~~~~~~~~~~~~~~~~~~~~

* **storage_prob**: specifies the probability that the inputs to the EMComposition will be stored as an item in
  `memory <EMComposition.memory>` on each execution.

* **normalize_memories**: specifies whether queries and keys in memory are normalized before computing their dot
  products.

.. _EMComposition_Softmax_Gain:

* **softmax_gain**: specifies the gain (inverse temperature) used for softmax normalizing the combined distances
  used for retrieval (see `EMComposition_Execution` below).  The following options can be used:

  * numeric value: the value is used as the gain of the `SoftMax` Function for the EMComposition's
    `softmax_node <EMComposition.softmax_node>`.

  * *ADAPTIVE*: the `adapt_gain <SoftMax.adapt_gain>` method of the `SoftMax` Function is used to adaptively set
    the `softmax_gain <EMComposition.softmax_gain>` based on the entropy of the distances, in order to preserve
    the distribution over non- (or near) zero entries irrespective of how many (near) zero entries there are
    (see `Thresholding and Adaptive Gain <SoftMax_AdaptGain>` for additional details).

  * *CONTROL*: a `ControlMechanism` is created, and its `ControlSignal` is used to modulate the `softmax_gain
    <EMComposition.softmax_gain>` parameter of the `SoftMax` function of the EMComposition's `softmax_node
    <EMComposition.softmax_node>`.

  If *None* is specified, the default value for the `SoftMax` function is used.

.. _EMComposition_Softmax_Threshold:

* **softmax_threshold**: if this is specified, and **softmax_gain** is specified with a numeric value,
  then any values below the specified threshold are set to 0 before the distances are softmaxed
  (see *mask_threhold* under `Thresholding and Adaptive Gain <SoftMax_AdaptGain>` for additional details).

.. _EMComposition_Softmax_Choice:

* **softmax_choice**: specifies how the `SoftMax` Function of the EMComposition's `softmax_node
  <EMComposition.softmax_node>` is used, with the combined distances, to generate a retrieved item;
  the following are the options that can be used and the retrieved value they produce:

  * *WEIGHTED_AVG* (default): softmax-weighted average based on combined distances of queries and keys in memory.

  * *ARG_MAX*: entry with the smallest distance (one with lowest index in `memory <EMComposition.memory>`)\
               if there are identical ones).

  * *PROBABISTIC*: probabilistically chosen entry based on softmax-transformed distribution of combined distance.

  .. warning::
     Use of the *ARG_MAX* and *PROBABILISTIC* options is not compatible with learning, as these implement a discrete
     choice and thus are not differentiable. Constructing an EMComposition with **softmax_choice** set to either of
     these options and **learn_field_weights** set to True (or a list with any True entries) will generate a warning, and
     calling the EMComposition's `learn <Composition.learn>` method will generate an error; it must be changed to
     *WEIGHTED_AVG* to execute learning.

  .. technical_note::
     The *WEIGHTED_AVG* option is passed as *ALL* to the **output** argument of the `SoftMax` Function, *ARG_MAX* is
     passed as *ARG_MAX_INDICATOR*; and *PROBALISTIC* is passed as *PROB_INDICATOR*; the other SoftMax options are
     not currently supported.

.. _EMComposition_Memory_Decay_Rate:

* **memory_decay_rate**: specifies the rate at which items in the EMComposition's memory decay;  the default rate
  is *AUTO*, which sets it to  1 / `memory_capacity <EMComposition.memory_capacity>`, such that the oldest memories
  are the most likely to be replaced when `memory_capacity <EMComposition.memory_capacity>` is reached.  If
  **memory_decay_rate** is set to 0 None or False, then memories do not decay and, when `memory_capacity
  <EMComposition.memory_capacity>` is reached, the weakest memories are replaced, irrespective of order of entry.

.. _EMComposition_Purge_by_Weight:

* **purge_by_field_weight**: specifies whether `field_weights <EMComposition.field_weights>` are used in determining
  which memory entry is replaced when a new memory is `stored <EMComposition_Storage>`.  If True, the norm of each
  entry is multiplied by its `field_weight <EMComposition_Field_Weighting>` to determine which entry is the weakest and
  will be replaced.

.. _EMComposition_Learning_Creation:

*Learning*
~~~~~~~~~~

EMComposition supports two forms of learning: error backpropagation through the entire Composition, and the learning
of `field_weights <EMComposition.field_weights>` within it. Learning is enabled by setting the **enable_learning**
argument of the EMComposition's constructor to True, and optionally specifying the **learn_field_weights** argument
(as detailed below). If **enable_learning** is False, no learning of any kind occurs; if it is True, then both forms
of learning are enable.

.. _EMComposition_Error_BackPropagation

*Backpropagation of error*.  If **enable_learning** is True, then the values retrieved from `memory
<EMComposition.memory>` when the EMComposition is executed during learning can be used for error computation
and backpropagation through the EMComposition to its inputs.  By default, the values of all of its `retrieved_nodes
<EMComposition.retrieved_nodes>` are included. For those that do not project to an outer Composition (i.e., one in
which the EMComposition is `nested <Composition_Nested>`), a `TARGET <NodeRole.TARGET>` node is constructed
for each, and used to compute errors that are backpropagated through the network to its `query_input_nodes
<EMComposition.query_input_nodes>` and `value_input_nodes <EMComposition.value_input_nodes>`, and on to any
nodes that project to those from a Composition within which the EMComposition is `nested <Composition_Nested>`.
Retrieved_nodes that *do* project to an outer Composition receive their errors from those nodes, which are also
backpropagated through the EMComposition. Fields can be selecdtively specified for learning in the **fields** argument
or the **target_fields** argument of the EMComposition's constructor, as detailed below.

*Field Weight Learning*.  If **enable_learning** is True, then the `field_weights <EMComposition.field_weights>` can
be learned, by specifing these either in the **fields** argument or the **learn_field_weights** argument of the
EMComposition's constructor, as detailed below. Learning field_weights implements a function comparable to the learning
in an attention head of the `Transformer <https://arxiv.org/abs/1706.03762>`_ architecture, although at present the
field can only be scalar values rather than vectors or matrices, and it cannot receive input. These capabilities will
be added in the future.

The following arguments of the EMComposition's constructor can be used to configure learning:

* **enable_learning**: specifies whether any learning is enabled for the EMComposition.  If False,
  no learning occurs; ` if True, then both error backpropagation and learning of `field_weights
  <EMComposition.field_weights>` can occur. If **enable_learning** is True, **use_gating_for_weighting**
  must be False (see `note <EMComposition_Gating_For_Weighting>`).

.. _EMComposition_Target_Fields:

* **target_fields**: specifies which `retrieved_nodes <EMComposition.retrieved_nodes>` are used to compute
  errors, and propagate these back through the EMComposition to its `query <EMComposition.query_input_nodes>` and
  `value_input_nodes <EMComposition.value_input_nodes>`. If this is None (the default), all `retrieved_nodes
  <EMComposition.retrieved_nodes>` are used;  if it is a list or tuple, then it must have the same number of entries
  as there are fields, and each entry must be a boolean specifying whether the corresponding `retrieved_nodes
  <EMComposition.retrieved_nodes>` participate in learning, and errors are computed only for those nodes. This can
  also be specified in a dict for the **fields** argument (see `fields <EMComposition_Field_Specification_Dict>`).

.. _EMComposition_Field_Weights_Learning:

* **learn_field_weights**: specifies which field_weights are subject to learning, and optionally the `learning_rate
  <EMComposition.learning_rate>` for each; this can also be specified in a dict for the **fields** argument (see
  `fields <EMComposition_Field_Specification_Dict>`). The following specfications can be used:

  * *None*: all field_weights are subject to learning, and the `learning_rate <EMComposition.learning_rate>` for the
    EMComposition is used as the learning_rate for all field_weights.

  * *bool*: If True, all field_weights are subject to learning, and the `learning_rate <EMComposition.learning_rate>`
    for the EMComposition is used as the learning rate for all field_weights; if False, no field_weights are
    subject to learning, regardless of `enable_learning <EMComposition.enable_learning>`.

  * *list* or *tuple*: must be the same length as the number of fields specified in the memory_template, and each entry
    must be either True, False or a positive scalar value.  If True, the corresponding field_weight is subject to
    learning and the `learning_rate <EMComposition.learning_rate>` for the EMComposition is used to specify the
    learning_ rate for that field; if False, the corresponding field_weight is not subject to learning; if a scalar
    value is specified, it is used as the `learning_rate` for that field.

* **learning_rate**: specifies the learning_rate for any `field_weights <EMComposition.field_weights>` for which a
  learning_rate is not individually specified in the **learn_field_weights** argument (see above).

.. _EMComposition_Structure:

Structure
---------

.. _EMComposition_Input:

*Input*
~~~~~~~

The inputs corresponding to each key and value field are represented as `INPUT <NodeRole.INPUT>` `Nodes
<Composition_Nodes>` of the EMComposition, listed in its `query_input_nodes <EMComposition.query_input_nodes>`
and `value_input_nodes <EMComposition.value_input_nodes>` attributes, respectively,

.. _EMComposition_Memory_Structure:

*Memory*
~~~~~~~~

The `memory <EMComposition.memory>` attribute contains a record of the entries in the EMComposition's memory. This
is in the form of a 3d array, in which rows (axis 0) are entries, columns (axis 1) are fields, and items (axis 2) are
the values of an entry in a given field.  The number of fields is determined by the `memory_template
<EMComposition_Memory_Template>` argument of the EMComposition's constructor, and the number of entries is determined
by the `memory_capacity <EMComposition_Memory_Capacity>` argument.  Information about the fields is stored in the
`fields <EMComposition.fields>` attribute, which is a list of `Field` objects containing information about the nodes
and values associated with each field.

  .. _EMComposition_Memory_Storage:
  .. technical_note::
     The memories are actually stored in the `matrix <MappingProjection.matrix>` parameters of the`MappingProjections`
     from the `combined_matches_node <EMComposition.combined_matches_node>` to each of the `retrieved_nodes
     <EMComposition.retrieved_nodes>`. Memories associated with each key are also stored (in inverted form) in the
     `matrix <MappingProjection.matrix>` parameters of the `MappingProjection <MappingProjection>` from the
     `query_input_nodes <EMComposition.query_input_nodes>` to each of the corresponding `match_nodes
     <EMComposition.match_nodes>`. This is done so that the match of each query to the keys in memory for the
     corresponding field can be computed simply by passing the input for each query through the Projection (which
     computes the distance of the input with the Projection's `matrix <MappingProjection.matrix>` parameter) to the
     corresponding match_node; and, similarly, retrieivals can be computed by passing the softmax distributions for
     each field computed in the `combined_matches_node <EMComposition.combined_matches_node>` through its Projection
     to each `retrieved_node <EMComposition.retrieved_nodes>` (which are inverted versions of the matrices of the
     `MappingProjections <MappingProjection>` from the `query_input_nodes <EMComposition.query_input_nodes>` to each
     of the corresponding `match_nodes <EMComposition.match_nodes>`), to compute the distance of the weighted
     softmax over entries with the corresponding field of each entry that yields the retreieved value for each field.

.. _EMComposition_Output:

*Output*
~~~~~~~~

The outputs corresponding to retrieved value for each field are represented as `OUTPUT <NodeRole.INPUT>` `Nodes
<Composition_Nodes>` of the EMComposition, listed in its `retrieved_nodes <EMComposition.retrieved_nodes>` attribute.

.. _EMComposition_Execution:

Execution
---------

The arguments of the `run <Composition.run>` , `learn <Composition.learn>` and `Composition.execute`
methods are the same as those of a `Composition`, and they can be passed any of the arguments valid for
an `AutodiffComposition`.  The details of how the EMComposition executes are described below.

.. _EMComposition_Processing:

*Processing*
~~~~~~~~~~~~

When the EMComposition is executed, the following sequence of operations occur
(also see `figure <EMComposition_Example_Fig>`):

* **Input**.  The inputs to the EMComposition are provided to the `query_input_nodes <EMComposition.query_input_nodes>`
  and `value_input_nodes <EMComposition.value_input_nodes>`.  The former are used for matching to the corresponding
  `fields <EMComposition_Entries_and_Fields>` of the `memory <EMComposition.memory>`, while the latter are retrieved
  but not used for matching.

* **Concatenation**. By default, the input to every `query_input_node <EMComposition.query_input_nodes>` is passed to a
  to its own `match_node <EMComposition.match_nodes>` through a `MappingProjection` that computes its
  distance with the corresponding field of each entry in `memory <EMComposition.memory>`.  In this way, each
  match is normalized so that, absent `field_weighting <EMComposition_Field_Weights>`, all keys contribute equally to
  retrieval irrespective of relative differences in the norms of the queries or the keys in memory. However, if the
  `field_weights <EMComposition.field_weights>` are the same for all `keys <EMComposition_Field_Weights>` and
  `normalize_memories <EMComposition.normalize_memories>` is True, then the inputs provided to the `query_input_nodes
  <EMComposition.query_input_nodes>` are concatenated into a single vector (in the
  `concatenate_queries_node <EMComposition.concatenate_queries_node>`), which is passed to a single `match_node
  <EMComposition.match_nodes>`.  This may be more computationally efficient than passing each query through its own
  `match_node <EMComposition.match_nodes>`,
  COMMENT:
  FROM CodePilot: (OF HISTORICAL INTEREST?)
  and may also be more effective if the keys are highly correlated (e.g., if they are different representations of
  the same stimulus).
  COMMENT
  however it will not necessarily produce the same results as passing each query through its own `match_node
  <EMComposition.match_nodes>` (see `concatenate keys <`concatenate_queries_node>` for additional information).

.. _EMComposition_Distance_Computation:

* **Match memories by field**. The values of each `query_input_node <EMComposition.query_input_nodes>`
  (or the `concatenate_queries_node <EMComposition.concatenate_queries_node>` if `concatenate_queries
  <EMComposition_Concatenate_Queries>` attribute is True) are passed through a `MappingProjection` that
  computes the distance between the corresponding input (query) and each memory (key) for the corresponding field,
  the result of which is possed to the corresponding `match_node <EMComposition.match_nodes>`. By default, the distance
  is computed as the normalized dot product (i.e., between the normalized query vector and the normalized key for the
  corresponding `field <EMComposition_Entries_and_Fields>`, that is comparable to using cosine similarity). However,
  if `normalize_memories <EMComposition.normalize_memories>` is set to False, just the raw dot product is computed.
  The distance can also be customized by specifying a different `function <MappingProjection.function>` for the
  `MappingProjection` to the `match_node <EMComposition.match_nodes>`. The result is assigned as the `value
  <Mechanism_Base.value>` of the corresponding `match_node <EMComposition.match_nodes>`.

.. _EMComposition_Field_Weighting:

* **Weight distances**. If `field weights <EMComposition_Field_Weights>` are specified, then the distance computed
  by the `MappingProjection` to each `match_node <EMComposition.match_nodes>` is multiplied by the corresponding
  `field_weight <EMComposition.field_weights>` using the `field_weight_node <EMComposition.field_weight_nodes>`.
  By default (if `use_gating_for_weighting <EMComposition.use_gating_for_weighting>` is False), this is done using
  the `weighted_match_nodes <EMComposition.weighted_match_nodes>`, each of which receives a Projection from a
  `match_node <EMComposition.match_nodes>` and the corresponding `field_weight_node <EMComposition.field_weight_nodes>`
  and multiplies them to produce the weighted distance for that field as its output.  However, if
  `use_gating_for_weighting <EMComposition.use_gating_for_weighting>` is True, the `field_weight_nodes` are implemented
  as `GatingMechanisms <GatingMechanism>`, each of which uses its `field weight <EMComposition.field_weights>` as a
  `GatingSignal <GatingSignal>` to output gate (i.e., multiplicatively modulate the output of) the corresponding
  `match_node <EMComposition.match_nodes>`. In this case, the `weighted_match_nodes` are not implemented,
  and the output of the `match_node <EMComposition.match_nodes>` is passed directly to the `combined_matches_node
  <EMComposition.combined_matches_node>`.


  .. _EMComposition_Gating_For_Weighting:
  .. note::
     Setting `use_gating_for_weighting <EMComposition.use_gating_for_weighting>` to True reduces the size and
     complexity of the EMComposition, by eliminating the `weighted_match_nodes <EMComposition.weighted_match_nodes>`.
     However, doing to precludes the ability to learn the `field_weights <EMComposition.field_weights>`,
     since `GatingSignals <GatingSignal>` are  `ModulatorySignal>` that cannot be learned.  If learning is required,
     then `use_gating_for_weighting` should be set to False.

* **Combine distances**.  If `field weights <EMComposition_Field_Weights>` are used to specify more than one `key field
  <EMComposition_Fields>`, then the (weighted) distances computed for each field (see above) are summed across fields
  by the `combined_matches_node <EMComposition.combined_matches_node>`, before being passed to the `softmax_node
  <EMComposition.softmax_node>`. If only one key field is specified, then the output of the `match_node
  <EMComposition.match_nodes>` is passed directly to the `softmax_node <EMComposition.softmax_node>`.

* **Softmax normalize distances**. The distances, passed either from the `combined_matches_node
  <EMComposition.combined_matches_node>`, or directly from the `match_node <EMComposition.match_nodes>` if there is
  only one key field, are passed to the `softmax_node <EMComposition.softmax_node>`, which applies the `SoftMax`
  Function, which generates the softmax distribution used to retrieve entries from `memory <EMComposition.memory>`.
  If a numerical value is specified for `softmax_gain <EMComposition.softmax_gain>`, that is used as the gain (inverse
  temperature) for the SoftMax Function; if *ADAPTIVE* is specified, then the `SoftMax.adapt_gain` function is used
  to adaptively set the gain based on the summed distance (i.e., the output of the `combined_matches_node
  <EMComposition.combined_matches_node>`;  if *CONTROL* is specified, then the summed distance is monitored by a
  `ControlMechanism` that uses the `adapt_gain <Softmax.adapt_gain>` method of the `SoftMax` Function to modulate its
  `gain <Softmax.gain>` parameter; if None is specified, the default value of the `Softmax` Function is used as the
  `gain <Softmax.gain>` parameter (see `Softmax_Gain <EMComposition_Softmax_Gain>` for additional  details).

.. _EMComposition_Retreived_Values:

* **Retrieve values by field**. The vector of softmax weights for each memory generated by the `softmax_node
  <EMComposition.softmax_node>` is passed through the Projections to the each of the `retrieved_nodes
  <EMComposition.retrieved_nodes>` to compute the retrieved value for each field, which is assigned as the value
  of the corresponding `retrieved_node <EMComposition.retrieved_nodes>`.

* **Decay memories**.  If `memory_decay <EMComposition.memory_decay>` is True, then each of the memories is decayed
  by the amount specified in `memory_decay_rate <EMComposition.memory_decay_rate>`.

    .. technical_note::
       This is done by multiplying the `matrix <MappingProjection.matrix>` parameter of the `MappingProjection` from
       the `combined_matches_node <EMComposition.combined_matches_node>` to each of the `retrieved_nodes
       <EMComposition.retrieved_nodes>`, as well as the `matrix <MappingProjection.matrix>` parameter of the
       `MappingProjection` from each `query_input_node <EMComposition.query_input_nodes>` to the corresponding
       `match_node <EMComposition.match_nodes>` by `memory_decay <EMComposition.memory_decay_rate>`,
        by 1 - `memory_decay <EMComposition.memory_decay_rate>`.

.. _EMComposition_Storage:

* **Store memories**. After the values have been retrieved, the `storage_node <EMComposition.storage_node>`
  adds the inputs to each field (i.e., values in the `query_input_nodes <EMComposition.query_input_nodes>` and
  `value_input_nodes <EMComposition.value_input_nodes>`) as a new entry in `memory <EMComposition.memory>`,
  replacing the weakest one. The weakest memory is the one with the lowest norm, multipled  by its `field_weight
  <EMComposition.field_weights>` if `purge_by_field_weight <EMComposition.purge_by_field_weight>` is True.

    .. technical_note::
       The norm of each entry is calculated by adding the input vectors to the the corresponding rows of
       the `matrix <MappingProjection.matrix>` of the `MappingProjection` from the `combined_matches_node
       <EMComposition.combined_matches_node>` to each of the `retrieved_nodes <EMComposition.retrieved_nodes>`,
       as well as the `matrix <MappingProjection.matrix>` parameter of the `MappingProjection` from each
       `query_input_node <EMComposition.query_input_nodes>` to the corresponding `match_node
       <EMComposition.match_nodes>` (see note `above <EMComposition_Memory_Storage>` for additional details).

  .. note::
     During training, storage occurs after the weights have been updated for a given input (see `note
     <EMComposition_Storage_Learning>` below).

COMMENT:
FROM CodePilot: (OF HISTORICAL INTEREST?)
inputs to its `query_input_nodes <EMComposition.query_input_nodes>` and
`value_input_nodes <EMComposition.value_input_nodes>` are assigned the values of the corresponding items in the
`input <Composition.input>` argument.  The `combined_softmax_node <EMComposition.field_weight_node>`
computes the dot product of each query with each key in memory, and then applies a softmax function to each row of the
resulting matrix.  The `retrieved_nodes <EMComposition.retrieved_nodes>` then compute the dot product of the
softmaxed values for each memory with the corresponding value for each memory, and the result is assigned to the
corresponding `output <Composition.output>` item.
COMMENT

.. _EMComposition_Learning_Execution:

*Learning*
~~~~~~~~~~

If `learn <Composition.learn>` is called, `enable_learning <EMComposition.enable_learning>` is True, then errors
will be computed for each of the `retrieved_nodes <EMComposition.retrieved_nodes>` that is specified for learning
(see `Learning <EMComposition_Learning_Creation>` for details about specification). These errors are derived either
from any errors backprpated to the EMComposition from an outer Composition in which it is `nested <Composition_Nested>`,
or locally by the difference between the `retrieved_nodes <EMComposition.retrieved_nodes>` and the `target_nodes
<EMComposition.target_nodes>` that are created for each of the `retrieved_nodes <EMComposition.retrieved_nodes>`
that do not project to an outer Composition. These errors are then backpropagated through the EMComposition to the
`query_input_nodes <EMComposition.query_input_nodes>` and `value_input_nodes <EMComposition.value_input_nodes>`,
and on to any nodes that project to it from a composition in which the EMComposition is `nested <Composition_Nested>`.

If `learn_field_weights` is also specified, then the corresponding `field_weights <EMComposition.field_weights>` are
modified to minimize the error passed to the EMComposition retrieved nodes that have been specified for learning,
using the `learning_rate <EMComposition.learning_rate>` for them in `learn_field_weights
<EMComposition.learn_field_weights>` or the default `learning rate <EMComposition.learning_rate>` for the EMComposition.
If `enable_learning <EMComposition.enable_learning>` is False (or `run <Composition.run>` is called rather than
`learn <Composition.learn>`, then the `field_weights <EMComposition.field_weights>` are not modified, and no error
signals are passed to the nodes that project to  its `query_input_nodes <EMComposition.query_input_nodes>` and
`value_input_nodes <EMComposition.value_input_nodes>`.

  .. note::
     The only parameters modifable by learning in the EMComposition are its `field_weights
     <EMComposition.field_weights>`; all other parameters (including all other Projection `matrices
     <MappingProjection.matrix>`) are fixed, and used only to compute gradients and backpropagate errors.

  .. technical_note::
     Although memory storage is implemented as a form of learning (though modification of MappingProjection
     `matrix <MappingProjection.matrix>` parameters; see `memory storage <EMComposition_Memory_Storage>`),
     this occurs irrespective of how EMComposition is run (i.e., whether `learn <Composition.learn>` or `run
     <Composition.run>` is called), and is not affected by the `enable_learning <EMComposition.enable_learning>`
     or `learning_rate <EMComposition.learning_rate>` attributes, which pertain only to whether the `field_weights
     <EMComposition.field_weights>` are modified during learning.  Furthermore, when run in PyTorch mode, storage
     is executed after the forward() and backward() passes are complete, and is not considered as part of the
     gradient calculations.

  .. _EMComposition_Storage_Learning:

  .. note:
     Storage always occurs *after* the learning (gradient calculation and weight updates) has occured for an input;
     if there this is more than one optimization step for a given input (i.e., if `optimizations_per_minibatch
     <Composition.optimizations_per_minibatch>` is greater than 1), then storage occurs on the optimizaton step(s)
     determined by the `store_on_optimization <EMComposition.store_on_optimization>` Parameter, which can have the
     following values:

     * *FIRST* * storage occurs after the first optimization step (weight update); this means that any values
       generated during additional optimization steps will not be stored in EM, and the effect of those optimizations
       on any values stored subsequently will not be observed until the next input is presented (i.e., the next `TRIAL
       <TimeScale.TRIAL>`'

      * *LAST* * storage occurs after the last optimization step (weight update); this means that any values
        generated during the preceding optimization steps will not be stored in EM, and the effect of those
        optimizations will not be observed until the next input is presented (i.e., the next `TRIAL <TimeScale.TRIAL>`'

      * *ALL* * storage occurs after all optimization steps (weight update), so that values generated during preceding
        optimzation steps will impact subsequent optimization steps for the same input (i.e., `TRIAL <TimeScale.TRIAL>`'

      .. technical_note::
         Execution of storage during the first optimization step is implemented in `PytorchEMMechanismWrapper.execute`;
         by default, this is for optimization_num==0, to ensure that the current values of any input nodes
         (reflecting the *previous input*) are stored before their values are updated to the current inputs
         (at the end of a full  execution of `Composition.execute` in the first optimization step), to deal
         with cases in which EM is executed before those, as in the EGO model for *PREVIOUS STATE* and *CONTEXT*:
         <EGO Model>.scheduler.add_condition(em, BeforeNodes(previous_state_layer, context_layer)).

.. _EMComposition_Examples:

Examples
--------

The following are examples of how to configure and initialize the EMComposition's `memory <EMComposition.memory>`:

*Visualizing the EMComposition*
~~~~~~~~~~~~~~~~~~~~~~~~~~~~~~~

The EMComposition can be visualized graphically, like any `Composition`, using its `show_graph
<ShowGraph_show_graph_Method>` method.  For example, the figure below shows an EMComposition that
implements a simple dictionary, with one key field and one value field, each of length 5::

    >>> import psyneulink as pnl
    >>> em = EMComposition(memory_template=(2,5))
    >>> em.show_graph()
    <BLANKLINE>

.. _EMComposition_Example_fig:

.. figure:: _static/EMComposition_Example_fig.svg
   :alt: Exxample of an EMComposition
   :align: left

       **Example of an EMComposition**

       .. note::
          The order in which the nodes at a given level (e.g., the `INPUT <NodeRole.INPUT>` or `OUTPUT
          <NodeRole.OUTPUT>` `Nodes <Composition_Nodes>`) are shown in the diagram is arbitrary, and does not necessarily
          reflect the order in which they are created or specied in the script.

.. _EMComposition_Example_Memory_Template:

*Memory Template*
~~~~~~~~~~~~~~~~~

The `memory_template <EMComposition_Memory_Template>` argument of a EMComposition's constructor is used to configure
it `memory <EMComposition.memory>`, which can be specified using either a tuple or a list or array.

.. _EMComposition_Example_Tuple_Spec:

**Tuple specification**

The simplest form of specification is a tuple, that uses the `numpy shape
<https://numpy.org/doc/stable/reference/generated/numpy.shape.html>`_ format.  If it has two elements (as in the
example above), the first specifies the number of fields, and the second the length of each field.  In this case,
a default number of entries (1000) is created:

    >>> em.memory_capacity
    1000

The number of entries can be specified explicitly in the EMComposition's constructor, using either the
`memory_capacity <EMComposition_Memory_Capacity>` argument, or by using a 3-item tuple to specify the
`memory_template <EMComposition_Memory_Template>` argument, in which case the first element specifies
the  number of entries, while the second and their specify the number of fields and the length of each field,
respectively.  The following are equivalent::

    >>> em = EMComposition(memory_template=(2,5), memory_capcity=4)

and

    >>> em = EMComposition(memory_template=(4,2,5))

both of which create a memory with 4 entries, each with 2 fields of length 5. The contents of `memory
<EMComposition_Memory_Specification>` can be inspected using the `memory <EMComposition.memory>` attribute::

    >>> em.memory
    [[array([0., 0., 0., 0., 0.]), array([0., 0., 0., 0., 0.])],
     [array([0., 0., 0., 0., 0.]), array([0., 0., 0., 0., 0.])],
     [array([0., 0., 0., 0., 0.]), array([0., 0., 0., 0., 0.])],
     [array([0., 0., 0., 0., 0.]), array([0., 0., 0., 0., 0.])]]

The default for `memory_capacity <EMComposition.memory_capacity>` is 1000, which is used if it is not otherwise
specified.

**List or array specification**

Note that in the example above the two fields have the same length (5). This is always the case when a tuple is used,
as it generates a regular array.  A list or numpy array can also be used to specify the **memory_template** argument.
For example, the following is equivalent to the examples above::

    >>> em = EMComposition(memory_template=[[0,0,0],[0,0,0]], memory_capacity=4)

However, a list or array can be used to specify fields of different length (i.e., as a ragged array).  For example,
the following specifies one field of length 3 and another of length 1::

    >>> em = EMComposition(memory_template=[[0,0,0],[0]], memory_capacity=4)
    >>> em.memory
    [[[array([0., 0., 0.]), array([0.])]],
     [[array([0., 0., 0.]), array([0.])]],
     [[array([0., 0., 0.]), array([0.])]],
     [[array([0., 0., 0.]), array([0.])]]]

.. _EMComposition_Example_Memory_Fill:

**Memory fill**

Note that the examples above generate a warning about the use of zeros to initialize the memory. This is
because the default value for **memory_fill** is ``0``, and the default value for `normalize_memories
<EMComposition.normalize_memories>` is True, which will cause a divide by zero warning when memories are
normalized. While this doesn't crash, it will result in nan's that are likely to cauase problems elsewhere.
This can be avoided by specifying a non-zero  value for **memory_fill**, such as small number::

    >>> em = EMComposition(memory_template=[[0,0,0],[0]], memory_capacity=4, memory_fill=.001)
    >>> em.memory
    [[[array([0.001, 0.001, 0.001]), array([0.001])]],
     [[array([0.001, 0.001, 0.001]), array([0.001])]],
     [[array([0.001, 0.001, 0.001]), array([0.001])]],
     [[array([0.001, 0.001, 0.001]), array([0.001])]]]

Here, a single value was specified for **memory_fill** (which can be a float or int), that is used to fill all values.
Random values can be assigned using a tuple to specify and internval between the first and second elements.  For
example, the following uses random values between 0 and 0.01 to fill all entries::

    >>> em = EMComposition(memory_template=[[0,0,0],[0]], memory_capacity=4, memory_fill=(0,0.01))
    >>> em.memory
    [[[array([0.00298981, 0.00563404, 0.00444073]), array([0.00245373])]],
     [[array([0.00148447, 0.00666486, 0.00228882]), array([0.00237541])]],
     [[array([0.00432786, 0.00035378, 0.00265932]), array([0.00980598])]],
     [[array([0.00151163, 0.00889032, 0.00899815]), array([0.00854529])]]]

.. _EMComposition_Example_Multiple_Entries:

**Multiple entries**

In the examples above, a single entry was specified, and that was used as a template for initializing the remaining
entries in memory. However, a list or array can be used to directly initialize any or all entries. For example, the
following initializes memory with two specific entries::

    >>> em = EMComposition(memory_template=[[[1,2,3],[4]],[[100,101,102],[103]]], memory_capacity=4)
    >>> em.memory
    [[[array([1., 2., 3.]), array([4.])]],
     [[array([100., 101., 102.]), array([103.])]],
     [[array([0., 0., 0.]), array([0.])]],
     [[array([0., 0., 0.]), array([0.])]]]

Note that the two entries must have exactly the same shapes. If they do not, an error is generated.
Also note that the remaining entries are filled with zeros (the default value for **memory_fill**).
Here again, **memory_fill** can be used to specify a different value::

    >>> em = EMComposition(memory_template=[[[7],[24,5]],[[100],[3,106]]], memory_capacity=4, memory_fill=(0,.01))
    >>> em.memory
    [[[array([7.]), array([24.,  5.])]],
     [[array([100.]), array([  3., 106.])]],
     [[array([0.00803646]), array([0.00341276, 0.00286969])]],
     [[array([0.00143196]), array([0.00079033, 0.00710556])]]]

.. _EMComposition_Example_Field_Weights:

*Field Weights*
~~~~~~~~~~~~~~~

By default, all of the fields specified are treated as keys except the last, which is treated as a "value" field --
that is, one that is not included in the matching process, but for which a value is retrieved along with the key fields.
For example, in the `figure <EMComposition_Example_fig>` above, the first field specified was used as a key field,
and the last as a value field. However, the **field_weights** argument can be used to modify this, specifying which
fields should be used as keys fields -- including the relative contribution that each makes to the matching process
-- and which should be used as value fields.  Non-zero elements in the **field_weights** argument designate key fields,
and zeros specify value fields. For example, the following specifies that the first two fields should be used as keys
while the last two should be used as values::

    >>> em = EMComposition(memory_template=[[0,0,0],[0],[0,0],[0,0,0,0]], memory_capacity=3, field_weights=[1,1,0,0])
    >>> em.show_graph()
    <BLANKLINE>


.. _EMComposition_Example_Field_Weights_Equal_fig:

.. figure:: _static/EMComposition_field_weights_equal_fig.svg

    **Use of field_weights to specify keys and values.**

Note that the figure now shows `<QUERY> [WEIGHT] <EMComposition.field_weight_nodes>` `nodes <Composition_Node>`,
that are used to implement the relative contribution that each key field makes to the matching process specifed in
`field_weights <EMComposition.field_weights>` argument.  By default, these are equal (all assigned a value of 1),
but different values can be used to weight the relative contribution of each key field.  The values are normalized so
that they sum 1, and the relative contribution of each is determined by the ratio of its value to the sum of all
non-zero values.  For example, the following specifies that the first two fields should be used as keys,
with the first contributing 75% to the matching process and the second field contributing 25%::

    >>> em = EMComposition(memory_template=[[0,0,0],[0],[0,0]], memory_capacity=3, field_weights=[3,1,0])
    <BLANKLINE>

COMMENT:
.. _EMComposition_Example_Field_Weights_Different_fig:

.. figure:: _static/EMComposition_field_weights_different.svg

    **Use of field_weights to specify relative contribution of fields to matching process.**

Note that in this case, the `concatenate_queries_node <EMComposition.concatenate_queries_node>` has been replaced by
a pair of `weighted_match_node <EMComposition.weighted_match_node>`, one for each key field.  This is because
the keys were assigned different weights;  when they are assigned equal weights, or if no weights are specified,
and `normalize_memories <EMComposition.normalize_memories>` is `True`, then the keys are concatenated and are
concatenated for efficiency of processing.  This can be suppressed by specifying `concatenate_queries` as `False`
(see `concatenate_queries <EMComposition_Concatenate_Queries>` for additional details).
COMMENT

.. _EMComposition_Class_Reference:

Class Reference
---------------
"""
import numpy as np
import warnings
from enum import Enum

import psyneulink.core.scheduling.condition as conditions

from psyneulink._typing import Optional, Union
from psyneulink.core.components.functions.nonstateful.transferfunctions import SoftMax
from psyneulink.core.components.functions.nonstateful.transformfunctions import (
    Concatenate, LinearCombination, MatrixTransform)
from psyneulink.core.components.functions.function import DEFAULT_SEED, _random_state_getter, _seed_setter
from psyneulink.core.compositions.composition import CompositionError, NodeRole
from psyneulink.library.compositions.autodiffcomposition import (
    AutodiffComposition, torch_available, EXCLUDE_FROM_GRADIENT_CALC)
from psyneulink.library.components.mechanisms.modulatory.learning.EMstoragemechanism import EMStorageMechanism
from psyneulink.core.components.mechanisms.processing.processingmechanism import ProcessingMechanism
from psyneulink.core.components.mechanisms.modulatory.control.controlmechanism import ControlMechanism
from psyneulink.core.components.mechanisms.modulatory.control.gating.gatingmechanism import GatingMechanism
from psyneulink.core.components.projections.pathway.mappingprojection import MappingProjection
from psyneulink.core.globals.parameters import Parameter, check_user_specified
from psyneulink.core.globals.context import Context, ContextFlags, handle_external_context
from psyneulink.core.globals.keywords import \
<<<<<<< HEAD
    (ADAPTIVE, AFTER, ALL, ARG_MAX, ARG_MAX_INDICATOR, AUTO, CONTEXT, CONTROL,
     DEFAULT_INPUT, DEFAULT_LEARNING_RATE, DEFAULT_VARIABLE, DOT_PRODUCT,
     EM_COMPOSITION, FULL_CONNECTIVITY_MATRIX, GAIN, IDENTITY_MATRIX, INPUT_SHAPES, L0,
     MULTIPLICATIVE_PARAM, NAME, PARAMS, PROB_INDICATOR, PRODUCT, PROJECTIONS, RANDOM, VARIABLE)
=======
    (ADAPTIVE, ALL, ARG_MAX, ARG_MAX_INDICATOR, AUTO, CONTEXT, CONTROL, DEFAULT_INPUT, DEFAULT_VARIABLE, DOT_PRODUCT,
     EM_COMPOSITION, FIRST, FULL_CONNECTIVITY_MATRIX, GAIN, IDENTITY_MATRIX, INPUT_SHAPES, L0,
     LAST, MULTIPLICATIVE_PARAM, NAME, PARAMS, PROB_INDICATOR, PRODUCT, PROJECTIONS, RANDOM, VARIABLE)
>>>>>>> 79e0ef28
from psyneulink.core.globals.utilities import \
    ContentAddressableList, convert_all_elements_to_np_array, is_numeric_scalar, is_iterable
from psyneulink.core.llvm import ExecutionMode


__all__ = ['EMComposition', 'EMCompositionError', 'FieldType', 'FIELD_WEIGHT',
           'KEY', 'LEARN_FIELD_WEIGHT', 'PROBABILISTIC', 'TARGET_FIELD','WEIGHTED_AVG']

KEY = 'key'

# softmax_choice options:
STORAGE_PROB = 'storage_prob'
WEIGHTED_AVG = ALL
PROBABILISTIC = PROB_INDICATOR

# specs for entry of fields specification dict
FIELD_WEIGHT = 'field_weight'
LEARN_FIELD_WEIGHT = 'learn_field_weight'
TARGET_FIELD = 'target_field'

# Node names
QUERY_NODE_NAME = 'QUERY'
QUERY_AFFIX = f' [{QUERY_NODE_NAME}]'
VALUE_NODE_NAME = 'VALUE'
VALUE_AFFIX = f' [{VALUE_NODE_NAME}]'
MATCH = 'MATCH'
MATCH_AFFIX = f' [{MATCH}]'
MATCH_TO_KEYS_NODE_NAME = f'{MATCH} to KEYS'
WEIGHT = 'WEIGHT'
WEIGHT_AFFIX = f' [{WEIGHT}]'
MATCH_TO_KEYS_AFFIX = f' [{MATCH_TO_KEYS_NODE_NAME}]'
WEIGHTED_MATCH_NODE_NAME = 'WEIGHTED MATCH'
WEIGHTED_MATCH_AFFIX = f' [{WEIGHTED_MATCH_NODE_NAME}]'
CONCATENATE_QUERIES_NAME = 'CONCATENATE QUERIES'
COMBINE_MATCHES_NODE_NAME = 'COMBINE MATCHES'
COMBINE_MATCHES_AFFIX = f' [{COMBINE_MATCHES_NODE_NAME}]'
SOFTMAX_NODE_NAME = 'RETRIEVE'
SOFTMAX_AFFIX = f' [{SOFTMAX_NODE_NAME}]'
RETRIEVED_NODE_NAME = 'RETRIEVED'
RETRIEVED_AFFIX = ' [RETRIEVED]'
STORE_NODE_NAME = 'STORE'

def _memory_getter(owning_component=None, context=None)->list:
    """Return list of memories in which rows (outer dimension) are memories for each field.
    These are derived from `matrix <MappingProjection.matrix>` parameter of the `afferent
    <Mechanism_Base.afferents>` MappingProjections to each of the `2472s <EMComposition.retrieved_nodes>`.
    """

    # If storage_node (EMstoragemechanism) is implemented, get memory from that
    if owning_component.is_initializing:
        return None
    if owning_component._use_storage_node:
        return owning_component.storage_node.parameters.memory_matrix.get(context)

    # Otherwise, get memory from Projection(s) to each retrieved_node
    memory = [retrieved_node.path_afferents[0].parameters.matrix.get(context)
              for retrieved_node in owning_component.retrieved_nodes]
    # Reorganize memory so that each row is an entry and each column is a field
    memory_capacity = owning_component.memory_capacity or owning_component.defaults.memory_capacity
    return convert_all_elements_to_np_array([
        [memory[j][i] for j in range(owning_component.num_fields)]
        for i in range(memory_capacity)
    ])

def field_weights_setter(field_weights, owning_component=None, context=None):
    # FIX: ALLOW DICTIONARY WITH FIELD NAME AND WEIGHT
    if (
        not owning_component.parameters.field_weights._has_value(context)
        or owning_component.parameters.field_weights._get(context) is None
    ):
        return field_weights
    elif len(field_weights) != len(owning_component.field_weights):
        raise EMCompositionError(f"The number of field_weights ({len(field_weights)}) must match the number of fields "
                                 f"{len(owning_component.field_weights)}")
    if owning_component.normalize_field_weights:
        denominator = np.sum(np.where(field_weights is not None, field_weights, 0)) or 1
        field_weights = [fw / denominator if fw is not None else None for fw in field_weights]

    # Assign new fields_weights to default_variable of field_weight_nodes
    field_wt_node_idx = 0  # Needed since # of field_weight_nodes may be less than # of fields
                           # and now way to know if user has assigned a value where there used to be a None
    for i, field_weight in enumerate(field_weights):
        # Check if original value was None (i.e., a value node), in which case disallow change
        if owning_component.parameters.field_weights.default_value[i] is None:
            if field_weight:
                raise EMCompositionError(f"Field '{owning_component.field_names[i]}' of '{owning_component.name}' "
                                         f"was originally assigned as a value node (i.e., with a field_weight = None); "
                                         f"this cannot be changed after construction. If you want to change it to a "
                                         f"key field, you must re-construct the EMComposition using a scalar "
                                         f"for its field in the `field_weights` arg (including 0.")
            continue
        owning_component.field_weight_nodes[field_wt_node_idx].input_port.defaults.variable = field_weights[i]
        owning_component.field_weights[i] = field_weights[i]
        field_wt_node_idx += 1
    return np.array(field_weights)

def get_softmax_gain(v, scale=1, base=1, entropy_weighting=.1)->float:
    """Compute the softmax gain (inverse temperature) based on the entropy of the distribution of values.
    scale * (base + (entropy_weighting * log(entropy(logistic(v))))))))
    """
    v = np.squeeze(v)
    gain = scale * (base +
                    (entropy_weighting *
                     np.log(
                         -1 * np.sum((1 / (1 + np.exp(-1 * v))) * np.log(1 / (1 + np.exp(-1 * v)))))))
    return gain


class EMCompositionError(CompositionError):
    def __init__(self, error_value):
        self.error_value = error_value
    def __str__(self):
        return repr(self.error_value)


class FieldType(Enum):
    KEY = 0
    VALUE = 1


class Field():
    """Object that contains information about a field in an EMComposition's `memory <EMComposition.memory>`.
    """
    name = None
    def __init__(self,
                 name:str=None,
                 index:int=None,
                 type:FieldType=None,
                 weight:float=None,
                 learn_weight:bool=None,
                 learning_rate:float=None,
                 target:bool=None):
        self.name = name
        self.index = index
        self.type = type
        self.weight = weight
        self.learn_weight = learn_weight
        self.learning_rate = learning_rate
        self.target = target
        self.input_node = None
        self.match_node = None
        self.weight_node = None
        self.weighted_match_node = None
        self.retrieved_node = None
        # Projections for all fields:
        self.storage_projection = None         # Projection from input_node to storage_node
        self.retrieve_projection = None        # Projection from softmax_node ("RETRIEVE" node) to retrieved_node
        # Projections for key fields:
        self.memory_projection = None          # Projection from query_input_node to match_node
        self.concatenation_projection = None   # Projection from query_input_node to concatenate_queries_node
        self.match_projection = None           # Projection from match_node to weighted_match_node
        self.weight_projection = None          # Projection from weight_node to weighted_match_node
        self.weighted_match_projection = None  # Projection from weighted_match_node to combined_matches_node

    @property
    def nodes(self):
        """Return all Nodes assigned to the field."""
        return [node for node in
                [self.input_node,
                 self.match_node,
                 self.weighted_match_node,
                 self.weight_node,
                 self.retrieved_node]
                if node is not None]
    @property
    def projections(self):
        """Return all Projections assigned to the field."""
        return [proj for proj in [self.memory_projection,
                                  self.storage_projection,
                                  self.match_projection,
                                  self.weight_projection,
                                  self.weighted_match_projection,
                                  self.retrieve_projection]
                                  if proj is not None]
    @property
    def query(self):
        return self.input_node.variable

    @property
    def match(self):
        return self.match_node.value

    @property
    def weighted_match(self):
        return self.weighted_match_node.value

    @property
    def retrieved_memory(self):
        return self.retrieved_node.value

    @property
    def memories(self):
        return self.retrieved_node.path_afferents[0].matrix.modulated

    def retrieval_operation(self):
        return self.retrieved_node.path_afferents[0].function.operation


class EMComposition(AutodiffComposition):
    """
    EMComposition(                      \
        memory_template=[[0],[0]],      \
        memory_fill=0,                  \
        memory_capacity=None,           \
        fields=None,                    \
        field_names=None,               \
        field_weights=None,             \
        learn_field_weights=False,      \
        learning_rate=True,             \
        normalize_field_weights=True,   \
        concatenate_queries=False,      \
        normalize_memories=True,        \
        softmax_gain=THRESHOLD,         \
        storage_prob=1.0,               \
        store_on_optimization=FIRST,    \
        memory_decay_rate=AUTO,         \
        enable_learning=True,           \
        target_fields=None,             \
        use_gating_for_weighting=False, \
        name="EM_Composition"           \
        )

    Subclass of `AutodiffComposition` that implements the functions of an `EpisodicMemoryMechanism` in a
    differentiable form and in which it's `field_weights <EMComposition.field_weights>` parameter can be learned.

    Takes only the following arguments, all of which are optional

    Arguments
    ---------

    memory_template : tuple, list, 2d or 3d array : default [[0],[0]]
        specifies the shape of an item to be stored in the EMComposition's memory
        (see `memory_template <EMComposition_Memory_Template>` for details).

    memory_fill : scalar or tuple : default 0
        specifies the value used to fill the memory when it is initialized
        (see `memory_fill <EMComposition_Memory_Fill>` for details).

    memory_capacity : int : default None
        specifies the number of items that can be stored in the EMComposition's memory;
        (see `memory_capacity <EMComposition_Memory_Capacity>` for details).

    fields : dict[tuple[field weight, learning specification]] : default None
        each key must a string that is the name of a field, and its value a dict or tuple that specifies that field's
        `field_weight <EMComposition.field_weights>`, `learn_field_weights <EMComposition.learn_field_weights>`, and
        `target_fields <EMComposition.target_fields>` specifications (see `fields <EMComposition_Fields>` for details
        of specificaton format). The **fields** arg replaces the **field_names**, **field_weights**
        **learn_field_weights**, and **target_fields** arguments, and specifying any of these raises an error.

    field_names : list or tuple : default None
        specifies the names assigned to each field in the memory_template (see `field names <EMComposition_Field_Names>`
        for details). If the **fields** argument is specified, specifying **field_names** is not necessary and
        doing so raises a warning.

    field_weights : list or tuple : default (1,0)
        specifies the relative weight assigned to each key when matching an item in memory (see `field weights
        <EMComposition_Field_Weights>` for additional details). If the **fields** argument is specified, specifying
        **field_weights** is not necessary and doing so raises a warning.

    learn_field_weights : bool or list[bool, int, float]: default False
        specifies whether the `field_weights <EMComposition.field_weights>` are learnable and, if so, optionally what
        the learning_rate is for each field (see `learn_field_weights <EMComposition_Field_Weights_Learning>` for
        specifications). If the **fields** argument is specified, specifying **learn_field_weights** is not necessary,
        and doing so raises a warning.

    learning_rate : float : default .01
        specifies the default learning_rate for `field_weights <EMComposition.field_weights>` not
        specified in `fields <EMComposition.fields>` or `learn_field_weights <EMComposition.learn_field_weights>`
        (see `learning_rate <EMComposition_Field_Weights_Learning>` for additional details).

    normalize_field_weights : bool : default True
        specifies whether the **fields_weights** are normalized over the number of keys, or used as absolute
        weighting values when retrieving an item from memory (see `normalize_field weights
        <EMComposition_Normalize_Field_Weights>` for additional details).

    concatenate_queries : bool : default False
        specifies whether to concatenate the keys into a single field before matching them to items in
        the corresponding fields in memory (see `concatenate keys <EMComposition_Concatenate_Queries>` for details).

    normalize_memories : bool : default True
        specifies whether keys and memories are normalized before computing their dot product (similarity)
        (see `Match memories by field <EMComposition_Processing>` for additional details).

    softmax_gain : float, ADAPTIVE or CONTROL : default 1.0
        specifies the temperature used for softmax normalizing the distance of queries and keys in memory
        (see `Softmax normalize matches over fields <EMComposition_Processing>` for additional details).

    softmax_threshold : float : default .0001
        specifies the threshold used to mask out small values in the softmax calculation
        see *mask_threshold* under `Thresholding and Adaptive Gain <SoftMax_AdaptGain>` for details).

    softmax_choice : WEIGHTED_AVG, ARG_MAX, PROBABILISTIC : default WEIGHTED_AVG
        specifies how the softmax over distances of queries and keys in memory is used for retrieval
        (see `softmax_choice <EMComposition_Softmax_Choice>` for a description of each option).

    storage_prob : float : default 1.0
        specifies the probability that an item will be stored in `memory <EMComposition.memory>`
        when the EMComposition is executed (see `Retrieval and Storage <EMComposition_Storage>` for
        additional details).

    store_on_optimization : FIRST, LAST, ALL : default FIRST
        specifies the optimization step(s) on which items are stored in `memory <EMComposition.memory>` during
        learning (see `EMComposition_Storage_Learning` for details).

    memory_decay_rate : float : AUTO
        specifies the rate at which items in the EMComposition's memory decay
        (see `memory_decay_rate <EMComposition_Memory_Decay_Rate>` for details).

    purge_by_field_weights : bool : False
        specifies whether `fields_weights <EMComposition.field_weights>` are used to determine which memory to
        replace when a new one is stored (see `purge_by_field_weight <EMComposition_Purge_by_Weight>` for details).

    enable_learning : bool : default True
        specifies whether learning is enabled for the EMCComposition (see `Learning <EMComposition_Learning_Creation>`
        for additional details); **use_gating_for_weighting** must be False.

    target_fields : list[bool]: default None
        specifies whether a learning pathway is constructed for each `field <EMComposition_Entries_and_Fields>`
        of the EMComposition.  If it is a list, each item must be ``True`` or ``False`` and the number of items
        must be equal to the number of `fields <EMComposition_Fields> specified (see `Target Fields
         <EMComposition_Target_Fields>` for additional details). If the **fields** argument is specified,
         specifying **target_fields** is not necessary and doing so raises a warning.

    # 7/10/24 FIX: STILL TRUE?  DOES IT PRECLUDE USE OF EMComposition as a nested Composition??
    .. technical_note::
        use_storage_node : bool : default True
            specifies whether to use a `LearningMechanism` to store entries in `memory <EMComposition.memory>`.
            If False, a method on EMComposition is used rather than a LearningMechanism. This is meant for
            debugging, and precludes use of `import_composition <Composition.import_composition>` to integrate
            the EMComposition into another Composition;  to do so, use_storage_node must be True (default).

    use_gating_for_weighting : bool : default False
        specifies whether to use output gating to weight the `match_nodes <EMComposition.match_node>` instead of
        a standard input (see `Weight distances <EMComposition_Field_Weighting>` for additional details).

    Attributes
    ----------

    memory : ndarray
        3d array of entries in memory, in which each row (axis 0) is an entry, each column (axis 1) is a field, and
        each item (axis 2) is the value for the corresponding field (see `EMComposition_Memory_Specification`  for
        additional details).

        .. note::
           This is a read-only attribute;  memories can be added to the EMComposition's memory either by
           COMMENT:
           using its `add_to_memory <EMComposition.add_to_memory>` method, or
           COMMENT
           executing its `run <Composition.run>` or learn methods with the entry as the ``inputs`` argument.

    fields : ContentAddressableList[Field]
        list of `Field` objects, each of which contains information about the nodes and values of a field in the
        EMComposition's memory (see `Field`).

    .. _EMComposition_Parameters:

    memory_capacity : int
        determines the number of items that can be stored in `memory <EMComposition.memory>`
        (see `memory_capacity <EMComposition_Memory_Capacity>` for additional details).

    field_names : list[str]
        determines which names that can be used to label fields in `memory <EMComposition.memory>`
        (see `field_names <EMComposition_Field_Names>` for additional details).

    field_weights : tuple[float]
        determines which fields of the input are treated as "keys" (non-zero values) that are used to match entries in
        `memory <EMComposition.memory>` for retrieval, and which are used as "values" (zero values) that are stored
        and retrieved from memory but not used in the match process (see `Match memories by field
        <EMComposition_Processing>`; also determines the relative contribution of each key field to the match process;
        see `field_weights <EMComposition_Field_Weights>` additional details. The field_weights can be changed by
        assigning a new list of weights to the `field_weights <EMComposition.field_weights>` attribute, however only
        the weights for fields used as `keys <EMComposition_Entries_and_Fields>` can be changed (see
        `EMComposition_Field_Weights_Change_Note` for additional details).

    learn_field_weights : bool or list[bool, int, float]
        determines whether the `field_weight <EMComposition.field_weights>` for each `field <EMComposition_Fields>
        is learnable (see `learn_field_weights <EMComposition_Learning_Creation>` for additional details).

    learning_rate : float
        determines the default learning_rate for `field_weights <EMComposition.field_weights>`
        not specified in `learn_field_weights <EMComposition.learn_field_weights>`
        (see `learning_rate <EMComposition_Field_Weights_Learning>` for additional details).

    normalize_field_weights : bool
        determines whether `fields_weights <EMComposition.field_weights>` are normalized over the number of keys, or
        used as absolute weighting values when retrieving an item from memory (see `normalize_field weights
        <EMComposition_Normalize_Field_Weights>` for additional details).

    concatenate_queries : bool
        determines whether keys are concatenated into a single field before matching them to items in `memory
        <EMComposition.memory (see `concatenate keys <EMComposition_Concatenate_Queries>` for additional details).

    normalize_memories : bool
        determines whether keys and memories are normalized before computing their dot product (similarity)
        (see `Match memories by field <EMComposition_Processing>` for additional details).

    softmax_gain : float, ADAPTIVE or CONTROL
        determines gain (inverse temperature) used for softmax normalizing the summed distances of queries
        and keys in memory by the `SoftMax` Function of the `softmax_node <EMComposition.softmax_node>`
        (see `Softmax normalize distances <EMComposition_Processing>` for additional details).

    softmax_threshold : float
        determines the threshold used to mask out small values in the softmax calculation
        (see *mask_threshold* under `Thresholding and Adaptive Gain <SoftMax_AdaptGain>` for details).

    softmax_choice : WEIGHTED_AVG, ARG_MAX or PROBABILISTIC
        determines how the softmax over distances of queries and keys in memory is used for retrieval
        (see `softmax_choice <EMComposition_Softmax_Choice>` for a description of each option).

    storage_prob : float
        determines the probability that an item will be stored in `memory <EMComposition.memory>`
        when the EMComposition is executed (see `Retrieval and Storage <EMComposition_Storage>` for
        additional details).
        
    store_on_optimization : str
        determines the optimization step(s) on which items are stored in `memory <EMComposition.memory>` during
        learning (see `EMComposition_Storage_Learning` for details).

    memory_decay_rate : float
        determines the rate at which items in the EMComposition's memory decay
        (see `memory_decay_rate <EMComposition_Memory_Decay_Rate>` for details).

    purge_by_field_weights : bool
        determines whether `fields_weights <EMComposition.field_weights>` are used to determine which memory to
        replace when a new one is stored (see `purge_by_field_weight <EMComposition_Purge_by_Weight>` for details).

    enable_learning : bool
        determines whether learning is enabled for the EMCComposition
        (see `Learning <EMComposition_Learning_Creation>` for additional details).

    target_fields : list[bool]
        determines which fields convey error signals during learning
        (see `Target Fields <EMComposition_Target_Fields>` for additional details).

    .. _EMComposition_Nodes:

    query_input_nodes : list[ProcessingMechanism]
        `INPUT <NodeRole.INPUT>` `Nodes <Composition_Nodes>` that receive keys used to determine the item
        to be retrieved from `memory <EMComposition.memory>`, and then themselves stored in `memory
        <EMComposition.memory>` (see `Match memories by field <EMComposition_Processing>` for additional details).
        By default these are assigned the name *KEY_n_INPUT* where n is the field number (starting from 0);
        however, if `field_names <EMComposition.field_names>` is specified, then the name of each query_input_node
        is assigned the corresponding field name appended with * [QUERY]*.

    value_input_nodes : list[ProcessingMechanism]
        `INPUT <NodeRole.INPUT>` `Nodes <Composition_Nodes>` that receive values to be stored in `memory
        <EMComposition.memory>`; these are not used in the matching process used for retrieval.  By default these
        are assigned the name *VALUE_n_INPUT* where n is the field number (starting from 0);  however, if
        `field_names <EMComposition.field_names>` is specified, then the name of each value_input_node is assigned
        the corresponding field name appended with * [VALUE]*.

    concatenate_queries_node : ProcessingMechanism
        `ProcessingMechanism` that concatenates the inputs to `query_input_nodes <EMComposition.query_input_nodes>`
        into a single vector used for the matching processing if `concatenate keys <EMComposition.concatenate_queries>`
        is True. This is not created if the **concatenate_queries** argument to the EMComposition's constructor is
        False or is overridden (see `concatenate_queries <EMComposition_Concatenate_Queries>`), or there is only one
        query_input_node. This node is named *CONCATENATE_QUERIES*

    match_nodes : list[ProcessingMechanism]
        `ProcessingMechanisms <ProcessingMechanism>` that compute the dot product of each query and the key stored in
        the corresponding field of `memory <EMComposition.memory>` (see `Match memories by field
        <EMComposition_Processing>` for additional details). These are named the same as the corresponding
        `query_input_nodes <EMComposition.query_input_nodes>` appended with the suffix *[MATCH to KEYS]*.

    field_weight_nodes : list[ProcessingMechanism or GatingMechanism]
        Nodes used to weight the distances computed by the `match_nodes <EMComposition.match_nodes>` with the
        `field weight <EMComposition.field_weights>` for the corresponding `key field <EMComposition_Fields>`
        (see `Weight distances <EMComposition_Field_Weighting>` for implementation). These are named the same
        as the corresponding `query_input_nodes <EMComposition.query_input_nodes>`.

    weighted_match_nodes : list[ProcessingMechanism]
        `ProcessingMechanisms <ProcessingMechanism>` that combine the `field weight <EMComposition.field_weights>`
        for each `key field <EMComposition_Fields>` with the dot product computed by the corresponding the
        `match_node <EMComposition.match_nodes>`. These are only implemented if `use_gating_for_weighting
        <EMComposition.use_gating_for_weighting>` is False (see `Weight distances <EMComposition_Field_Weighting>`
        for details), and are named the same as the corresponding `query_input_nodes <EMComposition.query_input_nodes>`
        appended with the suffix *[WEIGHTED MATCH]*.

    combined_matches_node : ProcessingMechanism
        `ProcessingMechanism` that receives the weighted distances from the `weighted_match_nodes
        <EMComposition.weighted_match_nodes>` if more than one `key field <EMComposition_Fields>` is specified
        (or directly from `match_nodes <EMComposition.match_nodes>` if `use_gating_for_weighting
        <EMComposition.use_gating_for_weighting>` is True), and combines them into a single vector that is passed
        to the `softmax_node <EMComposition.softmax_node>` for retrieval. This node is named *COMBINE MATCHES*.

    softmax_node : list[ProcessingMechanism]
        `ProcessingMechanisms <ProcessingMechanism>` that computes the softmax over the summed distances of keys
        and memories (output of the `combined_match_node <EMComposition.combined_match_node>`)
        from the corresponding `match_nodes <EMComposition.match_nodes>` (see `Softmax over summed distances
        <EMComposition_Processing>` for additional details).  This is named *RETRIEVE* (as it yields the
        softmax-weighted average over the keys in `memory <EMComposition.memory>`).

    softmax_gain_control_node : list[ControlMechanism]
        `ControlMechanisms <ControlMechanism>` that adaptively control the `softmax_gain <EMComposition.softmax_gain>`
        of the `softmax_node <EMComposition.softmax_node>`. This is implemented only if `softmax_gain
        <EMComposition.softmax_gain>` is specified as *CONTROL* (see `softmax_gain <EMComposition_Softmax_Gain>` for
        details).

    retrieved_nodes : list[ProcessingMechanism]
        `ProcessingMechanisms <ProcessingMechanism>` that receive the vector retrieved for each field in `memory
        <EMComposition.memory>` (see `Retrieve values by field <EMComposition_Processing>` for additional details).
        These are assigned the same names as the `query_input_nodes <EMComposition.query_input_nodes>` and
        `value_input_nodes <EMComposition.value_input_nodes>` to which they correspond appended with the suffix
        * [RETRIEVED]*, and are in the same order as  `input_nodes <EMComposition.input_nodes>`
        to which to which they correspond.

    storage_node : EMStorageMechanism
        `EMStorageMechanism` that receives inputs from the `query_input_nodes <EMComposition.query_input_nodes>` and
        `value_input_nodes <EMComposition.value_input_nodes>`, and stores these in the corresponding field of`memory
        <EMComposition.memory>` with probability `storage_prob <EMComposition.storage_prob>` after a retrieval has been
        made (see `Retrieval and Storage <EMComposition_Storage>` for additional details). This node is named *STORE*.

        .. technical_note::
           The `storage_node <EMComposition.storage_node>` is assigned a Condition to execute after the `retrieved_nodes
           <EMComposition.retrieved_nodes>` have executed, to ensure that storage occurs after retrieval, but before
           any subequent processing is done (i.e., in a composition in which the EMComposition may be embededded.

    input_nodes : list[ProcessingMechanism]
        Full list of `INPUT <NodeRole.INPUT>` `Nodes <Composition_Nodes>` in the same order specified in the
        **field_names** argument of the constructor and in `self.field_names <EMComposition.field_names>`.

    query_and_value_input_nodes : list[ProcessingMechanism]
        Full list of `INPUT <NodeRole.INPUT>` `Nodes <Composition_Nodes>` ordered with query_input_nodes first
        followed by value_input_nodes; used primarily for internal computations.
    """

    componentCategory = EM_COMPOSITION

    if torch_available:
        from psyneulink.library.compositions.emcomposition.pytorchEMwrappers import \
            PytorchEMCompositionWrapper, PytorchEMMechanismWrapper
        pytorch_composition_wrapper_type = PytorchEMCompositionWrapper
        pytorch_mechanism_wrapper_type = PytorchEMMechanismWrapper


    class Parameters(AutodiffComposition.Parameters):
        """
            Attributes
            ----------

                concatenate_queries
                    see `concatenate_queries <EMComposition.concatenate_queries>`

                    :default value: False
                    :type: ``bool``

                field_names
                    see `field_names <EMComposition.field_names>`

                    :default value: None
                    :type: ``list``

                field_weights
                    see `field_weights <EMComposition.field_weights>`

                    :default value: None
                    :type: ``numpy.ndarray``

                learn_field_weights
                    see `learn_field_weights <EMComposition.learn_field_weights>`

                    :default value: True
                    :type: ``numpy.ndarray``

                learning_rate
                    see `learning_results <EMComposition.learning_rate>`

                    :default value: []
                    :type: ``list``

                memory
                    see `memory <EMComposition.memory>`

                    :default value: None
                    :type: ``numpy.ndarray``

                memory_capacity
                    see `memory_capacity <EMComposition.memory_capacity>`

                    :default value: 1000
                    :type: ``int``

                memory_decay_rate
                    see `memory_decay_rate <EMComposition.memory_decay_rate>`

                    :default value: 0.001
                    :type: ``float``

                memory_template
                    see `memory_template <EMComposition.memory_template>`

                    :default value: np.array([[0],[0]])
                    :type: ``np.ndarray``

                normalize_field_weights
                    see `normalize_field_weights <EMComposition.normalize_field_weights>`

                    :default value: True
                    :type: ``bool``

                normalize_memories
                    see `normalize_memories <EMComposition.normalize_memories>`

                    :default value: True
                    :type: ``bool``

                purge_by_field_weights
                    see `purge_by_field_weights <EMComposition.purge_by_field_weights>`

                    :default value: False
                    :type: ``bool``

                random_state
                    see `random_state <NormalDist.random_state>`

                    :default value: None
                    :type: ``numpy.random.RandomState``

                softmax_gain
                    see `softmax_gain <EMComposition.softmax_gain>`
                    :default value: 1.0
                    :type: ``float, ADAPTIVE or CONTROL``

                softmax_choice
                    see `softmax_choice <EMComposition.softmax_choice>`
                    :default value: WEIGHTED_AVG
                    :type: ``keyword``

                softmax_threshold
                    see `softmax_threshold <EMComposition.softmax_threshold>`
                    :default value: .001
                    :type: ``float``

                storage_prob
                    see `storage_prob <EMComposition.storage_prob>`

                    :default value: 1.0
                    :type: ``float``
                    
                store_on_optimization
                    see `store_on_optimization <EMComposition.store_on_optimization>`
                    
                    :default value: FIRST
                    :type: ``str``
        """
        memory = Parameter(None, loggable=True, getter=_memory_getter, read_only=True)
        memory_template = Parameter([[0],[0]], structural=True, valid_types=(tuple, list, np.ndarray), read_only=True)
        memory_capacity = Parameter(1000, structural=True)
        field_names = Parameter(None, structural=True)
        field_weights = Parameter([1], setter=field_weights_setter)
        learn_field_weights = Parameter(False, structural=True)
        normalize_field_weights = Parameter(True)
        concatenate_queries = Parameter(False, structural=True)
        normalize_memories = Parameter(True)
        softmax_gain = Parameter(1.0, modulable=True)
        softmax_threshold = Parameter(.001, modulable=True, specify_none=True)
        softmax_choice = Parameter(WEIGHTED_AVG, modulable=False, specify_none=True)
        storage_prob = Parameter(1.0, modulable=True, aliases=[MULTIPLICATIVE_PARAM])
        store_on_optimization = Parameter(FIRST)
        memory_decay_rate = Parameter(AUTO, modulable=True)
        purge_by_field_weights = Parameter(False, structural=True)
        target_fields = Parameter(None, read_only=True, structural=True)
        random_state = Parameter(None, loggable=False, getter=_random_state_getter, dependencies='seed')
        seed = Parameter(DEFAULT_SEED(), modulable=True, setter=_seed_setter)

        def _validate_memory_template(self, memory_template):
            if isinstance(memory_template, tuple):
                if not len(memory_template) in {2,3}:
                    return f"must be length either 2 or 3 if it is a tuple (used to specify shape)."
                if not all(isinstance(item, int) for item in memory_template):
                    return f"must have only integers as entries."
            if isinstance(memory_template, (list, np.ndarray)):
                memory_template = np.array(memory_template)
                if memory_template.ndim not in {1,2,3}:
                    return f"must be either 2 or 3d."
                if not all(isinstance(item, (list, np.ndarray)) for item in memory_template):
                    return f"must be a list or array of lists or arrays."
                # if not all(isinstance(item, (int, float)) for sublist in memory_template for item in sublist):
                #     return f"must be a list or array of lists or arrays of integers or floats."
            else:
                return f"must be tuple of length 2 or 3, or a list or array that is either 2 or 3d."

        def _validate_field_names(self, field_names):
            if field_names and not all(isinstance(item, str) for item in field_names):
                return f"must be a list of strings."

        def _validate_field_weights(self, field_weights):
            if field_weights is not None:
                if not np.atleast_1d(field_weights).ndim == 1:
                    return f"must be a scalar, list of scalars, or 1d array."
                if len(field_weights) == 1 and field_weights[0] is None:
                    raise EMCompositionError(f"must be a scalar, since there is only one field specified.")
                if any([field_weight < 0 for field_weight in field_weights if field_weight is not None]):
                    return f"must be all be positive values."

        def _validate_normalize_field_weights(self, normalize_field_weights):
            if not isinstance(normalize_field_weights, bool):
                return f"must be all be a boolean value."

        def _validate_learn_field_weights(self, learn_field_weights):
            if isinstance(learn_field_weights, (list, np.ndarray)):
                if not all(isinstance(item, (bool, int, float, type(None))) for item in learn_field_weights):
                    return f"can only contains bools, ints, floats or None as entries."
            elif not isinstance(learn_field_weights, bool):
                return f"must be a bool or list of bools, ints and/or floats."

        def _validate_memory_decay_rate(self, memory_decay_rate):
            if memory_decay_rate is None or memory_decay_rate == AUTO:
                return
            if not is_numeric_scalar(memory_decay_rate) and not (0 <= memory_decay_rate <= 1):
                return f"must be a float in the interval [0,1]."

        def _validate_softmax_gain(self, softmax_gain):
            if not is_numeric_scalar(softmax_gain) and softmax_gain not in {ADAPTIVE, CONTROL}:
                return f"must be a scalar or one the keywords '{ADAPTIVE}' or '{CONTROL}'."

        def _validate_softmax_threshold(self, softmax_threshold):
            if softmax_threshold is not None and (not is_numeric_scalar(softmax_threshold) or softmax_threshold <= 0):
                return f"must be a scalar greater than 0."

        def _validate_storage_prob(self, storage_prob):
            if not is_numeric_scalar(storage_prob) and not (0 <= storage_prob <= 1):
                return f"must be a float in the interval [0,1]."

        def _validate_store_on_optimization(self, option):
            if not option in {FIRST, LAST, ALL}:
                return f"must be one of the following keywords: FIRST, LAST or ALL."

    @check_user_specified
    def __init__(self,
                 memory_template:Union[tuple, list, np.ndarray]=[[0],[0]],
                 memory_capacity:Optional[int]=None,
                 memory_fill:Union[int, float, tuple, RANDOM]=0,
                 fields:Optional[dict]=None,
                 field_names:Optional[list]=None,
                 field_weights:Union[int,float,list,tuple]=None,
                 learn_field_weights:Union[bool,list,tuple]=None,
                 learning_rate:Union[float,bool,int,dict]=None,
                 normalize_field_weights:bool=True,
                 concatenate_queries:bool=False,
                 normalize_memories:bool=True,
                 softmax_gain:Union[float, ADAPTIVE, CONTROL]=1.0,
                 softmax_threshold:Optional[float]=.001,
                 softmax_choice:Optional[Union[WEIGHTED_AVG, ARG_MAX, PROBABILISTIC]]=WEIGHTED_AVG,
                 storage_prob:float=1.0,
                 store_on_optimization:Union[FIRST, LAST, ALL]=FIRST,
                 memory_decay_rate:Union[float,AUTO]=AUTO,
                 purge_by_field_weights:bool=False,
                 enable_learning:bool=True,
                 target_fields:Optional[Union[list, tuple, np.ndarray]]=None,
                 use_storage_node:bool=True,
                 use_gating_for_weighting:bool=False,
                 random_state=None,
                 seed=None,
                 name="EM_Composition",
                 **kwargs):

        # Construct memory --------------------------------------------------------------------------------

        memory_fill = memory_fill or 0 # FIX: GET RID OF THIS ONCE IMPLEMENTED AS A Parameter
        self._validate_memory_specs(
            memory_template,
            memory_capacity,
            memory_fill,
            field_weights,
            field_names,
            name,
            learn_field_weights,
        )
        self._enable_learning_warning_flag = False

        memory_template, memory_capacity = self._parse_memory_template(memory_template,
                                                                       memory_capacity,
                                                                       memory_fill)

        self.fields = ContentAddressableList(component_type=Field)

        (field_names,
         field_weights,
         learn_field_weights,
         target_fields,
         concatenate_queries) = self._parse_fields(fields,
                                                   field_names,
                                                   field_weights,
                                                   learn_field_weights,
                                                   learning_rate,
                                                   normalize_field_weights,
                                                   concatenate_queries,
                                                   normalize_memories,
                                                   target_fields,
                                                   name)
        if memory_decay_rate is AUTO:
            memory_decay_rate = 1 / memory_capacity

        self._use_storage_node = use_storage_node
        self._use_gating_for_weighting = use_gating_for_weighting

        if softmax_gain == CONTROL:
            self.parameters.softmax_gain.modulable = False

        # Instantiate Composition -------------------------------------------------------------------------

        super().__init__(name=name,
                         memory_template = memory_template,
                         memory_capacity = memory_capacity,
                         field_names = field_names,
                         field_weights = field_weights,
                         learn_field_weights=learn_field_weights,
                         learning_rate = learning_rate,
                         normalize_field_weights = normalize_field_weights,
                         concatenate_queries = concatenate_queries,
                         normalize_memories = normalize_memories,
                         softmax_gain = softmax_gain,
                         softmax_threshold = softmax_threshold,
                         softmax_choice = softmax_choice,
                         storage_prob = storage_prob,
                         store_on_optimization = store_on_optimization,
                         memory_decay_rate = memory_decay_rate,
                         purge_by_field_weights = purge_by_field_weights,
                         enable_learning = enable_learning,
                         target_fields = target_fields,
                         random_state = random_state,
                         seed = seed,
                         **kwargs
                         )

        self._validate_options_with_learning(use_gating_for_weighting,
                                             enable_learning,
                                             softmax_choice)

        self._construct_pathways(self.memory_template,
                                 self.memory_capacity,
                                 self.field_weights,
                                 self.concatenate_queries,
                                 self.normalize_memories,
                                 self.softmax_gain,
                                 self.softmax_threshold,
                                 self.softmax_choice,
                                 self.storage_prob,
                                 self.memory_decay_rate,
                                 self._use_storage_node,
                                 self.learn_field_weights,
                                 self.enable_learning,
                                 self._use_gating_for_weighting,
                                 context=Context(source=ContextFlags.COMMAND_LINE, string='FROM EM'))

        # Final Configuration and Clean-up ---------------------------------------------------------------------------

        # Assign learning-related attributes
        self._set_learning_attributes()

        if self._use_storage_node:
            # ---------------------------------------
            #
            # CONDITION:
            self.scheduler.add_condition(self.storage_node, conditions.AllHaveRun(*self.retrieved_nodes))
            #
            # Generates expected results, but execution_sets has a second set for INPUT nodes
            #    and the match_nodes again with storage_node
            #
            # ---------------------------------------
            #
            # CONDITION:
            # self.scheduler.add_condition(self.storage_node, conditions.AllHaveRun(*self.retrieved_nodes,
            #                                                               time_scale=TimeScale.PASS))
            # Hangs (or takes inordinately long to run),
            #     and evaluating list(execution_list) at LINE 11233 of composition.py hangs:
            #
            # ---------------------------------------
            # CONDITION:
            # self.scheduler.add_condition(self.storage_node, conditions.JustRan(self.retrieved_nodes[0]))
            #
            # Hangs (or takes inordinately long to run),
            #     and evaluating list(execution_list) at LINE 11233 of composition.py hangs:
            #
            # ---------------------------------------
            # CONDITION:
            # self.scheduler.add_condition_set({n: conditions.BeforeNCalls(n, 1) for n in self.nodes})
            # self.scheduler.add_condition(self.storage_node, conditions.AllHaveRun(*self.retrieved_nodes))
            #
            # Generates the desired execution set for a single pass, and runs with expected results,
            #   but raises a warning messages for every node of the following sort:
            # /Users/jdc/PycharmProjects/PsyNeuLink/psyneulink/core/scheduling/scheduler.py:120:
            #   UserWarning: BeforeNCalls((EMStorageMechanism STORAGE MECHANISM), 1) is dependent on
            #   (EMStorageMechanism STORAGE MECHANISM), but you are assigning (EMStorageMechanism STORAGE MECHANISM)
            #   as its owner. This may result in infinite loops or unknown behavior.
            # super().add_condition_set(conditions)

        # Suppress warnings for no efferent Projections
        for node in self.value_input_nodes:
            node.output_port.parameters.require_projection_in_composition.set(False, override=True)
        self.softmax_node.output_port.parameters.require_projection_in_composition.set(False, override=True)

        # Suppress field_weight_nodes as INPUT nodes of the Composition
        for node in self.field_weight_nodes:
            self.exclude_node_roles(node, NodeRole.INPUT)

        # Suppress value_input_nodes as OUTPUT nodes of the Composition
        for node in self.value_input_nodes:
            self.exclude_node_roles(node, NodeRole.OUTPUT)

        # Warn if divide by zero will occur due to memory initialization
        memory = self.memory
        memory_capacity = self.memory_capacity
        if not np.any([
            np.any([memory[i][j] for i in range(memory_capacity)])
            for j in range(self.num_keys)
        ]):
            warnings.warn(f"Memory initialized with at least one field that has all zeros; "
                          f"a divide by zero will occur if 'normalize_memories' is True. "
                          f"This can be avoided by using 'memory_fill' to initialize memories with non-zero values.")

    # *****************************************************************************************************************
    # ***********************************  Memory Construction Methods  ***********************************************
    # *****************************************************************************************************************
    #region
    def _validate_memory_specs(self, memory_template, memory_capacity, memory_fill, field_weights, field_names, name, learn_field_weights):
        """Validate the memory_template, field_weights, and field_names arguments
        """

        # memory_template must specify a 2D array:
        if isinstance(memory_template, tuple):
        #     if len(memory_template) != 2 or not all(isinstance(item, int) for item in memory_template):
        #         raise EMCompositionError(f"The 'memory_template' arg for {name} ({memory_template}) uses a tuple to "
        #                                  f"shape requires but does not have exactly two integers.")
            num_fields = memory_template[0]
            if len(memory_template) == 3:
                num_entries = memory_template[0]
            else:
                num_entries = memory_capacity
        elif isinstance(memory_template, (list, np.ndarray)):
            num_entries, num_fields = self._parse_memory_shape(memory_template)
        else:
            raise EMCompositionError(f"Unrecognized specification for "
                                     f"the 'memory_template' arg ({memory_template}) of {name}.")

        # If a 3d array is specified (i.e., template has multiple entries), ensure all have the same shape
        if not isinstance(memory_template, tuple) and num_entries > 1:
            for entry in memory_template:
                if not (len(entry) == num_fields
                        and np.all([len(entry[i]) == len(memory_template[0][i]) for i in range(num_fields)])):
                    raise EMCompositionError(f"The 'memory_template' arg for {name} must specify a list "
                                             f"or 2d array that has the same shape for all entries.")

        # Validate memory_fill specification (int, float, or tuple with two scalars)
        if not (isinstance(memory_fill, (int, float)) or
                (isinstance(memory_fill, tuple) and len(memory_fill)==2) and
                all(isinstance(item, (int, float)) for item in memory_fill)):
            raise EMCompositionError(f"The 'memory_fill' arg ({memory_fill}) specified for {name} "
                                     f"must be a float, int or len tuple of ints and/or floats.")

        # If learn_field_weights is a list of bools, it must match the len of 1st dimension (axis 0) of memory_template:
        if isinstance(learn_field_weights, list) and len(learn_field_weights) != num_fields:
            raise EMCompositionError(f"The number of items ({len(learn_field_weights)}) in the "
                                     f"'learn_field_weights' arg for {name} must match the number of "
                                     f"fields in memory ({num_fields}).")

        _field_wts = np.atleast_1d(field_weights)
        _field_wts_len = len(_field_wts)

        # If len of field_weights > 1, must match the len of 1st dimension (axis 0) of memory_template:
        if field_weights is not None:
            if (_field_wts_len > 1 and _field_wts_len != num_fields):
                raise EMCompositionError(f"The number of items ({_field_wts_len}) in the 'field_weights' arg "
                                         f"for {name} must match the number of items in an entry of memory "
                                         f"({num_fields}).")
            # Deal with this here instead of Parameter._validate_field_weights since this is called before super()
            if all([fw is None for fw in _field_wts]):
                raise EMCompositionError(f"The entries in 'field_weights' arg for {name} can't all be 'None' "
                                         f"since that will preclude the construction of any keys.")

            if not any(_field_wts):
                warnings.warn(f"All of the entries in the 'field_weights' arg for {name} "
                              f"are either None or set to 0; this will result in no retrievals "
                              f"unless/until one or more of them are changed to a positive value.")

            elif any([fw == 0 for fw in _field_wts if fw is not None]):
                warnings.warn(f"Some of the entries in the 'field_weights' arg for {name} "
                              f"are set to 0; those fields will be ignored during retrieval "
                              f"unless/until they are changed to a positive value.")

        # If field_names has more than one value it must match the first dimension (axis 0) of memory_template:
        if field_names and len(field_names) != num_fields:
            raise EMCompositionError(f"The number of items ({len(field_names)}) "
                                     f"in the 'field_names' arg for {name} must match "
                                     f"the number of fields ({_field_wts_len}).")

    def _parse_memory_template(self, memory_template, memory_capacity, memory_fill)->(np.ndarray,int):
        """Construct memory from memory_template and memory_fill
        Assign self.memory_template and self.entry_template attributes
        """

        def _construct_entries(entry_template, num_entries, memory_fill=None)->np.ndarray:
            """Construct memory entries from memory_template and memory_fill"""

            # Random fill specification
            if isinstance(memory_fill, tuple):
                entries = [[np.full(len(field),
                                    np.random.uniform(memory_fill[1], # upper bound
                                                      memory_fill[0], # lower bound
                                                      len(field))).tolist()
                            for field in entry_template] for i in range(num_entries)]
            else:
                # Fill with zeros
                if memory_fill is None:
                    entry = entry_template
                # Fill with specified value
                elif isinstance(memory_fill, (list, float, int)):
                    entry = [np.full(len(field), memory_fill).tolist() for field in entry_template]
                entries = [np.array(entry, dtype=object) for _ in range(num_entries)]

            return np.array(np.array(entries,dtype=object), dtype=object)

        # If memory_template is a tuple, create and fill full memory matrix
        if isinstance(memory_template, tuple):
            if len(memory_template) == 2:
                memory_capacity = memory_capacity or self.defaults.memory_capacity
                memory = _construct_entries(np.full(memory_template, 0), memory_capacity, memory_fill)
            else:
                if memory_capacity and memory_template[0] != memory_capacity:
                    raise EMCompositionError(
                        f"The first item ({memory_template[0]}) of the tuple in the 'memory_template' arg "
                        f"for {self.name} does not match the specification of the 'memory_capacity' arg "
                        f"({memory_capacity}); should remove the latter or use a 2-item tuple, list or array in "
                        f"'memory_template' to specify the shape of entries.")
                memory_capacity = memory_template[0]
                memory = _construct_entries(np.full(memory_template[1:], 0), memory_capacity, memory_fill)

        # If memory_template is a list or array
        else:
            # Determine whether template is a single entry or full/partial memory specification
            num_entries, num_fields = self._parse_memory_shape(memory_template)

            # memory_template specifies a single entry
            if num_entries == 1:
                memory_capacity = memory_capacity or self.defaults.memory_capacity
                if any([np.array(field).any() for field in memory_template]):
                    memory_fill = None
                # Otherwise, use memory_fill
                memory = _construct_entries(memory_template, memory_capacity, memory_fill)

            # If memory template is a full or partial 3d (matrix) specification
            else:
                # If all entries are zero, create entire memory matrix with memory_fill
                if not any(list(np.array(memory_template, dtype=object).flat)):
                    # Use first entry of zeros as template and replicate for full memory matrix
                    memory = _construct_entries(memory_template[0], memory_capacity, memory_fill)
                # If there are any non-zero values, keep specified entries and create rest using memory_fill
                else:
                    memory_capacity = memory_capacity or num_entries
                    if num_entries > memory_capacity:
                        raise EMCompositionError(
                            f"The number of entries ({num_entries}) specified in "
                            f"the 'memory_template' arg of  {self.name} exceeds the number of entries specified in "
                            f"its 'memory_capacity' arg ({memory_capacity}); remove the latter or reduce the number"
                            f"of entries specified in 'memory_template'.")
                    num_entries_needed = memory_capacity - len(memory_template)
                    # Get remaining entries populated with memory_fill
                    remaining_entries = _construct_entries(memory_template[0], num_entries_needed, memory_fill)
                    assert bool(num_entries_needed == len(remaining_entries))
                    # If any remaining entries, concatenate them with the entries that were specified
                    if num_entries_needed:
                        memory = np.concatenate((np.array(memory_template, dtype=object),
                                                 np.array(remaining_entries, dtype=object)))
                    # All entries were specivied, so just retun memory_template
                    else:
                        memory = np.array(memory_template, dtype=object)

        # Get shape of single entry
        self.entry_template = memory[0]

        return memory, memory_capacity

    def _parse_fields(self,
                      fields,
                      field_names,
                      field_weights,
                      learn_field_weights,
                      learning_rate,
                      normalize_field_weights,
                      concatenate_queries,
                      normalize_memories,
                      target_fields,
                      name)->(list, list, list, bool):

        def _parse_fields_dict(name, fields, num_fields)->(list,list,list,list):
            """Parse fields dict into field_names, field_weights, learn_field_weights, and target_fields"""
            if len(fields) != num_fields:
                raise EMCompositionError(f"The number of entries ({len(fields)}) in the dict specified in the 'fields' "
                                         f"arg of '{name}' does not match the number of fields in its memory "
                                         f"({self.num_fields}).")
            field_names = [None] * num_fields
            field_weights = [None] * num_fields
            learn_field_weights = [None] * num_fields
            target_fields = [None] * num_fields
            for i, field_name in enumerate(fields):
                field_names[i] = field_name
                if isinstance(fields[field_name], (tuple, list)):
                    # field specified as tuple or list
                    field_weights[i] = fields[field_name][0]
                    learn_field_weights[i] = fields[field_name][1]
                    target_fields[i] = fields[field_name][2]
                elif isinstance(fields[field_name], dict):
                    # field specified as dict
                    field_weights[i] = fields[field_name][FIELD_WEIGHT]
                    learn_field_weights[i] = fields[field_name][LEARN_FIELD_WEIGHT]
                    target_fields[i] = fields[field_name][TARGET_FIELD]
                else:
                    raise EMCompositionError(f"Unrecognized specification for field '{field_name}' in the 'fields' "
                                             f"arg of '{name}'; it must be a tuple, list or dict.")
            return field_names, field_weights, learn_field_weights, target_fields

        self.num_fields = len(self.entry_template)

        # Handle dict specification for self.learning_rate (not allowed for EMComposition)
        if isinstance(learning_rate, dict):
            raise EMCompositionError(f"The 'learning_rate' arg for '{name}' is specified as a dict, "
                                     f"which is not supported for an EMComposition;  "
                                     f"use either its 'fields' arg or its 'learn_field_weights' arg instead.")

        if fields:
            # If a fields dict has been specified, use that to assign field_names, field_weights & learn_field_weights
            if any([field_names, field_weights, learn_field_weights, target_fields]):
                warnings.warn(f"The 'fields' arg for '{name}' was specified, so any of the 'field_names', "
                              f"'field_weights',  'learn_field_weights' or 'target_fields' args will be ignored.")
            (field_names,
             field_weights,
             learn_field_weights,
             target_fields) = _parse_fields_dict(name, fields, self.num_fields)

        # Deal with default field_weights
        if field_weights is None:
            if len(self.entry_template) == 1:
                field_weights = [1]
            else:
                # Default is to treat all fields as keys except the last one, which is the value
                field_weights = [1] * self.num_fields
                field_weights[-1] = None
        field_weights = np.atleast_1d(field_weights)

        if normalize_field_weights and not all([fw == 0 for fw in field_weights]): # noqa: E127
            fld_wts_0s_for_Nones = [fw if fw is not None else 0 for fw in field_weights]
            parsed_field_weights = list(np.array(fld_wts_0s_for_Nones) / (np.sum(fld_wts_0s_for_Nones) or 1))
            parsed_field_weights = [pfw if fw is not None else None
                                    for pfw, fw in zip(parsed_field_weights, field_weights)]
        else:
            parsed_field_weights = field_weights

        # If only one field_weight was specified, but there is more than one field,
        #    repeat the single weight for each field
        if len(field_weights) == 1 and self.num_fields > 1:
            parsed_field_weights = np.repeat(parsed_field_weights, self.num_fields)

        # Make sure field_weight learning was not specified for any value fields (since they don't have field_weights)
        # # MODIFIED 6/15/25 OLD:
        # if isinstance(learn_field_weights, (list, tuple, np.ndarray)):
        #     for i, lfw in enumerate(learn_field_weights):
        #         if parsed_field_weights[i] is None and lfw is not False:
        #             warnings.warn(f"Learning was specified for field '{field_names[i]}' in the 'learn_field_weights' "
        #                           f"arg for '{name}', but it is not allowed for value fields; it will be ignored.")
        # MODIFIED 6/15/25 END
        # # MODIFIED 6/14/25 OLD:
        # elif learn_field_weights in {None, True, False}:
        #     learn_field_weights = [False] * len(parsed_field_weights)
        # # MODIFIED 6/14/25 NEW:
        # elif learn_field_weights in {None, True, False}:
        #     learn_field_weights = [learn_field_weights] * len(parsed_field_weights)
        # MODIFIED 6/14/25 NEWER:
        # elif isinstance(learn_field_weights, bool):
        #     learn_field_weights = [learn_field_weights] * len(parsed_field_weights)
        # elif learn_field_weights is None:
        #     learn_field_weights = [False] * len(parsed_field_weights)
        # MODIFIED 6/15/25 NEWEST:
        lfw_values_specified_individually = True
        if not is_iterable(learn_field_weights) and learn_field_weights in {None, True, False}:
            learn_field_weights = [learn_field_weights] * len(parsed_field_weights)
            lfw_values_specified_individually = False
        if isinstance(learn_field_weights, (list, tuple, np.ndarray)):
            for i, vals in enumerate(zip(parsed_field_weights, learn_field_weights)):
                fw, lfw = vals
                if fw is None:
                    # Field is a value field, so no learning allowed
                    if lfw and lfw_values_specified_individually:
                        # learning_rate specified as True or scalar for value field
                        warnings.warn(f"A learning_rate was specified for field '{field_names[i]}' "
                                      f"in the 'learn_field_weights' arg for '{name}', "
                                      f"but it is not allowed for value fields; it will be ignored.")
                    learn_field_weights[i] = False
                elif lfw in {None, True}:
                    # Assign default learning_rate
                    learn_field_weights[i] = learning_rate or lfw
                else:
                    learn_field_weights[i] = lfw
        # MODIFIED 6/14/25 END
        else:
            assert False, \
                f"PROGRAM ERROR: learn_field_weights ({learn_field_weights}) is not a list, array, tuple, or bool."

        # Memory structure Parameters
        parsed_field_names = field_names.copy() if field_names is not None else None

        # Set memory field attributes
        keys_weights = [i for i in parsed_field_weights if i is not None]
        self.num_keys = len(keys_weights)

        # Get indices of field_weights that specify keys and values:
        self.key_indices = [i for i, pfw in enumerate(parsed_field_weights) if pfw is not None]
        assert len(self.key_indices) == self.num_keys, \
            f"PROGRAM ERROR: number of keys ({self.num_keys}) does not match number of " \
            f"non-zero values in field_weights ({len(self.key_indices)})."
        self.value_indices = [i for i, pfw in enumerate(parsed_field_weights) if pfw is None]
        self.num_values = self.num_fields - self.num_keys
        assert len(self.value_indices) == self.num_values, \
            f"PROGRAM ERROR: number of values ({self.num_values}) does not match number of " \
            f"zero values in field_weights ({len(self.value_indices)})."

        if parsed_field_names:
            self.key_names = [parsed_field_names[i] for i in self.key_indices]
            # self.value_names = parsed_field_names[self.num_keys:]
            self.value_names = [parsed_field_names[i] for i in range(self.num_fields) if i not in self.key_indices]
        else:
            self.key_names = [f'{i}' for i in range(self.num_keys)] if self.num_keys > 1 else ['KEY']
            if self.num_values > 1:
                self.value_names = [f'{i} [VALUE]' for i in range(self.num_values)]
            elif self.num_values == 1:
                self.value_names = ['VALUE']
            else:
                self.value_names = []
            parsed_field_names = self.key_names + self.value_names

        user_specified_concatenate_queries = concatenate_queries or False
        parsed_concatenate_queries = (user_specified_concatenate_queries
                                    and self.num_keys > 1
                                    and np.all(keys_weights == keys_weights[0])
                                    and normalize_memories)
        # if concatenate_queries was forced to be False when user specified it as True, issue warning
        if user_specified_concatenate_queries and not parsed_concatenate_queries:
            # Issue warning if concatenate_queries is True but:
            #   field weights are not all equal and/or
            #   normalize_memories is False and/or
            #   there is only one key
            if self.num_keys == 1:
                error_msg = f"there is only one key"
                correction_msg = ""

            elif not all(np.all(keys_weight == keys_weights[0]) for keys_weight in keys_weights):
                error_msg = f"field weights ({field_weights}) are not all equal"
                correction_msg = (f" To use concatenation, remove `field_weights` "
                                  f"specification or make them all the same.")

            elif not normalize_memories:
                error_msg = f"normalize_memories is False"
                correction_msg = f" To use concatenation, set normalize_memories to True."

            else:
                assert False, "Unknown error"

            warnings.warn(f"The 'concatenate_queries' arg for '{name}' is True but {error_msg}; "
                          f"concatenation will be ignored.{correction_msg}")

        # Deal with default target_fields
        if target_fields is None:
            target_fields = [True] * self.num_fields

        self.learning_rate = learning_rate

        for i, name, weight, learn_weight, target in zip(range(self.num_fields),
                                                         parsed_field_names,
                                                         parsed_field_weights,
                                                         learn_field_weights,
                                                         target_fields):
            self.fields.append(Field(name=name,
                                     index=i,
                                     type=FieldType.KEY if weight is not None else FieldType.VALUE,
                                     weight=weight,
                                     learn_weight=learn_weight,
                                     target=target))

        return (parsed_field_names,
                parsed_field_weights,
                learn_field_weights,
                target_fields,
                parsed_concatenate_queries)

    def _parse_memory_shape(self, memory_template):
        """Parse shape of memory_template to determine number of entries and fields"""
        memory_template_dim = np.array(memory_template, dtype=object).ndim
        if memory_template_dim == 1 or all(isinstance(item, (int, float)) for item in memory_template[0]):
            fields_equal_length = all(len(field) == len(memory_template[0]) for field in memory_template)
        else:
            fields_equal_length = all(len(field) == len(memory_template[0]) for field in memory_template[0])

        single_entry = (((memory_template_dim == 1) and not fields_equal_length) or
                        ((memory_template_dim == 2) and fields_equal_length))
        num_entries = 1 if single_entry else len(memory_template)
        num_fields = len(memory_template) if single_entry else len(memory_template[0])
        return num_entries, num_fields

    #endregion

    # *****************************************************************************************************************
    # ******************************  Nodes and Pathway Construction Methods  *****************************************
    # *****************************************************************************************************************
    #region
    def _construct_pathways(self,
                            memory_template,
                            memory_capacity,
                            field_weights,
                            concatenate_queries,
                            normalize_memories,
                            softmax_gain,
                            softmax_threshold,
                            softmax_choice,
                            storage_prob,
                            memory_decay_rate,
                            use_storage_node,
                            learn_field_weights,
                            enable_learning,
                            use_gating_for_weighting,
                            context
                            ):
        """Construct Nodes and Pathways for EMComposition"""

        # Construct Nodes --------------------------------------------------------------------------------

        self._construct_input_nodes()
        self._construct_concatenate_queries_node(concatenate_queries)
        self._construct_match_nodes(memory_template, memory_capacity, concatenate_queries,normalize_memories)
        self._construct_field_weight_nodes(concatenate_queries, use_gating_for_weighting)
        self._construct_weighted_match_nodes(concatenate_queries)
        self._construct_combined_matches_node(concatenate_queries, memory_capacity, use_gating_for_weighting)
        self._construct_softmax_node(memory_capacity, softmax_gain, softmax_threshold, softmax_choice)
        self._construct_softmax_gain_control_node(softmax_gain)
        self._construct_retrieved_nodes(memory_template)
        self._construct_storage_node(use_storage_node, memory_template, memory_decay_rate, storage_prob)

        # Do some validation and get singleton softmax and match Nodes for concatenated queries
        if self.concatenate_queries:
            assert len(self.match_nodes) == 1, \
                f"PROGRAM ERROR: Too many match_nodes ({len(self.match_nodes)}) for concatenated queries."
            assert not self.field_weight_nodes, \
                f"PROGRAM ERROR: There should be no field_weight_nodes for concatenated queries."


        # Create _field_index_map by first assigning indices for all Field Nodes and their Projections
        self._field_index_map = {node: field.index for field in self.fields for node in field.nodes}
        self._field_index_map.update({proj: field.index for field in self.fields for proj in field.projections})
        if self.concatenate_queries:
            # Add projections to concatenated_queries_node with indices of sender query_input_nodes
            for proj in self.concatenate_queries_node.path_afferents:
                self._field_index_map[proj] = self._field_index_map[proj.sender.owner]
            # No indices for singleton Nodes and Projections from concatenated_queries_node through to softmax_node
            self._field_index_map[self.concatenate_queries_node] = None
            self._field_index_map[self.match_nodes[0]] = None
            self._field_index_map[self.match_nodes[0].path_afferents[0]] = None
            self._field_index_map[self.match_nodes[0].efferents[0]] = None


        # Construct Pathways --------------------------------------------------------------------------------
        # FIX: REFACTOR TO ITERATE OVER Fields

        # LEARNING NOT ENABLED --------------------------------------------------
        # Set up pathways WITHOUT PsyNeuLink learning pathways
        if not self.enable_learning:
            self.add_nodes(self.input_nodes, context=context)
            if use_storage_node:
                self.add_node(self.storage_node, context=context)
            if self.concatenate_queries_node:
                self.add_node(self.concatenate_queries_node, context=context)
            self.add_nodes(self.match_nodes + self.field_weight_nodes + self.weighted_match_nodes, context=context)
            if self.combined_matches_node:
                self.add_node(self.combined_matches_node, context=context)
            self.add_nodes([self.softmax_node] + self.retrieved_nodes, context=context)
            if self.softmax_gain_control_node:
                self.add_node(self.softmax_gain_control_node, context=context)

        # LEARNING ENABLED -----------------------------------------------------
        # Set up pathways WITH psyneulink backpropagation learning field weights
        else:
            # Query-specific pathways
            if not self.concatenate_queries:
                if self.num_keys == 1:
                    self.add_linear_processing_pathway([self.query_input_nodes[0],
                                                        self.match_nodes[0],
                                                        self.softmax_node])
                else:
                    for i in range(self.num_keys):
                        pathway = [self.query_input_nodes[i],
                                   self.match_nodes[i],
                                   self.combined_matches_node]
                        if self.weighted_match_nodes:
                            pathway.insert(2, self.weighted_match_nodes[i])
                        self.add_linear_processing_pathway(pathway)
                    self.add_linear_processing_pathway([self.combined_matches_node, self.softmax_node])
            # Query-concatenated pathways
            else:
                for i in range(self.num_keys):
                    pathway = [self.query_input_nodes[i],
                               self.concatenate_queries_node,
                               self.match_nodes[0]]
                    self.add_linear_processing_pathway(pathway)
                self.add_linear_processing_pathway([self.match_nodes[0], self.softmax_node])

            # softmax gain control is specified:
            if self.softmax_gain_control_node:
                self.add_node(self.softmax_gain_control_node, context=context)

            # field_weights -> weighted_softmax pathways
            if any(self.field_weight_nodes):
                for i in range(self.num_keys):
                    self.add_linear_processing_pathway([self.field_weight_nodes[i], self.weighted_match_nodes[i]])

            self.add_nodes(self.value_input_nodes, context=context)

            # Retrieval pathways
            for i in range(len(self.retrieved_nodes)):
                self.add_linear_processing_pathway([self.softmax_node, self.retrieved_nodes[i]])

            # Storage Nodes
            if use_storage_node:
                self.add_node(self.storage_node, context=context)

    def _construct_input_nodes(self):
        """Create one node for each input to EMComposition and identify as key or value
        """
        assert len(self.key_indices) == self.num_keys, \
            f"PROGRAM ERROR: number of keys ({self.num_keys}) does not match number of " \
            f"non-zero values in field_weights ({len(self.key_indices)})."
        assert len(self.value_indices) == self.num_values, \
            f"PROGRAM ERROR: number of values ({self.num_values}) does not match number of " \
            f"None's in field_weights ({len(self.value_indices)})."

        for field in [self.fields[i] for i in self.key_indices]:
            field.input_node = ProcessingMechanism(name=f'{field.name} [QUERY]',
                                                   input_shapes=len(self.entry_template[field.index]))
            field.type = FieldType.KEY

        for field in [self.fields[i] for i in self.value_indices]:
            field.input_node = ProcessingMechanism(name=f'{field.name} [VALUE]',
                                                   input_shapes=len(self.entry_template[field.index]))
            field.type = FieldType.VALUE

    def _construct_concatenate_queries_node(self, concatenate_queries):
        """Create node that concatenates the inputs for all keys into a single vector
        Used to create a matrix for Projection from match / memory weights from concatenate_node -> match_node
        """
        if concatenate_queries:
            # One node that concatenates inputs from all keys
            self.concatenate_queries_node = (
                ProcessingMechanism(name=CONCATENATE_QUERIES_NAME,
                                    function=Concatenate,
                                    input_ports=[{NAME: 'CONCATENATE',
                                                  INPUT_SHAPES: len(self.query_input_nodes[i].output_port.value),
                                                  PROJECTIONS: MappingProjection(
                                                      name=f'{self.key_names[i]} to CONCATENATE',
                                                      sender=self.query_input_nodes[i].output_port,
                                                      matrix=IDENTITY_MATRIX)}
                                                 for i in range(self.num_keys)]))
            # Add Projections from query_input_nodes to concatenate_queries_node to each Field
            for i, proj in enumerate(self.concatenate_queries_node.path_afferents):
                self.fields[self.key_indices[i]].concatenation_projection = proj

        else:
            self.concatenate_queries_node = None

    def _construct_match_nodes(self, memory_template, memory_capacity, concatenate_queries, normalize_memories):
        """Create nodes that, for each key field, compute the similarity between the input and each item in memory.
        - If self.concatenate_queries is True, then all inputs for keys from concatenated_keys_node are
            assigned a single match_node, and weights from memory_template are assigned to a Projection
            from concatenated_keys_node to that match_node.
        - Otherwise, each key has its own match_node, and weights from memory_template are assigned to a Projection
            from each query_input_node[i] to each match_node[i].
        - Each element of the output represents the similarity between the query_input and one key in memory.
        """
        OPERATION = 0
        NORMALIZE = 1
        # Enforce normalization of memories if key is a scalar
        #   (this is to allow 1-L0 distance to be used as similarity measure, so that better matches
        #   (more similar memories) have higher match values; see `MatrixTransform` for explanation)
        args = [(L0,True) if len(key) == 1 else (DOT_PRODUCT,normalize_memories)
                for key in memory_template[0]]

        if concatenate_queries:
            # Assign one match_node for concatenate_queries_node
            # - get fields of memory structure corresponding to the keys
            # - number of rows should total number of elements over all keys,
            #    and columns should number of items in memory
            matrix =np.array([np.concatenate((memory_template[:,:self.num_keys][i]))
                              for i in range(memory_capacity)]).transpose()
            memory_projection = MappingProjection(name=f'MEMORY',
                                                  sender=self.concatenate_queries_node,
                                                  matrix=np.array(matrix.tolist()),
                                                  function=MatrixTransform(operation=args[0][OPERATION],
                                                                           normalize=args[0][NORMALIZE]))
            self.concatenated_match_node = ProcessingMechanism(name='MATCH',
                                                               input_ports={NAME: 'CONCATENATED_INPUTS',
                                                                            INPUT_SHAPES: memory_capacity,
                                                                            PROJECTIONS: memory_projection})
            # Assign None as match_node for all key Fields (since they first project to concatenate_queries_node)
            for field in [field for field in self.fields if field.type == FieldType.KEY]:
                field.match_node = None

        else:
            # Assign each key Field its own match_node and "memory" Projection to it
            for i in range(self.num_keys):
                key_idx = self.key_indices[i]
                field = self.fields[key_idx]
                memory_projection = (
                    MappingProjection(name=f'MEMORY for {self.key_names[i]} [KEY]',
                                      sender=self.query_input_nodes[i].output_port,
                                      matrix = np.array(memory_template[:,key_idx].tolist()).transpose().astype(float),
                                      function=MatrixTransform(operation=args[key_idx][OPERATION],
                                                               normalize=args[key_idx][NORMALIZE])))
                field.match_node = (ProcessingMechanism(name=self.key_names[i] + MATCH_TO_KEYS_AFFIX,
                                                        input_ports= {INPUT_SHAPES:memory_capacity,
                                                                      PROJECTIONS: memory_projection}))
                field.memory_projection = memory_projection

    def _construct_field_weight_nodes(self, concatenate_queries, use_gating_for_weighting):
        """Create ProcessingMechanisms that weight each key's contribution to the retrieved values.
        Note: not constructed if only one key is specified, since in that case there is no point in weighting.
        """
        if not concatenate_queries and self.num_keys > 1:
            for field in [self.fields[i] for i in self.key_indices]:
                name = WEIGHT if self.num_keys == 1 else f'{field.name}{WEIGHT_AFFIX}'
                variable = np.array(self.field_weights[field.index])
                params = {DEFAULT_INPUT: DEFAULT_VARIABLE}
                if use_gating_for_weighting:
                    field.weight_node = GatingMechanism(name=name,
                                                        input_ports={NAME: 'OUTCOME',
                                                                     VARIABLE: variable,
                                                                     PARAMS: params},
                                                        gate=field.match_node.output_ports[0])
                else:
                    field.weight_node = ProcessingMechanism(name=name,
                                                            input_ports={NAME: 'FIELD_WEIGHT',
                                                                         VARIABLE: variable,
                                                                         PARAMS: params})

    def _construct_weighted_match_nodes(self, concatenate_queries):
        """Create nodes that weight the output of the match node for each key."""
        if not concatenate_queries and self.num_keys > 1:
            for field in [self.fields[i] for i in self.key_indices]:
                field.weighted_match_node = (
                    ProcessingMechanism(name=field.name + WEIGHTED_MATCH_AFFIX,
                                        default_variable=[field.match_node.output_port.value,
                                                          field.match_node.output_port.value],
                                        input_ports=[{PROJECTIONS:
                                                          MappingProjection(name=(f'{MATCH} to {WEIGHTED_MATCH_NODE_NAME} '
                                                                                  f'for {field.name}'),
                                                                            sender=field.match_node,
                                                                            matrix=IDENTITY_MATRIX)},
                                                     {PROJECTIONS:
                                                          MappingProjection(name=(f'{WEIGHT} to {WEIGHTED_MATCH_NODE_NAME} '
                                                                                  f'for {field.name}'),
                                                                            sender=field.weight_node,
                                                                            matrix=FULL_CONNECTIVITY_MATRIX)}],
                                        function=LinearCombination(operation=PRODUCT)))
                field.match_projection = field.match_node.efferents[0]
                field.weight_projection = field.weight_node.efferents[0]

    def _construct_softmax_gain_control_node(self, softmax_gain):
        """Create nodes that set the softmax gain (inverse temperature) for each softmax_node."""
        node = None
        if softmax_gain == CONTROL:
            node = ControlMechanism(name='SOFTMAX GAIN CONTROL',
                                    monitor_for_control=self.combined_matches_node,
                                    control_signals=[(GAIN, self.softmax_node)],
                                    function=get_softmax_gain)
        self.softmax_gain_control_node = node

    def _construct_combined_matches_node(self,
                                         concatenate_queries,
                                         memory_capacity,
                                         use_gating_for_weighting
                                         ):
        """Create node that combines weighted matches for all keys into one match vector."""
        if self.num_keys == 1 or self.concatenate_queries_node:
            self.combined_matches_node = None
            return

        field_weighting = len([weight for weight in self.field_weights if weight]) > 1 and not concatenate_queries

        if not field_weighting or use_gating_for_weighting:
            input_source = self.match_nodes
        else:
            input_source = self.weighted_match_nodes

        self.combined_matches_node = (
            ProcessingMechanism(name=COMBINE_MATCHES_NODE_NAME,
                                input_ports=[{INPUT_SHAPES:memory_capacity,
                                              PROJECTIONS:[MappingProjection(sender=s,
                                                                             matrix=IDENTITY_MATRIX,
                                                                             name=f'{WEIGHTED_MATCH_NODE_NAME} '
                                                                                  f'for {self.key_names[i]} to '
                                                                                  f'{COMBINE_MATCHES_NODE_NAME}')
                                                           for i, s in enumerate(input_source)]}]))

        for i, proj in enumerate(self.combined_matches_node.path_afferents):
            self.fields[self.key_indices[i]].weighted_match_projection = proj

        assert len(self.combined_matches_node.output_port.value) == memory_capacity, \
            'PROGRAM ERROR: number of items in combined_matches_node ' \
            f'({len(self.combined_matches_node.output_port)}) does not match memory_capacity ({self.memory_capacity})'

    def _construct_softmax_node(self, memory_capacity, softmax_gain, softmax_threshold, softmax_choice):
        """Create node that applies softmax to output of combined_matches_node."""
        if self.num_keys == 1 or self.concatenate_queries_node:
            input_source = self.match_nodes[0]
            proj_name =f'{MATCH} to {SOFTMAX_NODE_NAME}'
        else:
            input_source = self.combined_matches_node
            proj_name =f'{COMBINE_MATCHES_NODE_NAME} to {SOFTMAX_NODE_NAME}'

        if softmax_choice == ARG_MAX:
            # ARG_MAX would return entry multiplied by its dot product
            # ARG_MAX_INDICATOR returns the entry unmodified
            softmax_choice = ARG_MAX_INDICATOR

        self.softmax_node = ProcessingMechanism(name=SOFTMAX_NODE_NAME,
                                                input_ports={INPUT_SHAPES: memory_capacity,
                                                             PROJECTIONS: MappingProjection(
                                                                 sender=input_source,
                                                                 matrix=IDENTITY_MATRIX,
                                                                 name=proj_name)},
                                                function=SoftMax(gain=softmax_gain,
                                                                 mask_threshold=softmax_threshold,
                                                                 output=softmax_choice,
                                                                 adapt_entropy_weighting=.95))

    def _construct_retrieved_nodes(self, memory_template)->list:
        """Create nodes that report the value field(s) for the item(s) matched in memory.
        """
        for field in self.fields:
            field.retrieved_node = (
                ProcessingMechanism(name=field.name + RETRIEVED_AFFIX,
                                    input_ports={INPUT_SHAPES: len(field.input_node.variable[0]),
                                                 PROJECTIONS:
                                                     MappingProjection(
                                                         sender=self.softmax_node,
                                                         matrix=memory_template[:,field.index],
                                                         name=f'MEMORY FOR {field.name} '
                                                              f'[RETRIEVE {field.type.name}]')}))
            field.retrieve_projection = field.retrieved_node.path_afferents[0]

    def _construct_storage_node(self,
                                use_storage_node,
                                memory_template,
                                memory_decay_rate,
                                storage_prob):
        """Create EMStorageMechanism that stores the key and value inputs in memory.
        Memories are stored by adding the current input to each field to the corresponding row of the matrix for
        the Projection from the query_input_node (or concatenate_node) to the matching_node and retrieved_node for keys,
        and from the value_input_node to the retrieved_node for values. The `function <EMStorageMechanism.function>`
        of the `EMSorageMechanism` that takes the following arguments:

         - **variable** -- template for an `entry <EMComposition_Memory_Specification>`
           in `memory<EMComposition.memory>`;

         - **fields** -- the `input_nodes <EMComposition.input_nodes>` for the corresponding `fields
           <EMComposition_Fields>` of an `entry <EMCmposition_Memory>` in `memory <EMComposition.memory>`;

         - **field_types** -- a list of the same length as ``fields``, containing 1's for key fields and 0's for
           value fields;

         - **concatenate_queries_node** -- node used to concatenate keys
           (if `concatenate_queries <EMComposition.concatenate_queries>` is `True`) or None;

         - **memory_matrix** -- `memory_template <EMComposition.memory_template>`);

         - **learning_signals** -- list of ` `MappingProjection`\\s (or their ParameterPort`\\s) that store each
           `field <EMComposition_Fields>` of `memory <EMComposition.memory>`;

         - **decay_rate** -- rate at which entries in the `memory_matrix <EMComposition.memory_matrix>` decay;

         - **storage_prob** -- probability for storing an entry in `memory <EMComposition.memory>`.
        """
        if use_storage_node:
            learning_signals = [match_node.input_port.path_afferents[0]
                                for match_node in self.match_nodes] + [retrieved_node.input_port.path_afferents[0]
                                for retrieved_node in self.retrieved_nodes]
            self.storage_node = (
                EMStorageMechanism(default_variable=[field.input_node.value[0] for field in self.fields],
                                   fields=[field.input_node for field in self.fields],
                                   field_types=[1 if field.type is FieldType.KEY else 0 for field in self.fields],
                                   concatenation_node=self.concatenate_queries_node,
                                   memory_matrix=memory_template,
                                   learning_signals=learning_signals,
                                   storage_prob=storage_prob,
                                   decay_rate = memory_decay_rate,
                                   name=STORE_NODE_NAME))
            for field in self.fields:
                field.storage_projection = self.storage_node.path_afferents[field.index]

    def _assign_learning_rates(self, projections=None, context=None):
        """Override to defer population of learning_rates_dict until call to _set_learning_attributes below."""
        pass

    def _set_learning_attributes(self):
        """Set learning-related attributes for Node and Projections
        Make exclude_fron_gradient_calc assignments to relevant Nodes
        Convert any learning_rate specifications into standard AutodiffComposition learning_rate dict format

        BREADCRUMB:
        Relevant attributes:
        - self.enable_learning
        - self.learning_rate (single value or dict)
        - self.fields (dict, that may contain entries for field-specific learning_rates)
        - self.learn_field_weights (list of field-specific learning_rates)

        1. Raise error if learning_rate = dict and self.learn_field_weights is a list
        2. if self.learning_rate is a dict:
           - if DEFAULT_LEARNING_RATE is not specified, assign self.learn_field_weights to it
           - otherwise, use whichever is numeric, and raise error if both are
        3. if self.learning_rate is NOT a dict:
           - create one from self.learn_field_weights:
             - if both self.learning_rate and self.learn_field_weights are numeric, raise error
             - otherwise, assign whichever is numeric to DEFAULT_LEARNING_RATE entry in self.learning_rate dict
             - if self.learn_field_weights is a list, assign each value to entry in self.learning_rate dict
        BREADCRUMB - STILL NEEDS TO BE DONE:
        4. if either self.learning_rate or self.learn_field_weights is False, but the other is not,
           - set self.learning_rate to False and issue warning (don't bother if both are False)
        """

        # BREADCRUMB: SET self.storage_node = None IF NOT USE_STORAGE_NODE?
        if hasattr(self, 'storage_node'):
            setattr(self.storage_node, EXCLUDE_FROM_GRADIENT_CALC, AFTER)

        # Get field_weight projections and set all others to be non-learnable
        field_weight_projections = []
        for projection in self.projections:
            if projection.sender.owner in self.field_weight_nodes:
                field_weight_projections.append(projection)
            else:
                projection.learnable = False
                projection.learning_rate = False

        constructor_learning_rate = self._optimizer_constructor_params
        learn_field_weights = self.parameters.learn_field_weights.spec

        if not isinstance(learn_field_weights, (list, np.ndarray)):
            assert not self.enable_learning, \
                "PROGRAM ERROR: self.learn_field_weights is not a list, but should be by this point"

        if (all(item is False for item in learn_field_weights)
                or len(self.query_input_nodes) == 1 or self.concatenate_queries_node):
            # If learning for all field weights is set to False, or there is a single query_input_node,
            #   or concatenate is being used, then set learnable and learning_rate for all Projections to False
            lr_dict = {}
            for projection in field_weight_projections:
                projection.learnable = False
                projection.learning_rate = False
                lr_dict[projection] = False
            self._enable_learning_warning_flag = True

        else:
            # BREADCRUMB:  ASSIGN ACTUAL learning_rates TO PROJECTIONS HERE?
            # Construct dict for constructor_learning_rate from learn_field_weights if that is a list
            lr_dict = {}
            if constructor_learning_rate:
                lr_dict[DEFAULT_LEARNING_RATE] = constructor_learning_rate.pop(DEFAULT_LEARNING_RATE, None)
            for i, field in enumerate(self.fields):
                if field.type == FieldType.KEY:
                    # Get Projection for field_weight_node
                    proj = field.weight_node.efferents[0]
                    # Get learning_rate for field_weight_node
                    if learn_field_weights[i] is False:
                        lr_dict[proj] = False
                        proj.learnable = False
                    elif is_numeric_scalar(learn_field_weights[i]):
                        lr_dict[proj] = learn_field_weights[i]
                    elif learn_field_weights[i] is None:
                        continue
                    else:
                        raise EMCompositionError(f"PROGRAM ERROR: learning_rate for {field.name} "
                                                 f"({learn_field_weights[i]}) is not a valid value.")

        self.parameters.learning_rates_dict.set(lr_dict, context=None)
        self._optimizer_constructor_params = lr_dict

    def _validate_options_with_learning(self,
                                        use_gating_for_weighting,
                                        enable_learning,
                                        softmax_choice):
        if use_gating_for_weighting and enable_learning:
            warnings.warn(f"The 'enable_learning' option for '{self.name}' cannot be used with "
                          f"'use_gating_for_weighting' set to True; this will generate an error if its "
                          f"'learn' method is called. Set 'use_gating_for_weighting' to True in order "
                          f"to enable learning of field weights.")

        if softmax_choice in {ARG_MAX, PROBABILISTIC} and enable_learning:
            warnings.warn(f"The 'softmax_choice' arg of '{self.name}' is set to '{softmax_choice}' with "
                          f"'enable_learning' set to True; this will generate an error if its "
                          f"'learn' method is called. Set 'softmax_choice' to WEIGHTED_AVG before learning.")
    #endregion

    # *****************************************************************************************************************
    # *********************************** Execution Methods  **********************************************************
    # *****************************************************************************************************************
    # region
    @handle_external_context(fallback_default=True)
    def execute(self,
                inputs=None,
                context=None,
                **kwargs):
        """Set input to weights of Projections to match_nodes and retrieved_nodes if not use_storage_node."""
        results = super().execute(inputs=inputs, context=context, **kwargs)
        if not self._use_storage_node:
            self._store_memory(inputs, context)
        return results

    def _store_memory(self, inputs, context):
        """Store inputs to query and value nodes in memory
        Store memories in weights of Projections to match_nodes (queries) and retrieved_nodes (values). Always executes
        after gradient calculation (see PytorchEMMechanismWrapper.execute for handling in ExecutionMode.PyTorch).
        Note: inputs argument is ignored (included for compatibility with function of MemoryFunctions class;
              storage is handled by call to EMComposition._encode_memory
        """
        storage_prob = np.array(self._get_current_parameter_value(STORAGE_PROB, context)).astype(float)
        random_state = self._get_current_parameter_value('random_state', context)

        if storage_prob == 0.0 or (storage_prob > 0.0 and storage_prob < random_state.uniform()):
            return
        # self._encode_memory(inputs, context)
        self._encode_memory(context)

    def _encode_memory(self, context=None):
        """Encode inputs as memories
        For each node in query_input_nodes and value_input_nodes,
        assign its value to afferent weights of corresponding retrieved_node.
        - memory = matrix of entries made up vectors for each field in each entry (row)
        - memory_full_vectors = matrix of entries made up vectors concatentated across all fields (used for norm)
        - entry_to_store = query_input or value_input to store
        - field_memories = weights of Projections for each field
        """

        # Get least used slot (i.e., weakest memory = row of matrix with lowest weights) computed across all fields
        field_norms = np.array([np.linalg.norm(field, axis=1)
                                for field in [row for row in self.parameters.memory.get(context)]])
        if self.purge_by_field_weights:
            field_norms *= self.field_weights
        row_norms = np.sum(field_norms, axis=1)
        idx_of_min = np.argmin(row_norms)

        # If concatenate_queries=True, assign entry to col of matrix for Projection from concatenate_node to match_node
        if self.concatenate_queries_node:
            # Get entry to store from concatenate_queries_node
            entry_to_store = self.concatenate_queries_node.value[0]
            # Get matrix of weights for Projection from concatenate_node to match_node
            field_memories = self.concatenate_queries_node.efferents[0].parameters.matrix.get(context)
            # Decay existing memories before storage if memory_decay_rate is specified
            if self.memory_decay_rate:
                field_memories *= self.parameters.memory_decay_rate._get(context)
            # Assign input vector to col of matrix that has lowest norm (i.e., weakest memory)
            field_memories[:,idx_of_min] = np.array(entry_to_store)
            # Assign updated matrix to Projection
            self.concatenate_queries_node.efferents[0].parameters.matrix.set(field_memories, context)

        # Otherwise, assign input for each key field to col of matrix for Projection from query_input_node to match_node
        else:
            for i, input_node in enumerate(self.query_input_nodes):
                # Get entry to store from query_input_node
                entry_to_store = input_node.value[0]
                # Get matrix of weights for Projection from query_input_node to match_node
                field_memories = input_node.efferents[0].parameters.matrix.get(context)
                # Decay existing memories before storage if memory_decay_rate is specified
                if self.memory_decay_rate:
                    field_memories *= self.parameters.memory_decay_rate._get(context)
                # Assign query_input vector to col of matrix that has lowest norm (i.e., weakest memory)
                field_memories[:,idx_of_min] = np.array(entry_to_store)
                # Assign updated matrix to Projection
                input_node.efferents[0].parameters.matrix.set(field_memories, context)

        # For each key and value field, assign input to row of matrix for Projection to retrieved_nodes
        for i, input_node in enumerate(self.query_input_nodes + self.value_input_nodes):
            # Get entry to store from query_input_node or value_input_node
            entry_to_store = input_node.value[0]
            # Get matrix of weights for Projection from input_node to match_node
            field_memories = self.retrieved_nodes[i].path_afferents[0].parameters.matrix.get(context)
            # Decay existing memories before storage if memory_decay_rate is specified
            if self.memory_decay_rate:
                field_memories *= self.memory_decay_rate
            # Assign input vector to col of matrix that has lowest norm (i.e., weakest memory)
            field_memories[idx_of_min] = np.array(entry_to_store)
            # Assign updated matrix to Projection
            self.retrieved_nodes[i].path_afferents[0].parameters.matrix.set(field_memories, context)

    @handle_external_context(fallback_default=True)
    def learn(
        self,
        *args,
        context: Optional[Context] = None,
        base_context: Context = Context(execution_id=None),
        skip_initialization: bool = False,
        **kwargs
    ) -> list:
        """Override to check for various error and warning conditions
        - error for inappropriate use of ARG_MAX or PROBABILISTIC options for retrieval with learning
        - warning for enable_learning when concatenate_queries is True or when there is only one key
        """

        if (
            not skip_initialization
            and (
                context is None
                or ContextFlags.SIMULATION_MODE not in context.runmode
            )
        ):
            self._initialize_from_context(context, base_context, override=False)

        softmax_choice = self.parameters.softmax_choice.get(context)
        use_gating_for_weighting = self._use_gating_for_weighting
        enable_learning = self.parameters.enable_learning.get(context)

        if use_gating_for_weighting and enable_learning:
            raise EMCompositionError(f"Field weights cannot be learned when 'use_gating_for_weighting' is True; "
                                     f"Construct '{self.name}' with the 'enable_learning' arg set to False.")

        if softmax_choice in {ARG_MAX, PROBABILISTIC}:
            raise EMCompositionError(f"The ARG_MAX and PROBABILISTIC options for the 'softmax_choice' arg "
                                     f"of '{self.name}' cannot be used during learning; change to WEIGHTED_AVG.")

        if self._enable_learning_warning_flag and not self.is_nested:
            # Warn only if EM is being run as a standalone Composition
            #   (it may be common for it to be nested but use only one key or concatenation, so dont' bother user)
            # FIX: THIS SHOULD BE CHANGED WHEN FIELD_WEIGHTS CAN BE TENSORS THAT ARE LEARNABLE
            warning = None
            if self.concatenate_queries_node:
                warning = (f"The 'enable_learning' arg of '{self.name}' is set to 'True' with "
                           f"`concatenate_queries` also set to 'True', so 'fields_weights' and 'learning' "
                           f"will have no effect; therefore, 'enable_learning' is being set to 'False'.")
            elif self.query_input_nodes == 1:
                # If there is only a single key, there are no field_weight nodes or Projections,
                #   therefore learning is not possible, so warn and disable learning
                warning = (f"The 'enable_learning' arg of '{self.name}' is set to 'True', but it has only one key "
                           f"('{self.query_input_nodes[0].name}') so fields_weights and learning will have no "
                           f"effect; therefore, 'enable_learning' is being set to 'False'.")
            if warning:
                warnings.warn(warning)

        return super().learn(
            *args,
            context=context,
            base_context=base_context,
            skip_initialization=skip_initialization,
            **kwargs,
        )

    def _get_execution_mode(self, execution_mode):
        """Parse execution_mode argument and return a valid execution mode for the learn() method"""
        if execution_mode is None:
            if self.execution_mode_warned_about_default is False:
                warnings.warn(f"The execution_mode argument was not specified in the learn() method of {self.name}; "
                              f"ExecutionMode.PyTorch will be used by default.")
                self.execution_mode_warned_about_default = True
            execution_mode = ExecutionMode.PyTorch
        return execution_mode

    def _identify_target_nodes(self, context)->list:
        """Identify retrieval_nodes specified by **target_field_weights** as TARGET nodes"""
        target_fields = self.target_fields
        if target_fields is False:
            if self.enable_learning:
                warnings.warn(f"The 'enable_learning' arg for {self.name} is True "
                              f"but its 'target_fields' is False, so enable_learning will have no effect.")
            target_nodes = []
        elif target_fields is True:
            target_nodes = [node for node in self.retrieved_nodes]
        elif isinstance(target_fields, list):
            target_nodes = [node for node in self.retrieved_nodes if target_fields[self.retrieved_nodes.index(node)]]
        else:
            assert False, (f"PROGRAM ERROR: target_fields arg for {self.name}: {target_fields} "
                           f"is neither True, False nor a list of bools as it should be.")
        super()._identify_target_nodes(context)
        return target_nodes

    def infer_backpropagation_learning_pathways(self, execution_mode, context=None):
        if self.concatenate_queries:
            raise EMCompositionError(f"EMComposition does not support learning with 'concatenate_queries'='True'.")
        return super().infer_backpropagation_learning_pathways(execution_mode, context=context)

    def do_gradient_optimization(self, retain_in_pnl_options, context, optimization_num=None):
        # 7/10/24 - MAKE THIS CONTEXT DEPENDENT:  CALL super() IF BEING EXECUTED ON ITS OWN?
        pass

    #endregion

    def add_node(self, node, required_roles=None, context=None):
        """Override if called from command line to disallow modification of EMComposition"""
        if context is None:
            raise EMCompositionError(f"Nodes cannot be added to an {self.componentCategory}: ('{self.name}').")
        super().add_node(node, required_roles, context)

    def add_projection(self, *args, **kwargs):
        """Override if called from command line to disallow modification of EMComposition"""
        if CONTEXT not in kwargs or kwargs[CONTEXT] is None:
            raise EMCompositionError(f"Projections cannot be added to an {self.componentCategory}: ('{self.name}').")
        return super().add_projection(*args, **kwargs)

    # *****************************************************************************************************************
    # ***************************************** Properties  **********************************************************
    # *****************************************************************************************************************
    # region
    @property
    def input_nodes(self):
        return [field.input_node for field in self.fields]

    @property
    def query_input_nodes(self):
        return [field.input_node for field in self.fields if field.type == FieldType.KEY]

    @property
    def value_input_nodes(self):
        return [field.input_node for field in self.fields if field.type == FieldType.VALUE]

    @property
    def match_nodes(self):
        if self.concatenate_queries_node:
            return [self.concatenated_match_node]
        else:
            return [field.match_node for field in self.fields if field.type == FieldType.KEY]

    @property
    def field_weight_nodes(self):
        return [field.weight_node for field in self.fields
                if field.weight_node and field.type == FieldType.KEY]

    @property
    def weighted_match_nodes(self):
        return [field.weighted_match_node for field in self.fields
                if field.weighted_match_node and (field.type == FieldType.KEY)]

    @property
    def retrieved_nodes(self):
        return [field.retrieved_node for field in self.fields]

    #endregion<|MERGE_RESOLUTION|>--- conflicted
+++ resolved
@@ -988,16 +988,10 @@
 from psyneulink.core.globals.parameters import Parameter, check_user_specified
 from psyneulink.core.globals.context import Context, ContextFlags, handle_external_context
 from psyneulink.core.globals.keywords import \
-<<<<<<< HEAD
-    (ADAPTIVE, AFTER, ALL, ARG_MAX, ARG_MAX_INDICATOR, AUTO, CONTEXT, CONTROL,
-     DEFAULT_INPUT, DEFAULT_LEARNING_RATE, DEFAULT_VARIABLE, DOT_PRODUCT,
-     EM_COMPOSITION, FULL_CONNECTIVITY_MATRIX, GAIN, IDENTITY_MATRIX, INPUT_SHAPES, L0,
+    (ADAPTIVE, ALL, ARG_MAX, ARG_MAX_INDICATOR, AUTO, CONTEXT, CONTROL,
+     DEFAULT_INPUT, DEFAULT_VARIABLE, DOT_PRODUCT,
+     EM_COMPOSITION, FIRST, FULL_CONNECTIVITY_MATRIX, GAIN, IDENTITY_MATRIX, INPUT_SHAPES, LAST, L0,
      MULTIPLICATIVE_PARAM, NAME, PARAMS, PROB_INDICATOR, PRODUCT, PROJECTIONS, RANDOM, VARIABLE)
-=======
-    (ADAPTIVE, ALL, ARG_MAX, ARG_MAX_INDICATOR, AUTO, CONTEXT, CONTROL, DEFAULT_INPUT, DEFAULT_VARIABLE, DOT_PRODUCT,
-     EM_COMPOSITION, FIRST, FULL_CONNECTIVITY_MATRIX, GAIN, IDENTITY_MATRIX, INPUT_SHAPES, L0,
-     LAST, MULTIPLICATIVE_PARAM, NAME, PARAMS, PROB_INDICATOR, PRODUCT, PROJECTIONS, RANDOM, VARIABLE)
->>>>>>> 79e0ef28
 from psyneulink.core.globals.utilities import \
     ContentAddressableList, convert_all_elements_to_np_array, is_numeric_scalar, is_iterable
 from psyneulink.core.llvm import ExecutionMode
@@ -1411,7 +1405,7 @@
         determines the probability that an item will be stored in `memory <EMComposition.memory>`
         when the EMComposition is executed (see `Retrieval and Storage <EMComposition_Storage>` for
         additional details).
-        
+
     store_on_optimization : str
         determines the optimization step(s) on which items are stored in `memory <EMComposition.memory>` during
         learning (see `EMComposition_Storage_Learning` for details).
@@ -1636,10 +1630,10 @@
 
                     :default value: 1.0
                     :type: ``float``
-                    
+
                 store_on_optimization
                     see `store_on_optimization <EMComposition.store_on_optimization>`
-                    
+
                     :default value: FIRST
                     :type: ``str``
         """
