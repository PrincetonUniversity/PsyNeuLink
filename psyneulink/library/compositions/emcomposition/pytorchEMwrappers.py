# Princeton University licenses this file to You under the Apache License, Version 2.0 (the "License");
# you may not use this file except in compliance with the License.  You may obtain a copy of the License at:
#     http://www.apache.org/licenses/LICENSE-2.0
# Unless required by applicable law or agreed to in writing, software distributed under the License is distributed
# on an "AS IS" BASIS, WITHOUT WARRANTIES OR CONDITIONS OF ANY KIND, either express or implied.
# See the License for the specific language governing permissions and limitations under the License.

# ********************************************* PytorchComponent *************************************************

"""PyTorch wrapper for EMComposition"""

# import torch
try:
    import torch
except (ImportError, ModuleNotFoundError):
    torch = None

from typing import Optional

from psyneulink.library.compositions.pytorchwrappers import PytorchCompositionWrapper, PytorchMechanismWrapper
from psyneulink.library.components.mechanisms.modulatory.learning.EMstoragemechanism import EMStorageMechanism
from psyneulink.core.globals.keywords import AFTER, ALL, FIRST, LAST

__all__ = ['PytorchEMCompositionWrapper']

class PytorchEMCompositionWrapper(PytorchCompositionWrapper):
    """Wrapper for EMComposition as a Pytorch Module"""

    def __init__(self, *args, **kwargs):
        super().__init__(*args, **kwargs)

        # Assign storage_node (EMComposition's EMStorageMechanism) (assumes there is only one)
        self.storage_node = self.nodes_map[self.composition.storage_node]
        # Execute storage_node after gradient calculation,
        #     since it assigns weights manually which messes up PyTorch gradient tracking in forward() and backward()
<<<<<<< HEAD
        # BREADCRUMB: 8/21/25: REFACTOR ONCE HANDLED BY DICT ON COMP
        self.storage_node.exclude_from_gradient_calc = AFTER
=======
        self.storage_node.exclude_from_gradient_calc = True
>>>>>>> 01638a95

        # Get PytorchProjectionWrappers for Projections to match and retrieve nodes;
        #   used by get_memory() to construct memory_matrix and store_memory() to store entry in it
        pnl_storage_mech = self.storage_node.mechanism

        num_fields = len(pnl_storage_mech.input_ports)
        num_learning_signals = len(pnl_storage_mech.learning_signals)
        num_match_fields = num_learning_signals - num_fields

        # ProjectionWrappers for match nodes
        learning_signals_for_match_nodes = pnl_storage_mech.learning_signals[:num_match_fields]
        pnl_match_projs = [match_node_learning_signal.efferents[0].receiver.owner
                           for match_node_learning_signal in learning_signals_for_match_nodes]
        self.match_projection_wrappers = [self.projections_map[pnl_match_proj]
                                          for pnl_match_proj in pnl_match_projs]

        # ProjectionWrappers for retrieve nodes
        learning_signals_for_retrieve_nodes = pnl_storage_mech.learning_signals[num_match_fields:]
        pnl_retrieve_projs = [retrieve_node_learning_signal.efferents[0].receiver.owner
                              for retrieve_node_learning_signal in learning_signals_for_retrieve_nodes]
        self.retrieve_projection_wrappers = [self.projections_map[pnl_retrieve_proj]
                                             for pnl_retrieve_proj in pnl_retrieve_projs]

        # IMPLEMENTATION NOTE:
        #    This is needed for access by subcomponents to the PytorchEMCompositionWrapper when EMComposition is nested,
        #    and so _build_pytorch_representation is called on the outer Composition but not EMComposition itelf;
        #    access must be provided via EMComposition's pytorch_representation, rather than directly assigning
        #    PytorchEMCompositionWrapper as an attribute on the subcomponents, since doing the latter introduces a
        #    recursion when torch.nn.module.state_dict() is called on any wrapper in the hiearchay.
        if self.composition.pytorch_representation is None:
            self.composition.pytorch_representation = self

    @property
    def memory(self)->Optional[torch.Tensor]:
        """Return list of memories in which rows (outer dimension) are memories for each field.
        These are derived from the matrix parameters of the afferent Projections to the retrieval_nodes
        """
        num_fields = len(self.storage_node.afferents)
        memory_matrices = [field.matrix for field in self.retrieve_projection_wrappers]
        memory_capacity = len(memory_matrices[0])
        return (None if not all(val for val in [num_fields, memory_matrices, memory_capacity])
                else torch.stack([torch.stack([memory_matrices[j][i]
                                               for j in range(num_fields)])
                                  for i in range(memory_capacity)]))


class PytorchEMMechanismWrapper(PytorchMechanismWrapper):
    """Wrapper for EMStorageMechanism as a Pytorch Module"""

    def execute(self, variable, optimization_num, synch_with_pnl_options, context=None):
        """Override to handle storage of entry to memory_matrix by EMStorage Function"""
        if self.mechanism is self.composition.storage_node:
            # 8/20/25 BREADCRUMB: REFACTOR TO USE execution_in_additional_optimizations
            num_optimizations = self._context.composition.parameters.optimizations_per_minibatch._get(context)
            stim_num = self._context.composition._stim_num
            store_on_optimization = self.composition.parameters.store_on_optimization._get(context)
            if optimization_num == 0 and store_on_optimization == FIRST:
                store = True
            elif ((optimization_num + 1) == num_optimizations) and store_on_optimization == LAST:
                store = True
            elif store_on_optimization == ALL:
                store = True
            else:
                store = False
            if store:
                self.store_memory(variable, context)
                # BREADCRUMB PRINT:
                print(f"'STORE MEMORIES for STIM {stim_num} optimization_num': {optimization_num}\n")
                print(f"  'STATE VALUE STORED': {variable[0][0][0]}\n")
                print(f"  'PREVIOUS STATE VALUE STORED': {variable[0][0][1]}\n")
                print(f"  'CONTEXT VALUE STORED': {variable[0][0][2]}\n")

        else:
            super().execute(variable, optimization_num, synch_with_pnl_options, context)

    # # MODIFIED 7/29/24 NEW: NEEDED FOR torch MPS SUPPORT
    # @torch.jit.script_method
    # MODIFIED 7/29/24 END
    def store_memory(self, memory_to_store, context):
        """Store variable in memory_matrix (parallel EMStorageMechanism._execute)

        For each node in query_input_nodes and value_input_nodes,
        assign its value to weights of corresponding afferents to corresponding match_node and/or retrieved_node.
        - memory = matrix of entries made up of vectors for each field in each entry (row)
        - entry_to_store = query_input or value_input to store
        - field_projections = Projections the matrices of which comprise memory

        DIVISION OF LABOR between this method and function called by it
        store_memory (corresponds to EMStorageMechanism._execute)
         - compute norms to find weakest entry in memory
         - compute storage_prob to determine whether to store current entry in memory
         - call function with memory matrix for each field, to decay existing memory and assign input to weakest entry
        storage_node.function (corresponds to EMStorage._function):
         - decay existing memories
         - assign input to weakest entry (given index for passed from EMStorageMechanism)

        :return: List[2d tensor] updated memories
        """
        pytorch_rep = self.composition.pytorch_representation

        memory = pytorch_rep.memory
        assert memory is not None, f"PROGRAM ERROR: '{pytorch_rep.name}'.memory is None"

        # Get current parameter values from EMComposition's EMStorageMechanism
        mech = self.mechanism
        random_state = mech.function.parameters.random_state._get(context)
        decay_rate = mech.parameters.decay_rate._get(context)      # modulable, so use getter
        storage_prob = mech.parameters.storage_prob._get(context)  # modulable, so use getter
        field_weights = mech.parameters.field_weights.get(context) # modulable, so use getter
        concatenation_node = mech.concatenation_node
        # MODIFIED 7/29/24 OLD:
        num_match_fields = 1 if concatenation_node else len([i for i in mech.field_types if i==1])
        # # MODIFIED 7/29/24 NEW: NEEDED FOR torch MPS SUPPORT
        # if concatenation_node:
        #     num_match_fields = 1
        # else:
        #     num_match_fields = 0
        #     for i in mech.field_types:
        #         if i==1:
        #             num_match_fields += 1
        # MODIFIED 7/29/24 END

        # Find weakest memory (i.e., with lowest norm)
        field_norms = torch.linalg.norm(memory, dim=2)
        if field_weights is not None:
            field_norms *= field_weights
        row_norms = torch.sum(field_norms, axis=1)
        idx_of_weakest_memory = torch.argmin(row_norms)

        values = []
        for field_projection in pytorch_rep.match_projection_wrappers + pytorch_rep.retrieve_projection_wrappers:
            field_idx = pytorch_rep.composition._field_index_map[field_projection._pnl_proj]
            if field_projection in pytorch_rep.match_projection_wrappers:
                # For match projections:
                # - get entry to store from value of Projection's sender (to accommodate concatenation_node)
                entry_to_store = field_projection.sender_wrapper.output

                # Retrieve the correct field (for each batch, batch is first dimension)
                memory_to_store_indexed = memory_to_store[:, :, field_idx, :]

                # - store in row
                axis = 0
                if concatenation_node is None:
                    # Double check that the memory passed in is the output of the projection for the correct field
                    assert (memory_to_store_indexed == entry_to_store).all(), \
                        (f"PROGRAM ERROR: misalignment between memory to be stored (input passed to store_memory) "
                         f"and value of projection to corresponding field.")
            else:
                # For retrieve projections:
                # - get entry to store from memory_to_store (which has inputs to all fields)
                entry_to_store = memory_to_store[:, :, field_idx, :]
                # - store in column
                axis = 1
            # Get matrix containing memories for the field from the Projection
            field_memory_matrix = field_projection.matrix

            field_projection.matrix = self.function(entry_to_store,
                                                    memory_matrix=field_memory_matrix,
                                                    axis=axis,
                                                    storage_location=idx_of_weakest_memory,
                                                    storage_prob=storage_prob,
                                                    decay_rate=decay_rate,
                                                    random_state=random_state)
            values.append(field_projection.matrix)

            self.value = values
        return values<|MERGE_RESOLUTION|>--- conflicted
+++ resolved
@@ -33,12 +33,7 @@
         self.storage_node = self.nodes_map[self.composition.storage_node]
         # Execute storage_node after gradient calculation,
         #     since it assigns weights manually which messes up PyTorch gradient tracking in forward() and backward()
-<<<<<<< HEAD
-        # BREADCRUMB: 8/21/25: REFACTOR ONCE HANDLED BY DICT ON COMP
-        self.storage_node.exclude_from_gradient_calc = AFTER
-=======
         self.storage_node.exclude_from_gradient_calc = True
->>>>>>> 01638a95
 
         # Get PytorchProjectionWrappers for Projections to match and retrieve nodes;
         #   used by get_memory() to construct memory_matrix and store_memory() to store entry in it
@@ -91,7 +86,6 @@
     def execute(self, variable, optimization_num, synch_with_pnl_options, context=None):
         """Override to handle storage of entry to memory_matrix by EMStorage Function"""
         if self.mechanism is self.composition.storage_node:
-            # 8/20/25 BREADCRUMB: REFACTOR TO USE execution_in_additional_optimizations
             num_optimizations = self._context.composition.parameters.optimizations_per_minibatch._get(context)
             stim_num = self._context.composition._stim_num
             store_on_optimization = self.composition.parameters.store_on_optimization._get(context)
