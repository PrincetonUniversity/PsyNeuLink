--- conflicted
+++ resolved
@@ -954,13 +954,11 @@
         return model
 
     def _get_pytorch_fct_param_value(self, param_name, device, context):
-<<<<<<< HEAD
-        """Return the current value of the param_name (or its default value if not yet assigned),
-        Convert using torch.tensor if it is an array"""
-=======
-        """Return the current value of param_name for the function (or its default value if not yet assigned)"""
+        """Return the current value of param_name for the function
+         Use default value if not yet assigned
+         Convert using torch.tensor if val is an array
+        """
         import torch
->>>>>>> ad2ea52e
         val = self._get_current_parameter_value(param_name, context=context)
         if val is None:
             val = getattr(self.defaults, param_name)
