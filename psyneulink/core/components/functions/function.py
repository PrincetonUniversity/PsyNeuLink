#
# Princeton University licenses this file to You under the Apache License, Version 2.0 (the "License");
# you may not use this file except in compliance with the License.  You may obtain a copy of the License at:
#     http://www.apache.org/licenses/LICENSE-2.0
# Unless required by applicable law or agreed to in writing, software distributed under the License is distributed
# on an "AS IS" BASIS, WITHOUT WARRANTIES OR CONDITIONS OF ANY KIND, either express or implied.
# See the License for the specific language governing permissions and limitations under the License.
#
#
# ***********************************************  Function ************************************************************

"""
|
Function
  * `Function_Base`

Example function:
  * `ArgumentTherapy`


.. _Function_Overview:

Overview
--------

A Function is a `Component <Component>` that "packages" a function for use by other Components.
Every Component in PsyNeuLink is assigned a Function; when that Component is executed, its
Function's `function <Function_Base.function>` is executed.  The `function <Function_Base.function>` can be any callable
operation, although most commonly it is a mathematical operation (and, for those, almost always uses a call to one or
more numpy functions).  There are two reasons PsyNeuLink packages functions in a Function Component:

* **Manage parameters** -- parameters are attributes of a Function that either remain stable over multiple calls to the
  function (e.g., the `gain <Logistic.gain>` or `bias <Logistic.bias>` of a `Logistic` function, or the learning rate
  of a learning function); or, if they change, they do so less frequently or under the control of different factors
  than the function's variable (i.e., its input).  As a consequence, it is useful to manage these separately from the
  function's variable, and not have to provide them every time the function is called.  To address this, every
  PsyNeuLink Function has a set of attributes corresponding to the parameters of the function, that can be specified at
  the time the Function is created (in arguments to its constructor), and can be modified independently
  of a call to its :keyword:`function`. Modifications can be directly (e.g., in a script), or by the operation of other
  PsyNeuLink Components (e.g., `ModulatoryMechanisms`) by way of `ControlProjections <ControlProjection>`.
..
* **Modularity** -- by providing a standard interface, any Function assigned to a Components in PsyNeuLink can be
  replaced with other PsyNeuLink Functions, or with user-written custom functions so long as they adhere to certain
  standards (the PsyNeuLink `Function API <LINK>`).

.. _Function_Creation:

Creating a Function
-------------------

A Function can be created directly by calling its constructor.  Functions are also created automatically whenever
any other type of PsyNeuLink Component is created (and its :keyword:`function` is not otherwise specified). The
constructor for a Function has an argument for its `variable <Function_Base.variable>` and each of the parameters of
its `function <Function_Base.function>`.  The `variable <Function_Base.variable>` argument is used both to format the
input to the `function <Function_Base.function>`, and assign its default value.  The arguments for each parameter can
be used to specify the default value for that parameter; the values can later be modified in various ways as described
below.

.. _Function_Structure:

Structure
---------

.. _Function_Core_Attributes:

*Core Attributes*
~~~~~~~~~~~~~~~~~

Every Function has the following core attributes:

* `variable <Function_Base.variable>` -- provides the input to the Function's `function <Function_Base.function>`.
..
* `function <Function_Base.function>` -- determines the computation carried out by the Function; it must be a
  callable object (that is, a python function or method of some kind). Unlike other PsyNeuLink `Components
  <Component>`, it *cannot* be (another) Function object (it can't be "turtles" all the way down!).

A Function also has an attribute for each of the parameters of its `function <Function_Base.function>`.

*Owner*
~~~~~~~

If a Function has been assigned to another `Component`, then it also has an `owner <Function_Base.owner>` attribute
that refers to that Component.  The Function itself is assigned as the Component's
`function <Component.function>` attribute.  Each of the Function's attributes is also assigned
as an attribute of the `owner <Function_Base.owner>`, and those are each associated with with a
`parameterPort <ParameterPort>` of the `owner <Function_Base.owner>`.  Projections to those parameterPorts can be
used by `ControlProjections <ControlProjection>` to modify the Function's parameters.


COMMENT:
.. _Function_Output_Type_Conversion:

If the `function <Function_Base.function>` returns a single numeric value, and the Function's class implements
FunctionOutputTypeConversion, then the type of value returned by its `function <Function>` can be specified using the
`output_type` attribute, by assigning it one of the following `FunctionOutputType` values:
    * FunctionOutputType.NP_0D_ARRAY: return 0d np.array
    * FunctionOutputType.NP_1D_ARRAY: return 1d np.array
    * FunctionOutputType.NP_2D_ARRAY: return 2d np.array.

To implement FunctionOutputTypeConversion, the Function's FUNCTION_OUTPUT_TYPE_CONVERSION parameter must set to True,
and function type conversion must be implemented by its `function <Function_Base.function>` method
(see `Linear` for an example).
COMMENT

.. _Function_Modulatory_Params:

*Modulatory Parameters*
~~~~~~~~~~~~~~~~~~~~~~~

Some classes of Functions also implement a pair of modulatory parameters: `multiplicative_param` and `additive_param`.
Each of these is assigned the name of one of the function's parameters. These are used by `ModulatorySignals
<ModulatorySignal>` to modulate the `function <Port_Base.function>` of a `Port <Port>` and thereby its `value
<Port_Base.value>` (see `ModulatorySignal_Modulation` and `figure <ModulatorySignal_Detail_Figure>` for additional
details). For example, a `ControlSignal` typically uses the `multiplicative_param` to modulate the value of a parameter
of a Mechanism's `function <Mechanism_Base.function>`, whereas a `LearningSignal` uses the `additive_param` to increment
the `value <ParamterPort.value>` of the `matrix <MappingProjection.matrix>` parameter of a `MappingProjection`.

COMMENT:
FOR DEVELOPERS:  'multiplicative_param` and `additive_param` are implemented as aliases to the relevant
parameters of a given Function, declared in its Parameters subclass declaration of the Function's declaration.
COMMENT


.. _Function_Execution:

Execution
---------

Functions are executable objects that can be called directly.  More commonly, however, they are called when
their `owner <Function_Base.owner>` is executed.  The parameters
of the `function <Function_Base.function>` can be modified when it is executed, by assigning a
`parameter specification dictionary <ParameterPort_Specification>` to the **params** argument in the
call to the `function <Function_Base.function>`.

For `Mechanisms <Mechanism>`, this can also be done by specifying `runtime_params <Composition_Runtime_Params>` in the
`Run` method of their `Composition`.

Class Reference
---------------

"""

import abc
import inspect
import numbers
import types
import warnings
from enum import Enum, IntEnum

import numpy as np
try:
    import torch
except ImportError:
    torch = None
from beartype import beartype

from psyneulink._typing import Optional, Union, Callable

from psyneulink.core.components.component import Component, ComponentError, DefaultsFlexibility
from psyneulink.core.components.shellclasses import Function, Mechanism
from psyneulink.core.globals.context import ContextFlags, handle_external_context
from psyneulink.core.globals.keywords import (
    ARGUMENT_THERAPY_FUNCTION, AUTO_ASSIGN_MATRIX, EXAMPLE_FUNCTION_TYPE, FULL_CONNECTIVITY_MATRIX,
    FUNCTION_COMPONENT_CATEGORY, FUNCTION_OUTPUT_TYPE, FUNCTION_OUTPUT_TYPE_CONVERSION, HOLLOW_MATRIX,
    IDENTITY_MATRIX, INVERSE_HOLLOW_MATRIX, NAME, PREFERENCE_SET_NAME, RANDOM_CONNECTIVITY_MATRIX, VALUE, VARIABLE,
    MODEL_SPEC_ID_MDF_VARIABLE, MatrixKeywordLiteral, ZEROS_MATRIX
)
from psyneulink.core.globals.mdf import _get_variable_parameter_name
from psyneulink.core.globals.parameters import Parameter, check_user_specified, copy_parameter_value
from psyneulink.core.globals.preferences.basepreferenceset import REPORT_OUTPUT_PREF, ValidPrefSet
from psyneulink.core.globals.preferences.preferenceset import PreferenceEntry, PreferenceLevel
from psyneulink.core.globals.registry import register_category
from psyneulink.core.globals.utilities import (
    convert_all_elements_to_np_array, convert_to_np_array, get_global_seed, is_instance_or_subclass, object_has_single_value, parameter_spec, parse_valid_identifier, safe_len,
    SeededRandomState, try_extract_0d_array_item, contains_type, is_numeric, NumericCollections,
    random_matrix, array_from_matrix_string, get_torch_tensor
)

__all__ = [
    'ArgumentTherapy', 'EPSILON', 'Function_Base', 'function_keywords', 'FunctionError', 'FunctionOutputType',
    'FunctionRegistry', 'get_param_value_for_function', 'get_param_value_for_keyword', 'is_Function',
    'is_function_type', 'PERTINACITY', 'PROPENSITY', 'RandomMatrix'
]

EPSILON = np.finfo(float).eps


# numeric to allow modulation, invalid to identify unseeded state
def DEFAULT_SEED():
    return np.array(-1)


FunctionRegistry = {}

function_keywords = {FUNCTION_OUTPUT_TYPE, FUNCTION_OUTPUT_TYPE_CONVERSION}


class FunctionError(ComponentError):
    pass


class FunctionOutputType(IntEnum):
    NP_0D_ARRAY = 0
    NP_1D_ARRAY = 1
    NP_2D_ARRAY = 2
    DEFAULT = 3


# Typechecking *********************************************************************************************************

# TYPE_CHECK for Function Instance or Class
def is_Function(x):
    if not x:
        return False
    elif isinstance(x, Function):
        return True
    elif issubclass(x, Function):
        return True
    else:
        return False


def is_function_type(x):
    if callable(x):
        return True
    elif not x:
        return False
    elif isinstance(x, (Function, types.FunctionType, types.MethodType, types.BuiltinFunctionType, types.BuiltinMethodType)):
        return True
    elif isinstance(x, type) and issubclass(x, Function):
        return True
    else:
        return False

# *******************************   get_param_value_for_keyword ********************************************************

def get_param_value_for_keyword(owner, keyword):
    """Return the value for a keyword used by a subclass of Function

    Parameters
    ----------
    owner : Component
    keyword : str

    Returns
    -------
    value

    """
    try:
        return owner.function.keyword(owner, keyword)
    except FunctionError as e:
        # assert(False)
        # prefs is not always created when this is called, so check
        try:
            owner.prefs
            has_prefs = True
        except AttributeError:
            has_prefs = False

        if has_prefs and owner.prefs.verbosePref:
            print("{} of {}".format(e, owner.name))
        # return None
        else:
            raise FunctionError(e)
    except AttributeError:
        # prefs is not always created when this is called, so check
        try:
            owner.prefs
            has_prefs = True
        except AttributeError:
            has_prefs = False

        if has_prefs and owner.prefs.verbosePref:
            print("Keyword ({}) not recognized for {}".format(keyword, owner.name))
        return None


def get_param_value_for_function(owner, function):
    try:
        return owner.function.param_function(owner, function)
    except FunctionError as e:
        if owner.prefs.verbosePref:
            print("{} of {}".format(e, owner.name))
        return None
    except AttributeError:
        if owner.prefs.verbosePref:
            print("Function ({}) can't be evaluated for {}".format(function, owner.name))
        return None

# Parameter Mixins *****************************************************************************************************

# KDM 6/21/18: Below is left in for consideration; doesn't really gain much to justify relaxing the assumption
# that every Parameters class has a single parent

# class ScaleOffsetParamMixin:
#     scale = Parameter(1.0, modulable=True, aliases=[MULTIPLICATIVE_PARAM])
#     offset = Parameter(1.0, modulable=True, aliases=[ADDITIVE_PARAM])


# Function Definitions *************************************************************************************************


# KDM 8/9/18: below is added for future use when function methods are completely functional
# used as a decorator for Function methods
# def enable_output_conversion(func):
#     @functools.wraps(func)
#     def wrapper(*args, **kwargs):
#         result = func(*args, **kwargs)
#         return convert_output_type(result)
#     return wrapper

# this should eventually be moved to a unified validation method
def _output_type_setter(value, owning_component):
    # Can't convert from arrays of length > 1 to number
    if (
        owning_component.defaults.variable is not None
        and safe_len(owning_component.defaults.variable) > 1
        and owning_component.output_type is FunctionOutputType.NP_0D_ARRAY
    ):
        raise FunctionError(
            f"{owning_component.__class__.__name__} can't be set to return a "
            "single number since its variable has more than one number."
        )

    # warn if user overrides the 2D setting for mechanism functions
    # may be removed when
    # https://github.com/PrincetonUniversity/PsyNeuLink/issues/895 is solved
    # properly(meaning Mechanism values may be something other than 2D np array)
    try:
        if (
            isinstance(owning_component.owner, Mechanism)
            and (
                value == FunctionOutputType.NP_0D_ARRAY
                or value == FunctionOutputType.NP_1D_ARRAY
            )
        ):
            warnings.warn(
                f'Functions that are owned by a Mechanism but do not return a '
                '2D numpy array may cause unexpected behavior if llvm '
                'compilation is enabled.'
            )
    except (AttributeError, ImportError):
        pass

    return value


def _seed_setter(value, owning_component, context, *, compilation_sync):
    if compilation_sync:
        # compilation sync should provide shared memory 0d array with a floating point value.
        assert value is not None
        assert value != DEFAULT_SEED()
        assert value.shape == ()

        return value

    value = try_extract_0d_array_item(value)
    if value is None or value == DEFAULT_SEED():
        value = get_global_seed()

    # Remove any old PRNG state
    owning_component.parameters.random_state.set(None, context=context)
    return np.asarray(value)


def _random_state_getter(self, owning_component, context, modulated=False):

    seed_param = owning_component.parameters.seed
    try:
        has_modulation = seed_param.port.has_modulation(context.composition)
    except AttributeError:
        has_modulation = False

    # 'has_modulation' indicates that seed has an active modulatory projection
    # 'modulated' indicates that the modulated value is requested
    if has_modulation and modulated:
        seed_value = [int(owning_component._get_current_parameter_value(seed_param, context))]
    else:
        seed_value = [int(seed_param._get(context=context))]

    if seed_value == [DEFAULT_SEED()]:
        raise FunctionError(
            "Invalid seed for {} in context: {} ({})".format(
                owning_component, context.execution_id, seed_param
            )
        )

    current_state = self.values.get(context.execution_id, None)
    if current_state is None:
        return SeededRandomState(seed_value)
    if current_state.used_seed != seed_value:
        return type(current_state)(seed_value)

    return current_state


def _noise_setter(value, owning_component, context):
    def has_function(x):
        return (
            is_instance_or_subclass(x, (Function_Base, types.FunctionType))
            or contains_type(x, (Function_Base, types.FunctionType))
        )

    noise_param = owning_component.parameters.noise
    value_has_function = has_function(value)
    # initial set
    if owning_component.is_initializing:
        if value_has_function:
            # is changing a parameter attribute like this ok?
            noise_param.stateful = False
    else:
        default_value_has_function = has_function(noise_param.default_value)

        if default_value_has_function and not value_has_function:
            warnings.warn(
                'Setting noise to a numeric value after instantiation'
                ' with a value containing functions will not remove the'
                ' noise ParameterPort or make noise stateful.'
            )
        elif not default_value_has_function and value_has_function:
            warnings.warn(
                'Setting noise to a value containing functions after'
                ' instantiation with a numeric value will not create a'
                ' noise ParameterPort or make noise stateless.'
            )

    return value


class Function_Base(Function):
    """
    Function_Base(           \
         default_variable,   \
         params=None,        \
         owner=None,         \
         name=None,          \
         prefs=None          \
    )

    Implement abstract class for Function category of Component class

    COMMENT:
        Description:
            Functions are used to "wrap" functions used used by other components;
            They are defined here (on top of standard libraries) to provide a uniform interface for managing parameters
             (including defaults)
            NOTE:   the Function category definition serves primarily as a shell, and as an interface to the Function
                       class, to maintain consistency of structure with the other function categories;
                    it also insures implementation of .function for all Function Components
                    (as distinct from other Function subclasses, which can use a FUNCTION param
                        to implement .function instead of doing so directly)
                    Function Components are the end of the recursive line; as such:
                        they don't implement functionParams
                        in general, don't bother implementing function, rather...
                        they rely on Function_Base.function which passes on the return value of .function

        Variable and Parameters:
        IMPLEMENTATION NOTE:  ** DESCRIBE VARIABLE HERE AND HOW/WHY IT DIFFERS FROM PARAMETER
            - Parameters can be assigned and/or changed individually or in sets, by:
              - including them in the initialization call
              - calling the _instantiate_defaults method (which changes their default values)
              - including them in a call the function method (which changes their values for just for that call)
            - Parameters must be specified in a params dictionary:
              - the key for each entry should be the name of the parameter (used also to name associated Projections)
              - the value for each entry is the value of the parameter

        Return values:
            The output_type can be used to specify type conversion for single-item return values:
            - it can only be used for numbers or a single-number list; other values will generate an exception
            - if self.output_type is set to:
                FunctionOutputType.NP_0D_ARRAY, return value is "exposed" as a number
                FunctionOutputType.NP_1D_ARRAY, return value is 1d np.array
                FunctionOutputType.NP_2D_ARRAY, return value is 2d np.array
            - it must be enabled for a subclass by setting params[FUNCTION_OUTPUT_TYPE_CONVERSION] = True
            - it must be implemented in the execute method of the subclass
            - see Linear for an example

        MechanismRegistry:
            All Function functions are registered in FunctionRegistry, which maintains a dict for each subclass,
              a count for all instances of that type, and a dictionary of those instances

        Naming:
            Function functions are named by their componentName attribute (usually = componentType)

        Class attributes:
            + componentCategory: FUNCTION_COMPONENT_CATEGORY
            + className (str): kwMechanismFunctionCategory
            + suffix (str): " <className>"
            + registry (dict): FunctionRegistry
            + classPreference (PreferenceSet): BasePreferenceSet, instantiated in __init__()
            + classPreferenceLevel (PreferenceLevel): PreferenceLevel.CATEGORY

        Class methods:
            none

        Instance attributes:
            + componentType (str):  assigned by subclasses
            + componentName (str):   assigned by subclasses
            + variable (value) - used as input to function's execute method
            + value (value) - output of execute method
            + name (str) - if not specified as an arg, a default based on the class is assigned in register_category
            + prefs (PreferenceSet) - if not specified as an arg, default is created by copying BasePreferenceSet

        Instance methods:
            The following method MUST be overridden by an implementation in the subclass:
            - execute(variable, params)
            The following can be implemented, to customize validation of the function variable and/or params:
            - [_validate_variable(variable)]
            - [_validate_params(request_set, target_set, context)]
    COMMENT

    Arguments
    ---------

    variable : value : default class_defaults.variable
        specifies the format and a default value for the input to `function <Function>`.

    params : Dict[param keyword: param value] : default None
        a `parameter dictionary <ParameterPort_Specification>` that specifies the parameters for the
        function.  Values specified for parameters in the dictionary override any assigned to those parameters in
        arguments of the constructor.

    owner : Component
        `component <Component>` to which to assign the Function.

    name : str : default see `name <Function.name>`
        specifies the name of the Function.

    prefs : PreferenceSet or specification dict : default Function.classPreferences
        specifies the `PreferenceSet` for the Function (see `prefs <Function_Base.prefs>` for details).


    Attributes
    ----------

    variable: value
        format and default value can be specified by the :keyword:`variable` argument of the constructor;  otherwise,
        they are specified by the Function's :keyword:`class_defaults.variable`.

    function : function
        called by the Function's `owner <Function_Base.owner>` when it is executed.

    COMMENT:
    enable_output_type_conversion : Bool : False
        specifies whether `function output type conversion <Function_Output_Type_Conversion>` is enabled.

    output_type : FunctionOutputType : None
        used to determine the return type for the `function <Function_Base.function>`;  `functionOuputTypeConversion`
        must be enabled and implemented for the class (see `FunctionOutputType <Function_Output_Type_Conversion>`
        for details).

    changes_shape : bool : False
        specifies whether the return value of the function is different than the shape of either is outermost dimension
        (axis 0) of its  its `variable <Function_Base.variable>`, or any of the items in the next dimension (axis 1).
        Used to determine whether the shape of the inputs to the `Component` to which the function is assigned
        should be based on the `variable <Function_Base.variable>` of the function or its `value <Function.value>`.
    COMMENT

    owner : Component
        `component <Component>` to which the Function has been assigned.

    name : str
        the name of the Function; if it is not specified in the **name** argument of the constructor, a default is
        assigned by FunctionRegistry (see `Registry_Naming` for conventions used for default and duplicate names).

    prefs : PreferenceSet or specification dict : Function.classPreferences
        the `PreferenceSet` for function; if it is not specified in the **prefs** argument of the Function's
        constructor, a default is assigned using `classPreferences` defined in __init__.py (see `Preferences`
        for details).

    """

    componentCategory = FUNCTION_COMPONENT_CATEGORY
    className = componentCategory
    suffix = " " + className

    registry = FunctionRegistry

    classPreferenceLevel = PreferenceLevel.CATEGORY

    _model_spec_id_parameters = 'args'
    _mdf_stateful_parameter_indices = {}

    _specified_variable_shape_flexibility = DefaultsFlexibility.INCREASE_DIMENSION

    class Parameters(Function.Parameters):
        """
            Attributes
            ----------

                variable
                    see `variable <Function_Base.variable>`

                    :default value: numpy.array([0])
                    :type: ``numpy.ndarray``
                    :read only: True

                enable_output_type_conversion
                    see `enable_output_type_conversion <Function_Base.enable_output_type_conversion>`

                    :default value: False
                    :type: ``bool``

                changes_shape
                    see `changes_shape <Function_Base.changes_shape>`

                    :default value: False
                    :type: bool

                output_type
                    see `output_type <Function_Base.output_type>`

                    :default value: FunctionOutputType.DEFAULT
                    :type: `FunctionOutputType`

        """
        variable = Parameter(np.array([0]), read_only=True, pnl_internal=True, constructor_argument='default_variable')

        output_type = Parameter(
            FunctionOutputType.DEFAULT,
            stateful=False,
            loggable=False,
            pnl_internal=True,
            valid_types=FunctionOutputType
        )
        enable_output_type_conversion = Parameter(False, stateful=False, loggable=False, pnl_internal=True)

        changes_shape = Parameter(False, stateful=False, loggable=False, pnl_internal=True)
        def _validate_changes_shape(self, param):
            if not isinstance(param, bool):
                return f'must be a bool.'

    # Note: the following enforce encoding as 1D np.ndarrays (one array per variable)
    variableEncodingDim = 1

    @check_user_specified
    @abc.abstractmethod
    def __init__(
        self,
        default_variable,
        params,
        owner=None,
        name=None,
        prefs=None,
        context=None,
        **kwargs
    ):
        """Assign category-level preferences, register category, and call super.__init__

        Initialization arguments:
        - default_variable (anything): establishes type for the variable, used for validation
        Note: if parameter_validation is off, validation is suppressed (for efficiency) (Function class default = on)

        :param default_variable: (anything but a dict) - value to assign as self.defaults.variable
        :param params: (dict) - params to be assigned as instance defaults
        :param log: (ComponentLog enum) - log entry types set in self.componentLog
        :param name: (string) - optional, overrides assignment of default (componentName of subclass)
        :return:
        """

        if self.initialization_status == ContextFlags.DEFERRED_INIT:
            self._assign_deferred_init_name(name)
            self._init_args[NAME] = name
            return

        register_category(entry=self,
                          base_class=Function_Base,
                          registry=FunctionRegistry,
                          name=name,
                          )
        self.owner = owner

        super().__init__(
            default_variable=default_variable,
            param_defaults=params,
            name=name,
            prefs=prefs,
            **kwargs
        )

    def __call__(self, *args, **kwargs):
        return self.function(*args, **kwargs)

    def __deepcopy__(self, memo):
        new = super().__deepcopy__(memo)

        if self is not new:
            # ensure copy does not have identical name
            register_category(new, Function_Base, new.name, FunctionRegistry)
            if "random_state" in new.parameters:
                # HACK: Make sure any copies are re-seeded to avoid dependent RNG.
                # functions with "random_state" param must have "seed" parameter
                for ctx in new.parameters.seed.values:
                    new.parameters.seed.set(
                        DEFAULT_SEED(), ctx, skip_log=True, skip_history=True
                    )

        return new

    @handle_external_context()
    def function(self,
                 variable=None,
                 context=None,
                 params=None,
                 target_set=None,
                 **kwargs):

        if ContextFlags.COMMAND_LINE in context.source:
            variable = copy_parameter_value(variable)

        # IMPLEMENTATION NOTE:
        # The following is a convenience feature that supports specification of params directly in call to function
        # by moving the to a params dict, which treats them as runtime_params
        if kwargs:
            for key in kwargs.copy():
                if key in self.parameters.names():
                    if not params:
                        params = {key: kwargs.pop(key)}
                    else:
                        params.update({key: kwargs.pop(key)})

        # Validate variable and assign to variable, and validate params
        variable = self._check_args(variable=variable,
                                    context=context,
                                    params=params,
                                    target_set=target_set,
                                    )
        # Execute function
        value = self._function(
            variable=variable, context=context, params=params, **kwargs
        )
        self.most_recent_context = context
        self.parameters.value._set(value, context=context)
        self._reset_runtime_parameters(context)
        return value

    @abc.abstractmethod
    def _function(
        self,
        variable=None,
        context=None,
        params=None,

    ):
        pass

    def _parse_arg_generic(self, arg_val):
        if isinstance(arg_val, list):
            return np.asarray(arg_val)
        else:
            return arg_val

    def _validate_parameter_spec(self, param, param_name, numeric_only=True):
        """Validates function param
        Replace direct call to parameter_spec in tc, which seems to not get called by Function __init__()'s
        """
        if not parameter_spec(param, numeric_only):
            owner_name = 'of ' + self.owner_name if self.owner else ""
            raise FunctionError(f"{param} is not a valid specification for "
                                f"the {param_name} argument of {self.__class__.__name__}{owner_name}.")

    def _get_current_parameter_value(self, param_name, context=None):
        try:
            param = getattr(self.parameters, param_name)
        except TypeError:
            param = param_name
        except AttributeError:
            # don't accept strings that don't correspond to Parameters
            # on this function
            raise

        return super()._get_current_parameter_value(param, context)

    def get_previous_value(self, context=None):
        # temporary method until previous values are integrated for all parameters
        value = self.parameters.previous_value._get(context)

        return value

    def convert_output_type(self, value, output_type=None):
        value = convert_all_elements_to_np_array(value)
        if output_type is None:
            if not self.enable_output_type_conversion or self.output_type is None:
                return value
            else:
                output_type = self.output_type

        # Type conversion (specified by output_type):

        # MODIFIED 6/21/19 NEW: [JDC]
        # Convert to same format as variable
        if isinstance(output_type, (list, np.ndarray)):
            shape = np.array(output_type).shape
            return np.array(value).reshape(shape)
        # MODIFIED 6/21/19 END

        # Convert to 2D array, irrespective of value type:
        if output_type is FunctionOutputType.NP_2D_ARRAY:
            # KDM 8/10/18: mimicking the conversion that Mechanism does to its values, because
            # this is what we actually wanted this method for. Can be changed to pure 2D np array in
            # future if necessary

            converted_to_2d = np.atleast_2d(value)
            # If return_value is a list of heterogenous elements, return as is
            #     (satisfies requirement that return_value be an array of possibly multidimensional values)
            if converted_to_2d.dtype == object:
                pass
            # Otherwise, return value converted to 2d np.array
            else:
                value = converted_to_2d

        # Convert to 1D array, irrespective of value type:
        # Note: if 2D array (or higher) has more than two items in the outer dimension, generate exception
        elif output_type is FunctionOutputType.NP_1D_ARRAY:
            # If variable is 2D
            if value.ndim >= 2:
                # If there is only one item:
                if len(value) == 1:
                    value = value[0]
                else:
                    raise FunctionError(f"Can't convert value ({value}: 2D np.ndarray object "
                                        f"with more than one array) to 1D array.")
            elif value.ndim == 1:
                pass
            elif value.ndim == 0:
                value = np.atleast_1d(value)
            else:
                raise FunctionError(f"Can't convert value ({value} to 1D array.")

        # Convert to raw number, irrespective of value type:
        # Note: if 2D or 1D array has more than two items, generate exception
        elif output_type is FunctionOutputType.NP_0D_ARRAY:
            if object_has_single_value(value):
                value = np.array(float(value))
            else:
                raise FunctionError(f"Can't convert value ({value}) with more than a single number to a raw number.")

        return value

    @property
    def owner_name(self):
        try:
            return self.owner.name
        except AttributeError:
            return '<no owner>'

    def _is_identity(self, context=None, defaults=False):
        # should return True in subclasses if the parameters for context are such that
        # the Function's output will be the same as its input
        # Used to bypass execute when unnecessary
        return False

    @property
    def _model_spec_parameter_blacklist(self):
        return super()._model_spec_parameter_blacklist.union({
            'multiplicative_param', 'additive_param',
        })

    def _assign_to_mdf_model(self, model, input_id) -> str:
        """Adds an MDF representation of this function to MDF object
        **model**, including all necessary auxiliary functions.
        **input_id** is the input to the singular MDF function or first
        function representing this psyneulink Function, if applicable.

        Returns:
            str: the identifier of the final MDF function representing
            this psyneulink Function
        """
        import modeci_mdf.mdf as mdf

        extra_noise_functions = []

        self_model = self.as_mdf_model()

        def handle_noise(noise):
            if is_instance_or_subclass(noise, Component):
                if inspect.isclass(noise) and issubclass(noise, Component):
                    noise = noise()
                noise_func_model = noise.as_mdf_model()
                extra_noise_functions.append(noise_func_model)
                return noise_func_model.id
            elif isinstance(noise, (list, np.ndarray)):
                if noise.ndim == 0:
                    return None
                return type(noise)(handle_noise(item) for item in noise)
            else:
                return None

        try:
            noise_val = handle_noise(self.defaults.noise)
        except AttributeError:
            noise_val = None

        if noise_val is not None:
            noise_func = mdf.Function(
                id=f'{model.id}_{parse_valid_identifier(self.name)}_noise',
                value=MODEL_SPEC_ID_MDF_VARIABLE,
                args={MODEL_SPEC_ID_MDF_VARIABLE: noise_val},
            )
            self._set_mdf_arg(self_model, 'noise', noise_func.id)

            model.functions.extend(extra_noise_functions)
            model.functions.append(noise_func)

        self_model.id = f'{model.id}_{self_model.id}'
        self._set_mdf_arg(self_model, _get_variable_parameter_name(self), input_id)
        model.functions.append(self_model)

        # assign stateful parameters
        for name, index in self._mdf_stateful_parameter_indices.items():
            # in this case, parameter gets updated to its function's final value
            param = getattr(self.parameters, name)

            try:
                initializer_value = self_model.args[param.initializer]
            except KeyError:
                initializer_value = self_model.metadata[param.initializer]

            index_str = f'[{index}]' if index is not None else ''

            model.parameters.append(
                mdf.Parameter(
                    id=param.mdf_name if param.mdf_name is not None else param.name,
                    default_initial_value=initializer_value,
                    value=f'{self_model.id}{index_str}'
                )
            )

        return self_model.id

    def as_mdf_model(self):
        import modeci_mdf.mdf as mdf
        import modeci_mdf.functions.standard as mdf_functions

        parameters = self._mdf_model_parameters
        metadata = self._mdf_metadata
        stateful_params = set()

        # add stateful parameters into metadata for mechanism to get
        for name in parameters[self._model_spec_id_parameters]:
            try:
                param = getattr(self.parameters, name)
            except AttributeError:
                continue

            if param.initializer is not None:
                stateful_params.add(name)

        # stateful parameters cannot show up as args or they will not be
        # treated statefully in mdf
        for sp in stateful_params:
            del parameters[self._model_spec_id_parameters][sp]

        model = mdf.Function(
            id=parse_valid_identifier(self.name),
            **parameters,
            **metadata,
        )

        try:
            model.value = self.as_expression()
        except AttributeError:
            if self._model_spec_generic_type_name is not NotImplemented:
                typ = self._model_spec_generic_type_name
            else:
                try:
                    typ = self.custom_function.__name__
                except AttributeError:
                    typ = type(self).__name__.lower()

            if typ not in mdf_functions.mdf_functions:
                warnings.warn(f'{typ} is not an MDF standard function, this is likely to produce an incompatible model.')

            model.function = typ

        return model

    def _get_pytorch_fct_param_value(self, param_name, device, context):
        """Return the current value of param_name for the function
         Use default value if not yet assigned
         Convert using torch.tensor if val is an array
        """
        val = self._get_current_parameter_value(param_name, context=context)
        if val is None:
            val = getattr(self.defaults, param_name)
        if isinstance(val, (str, type(None))):
            return val
        elif np.isscalar(np.array(val)):
            return float(val)
        try:
<<<<<<< HEAD
            # return torch.tensor(val, device=device).double()
            return torch.tensor(val, device=device)
=======
            # # MODIFIED 7/10/24 OLD:
            # return torch.tensor(val, device=device).double()
            # MODIFIED 7/10/24 NEW:
            return get_torch_tensor(val, torch.float64, device=device)
            # MODIFIED 7/10/24 END
>>>>>>> 1da81cc8
        except Exception as error:
            raise FunctionError(f"PROGRAM ERROR: unsupported value of parameter '{param_name}' ({val}) "
                                f"encountered in pytorch_function_creator(): {error.args[0]}")


# *****************************************   EXAMPLE FUNCTION   *******************************************************
PROPENSITY = "PROPENSITY"
PERTINACITY = "PERTINACITY"


class ArgumentTherapy(Function_Base):
    """
    ArgumentTherapy(                   \
         variable,                     \
         propensity=Manner.CONTRARIAN, \
         pertinacity=10.0              \
         params=None,                  \
         owner=None,                   \
         name=None,                    \
         prefs=None                    \
         )

    .. _ArgumentTherapist:

    Return `True` or :keyword:`False` according to the manner of the therapist.

    Arguments
    ---------

    variable : boolean or statement that resolves to one : default class_defaults.variable
        assertion for which a therapeutic response will be offered.

    propensity : Manner value : default Manner.CONTRARIAN
        specifies preferred therapeutic manner

    pertinacity : float : default 10.0
        specifies therapeutic consistency

    params : Dict[param keyword: param value] : default None
        a `parameter dictionary <ParameterPort_Specification>` that specifies the parameters for the
        function.  Values specified for parameters in the dictionary override any assigned to those parameters in
        arguments of the constructor.

    owner : Component
        `component <Component>` to which to assign the Function.

    name : str : default see `name <Function.name>`
        specifies the name of the Function.

    prefs : PreferenceSet or specification dict : default Function.classPreferences
        specifies the `PreferenceSet` for the Function (see `prefs <Function_Base.prefs>` for details).


    Attributes
    ----------

    variable : boolean
        assertion to which a therapeutic response is made.

    propensity : Manner value : default Manner.CONTRARIAN
        determines therapeutic manner:  tendency to agree or disagree.

    pertinacity : float : default 10.0
        determines consistency with which the manner complies with the propensity.

    owner : Component
        `component <Component>` to which the Function has been assigned.

    name : str
        the name of the Function; if it is not specified in the **name** argument of the constructor, a default is
        assigned by FunctionRegistry (see `Registry_Naming` for conventions used for default and duplicate names).

    prefs : PreferenceSet or specification dict : Function.classPreferences
        the `PreferenceSet` for function; if it is not specified in the **prefs** argument of the Function's
        constructor, a default is assigned using `classPreferences` defined in __init__.py (see `Preferences`
        for details).


    """

    # Function componentName and type (defined at top of module)
    componentName = ARGUMENT_THERAPY_FUNCTION
    componentType = EXAMPLE_FUNCTION_TYPE

    classPreferences = {
        PREFERENCE_SET_NAME: 'ExampleClassPreferences',
        REPORT_OUTPUT_PREF: PreferenceEntry(False, PreferenceLevel.INSTANCE),
    }

    # Mode indicators
    class Manner(Enum):
        OBSEQUIOUS = 0
        CONTRARIAN = 1

    # Parameter class defaults
    # These are used both to type-cast the params, and as defaults if none are assigned
    #  in the initialization call or later (using either _instantiate_defaults or during a function call)

    @check_user_specified
    def __init__(self,
                 default_variable=None,
                 propensity=10.0,
                 pertincacity=Manner.CONTRARIAN,
                 params=None,
                 owner=None,
                 prefs:  Optional[ValidPrefSet] = None):

        super().__init__(
            default_variable=default_variable,
            propensity=propensity,
            pertinacity=pertincacity,
            params=params,
            owner=owner,
            prefs=prefs,
        )

    def _validate_variable(self, variable, context=None):
        """Validates variable and returns validated value

        This overrides the class method, to perform more detailed type checking
        See explanation in class method.
        Note: this method (or the class version) is called only if the parameter_validation attribute is `True`

        :param variable: (anything but a dict) - variable to be validated:
        :param context: (str)
        :return variable: - validated
        """

        if type(variable) == type(self.class_defaults.variable) or \
                (isinstance(variable, numbers.Number) and isinstance(self.class_defaults.variable, numbers.Number)):
            return variable
        else:
            raise FunctionError(f"Variable must be {type(self.class_defaults.variable)}.")

    def _validate_params(self, request_set, target_set=None, context=None):
        """Validates variable and /or params and assigns to targets

        This overrides the class method, to perform more detailed type checking
        See explanation in class method.
        Note: this method (or the class version) is called only if the parameter_validation attribute is `True`

        :param request_set: (dict) - params to be validated
        :param target_set: (dict) - destination of validated params
        :return none:
        """

        message = ""

        # Check params
        for param_name, param_value in request_set.items():

            if param_name == PROPENSITY:
                if isinstance(param_value, ArgumentTherapy.Manner):
                    # target_set[self.PROPENSITY] = param_value
                    pass  # This leaves param in request_set, clear to be assigned to target_set in call to super below
                else:
                    message = "Propensity must be of type Example.Mode"
                continue

            # Validate param
            if param_name == PERTINACITY:
                if isinstance(param_value, numbers.Number) and 0 <= param_value <= 10:
                    # target_set[PERTINACITY] = param_value
                    pass  # This leaves param in request_set, clear to be assigned to target_set in call to super below
                else:
                    message += "Pertinacity must be a number between 0 and 10"
                continue

        if message:
            raise FunctionError(message)

        super()._validate_params(request_set, target_set, context)

    def _function(self,
                 variable=None,
                 context=None,
                 params=None,
                 ):
        """
        Returns a boolean that is (or tends to be) the same as or opposite the one passed in.

        Arguments
        ---------

        variable : boolean : default class_defaults.variable
           an assertion to which a therapeutic response is made.

        params : Dict[param keyword: param value] : default None
            a `parameter dictionary <ParameterPort_Specification>` that specifies the parameters for the
            function.  Values specified for parameters in the dictionary override any assigned to those parameters in
            arguments of the constructor.


        Returns
        -------

        therapeutic response : boolean

        """
        # Compute the function
        statement = variable
        propensity = self._get_current_parameter_value(PROPENSITY, context)
        pertinacity = self._get_current_parameter_value(PERTINACITY, context)
        whim = np.random.randint(-10, 10)

        if propensity == self.Manner.OBSEQUIOUS:
            value = whim < pertinacity

        elif propensity == self.Manner.CONTRARIAN:
            value = whim > pertinacity

        else:
            raise FunctionError("This should not happen if parameter_validation == True;  check its value")

        return self.convert_output_type(value)



kwEVCAuxFunction = "EVC AUXILIARY FUNCTION"
kwEVCAuxFunctionType = "EVC AUXILIARY FUNCTION TYPE"
kwValueFunction = "EVC VALUE FUNCTION"
CONTROL_SIGNAL_GRID_SEARCH_FUNCTION = "EVC CONTROL SIGNAL GRID SEARCH FUNCTION"
CONTROLLER = 'controller'

class EVCAuxiliaryFunction(Function_Base):
    """Base class for EVC auxiliary functions
    """
    componentType = kwEVCAuxFunctionType

    class Parameters(Function_Base.Parameters):
        """
            Attributes
            ----------

                variable
                    see `variable <Function_Base.variable>`

                    :default value: numpy.array([0])
                    :type: numpy.ndarray
                    :read only: True

        """
        variable = Parameter(None, pnl_internal=True, constructor_argument='default_variable')

    classPreferences = {
        PREFERENCE_SET_NAME: 'ValueFunctionCustomClassPreferences',
        REPORT_OUTPUT_PREF: PreferenceEntry(False, PreferenceLevel.INSTANCE),
       }

    @check_user_specified
    @beartype
    def __init__(self,
                 function,
                 variable=None,
                 params=None,
                 owner=None,
                 prefs:   Optional[ValidPrefSet] = None,
                 context=None):
        self.aux_function = function

        super().__init__(default_variable=variable,
                         params=params,
                         owner=owner,
                         prefs=prefs,
                         context=context,
                         function=function,
                         )


class RandomMatrix():
    """Function that returns matrix with random elements distributed uniformly around **center** across **range**.

    The **center** and **range** arguments are passed at construction, and used for all subsequent calls.
    Once constructed, the function must be called with two floats, **sender_size** and **receiver_size**,
    that specify the number of rows and columns of the matrix, respectively.

    Can be used to specify the `matrix <MappingProjection.matrix>` parameter of a `MappingProjection
    <MappingProjection_Matrix_Specification>`, and to specify a default matrix for Projections in the
    construction of a `Pathway` (see `Pathway_Specification_Projections`) or in a call to a Composition's
    `add_linear_processing_pathway<Composition.add_linear_processing_pathway>` method.

    .. technical_note::
       A call to the class calls `random_matrix <Utilities.random_matrix>`, passing **sender_size** and
       **receiver_size** to `random_matrix <Utilities.random_matrix>` as its **num_rows** and **num_cols**
       arguments, respectively, and passing the `center <RandomMatrix.offset>`-0.5 and `range <RandomMatrix.scale>`
       attributes specified at construction to `random_matrix <Utilities.random_matrix>` as its **offset**
       and **scale** arguments, respectively.

    Arguments
    ----------
    center : float
        specifies the value around which the matrix elements are distributed in all calls to the function.
    range : float
        specifies range over which all matrix elements are distributed in all calls to the function.

    Attributes
    ----------
    center : float
        determines the center of the distribution of the matrix elements;
    range : float
        determines the range of the distribution of the matrix elements;
    """

    def __init__(self, center:float=0.0, range:float=1.0):
        self.center=center
        self.range=range

    def __call__(self, sender_size:int, receiver_size:int):
        return random_matrix(sender_size, receiver_size, offset=self.center - 0.5, scale=self.range)


def get_matrix(specification, rows=1, cols=1, context=None):
    """Returns matrix conforming to specification with dimensions = rows x cols or None

     Specification can be a matrix keyword, filler value or np.ndarray

     Specification (validated in _validate_params):
        + single number (used to fill self.matrix)
        + matrix keyword:
            + AUTO_ASSIGN_MATRIX: IDENTITY_MATRIX if it is square, othwerwise FULL_CONNECTIVITY_MATRIX
            + IDENTITY_MATRIX: 1's on diagonal, 0's elsewhere (must be square matrix), otherwise generates error
            + HOLLOW_MATRIX: 0's on diagonal, 1's elsewhere (must be square matrix), otherwise generates error
            + INVERSE_HOLLOW_MATRIX: 0's on diagonal, -1's elsewhere (must be square matrix), otherwise generates error
            + FULL_CONNECTIVITY_MATRIX: all 1's
            + ZERO_MATRIX: all 0's
            + RANDOM_CONNECTIVITY_MATRIX (random floats uniformly distributed between 0 and 1)
            + RandomMatrix (random floats uniformly distributed around a specified center value with a specified range)
        + 2D list or np.ndarray of numbers

     Returns 2D array with length=rows in dim 0 and length=cols in dim 1, or none if specification is not recognized
    """

    # Matrix provided (and validated in _validate_params); convert to array
    if isinstance(specification, (list, np.matrix)):
        if is_numeric(specification):
            return convert_to_np_array(specification)
        else:
            return
        # MODIFIED 4/9/22 END

    if isinstance(specification, np.ndarray):
        if specification.ndim == 2:
            return specification
        # FIX: MAKE THIS AN np.array WITH THE SAME DIMENSIONS??
        elif specification.ndim < 2:
            return np.atleast_2d(specification)
        else:
            raise FunctionError("Specification of np.array for matrix ({}) is more than 2d".
                                format(specification))

    if specification == AUTO_ASSIGN_MATRIX:
        if rows == cols:
            specification = IDENTITY_MATRIX
        else:
            specification = FULL_CONNECTIVITY_MATRIX

    if specification == FULL_CONNECTIVITY_MATRIX:
        return np.full((rows, cols), 1.0)

    if specification == ZEROS_MATRIX:
        return np.zeros((rows, cols))

    if specification == IDENTITY_MATRIX:
        if rows != cols:
            raise FunctionError("Sender length ({}) must equal receiver length ({}) to use {}".
                                format(rows, cols, specification))
        return np.identity(rows)

    if specification == HOLLOW_MATRIX:
        if rows != cols:
            raise FunctionError("Sender length ({}) must equal receiver length ({}) to use {}".
                                format(rows, cols, specification))
        return 1 - np.identity(rows)

    if specification == INVERSE_HOLLOW_MATRIX:
        if rows != cols:
            raise FunctionError("Sender length ({}) must equal receiver length ({}) to use {}".
                                format(rows, cols, specification))
        return (1 - np.identity(rows)) * -1

    if specification == RANDOM_CONNECTIVITY_MATRIX:
        return np.random.rand(rows, cols)

    # Function is specified, so assume it uses random.rand() and call with sender_len and receiver_len
    if isinstance(specification, (types.FunctionType, RandomMatrix)):
        return specification(rows, cols)

    # (7/12/17 CW) this is a PATCH (like the one in MappingProjection) to allow users to
    # specify 'matrix' as a string (e.g. r = RecurrentTransferMechanism(matrix='1 2; 3 4'))
    if type(specification) == str:
        try:
            return array_from_matrix_string(specification)
        except (ValueError, NameError, TypeError):
            # np.matrix(specification) will give ValueError if specification is a bad value (e.g. 'abc', '1; 1 2')
            #                          [JDC] actually gives NameError if specification is a string (e.g., 'abc')
            pass

    # Specification not recognized
    return None


# Valid types for a matrix specification, note this is does not ensure that ND arrays are 1D or 2D like the
# above code does.
ValidMatrixSpecType = Union[MatrixKeywordLiteral, Callable, str, NumericCollections, np.matrix]<|MERGE_RESOLUTION|>--- conflicted
+++ resolved
@@ -989,16 +989,11 @@
         elif np.isscalar(np.array(val)):
             return float(val)
         try:
-<<<<<<< HEAD
-            # return torch.tensor(val, device=device).double()
-            return torch.tensor(val, device=device)
-=======
             # # MODIFIED 7/10/24 OLD:
             # return torch.tensor(val, device=device).double()
             # MODIFIED 7/10/24 NEW:
             return get_torch_tensor(val, torch.float64, device=device)
             # MODIFIED 7/10/24 END
->>>>>>> 1da81cc8
         except Exception as error:
             raise FunctionError(f"PROGRAM ERROR: unsupported value of parameter '{param_name}' ({val}) "
                                 f"encountered in pytorch_function_creator(): {error.args[0]}")
