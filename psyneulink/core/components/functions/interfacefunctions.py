--- conflicted
+++ resolved
@@ -216,15 +216,9 @@
                 input_nodes = self.owner.owner.composition._get_input_nodes_by_CIM_input_order()
                 input_nodes_ports = [p for n in input_nodes for p in n.input_ports]
                 # nested composition ports don't appear here
-<<<<<<< HEAD
-                if target_port in input_nodes_ports:
-                    input_index = input_nodes_ports.index(target_port)
-                    assert index == input_index, "{} index mismatch: we select element {}, but the consumer is #{} in input node list".format(self.owner, index, input_index)
-=======
                 # if target_port in input_nodes_ports:
                 #     input_index = input_nodes_ports.index(target_port)
                 #     assert index == input_index, "{} index mismatch: we select element {}, but the consumer is #{} in input node list".format(self.owner, index, input_index)
->>>>>>> 61072199
         # MODIFIED 4/4/20 END
         val = builder.load(builder.gep(arg_in, [ctx.int32_ty(0), ctx.int32_ty(index)]))
         builder.store(val, arg_out)
