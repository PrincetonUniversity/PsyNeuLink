--- conflicted
+++ resolved
@@ -89,17 +89,6 @@
 from psyneulink.core.components.functions.stateful.integratorfunctions import SimpleIntegrator
 from psyneulink.core.components.shellclasses import Projection
 from psyneulink.core.globals.context import ContextFlags, handle_external_context
-<<<<<<< HEAD
-from psyneulink.core.globals.utilities import is_numeric_scalar
-from psyneulink.core.globals.keywords import \
-    (ADAPTIVE, ADDITIVE_PARAM, ALL, ANGLE_FUNCTION, BIAS, BINOMIAL_DISTORT_FUNCTION, DROPOUT_FUNCTION,
-     EXPONENTIAL_FUNCTION, GAIN, GAUSSIAN_DISTORT_FUNCTION, GAUSSIAN_FUNCTION, HAS_INITIALIZERS, HOLLOW_MATRIX,
-     IDENTITY_FUNCTION, IDENTITY_MATRIX, INTERCEPT, LEAK, LINEAR_FUNCTION, LINEAR_MATRIX_FUNCTION, LOGISTIC_FUNCTION,
-     TANH_FUNCTION, MATRIX_KEYWORD_NAMES, MATRIX, MAX_INDICATOR, MAX_VAL, MULTIPLICATIVE_PARAM, NORMALIZE,
-     OFF, OFFSET, ON, OUTPUT_TYPE, PER_ITEM, PROB, PRODUCT, PROB_INDICATOR,
-     RATE, RECEIVER, RELU_FUNCTION, SCALE, SLOPE, SOFTMAX_FUNCTION, STANDARD_DEVIATION, SUM,
-     TRANSFER_FUNCTION_TYPE, TRANSFER_WITH_COSTS_FUNCTION, VARIANCE, VARIABLE, X_0, PREFERENCE_SET_NAME)
-=======
 from psyneulink.core.globals.utilities import is_numeric_scalar, get_torch_tensor
 from psyneulink.core.globals.keywords import \
     (ADAPTIVE, ADDITIVE_PARAM, ALL, ANGLE_FUNCTION, BIAS, BINOMIAL_DISTORT_FUNCTION, DROPOUT_FUNCTION,
@@ -109,7 +98,6 @@
     OFF, OFFSET, ON, OUTPUT_TYPE, PER_ITEM, PROB, PRODUCT, PROB_INDICATOR, \
     RATE, RECEIVER, RELU_FUNCTION, SCALE, SLOPE, SOFTMAX_FUNCTION, STANDARD_DEVIATION, SUM, \
     THRESHOLD, TRANSFER_FUNCTION_TYPE, TRANSFER_WITH_COSTS_FUNCTION, VARIANCE, VARIABLE, X_0, PREFERENCE_SET_NAME)
->>>>>>> 1da81cc8
 from psyneulink.core.globals.parameters import \
     FunctionParameter, Parameter, get_validator_by_function, check_user_specified, copy_parameter_value
 from psyneulink.core.globals.preferences.basepreferenceset import \
@@ -3159,11 +3147,7 @@
         mask_threshold = Parameter(None, modulable=True)
         adapt_scale = Parameter(1.0, modulable=True)
         adapt_base = Parameter(1.0, modulable=True)
-<<<<<<< HEAD
         adapt_entropy_weighting = Parameter(0.95, modulable=True)
-=======
-        adapt_entropy_weighting = Parameter(0.1, modulable=True)
->>>>>>> 1da81cc8
         bounds = (0, 1)
         output = ALL
         per_item = Parameter(True, pnl_internal=True)
@@ -3290,10 +3274,6 @@
         # Threshold if specified:
         if mask_threshold:
             v = v * np.where(input_value > mask_threshold, v, 0)
-<<<<<<< HEAD
-=======
-            # pass
->>>>>>> 1da81cc8
         # Normalize (to sum to 1)
         if not any(v):
             # If v is all zeros, avoid divide by zero in normalize and return all zeros for softmax
@@ -3603,7 +3583,6 @@
             return lambda x: (torch.softmax(self._gen_pytorch_adapt_gain_fct(device, context)(x) * x, 0))
 
         elif mask_threshold:
-<<<<<<< HEAD
             def pytorch_thresholded_softmax(_input: torch.Tensor) -> torch.Tensor:
                 # Mask elements of input below threshold
                 _mask = (torch.abs(_input) > mask_threshold)
@@ -3614,51 +3593,6 @@
                 return masked_exp / torch.sum(masked_exp, 0, keepdim=True)
             # Return the function
             return pytorch_thresholded_softmax
-=======
-            # FROM KAMESH:
-            # class thresholded_softmax(nn.Module):
-            #     def __init__(self, dim: Optional[int] = 1, thr=1e-3) -> None:
-            #         super().__init__()
-            #         self.dim = dim
-            #         self.thr = thr
-            #
-            #     def forward(self, _input: Tensor) -> Tensor:
-            #         _mask = torch.abs(_input) > self.thr
-            #         _exp_maxsub = torch.exp( _input - torch.max(_input,self.dim,keepdim=True)[0])
-            #         return _exp_maxsub*_mask/ torch.sum(_exp_maxsub*_mask,dim=self.dim,keepdim=True)
-
-            # dim = 0
-            # return lambda x: (torch.exp(gain * (x - torch.max(x,dim=dim,keepdim=True)[0])) *
-            #                   torch.abs(x) > mask_threshold /
-            #                   torch.sum(gain * (torch.exp(x - torch.max(x, dim=dim, keepdim=True)[0]))
-            #                             * torch.abs(x) > mask_threshold, dim=dim, keepdim=True))
-
-            # MODIFIED 7/10/24 OLD:
-            # # Mask out entries with absolute values below mask_threshold before applying SoftMax
-            # return lambda x: (torch.exp(gain * (x - torch.max(x))) *
-            #                   torch.where(torch.abs(x) > mask_threshold, 1, 0) /
-            #                   torch.sum(gain * torch.exp(x - torch.max(x))
-            #                             * torch.where(torch.abs(x) > mask_threshold, 1, 0)))
-            # # # MODIFIED 7/10/24 NEW:
-            # # Replace nan's (from divides by zero??) with 0's
-            # return lambda x: torch.where(torch.isnan((torch.exp(gain * (x - torch.max(x))) *
-            #                                           torch.where(torch.abs(x) > mask_threshold, 1, 0) /
-            #                                           torch.sum(gain * torch.exp(x - torch.max(x))
-            #                                                     * torch.where(torch.abs(x) > mask_threshold, 1, 0)))), 0,
-            #                              (torch.exp(gain * (x - torch.max(x))) *
-            #                               torch.where(torch.abs(x) > mask_threshold, 1, 0) /
-            #                               torch.sum(gain * torch.exp(x - torch.max(x))
-            #                                         * torch.where(torch.abs(x) > mask_threshold, 1, 0))))
-            # # MODIFIED 7/10/24 NEWER (USING KAMESH's VERSION):
-            def pytorch_thresholded_softmax(_input: torch.Tensor) -> torch.Tensor:
-                _mask = (torch.abs(_input) > mask_threshold)
-                assert _mask.sum() > 0, f"SoftMax mask_threshold mask all zeros"
-                # _mask = (torch.abs(_input) > mask_threshold) + 1e-6
-                _exp_maxsub = torch.exp( gain * (_input - torch.max(_input,0,keepdim=True)[0]))
-                return _exp_maxsub*_mask/ torch.sum(_exp_maxsub*_mask,0,keepdim=True)
-            return pytorch_thresholded_softmax
-            # MODIFIED 7/10/24 END
->>>>>>> 1da81cc8
 
         else:
             return lambda x: (torch.softmax(gain * x, 0))
