#
# Princeton University licenses this file to You under the Apache License, Version 2.0 (the "License");
# you may not use this file except in compliance with the License.  You may obtain a copy of the License at:
#     http://www.apache.org/licenses/LICENSE-2.0
# Unless required by applicable law or agreed to in writing, software distributed under the License is distributed
# on an "AS IS" BASIS, WITHOUT WARRANTIES OR CONDITIONS OF ANY KIND, either express or implied.
# See the License for the specific language governing permissions and limitations under the License.
#
#
# *******************************************  TRANSFER FUNCTIONS  *****************************************************
"""

* `Identity`
* `Linear`
* `Exponential`
* `Logistic`
* `Tanh`
* `ReLU`
* `Angle`
* `Gaussian`
* `GaussianDistort`
* `SoftMax`
* `LinearMatrix`
* `TransferWithCosts`

Overview
--------

Functions that transform their variable but maintain its shape.

.. _TransferFunction_StandardAttributes:

Standard Attributes
~~~~~~~~~~~~~~~~~~~

All TransferFunctions have the following attributes:

* **bounds**:  specifies the lower and upper limits of the result;  if there are none, the attribute is set to
  `None`;  if it has at least one bound, the attribute is set to a tuple specifying the lower and upper bounds,
  respectively, with `None` as the entry for no bound.
..
* **multiplicative_param** and **additive_param**:
  each of these is assigned the name of one of the function's
  parameters and used by `ModulatoryProjections <ModulatoryProjection>` to modulate the output of the
  TransferFunction's function (see `Function_Modulatory_Params`).

.. _TransferFunction_Derivative:

Derivatives
~~~~~~~~~~~

Most TransferFunctions have a derivative method.  These take both an **input** and **output** argument.  In general,
the **input** is used to compute the derivative of the function at that value. If that is not provided, some
Functions can compute the derivative using the function's output, either directly (such as `Logistic.derivative`) or by
inferring
the input from the **output** and then computing the derivative for that value (such as `ReLU.derivative`)


TranferFunction Class References
--------------------------------


"""

import numbers
import types
import warnings
from enum import IntFlag
from math import e, pi, sqrt

import numpy as np
import typecheck as tc

from psyneulink.core import llvm as pnlvm
from psyneulink.core.components.component import parameter_keywords
from psyneulink.core.components.functions.nonstateful.combinationfunctions import LinearCombination
from psyneulink.core.components.functions.function import (
    DEFAULT_SEED, Function, Function_Base, FunctionError, _random_state_getter, _seed_setter, function_keywords,
    get_matrix, is_function_type,
)
from psyneulink.core.components.functions.nonstateful.selectionfunctions import OneHot
from psyneulink.core.components.functions.stateful.integratorfunctions import SimpleIntegrator
from psyneulink.core.components.shellclasses import Projection
from psyneulink.core.globals.context import ContextFlags, handle_external_context
from psyneulink.core.globals.keywords import \
    ADDITIVE_PARAM, ALL, ANGLE_FUNCTION, BIAS, EXPONENTIAL_FUNCTION, \
    GAIN, GAUSSIAN_DISTORT_FUNCTION, GAUSSIAN_FUNCTION, HAS_INITIALIZERS, HOLLOW_MATRIX, \
    IDENTITY_FUNCTION, IDENTITY_MATRIX, INTERCEPT, LEAK, LINEAR_FUNCTION, LINEAR_MATRIX_FUNCTION, LOGISTIC_FUNCTION, \
    TANH_FUNCTION, MATRIX_KEYWORD_NAMES, MATRIX, MATRIX_KEYWORD_VALUES, MAX_INDICATOR, MAX_VAL, MULTIPLICATIVE_PARAM, \
    OFF, OFFSET, ON, PER_ITEM, PROB, PRODUCT, OUTPUT_TYPE, PROB_INDICATOR, \
    RATE, RECEIVER, RELU_FUNCTION, SCALE, SLOPE, SOFTMAX_FUNCTION, STANDARD_DEVIATION, SUM, \
    TRANSFER_FUNCTION_TYPE, TRANSFER_WITH_COSTS_FUNCTION, VARIANCE, VARIABLE, X_0, PREFERENCE_SET_NAME
from psyneulink.core.globals.parameters import \
    FunctionParameter, Parameter, get_validator_by_function, check_user_specified
from psyneulink.core.globals.preferences.basepreferenceset import \
    REPORT_OUTPUT_PREF, PreferenceEntry, PreferenceLevel, is_pref_set
from psyneulink.core.globals.utilities import parameter_spec, safe_len

__all__ = ['Angle', 'Exponential', 'Gaussian', 'GaussianDistort', 'Identity', 'Linear', 'LinearMatrix',
           'Logistic', 'ReLU', 'SoftMax', 'Tanh', 'TransferFunction', 'TransferWithCosts'
           ]

class TransferFunction(Function_Base):
    """Function that transforms variable but maintains its shape.

    All TransferFunctions MUST have the following attributes:

    `bounds` -- specifies the lower and upper limits of the result;  if there are none, the attribute is set to
    `None`;  if it has at least one bound, the attribute is set to a tuple specifying the lower and upper bounds,
    respectively, with `None` as the entry for no bound.

    `multiplicative_param <Function_Modulatory_Params>` and `additive_param <Function_Modulatory_Params>` -- each
    of these is assigned the name of one of the function's parameters and used by `ModulatoryProjections
    <ModulatoryProjection>` to modulate the output of the TransferFunction's `function <TransferFunction._function>`
    (see  `Function_Modulatory_Params`).

    """
    componentType = TRANSFER_FUNCTION_TYPE

    class Parameters(Function_Base.Parameters):
        """
            Attributes
            ----------

                bounds
                    see `bounds <TransferFunction.bounds>`

                    :default value: None
                    :type:
        """
        bounds = None


    def _gen_llvm_function_body(self, ctx, builder, params, state, arg_in, arg_out, *, tags:frozenset):
        # Pretend we have one huge array to work on
        # TODO: should this be invoked in parts?
        assert isinstance(arg_in.type.pointee, pnlvm.ir.ArrayType)
        assert arg_in.type == arg_out.type

        is_2d = isinstance(arg_in.type.pointee.element, pnlvm.ir.ArrayType)

        assert arg_in.type == arg_out.type
        with pnlvm.helpers.array_ptr_loop(builder, arg_in, "transfer_loop") as (b, idx):
            if is_2d:
                vi = b.gep(arg_in, [ctx.int32_ty(0), idx])
                vo = b.gep(arg_out, [ctx.int32_ty(0), idx])
                with pnlvm.helpers.array_ptr_loop(b, vi, "nested_transfer_loop") as args:
                    self._gen_llvm_transfer(ctx=ctx, vi=vi, vo=vo,
                                            params=params, state=state, *args, tags=tags)
            else:
                self._gen_llvm_transfer(b, idx, ctx=ctx, vi=arg_in, vo=arg_out,
                                        params=params, state=state, tags=tags)

        return builder


# **********************************************************************************************************************
#                                                 Identity
# **********************************************************************************************************************

class Identity(TransferFunction):  # -----------------------------------------------------------------------------------
    """
    Identity(                  \
             default_variable, \
             params=None,      \
             owner=None,       \
             name=None,        \
             prefs=None        \
            )

    .. _Identity:

    Returns variable.

    Arguments
    ---------

    variable : number or np.array : default class_defaults.variable
        specifies a template for the value to be returned.

    params : Dict[param keyword: param value] : default None
        a `parameter dictionary <ParameterPort_Specification>` that specifies the parameters for the
        function.  Values specified for parameters in the dictionary override any assigned to those parameters in
        arguments of the constructor.

    owner : Component
        `component <Component>` to which to assign the Function.

    name : str : default see `name <Function.name>`
        specifies the name of the Function.

    prefs : PreferenceSet or specification dict : default Function.classPreferences
        specifies the `PreferenceSet` for the Function (see `prefs <Function_Base.prefs>` for details).

    Attributes
    ----------

    variable : number or np.array
        contains value to be returned.

    owner : Component
        `component <Component>` to which the Function has been assigned.

    name : str
        the name of the Function; if it is not specified in the **name** argument of the constructor, a default is
        assigned by FunctionRegistry (see `Registry_Naming` for conventions used for default and duplicate names).

    prefs : PreferenceSet or specification dict : Function.classPreferences
        the `PreferenceSet` for function; if it is not specified in the **prefs** argument of the Function's
        constructor, a default is assigned using `classPreferences` defined in __init__.py (see `Preferences`
        for details).
    """

    componentName = IDENTITY_FUNCTION

    classPreferences = {
        PREFERENCE_SET_NAME: 'IdentityClassPreferences',
        REPORT_OUTPUT_PREF: PreferenceEntry(False, PreferenceLevel.INSTANCE),
    }

    @check_user_specified
    @tc.typecheck
    def __init__(self,
                 default_variable=None,
                 params=None,
                 owner=None,
                 prefs: tc.optional(is_pref_set) = None):
        super().__init__(default_variable=default_variable,
                         params=params,
                         owner=owner,
                         prefs=prefs,
                         )

        # self.functionOutputType = None

    def _function(
        self,
        variable=None,
        context=None,
        params=None,

    ):
        """
        Return: `variable <Identity.variable>`

        Arguments
        ---------

        variable : number or np.array : default class_defaults.variable
           a single value or array to be returned.

        params : Dict[param keyword: param value] : default None
            a `parameter dictionary <ParameterPort_Specification>` that specifies the parameters for the
            function.  Values specified for parameters in the dictionary override any assigned to those parameters in
            arguments of the constructor.


        Returns
        -------

        variable : number or np.array

        """
        # outputType = self.functionOutputType

        return variable

    def _gen_llvm_function_body(self, ctx, builder, _1, _2, arg_in, arg_out, *, tags:frozenset):
        val = builder.load(arg_in)
        builder.store(val, arg_out)
        return builder


# **********************************************************************************************************************
#                                                    Linear
# **********************************************************************************************************************

class Linear(TransferFunction):  # -------------------------------------------------------------------------------------
    """
    Linear(                \
         default_variable, \
         slope=1.0,        \
         intercept=0.0,    \
         params=None,      \
         owner=None,       \
         name=None,        \
         prefs=None        \
         )

    .. _Linear:

    `function <Linear._function>` returns linear transform of `variable <Linear.variable>`:

    .. math::

        slope * variable + intercept

    Note: default values for `slope <Linear.slope>` and `intercept <Linear.intercept>` implement the
    *IDENTITY_FUNCTION*.

    `derivative <Linear.derivative>` returns `slope <Linear.slope>`.

    Arguments
    ---------

    default_variable : number or array : default class_defaults.variable
        specifies a template for the value to be transformed.

    slope : float : default 1.0
        specifies a value by which to multiply `variable <Linear.variable>`.

    intercept : float : default 0.0
        specifies a value to add to each element of `variable <Linear.variable>` after applying `slope <Linear.slope>`.

    params : Dict[param keyword: param value] : default None
        a `parameter dictionary <ParameterPort_Specification>` that specifies the parameters for the
        function.  Values specified for parameters in the dictionary override any assigned to those parameters in
        arguments of the constructor.

    owner : Component
        `component <Component>` to which to assign the Function.

    name : str : default see `name <Function.name>`
        specifies the name of the Function.

    prefs : PreferenceSet or specification dict : default Function.classPreferences
        specifies the `PreferenceSet` for the Function (see `prefs <Function_Base.prefs>` for details).

    Attributes
    ----------

    variable : number or array
        contains value to be transformed.

    slope : float
        value by which each element of `variable <Linear.variable>` is multiplied before applying the
        `intercept <Linear.intercept>` (if it is specified).

    intercept : float
        value added to each element of `variable <Linear.variable>` after applying the `slope <Linear.slope>`
        (if it is specified).

    bounds : Tuple or None
        determines the lower and upper limits of the result;  if at least one bound is specified, the attribute is
        a tuple specifying the lower and upper bounds, respectively, with `None` as the entry for no bound.

    owner : Component
        `component <Component>` to which the Function has been assigned.

    name : str
        the name of the Function; if it is not specified in the **name** argument of the constructor, a default is
        assigned by FunctionRegistry (see `Registry_Naming` for conventions used for default and duplicate names).

    prefs : PreferenceSet or specification dict : Function.classPreferences
        the `PreferenceSet` for function; if it is not specified in the **prefs** argument of the Function's
        constructor, a default is assigned using `classPreferences` defined in __init__.py (see `Preferences`
        for details).
    """

    componentName = LINEAR_FUNCTION

    classPreferences = {
        PREFERENCE_SET_NAME: 'LinearClassPreferences',
        REPORT_OUTPUT_PREF: PreferenceEntry(False, PreferenceLevel.INSTANCE),
    }

    _model_spec_class_name_is_generic = True

    class Parameters(TransferFunction.Parameters):
        """
            Attributes
            ----------

                intercept
                    see `intercept <Linear.intercept>`

                    :default value: 0.0
                    :type: ``float``

                slope
                    see `slope <Linear.slope>`

                    :default value: 1.0
                    :type: ``float``
        """
        slope = Parameter(1.0, modulable=True, aliases=[MULTIPLICATIVE_PARAM])
        intercept = Parameter(0.0, modulable=True, aliases=[ADDITIVE_PARAM])

    @check_user_specified
    @tc.typecheck
    def __init__(self,
                 default_variable=None,
                 slope: tc.optional(tc.optional(parameter_spec)) = None,
                 intercept: tc.optional(tc.optional(parameter_spec)) = None,
                 params=None,
                 owner=None,
                 prefs: tc.optional(is_pref_set) = None):

        super().__init__(
            default_variable=default_variable,
            slope=slope,
            intercept=intercept,
            params=params,
            owner=owner,
            prefs=prefs,
        )

    def _gen_llvm_transfer(self, builder, index, ctx, vi, vo, params, state, *, tags:frozenset):
        ptri = builder.gep(vi, [ctx.int32_ty(0), index])
        ptro = builder.gep(vo, [ctx.int32_ty(0), index])
        slope_ptr = pnlvm.helpers.get_param_ptr(builder, self, params, SLOPE)
        intercept_ptr = pnlvm.helpers.get_param_ptr(builder, self, params, INTERCEPT)

        slope = pnlvm.helpers.load_extract_scalar_array_one(builder, slope_ptr)
        intercept = pnlvm.helpers.load_extract_scalar_array_one(builder, intercept_ptr)


        if "derivative" in tags:
            # f'(x) = m
            val = slope
        else:
            # f(x) = mx + b
            val = builder.load(ptri)
            val = builder.fmul(val, slope)
            val = builder.fadd(val, intercept)

        builder.store(val, ptro)

    def _function(self,
                 variable=None,
                 context=None,
                 params=None,
                 ):
        """

        Arguments
        ---------

        variable : number or array : default class_defaults.variable
           a single value or array to be transformed.

        params : Dict[param keyword: param value] : default None
            a `parameter dictionary <ParameterPort_Specification>` that specifies the parameters for the
            function.  Values specified for parameters in the dictionary override any assigned to those parameters in
            arguments of the constructor.

        Returns
        -------

        linear transformation of variable : number or array

        """
        slope = self._get_current_parameter_value(SLOPE, context)
        intercept = self._get_current_parameter_value(INTERCEPT, context)

        # MODIFIED 11/9/17 NEW:
        try:
            # By default, result should be returned as np.ndarray with same dimensionality as input
            result = variable * slope + intercept
        except TypeError:
            if hasattr(variable, "dtype"):
                # If variable is an array with mixed sizes or types, try item-by-item operation
                if variable.dtype == object:
                    result = np.zeros_like(variable)
                    for i, item in enumerate(variable):
                        result[i] = variable[i] * slope + intercept
                else:
                    raise FunctionError("Unrecognized type for {} of {} ({})".format(VARIABLE, self.name, variable))
            # KAM 6/28/18: If the variable does not have a "dtype" attr but made it to this line, then it must be of a
            # type that even np does not recognize -- typically a custom OutputPort variable with items of different
            # shapes (e.g. variable = [[0.0], [0.0], array([[0.0, 0.0]])] )
            elif isinstance(variable, list):
                result = []
                for variable_item in variable:
                    result.append(np.multiply(variable_item, slope) + intercept)
            else:
                raise FunctionError("Unrecognized type for {} of {} ({})".format(VARIABLE, self.name, variable))

        return self.convert_output_type(result)

    @handle_external_context()
    def derivative(self, input=None, output=None, context=None):
        """
        derivative(input)

        Derivative of `function <Linear._function>` at **input**.

        Arguments
        ---------

        input : number
            value of the input to the Linear transform at which derivative is to be taken.

        Returns
        -------

        Slope of function :  number or array

        """

        return self._get_current_parameter_value(SLOPE, context)

    def _is_identity(self, context=None, defaults=False):
        if defaults:
            slope = self.defaults.slope
            intercept = self.defaults.intercept
        else:
            slope = self.parameters.slope._get(context)
            intercept = self.parameters.intercept._get(context)

        return slope == 1 and intercept == 0


# **********************************************************************************************************************
#                                                    Exponential
# **********************************************************************************************************************

class Exponential(TransferFunction):  # --------------------------------------------------------------------------------
    """
    Exponential(           \
         default_variable, \
         rate=1.0,         \
         bias=0.0,         \
         scale=1.0,        \
         offset=0.0,       \
         params=None,      \
         owner=None,       \
         name=None,        \
         prefs=None        \
         )

    .. _Exponential:

    `function <Exponential._function>` returns exponential transform of `variable <Exponential.variable>`:

    .. math::
         scale * e^{rate*variable+bias} + offset

    `derivative <Exponential.derivative>` returns the derivative of the Exponential:

    .. math::
        rate*input+bias


    Arguments
    ---------

    default_variable : number or array : default class_defaults.variable
        specifies a template for the value to be transformed.

    rate : float : default 1.0
        specifies a value by which to multiply `variable <Exponential.variable>` before exponentiation.

    bias : float : default 0.0
        specifies a value to add to `variable <Exponential.variable>` after multplying by `rate <Exponential.rate>`
        and before exponentiation.

    scale : float : default 1.0
        specifies a value by which to multiply the exponentiated value of `variable <Exponential.variable>`.

    offset : float : default 0.0
        specifies value to add to the exponentiated value of `variable <Exponential.variable>`
        after multiplying by `scale <Exponentinal.scale>`.

    params : Dict[param keyword: param value] : default None
        a `parameter dictionary <ParameterPort_Specification>` that specifies the parameters for the
        function.  Values specified for parameters in the dictionary override any assigned to those parameters in
        arguments of the constructor.

    owner : Component
        `component <Component>` to which to assign the Function.

    name : str : default see `name <Function.name>`
        specifies the name of the Function.

    prefs : PreferenceSet or specification dict : default Function.classPreferences
        specifies the `PreferenceSet` for the Function (see `prefs <Function_Base.prefs>` for details).

    Attributes
    ----------

    variable : number or array
        contains value to be transformed.

    rate : float
        value by which `variable <Exponential.variable>` is multiplied before exponentiation;
        assigned as *MULTILICATIVE_PARAM* of the Exponential Function.

    bias : float
        value added to `variable <Exponential.variable>` after multiplying by `rate <Exponential.rate>`
        and before exponentiation;  assigned as *ADDITIVE_PARAM* of the Exponential Function.

    scale : float
        value by which the exponentiated value is multiplied.

    offset : float
        value added to exponentiated value after multiplying by `scale <Exponentinal.scale>`.

    bounds : (0, None)

    owner : Component
        `component <Component>` to which the Function has been assigned.

    name : str
        the name of the Function; if it is not specified in the **name** argument of the constructor, a default is
        assigned by FunctionRegistry (see `Registry_Naming` for conventions used for default and duplicate names).

    prefs : PreferenceSet or specification dict : Function.classPreferences
        the `PreferenceSet` for function; if it is not specified in the **prefs** argument of the Function's
        constructor, a default is assigned using `classPreferences` defined in __init__.py (see `Preferences`
        for details).
    """

    componentName = EXPONENTIAL_FUNCTION

    class Parameters(TransferFunction.Parameters):
        """
            Attributes
            ----------

                bias
                    see `bias <Exponential.bias>`

                    :default value: 0.0
                    :type: ``float``

                offset
                    see `offset <Exponential.offset>`

                    :default value: 0.0
                    :type: ``float``

                rate
                    see `rate <Exponential.rate>`

                    :default value: 1.0
                    :type: ``float``

                scale
                    see `scale <Exponential.scale>`

                    :default value: 1.0
                    :type: ``float``
        """
        rate = Parameter(1.0, modulable=True, aliases=[MULTIPLICATIVE_PARAM])
        bias = Parameter(0.0, modulable=True, aliases=[ADDITIVE_PARAM])
        scale = Parameter(1.0, modulable=True)
        offset = Parameter(0.0, modulable=True)
        bounds = (0, None)

    @check_user_specified
    @tc.typecheck
    def __init__(self,
                 default_variable=None,
                 rate: tc.optional(parameter_spec) = None,
                 scale: tc.optional(parameter_spec) = None,
                 bias: tc.optional(parameter_spec) = None,
                 offset: tc.optional(parameter_spec) = None,
                 params=None,
                 owner=None,
                 prefs: tc.optional(is_pref_set) = None):
        super().__init__(
            default_variable=default_variable,
            rate=rate,
            bias=bias,
            scale=scale,
            offset=offset,
            params=params,
            owner=owner,
            prefs=prefs,
        )

    def _gen_llvm_transfer(self, builder, index, ctx, vi, vo, params, state, *, tags:frozenset):
        ptri = builder.gep(vi, [ctx.int32_ty(0), index])
        ptro = builder.gep(vo, [ctx.int32_ty(0), index])

        rate_ptr = pnlvm.helpers.get_param_ptr(builder, self, params, RATE)
        bias_ptr = pnlvm.helpers.get_param_ptr(builder, self, params, BIAS)
        scale_ptr = pnlvm.helpers.get_param_ptr(builder, self, params, SCALE)
        offset_ptr = pnlvm.helpers.get_param_ptr(builder, self, params, OFFSET)

        rate = pnlvm.helpers.load_extract_scalar_array_one(builder, rate_ptr)
        bias = pnlvm.helpers.load_extract_scalar_array_one(builder, bias_ptr)
        scale = pnlvm.helpers.load_extract_scalar_array_one(builder, scale_ptr)
        offset = pnlvm.helpers.load_extract_scalar_array_one(builder, offset_ptr)

        exp_f = ctx.get_builtin("exp", [ctx.float_ty])
        val = builder.load(ptri)
        val = builder.fmul(val, rate)
        val = builder.fadd(val, bias)
        val = builder.call(exp_f, [val])

        if "derivative" in tags:
            # f'(x) = s*r*e^(r*x + b)
            val = builder.fmul(val, scale)
            val = builder.fmul(val, rate)
        else:
            # f(x) = s*e^(r*x + b) + o
            val = builder.fmul(val, scale)
            val = builder.fadd(val, offset)

        builder.store(val, ptro)

    def _function(self,
                 variable=None,
                 context=None,
                 params=None,
                 ):
        """

        Arguments
        ---------

        variable : number or array : default class_defaults.variable
           a single value or array to be exponentiated.

        params : Dict[param keyword: param value] : default None
            a `parameter dictionary <ParameterPort_Specification>` that specifies the parameters for the
            function.  Values specified for parameters in the dictionary override any assigned to those parameters in
            arguments of the constructor.

        Returns
        -------

        Exponential transformation of variable : number or array

        """
        rate = self._get_current_parameter_value(RATE, context)
        bias = self._get_current_parameter_value(BIAS, context)
        scale = self._get_current_parameter_value(SCALE, context)
        offset = self._get_current_parameter_value(OFFSET, context)

        # The following doesn't work with autograd (https://github.com/HIPS/autograd/issues/416)
        # result = scale * np.exp(rate * variable + bias) + offset
        result = scale * e**(rate * variable + bias) + offset
        return self.convert_output_type(result)

    @handle_external_context()
    def derivative(self, input, output=None, context=None):
        """
        derivative(input)

        Arguments
        ---------

        input : number
            value of the input to the Exponential transform at which derivative is to be taken.

        Derivative of `function <Exponential._function>` at **input**.

        Returns
        -------

        derivative :  number or array


        """
        rate = self._get_current_parameter_value(RATE, context)
        scale = self._get_current_parameter_value(SCALE, context)
        bias = self._get_current_parameter_value(BIAS, context)

        return rate * scale * e**(rate * input + bias)

# **********************************************************************************************************************
#                                                   Logistic
# **********************************************************************************************************************

class Logistic(TransferFunction):  # ------------------------------------------------------------------------------------
    """
    Logistic(              \
         default_variable, \
         gain=1.0,         \
         bias=0.0,         \
         x_0=0.0,          \
         offset=0.0,       \
         scale=1.0,        \
         params=None,      \
         owner=None,       \
         name=None,        \
         prefs=None        \
         )

    .. _Logistic_Function:

    `function <Logistic._function>` returns logistic transform of `variable <Logistic.variable>`:

    .. math::
         scale * \\frac{1}{1 + e^{ - gain ( variable + bias - x_{0} ) + offset}}

    (this is a vertically offset and scaled version of `Tanh`, which is centered on origin).

    .. _Logistic_Note:

    .. note::
        The **bias** and **x_0** arguments are identical, apart from having opposite signs: **bias** is included to
        accommodate the convention in the machine learning community; **x_0** is included to match the `standard
        form of the Logistic Function <https://en.wikipedia.org/wiki/Logistic_function>`_ (in which **gain**
        corresponds to the *k* parameter and **scale** corresponds to the *L* parameter); **offset** implements a
        form of bias that is not modulated by gain (i.e., it produces an offset of the function along the horizontal
        axis).

    `derivative <Logistic.derivative>` returns the derivative of the Logistic using its **output**:

    .. math::
        gain * scale * output * (1-output)

    Arguments
    ---------

    default_variable : number or array : default class_defaults.variable
        specifies a template for the value to be transformed.

    gain : float : default 1.0
        specifies value by which to multiply each element of `variable <Logistic.variable>` after it is adjusted by
        `bias <Logistic.bias>` and/or `x_0 <Logistic.x_0>`, but before adjustment by `offset <Logistic.offset>` and
        logistic transformation (see `note <Logistic_Note>` above).

    bias : float : default 0.0
        specifies value to add to each element of `variable <Logistic.variable>` before applying `gain <Logistic.gain>`;
        this argument has an effect identical to x_0, but with the opposite sign (see `note <Logistic_Note>` above).

    x_0 : float : default 0.0
        specifies value to add to each element of `variable <Logistic.variable>` before applying `gain <Logistic.gain>`;
        this argument has an effect identical to bias, but with the opposite sign (see `note <Logistic_Note>` above).

    offset : float : default 0.0
        specifies value to add to each element of `variable <Logistic.variable>` after adjusting by `bias
        <Logistic.bias>` and/or `x_0 <Logistic.x_0>` and applying `gain <Logistic.gain>`, but before logistic
        transformation (see `note <Logistic_Note>` above).

    scale : float : default 0.0
        specifies value by which to multiply each element of `variable <Logistic.variable>` after all other parameters
        and logistic transformation have been applied (see `note <Logistic_Note>` above).

    params : Dict[param keyword: param value] : default None
        a `parameter dictionary <ParameterPort_Specification>` that specifies the parameters for the
        function.  Values specified for parameters in the dictionary override any assigned to those parameters in
        arguments of the constructor.

    owner : Component
        `component <Component>` to which to assign the Function.

    name : str : default see `name <Function.name>`
        specifies the name of the Function.

    prefs : PreferenceSet or specification dict : default Function.classPreferences
        specifies the `PreferenceSet` for the Function (see `prefs <Function_Base.prefs>` for details).

    Attributes
    ----------

    variable : number or array
        contains value to be transformed.

    gain : float
        value by which to multiply each element of `variable <Logistic.variable>` after it is adjusted by `bias
        <Logistic.bias>` and/or `x_0 <Logistic.x_0>`, but before adjustment by `offset <Logistic.offset>` and
        logistic transformation (see `note <Logistic_Note>` above).

    bias : float
        value to add to each element of `variable <Logistic.variable>` before applying `gain <Logistic.gain>`;
        this argument has an effect identical to x_0, but with the opposite sign (see `note <Logistic_Note>` above).

    x_0 : float
        value to add to each element of `variable <Logistic.variable>` before applying `gain <Logistic.gain>`;
        this argument has an effect identical to bias, but with the opposite sign (see `note <Logistic_Note>` above).

    offset : float
        value to add to each element of `variable <Logistic.variable>` after adjusting by `bias <Logistic.bias>`
        and/or `x_0 <Logistic.x_0>` and applying `gain <Logistic.gain>`, but before logistic transformation
        (see `note <Logistic_Note>` above).

    scale : float
        value by which to multiply each element of `variable <Logistic.variable>` after all other parameters and
        logistic transformation have been applied (see `note <Logistic_Note>` above).

    bounds : (0,1)
        COMMENT:
        the lower and upper limits of the result which, in the case of the `Logistic`, is determined by the function
        itself.
        COMMENT

    owner : Component
        `component <Component>` to which the Function has been assigned.

    name : str
        the name of the Function; if it is not specified in the **name** argument of the constructor, a default is
        assigned by FunctionRegistry (see `Registry_Naming` for conventions used for default and duplicate names).

    prefs : PreferenceSet or specification dict : Function.classPreferences
        the `PreferenceSet` for function; if it is not specified in the **prefs** argument of the Function's
        constructor, a default is assigned using `classPreferences` defined in __init__.py (see `Preferences`
        for details).
    """

    componentName = LOGISTIC_FUNCTION
    parameter_keywords.update({GAIN, BIAS, OFFSET})
    _model_spec_class_name_is_generic = True

    class Parameters(TransferFunction.Parameters):
        """
            Attributes
            ----------

                bias
                    see `bias <Logistic.bias>`

                    :default value: 0.0
                    :type: ``float``

                gain
                    see `gain <Logistic.gain>`

                    :default value: 1.0
                    :type: ``float``

                offset
                    see `offset <Logistic.offset>`

                    :default value: 0.0
                    :type: ``float``

                scale
                    see `scale <Logistic.scale>`

                    :default value: 1.0
                    :type: ``float``

                x_0
                    see `x_0 <Logistic.x_0>`

                    :default value: 0.0
                    :type: ``float``
        """
        gain = Parameter(1.0, modulable=True, aliases=[MULTIPLICATIVE_PARAM])
        x_0 = Parameter(0.0, modulable=True)
        bias = Parameter(0.0, modulable=True, aliases=[ADDITIVE_PARAM])
        offset = Parameter(0.0, modulable=True)
        scale = Parameter(1.0, modulable=True)
        bounds = (0, 1)

    @check_user_specified
    @tc.typecheck
    def __init__(self,
                 default_variable=None,
                 gain: tc.optional(parameter_spec) = None,
                 x_0=None,
                 bias=None,
                 offset: tc.optional(parameter_spec) = None,
                 scale: tc.optional(parameter_spec) = None,
                 params=None,
                 owner=None,
                 prefs: tc.optional(is_pref_set) = None):
        super().__init__(
            default_variable=default_variable,
            gain=gain,
            x_0=x_0,
            bias=bias,
            offset=offset,
            scale=scale,
            params=params,
            owner=owner,
            prefs=prefs,
        )

    def _gen_llvm_transfer(self, builder, index, ctx, vi, vo, params, state, *, tags:frozenset):
        ptri = builder.gep(vi, [ctx.int32_ty(0), index])
        ptro = builder.gep(vo, [ctx.int32_ty(0), index])

        gain_ptr = pnlvm.helpers.get_param_ptr(builder, self, params, GAIN)
        bias_ptr = pnlvm.helpers.get_param_ptr(builder, self, params, BIAS)
        x_0_ptr = pnlvm.helpers.get_param_ptr(builder, self, params, X_0)
        scale_ptr = pnlvm.helpers.get_param_ptr(builder, self, params, SCALE)
        offset_ptr = pnlvm.helpers.get_param_ptr(builder, self, params, OFFSET)

        gain = pnlvm.helpers.load_extract_scalar_array_one(builder, gain_ptr)
        bias = pnlvm.helpers.load_extract_scalar_array_one(builder, bias_ptr)
        x_0 = pnlvm.helpers.load_extract_scalar_array_one(builder, x_0_ptr)
        offset = pnlvm.helpers.load_extract_scalar_array_one(builder, offset_ptr)
        scale = pnlvm.helpers.load_extract_scalar_array_one(builder, scale_ptr)

        exp_f = ctx.get_builtin("exp", [ctx.float_ty])
        val = builder.load(ptri)

        val = builder.fadd(val, bias)
        val = builder.fsub(val, x_0)
        val = builder.fmul(val, gain)
        val = builder.fsub(offset, val)
        val = builder.call(exp_f, [val])
        val = builder.fadd(ctx.float_ty(1), val)
        val = builder.fdiv(ctx.float_ty(1), val)
        val = builder.fmul(val, scale)

        if "derivative" in tags:
            # f(x) = g * s * o * (1-o)
            function_val = val
            val = builder.fsub(ctx.float_ty(1), function_val)
            val = builder.fmul(function_val, val)
            val = builder.fmul(gain, val)
            val = builder.fmul(scale, val)

        builder.store(val, ptro)

    def _function(self,
                 variable=None,
                 context=None,
                 params=None,
                 ):
        """

        Arguments
        ---------

        variable : number or array : default class_defaults.variable
           a single value or array to be transformed.

        params : Dict[param keyword: param value] : default None
            a `parameter dictionary <ParameterPort_Specification>` that specifies the parameters for the
            function.  Values specified for parameters in the dictionary override any assigned to those parameters in
            arguments of the constructor.

        Returns
        -------

        Logistic transformation of variable : number or array

        """
        gain = self._get_current_parameter_value(GAIN, context)
        bias = self._get_current_parameter_value(BIAS, context)
        x_0 = self._get_current_parameter_value(X_0, context)
        offset = self._get_current_parameter_value(OFFSET, context)
        scale = self._get_current_parameter_value(SCALE, context)

        # The following doesn't work with autograd (https://github.com/HIPS/autograd/issues/416)
        # result = 1. / (1 + np.exp(-gain * (variable - bias) + offset))
        result = scale * (1. / (1 + e**(-gain * (variable + bias - x_0) + offset)))

        return self.convert_output_type(result)

    @handle_external_context()
    def derivative(self, input=None, output=None, context=None):
        """
        derivative(input=None, output=None)

        Derivative of `function <Exponential._function>` at either **input** or **output**.

        COMMENT:  RESTORE WHEN TEST IN DERIVATIVE IS RESTORED
        Either **input** or **output** must be specified.
        If **output** is not specified, it is computed from  **input**.
        If both are specified, **input** is ignored unless paramValidationPref is set, in which case
        an error is generated if **output** does not correspond to `function <Logistic._function>`\\(**input**).
        COMMENT
        Either **input** or **output** must be specified.
        If **output** is not specified, derivative is computed from **input**.
        If both are specified, **input** is ignored and derivative is computed from **output**
        .. technical_note::
           allowing both to be specified is supported for consistency with `BackPropagation` `LearningFunction`
           which uses output to compute Logistic

        Arguments
        ---------

        input : number
            value of the input to the Logistic transform at which derivative is to be taken.

        output : number
            value of the output of the Logistic transform at which derivative is to be taken.

        Returns
        -------

        Deriviative of logistic transform at output:  number or array

        """

        gain = self._get_current_parameter_value(GAIN, context)
        scale = self._get_current_parameter_value(SCALE, context)

        # Favor use of output: compute it from input if it is not provided
        if output is None:
            output = self.function(input, context=context)

        return gain * scale * output * (1 - output)

    def as_mdf_model(self):
        model = super().as_mdf_model()

        # x_0 is included in bias in MDF logistic
        self._set_mdf_arg(model, 'bias', model.args['bias'] - model.args['x_0'])
        self._set_mdf_arg(model, 'x_0', 0)

        if model.args['scale'] != 1.0:
            warnings.warn(
                f"Scale (set to {model.args['scale']} is not a supported"
                ' parameter for MDF logistic'
            )
        return model


# **********************************************************************************************************************
#                                                    Tanh
# **********************************************************************************************************************

class Tanh(TransferFunction):  # ------------------------------------------------------------------------------------
    """
    Tanh(                  \
         default_variable, \
         gain=1.0,         \
         bias=0.0,         \
         x_0=0.0,          \
         offset=0.0,       \
         scale=1.0,        \
         params=None,      \
         owner=None,       \
         name=None,        \
         prefs=None        \
         )

    .. _Tanh_Function:

    `function <Logistic._function>` returns hyperbolic tangent of `variable <Logistic.variable>`:

    .. math::

        \\scale*frac{1 - e^{-2(gain*(variable+bias-x\\_0)+offset)}}{1 + e^{-2(gain*(variable+bias-x\\_0)+offset)}}

    .. note::

       The `Logistic` function is an offset and scaled version of this function.
       The parameters used here have the same meaning as those used for the `Logistic` Function.

    `derivative <Tanh.derivative>` returns the derivative of the hyperbolic tangent at its **input**:

    .. math::
        \\frac{gain*scale}{(\\frac{1+e^{-2(gain*(variable+bias-x\\_0)+offset)}}{2e^{-(gain*(
       variable+bias-x\\_0)+offset)}})^2}

    Arguments
    ---------

    default_variable : number or array : default class_defaults.variable
        specifies template for the value to be transformed.

    gain : float : default 1.0
        specifies value by which to multiply `variable <Tanh.variable>` before logistic transformation

    bias : float : default 0.0
        specifies value to add to each element of `variable <Tanh.variable>` before applying `gain <Tanh.gain>`
        and before logistic transformation. This argument is identical to x_0, with the opposite sign.

    x_0 : float : default 0.0
        specifies value to subtract from each element of `variable <Tanh.variable>` before applying `gain <Tanh.gain>`
        and before logistic transformation. This argument is identical to bias, with the opposite sign.

    offset : float : default 0.0
        specifies value to add to each element of `variable <Tanh.variable>` after applying `gain <Tanh.gain>`
        but before logistic transformation.

    scale : float : default 1.0
        specifies value by which to multiply each element after applying Tanh transform.

    params : Dict[param keyword: param value] : default None
        a `parameter dictionary <ParameterPort_Specification>` that specifies the parameters for the
        function.  Values specified for parameters in the dictionary override any assigned to those parameters in
        arguments of the constructor.

    owner : Component
        `component <Component>` to which to assign the Function.

    name : str : default see `name <Function.name>`
        specifies the name of the Function.

    prefs : PreferenceSet or specification dict : default Function.classPreferences
        specifies the `PreferenceSet` for the Function (see `prefs <Function_Base.prefs>` for details).

    Attributes
    ----------

    variable : number or array
        contains value to be transformed.

    gain : float : default 1.0
        value by which each element of `variable <Tanh.variable>` is multiplied before applying the
        `bias <Tanh.bias>` (if it is specified).

    bias : float : default 0.0
        value added to each element of `variable <Tanh.variable>` before applying the `gain <Tanh.gain>`
        (if it is specified). This attribute is identical to x_0, with the opposite sign.

    x_0 : float : default 0.0
        value subtracted from each element of `variable <Tanh.variable>` before applying the `gain <Tanh.gain>`
        (if it is specified). This attribute is identical to bias, with the opposite sign.

    offset : float : default 0.0
        value to added to each element of `variable <Tanh.variable>` after applying `gain <Tanh.gain>`
        but before logistic transformation.

    scale : float : default 1.0
        value by which element is multiplied after applying Tanh transform.

    bounds : (0,1)

    owner : Component
        `component <Component>` to which the Function has been assigned.

    name : str
        the name of the Function; if it is not specified in the **name** argument of the constructor, a default is
        assigned by FunctionRegistry (see `Registry_Naming` for conventions used for default and duplicate names).

    prefs : PreferenceSet or specification dict : Function.classPreferences
        the `PreferenceSet` for function; if it is not specified in the **prefs** argument of the Function's
        constructor, a default is assigned using `classPreferences` defined in __init__.py (see `Preferences`
        for details).
    """

    componentName = TANH_FUNCTION
    parameter_keywords.update({GAIN, BIAS, OFFSET})

    class Parameters(TransferFunction.Parameters):
        """
            Attributes
            ----------

                bias
                    see `bias <Tanh.bias>`

                    :default value: 0.0
                    :type: ``float``

                gain
                    see `gain <Tanh.gain>`

                    :default value: 1.0
                    :type: ``float``

                offset
                    see `offset <Tanh.offset>`

                    :default value: 0.0
                    :type: ``float``

                scale
                    see `scale <Tanh.scale>`

                    :default value: 1.0
                    :type: ``float``

                x_0
                    see `x_0 <Tanh.x_0>`

                    :default value: 0.0
                    :type: ``float``
        """
        gain = Parameter(1.0, modulable=True, aliases=[MULTIPLICATIVE_PARAM])
        x_0 = Parameter(0.0, modulable=True)
        bias = Parameter(0.0, modulable=True, aliases=[ADDITIVE_PARAM])
        offset = Parameter(0.0, modulable=True)
        scale = Parameter(1.0, modulable=True)
        bounds = (0, 1)

    @check_user_specified
    @tc.typecheck
    def __init__(self,
                 default_variable=None,
                 gain: tc.optional(parameter_spec) = None,
                 x_0=None,
                 bias=None,
                 offset: tc.optional(parameter_spec) = None,
                 scale: tc.optional(parameter_spec) = None,
                 params=None,
                 owner=None,
                 prefs: tc.optional(is_pref_set) = None):
        super().__init__(
            default_variable=default_variable,
            gain=gain,
            x_0=x_0,
            bias=bias,
            offset=offset,
            scale=scale,
            params=params,
            owner=owner,
            prefs=prefs,
        )

    def _gen_llvm_transfer(self, builder, index, ctx, vi, vo, params, state, *, tags:frozenset):
        ptri = builder.gep(vi, [ctx.int32_ty(0), index])
        ptro = builder.gep(vo, [ctx.int32_ty(0), index])

        gain_ptr = pnlvm.helpers.get_param_ptr(builder, self, params, GAIN)
        bias_ptr = pnlvm.helpers.get_param_ptr(builder, self, params, BIAS)
        x_0_ptr = pnlvm.helpers.get_param_ptr(builder, self, params, X_0)
        offset_ptr = pnlvm.helpers.get_param_ptr(builder, self, params, OFFSET)
        scale_ptr = pnlvm.helpers.get_param_ptr(builder, self, params, SCALE)

        gain = pnlvm.helpers.load_extract_scalar_array_one(builder, gain_ptr)
        bias = pnlvm.helpers.load_extract_scalar_array_one(builder, bias_ptr)
        x_0 = pnlvm.helpers.load_extract_scalar_array_one(builder, x_0_ptr)
        offset = pnlvm.helpers.load_extract_scalar_array_one(builder, offset_ptr)
        scale = pnlvm.helpers.load_extract_scalar_array_one(builder, scale_ptr)

        variable = builder.load(ptri)
        exp_f = ctx.get_builtin("exp", [ctx.float_ty])

        if "derivative" in tags:
            exponent = builder.fadd(variable, bias)
            exponent = builder.fsub(exponent, x_0)
            exponent = builder.fmul(gain, exponent)
            exponent = builder.fadd(exponent, offset)
            exponent = builder.fmul(exponent.type(-2), exponent)

            mult = builder.fmul(gain, scale)
            mult = builder.fmul(mult.type(-2), mult)

            exp_val = builder.call(exp_f, [exponent])
            numerator = builder.fmul(exp_val.type(-2), exp_val)

            denominator = builder.fadd(exp_val.type(1), exp_val)
            denominator = builder.fmul(denominator, denominator)

            val = builder.fdiv(numerator, denominator)
            val = builder.fmul(val, mult)
        else:
            exp_val = builder.fadd(variable, bias)
            exp_val = builder.fsub(exp_val, x_0)
            exp_val = builder.fmul(exp_val, gain)
            exp_val = builder.fadd(exp_val, offset)
            exp_val = builder.fmul(exp_val.type(-2), exp_val)

            val = builder.call(exp_f, [exp_val])
            val1 = builder.fsub(val.type(1), val)
            val2 = builder.fadd(val.type(1), val)
            val = builder.fdiv(val1, val2)
            val = builder.fmul(val, scale)

        builder.store(val, ptro)

    def _function(self,
                 variable=None,
                 context=None,
                 params=None,
                 ):
        """

        Arguments
        ---------

        variable : number or array : default class_defaults.variable
           a single value or array to be transformed.

        params : Dict[param keyword: param value] : default None
            a `parameter dictionary <ParameterPort_Specification>` that specifies the parameters for the
            function.  Values specified for parameters in the dictionary override any assigned to those parameters in
            arguments of the constructor.

        Returns
        -------

        hyperbolic tangent of variable : number or array

        """
        gain = self._get_current_parameter_value(GAIN, context)
        bias = self._get_current_parameter_value(BIAS, context)
        x_0 = self._get_current_parameter_value(X_0, context)
        offset = self._get_current_parameter_value(OFFSET, context)
        scale = self._get_current_parameter_value(SCALE, context)

        # The following probably doesn't work with autograd (https://github.com/HIPS/autograd/issues/416)
        #   (since np.exp doesn't work)
        # result = 1. / (1 + np.tanh(-gain * (variable - bias) + offset))
        exponent = -2 * (gain * (variable + bias - x_0) + offset)
        result = scale * (1 - e**exponent)/ (1 + e**exponent)

        return self.convert_output_type(result)


    @handle_external_context()
    def derivative(self, input, output=None, context=None):
        """
        derivative(input)

        Derivative of `function <Tanh._function>` at **input**.

        Arguments
        ---------

        input : number
            value of the input to the Tanh transform at which derivative is to be taken.

        Returns
        -------
        derivative :  number or array

        """
        gain = self._get_current_parameter_value(GAIN, context)
        bias = self._get_current_parameter_value(BIAS, context)
        x_0 = self._get_current_parameter_value(X_0, context)
        offset = self._get_current_parameter_value(OFFSET, context)
        scale = self._get_current_parameter_value(SCALE, context)

        exponent = -2 * (gain * (input + bias - x_0) + offset)
        mult = -2 * gain * scale
        numerator = -2 * e**(exponent)
        denominator = (1 + e**(exponent))**2

        return mult * (numerator / denominator)


# **********************************************************************************************************************
#                                                    ReLU
# **********************************************************************************************************************

class ReLU(TransferFunction):  # ------------------------------------------------------------------------------------
    """
    ReLU(                  \
         default_variable, \
         gain=1.0,         \
         bias=0.0,         \
         leak=0.0,         \
         params=None,      \
         owner=None,       \
         name=None,        \
         prefs=None        \
         )

    .. _RelU_Function:

    `function <ReLU._function>` returns rectified linear tranform of `variable <ReLU.variable>`:

    .. math::
        x = gain*(variable - bias)

    .. math::
        max(x, leak * x)

    Commonly used by `ReLU <https://en.wikipedia.org/wiki/Rectifier_(neural_networks>`_ units in neural networks.

    `derivative <ReLU.derivative>` returns the derivative of of the rectified linear tranform at its **input**:

    .. math::
        gain\\ if\\ input > 0,\\ gain*leak\\ otherwise

    Arguments
    ---------
    default_variable : number or array : default class_defaults.variable
        specifies a template for the value to be transformed.
    gain : float : default 1.0
        specifies a value by which to multiply `variable <ReLU.variable>` after `bias <ReLU.bias>` is subtracted
        from it.
    bias : float : default 0.0
        specifies a value to subtract from each element of `variable <ReLU.variable>`; functions as threshold.
    leak : float : default 0.0
        specifies a scaling factor between 0 and 1 when (variable - bias) is less than or equal to 0.
    params : Dict[param keyword: param value] : default None
        a `parameter dictionary <ParameterPort_Specification>` that specifies the parameters for the
        function.  Values specified for parameters in the dictionary override any assigned to those parameters in
        arguments of the constructor.
    owner : Component
        `component <Component>` to which to assign the Function.
    name : str : default see `name <Function.name>`
        specifies the name of the Function.
    prefs : PreferenceSet or specification dict : default Function.classPreferences
        specifies the `PreferenceSet` for the Function (see `prefs <Function_Base.prefs>` for details).

    Attributes
    ----------

    variable : number or array
        contains value to be transformed.

    gain : float : default 1.0
        value by which to multiply `variable <ReLU.variable>` after `bias <ReLU.bias>` is subtracted
        from it.

    bias : float : default 0.0
        value to subtract from each element of `variable <ReLU.variable>`; functions as threshold.

    leak : float : default 0.0
        scaling factor between 0 and 1 when (variable - bias) is less than or equal to 0.

    bounds : (None,None)

    owner : Component
        `component <Component>` to which the Function has been assigned.

    name : str
        the name of the Function; if it is not specified in the **name** argument of the constructor, a default is
        assigned by FunctionRegistry (see `Registry_Naming` for conventions used for default and duplicate names).

    prefs : PreferenceSet or specification dict : Function.classPreferences
        the `PreferenceSet` for function; if it is not specified in the **prefs** argument of the Function's
        constructor, a default is assigned using `classPreferences` defined in __init__.py (see `Preferences`
        for details).
    """

    componentName = RELU_FUNCTION
    parameter_keywords.update({GAIN, BIAS, LEAK})

    class Parameters(TransferFunction.Parameters):
        """
            Attributes
            ----------

                bias
                    see `bias <ReLU.bias>`

                    :default value: 0.0
                    :type: ``float``

                gain
                    see `gain <ReLU.gain>`

                    :default value: 1.0
                    :type: ``float``

                leak
                    see `leak <ReLU.leak>`

                    :default value: 0.0
                    :type: ``float``
        """
        gain = Parameter(1.0, modulable=True, aliases=[MULTIPLICATIVE_PARAM])
        bias = Parameter(0.0, modulable=True, aliases=[ADDITIVE_PARAM])
        leak = Parameter(0.0, modulable=True)
        bounds = (None, None)

    @check_user_specified
    @tc.typecheck
    def __init__(self,
                 default_variable=None,
                 gain: tc.optional(parameter_spec) = None,
                 bias: tc.optional(parameter_spec) = None,
                 leak: tc.optional(parameter_spec) = None,
                 params=None,
                 owner=None,
                 prefs: tc.optional(is_pref_set) = None):
        super().__init__(
            default_variable=default_variable,
            gain=gain,
            bias=bias,
            leak=leak,
            params=params,
            owner=owner,
            prefs=prefs,
        )

    def _function(self,
                 variable=None,
                 context=None,
                 params=None,
                 ):
        """

        Arguments
        ---------

        variable : number or array : default class_defaults.variable
           a single value or array to be transformed.
        params : Dict[param keyword: param value] : default None
            a `parameter dictionary <ParameterPort_Specification>` that specifies the parameters for the
            function.  Values specified for parameters in the dictionary override any assigned to those parameters in
            arguments of the constructor.

        Returns
        -------

        ReLU transformation of variable : number or array
        """
        gain = self._get_current_parameter_value(GAIN, context)
        bias = self._get_current_parameter_value(BIAS, context)
        leak = self._get_current_parameter_value(LEAK, context)

        # KAM modified 2/15/19 to match https://en.wikipedia.org/wiki/Rectifier_(neural_networks)#Leaky_ReLUs
        x = gain * (variable - bias)
        result = np.maximum(x, leak * x)

        return self.convert_output_type(result)

    def _gen_llvm_transfer(self, builder, index, ctx, vi, vo, params, state, *, tags:frozenset):
        ptri = builder.gep(vi, [ctx.int32_ty(0), index])
        ptro = builder.gep(vo, [ctx.int32_ty(0), index])

        gain_ptr = pnlvm.helpers.get_param_ptr(builder, self, params, GAIN)
        bias_ptr = pnlvm.helpers.get_param_ptr(builder, self, params, BIAS)
        leak_ptr = pnlvm.helpers.get_param_ptr(builder, self, params, LEAK)

        gain = pnlvm.helpers.load_extract_scalar_array_one(builder, gain_ptr)
        bias = pnlvm.helpers.load_extract_scalar_array_one(builder, bias_ptr)
        leak = pnlvm.helpers.load_extract_scalar_array_one(builder, leak_ptr)

        # Maxnum for some reason needs full function prototype
        max_f = ctx.get_builtin("maxnum", [ctx.float_ty])
        var = builder.load(ptri)
        val = builder.fsub(var, bias)

        # FIX: THESE NEEDS TO BE CHANGED TO COMPORT WITH PYTHON BELOW
        if "derivative" in tags:
            predicate = builder.fcmp_ordered('>', val, val.type(0))
            val = builder.select(predicate, gain, builder.fmul(gain, leak))
        else:
            val1 = builder.fmul(val, gain)
            val2 = builder.fmul(val1, leak)

            val = builder.call(max_f, [val1, val2])

        builder.store(val, ptro)

    @handle_external_context()
    def derivative(self, input=None, output=None, context=None):
        """
        derivative(input or else output)

        Derivative of `function <ReLU._function>` at **input** or **output**.  If **input** is specified, that
        is used to compute the derivative;  if **input** is not specified, it is inferred from the **output**
        and then used to compute the derivative.

        Arguments
        ---------

        input : number
            value of the input to the ReLU transform at which derivative is to be taken.

        Returns
        -------

        derivative :  number or array
        """

        gain = self._get_current_parameter_value(GAIN, context)
        leak = self._get_current_parameter_value(LEAK, context)
        bias = self._get_current_parameter_value(BIAS, context)

        if input is not None:
            # Use input if provided
            variable = input - bias
        else:
            # Infer input from output
            variable = output / gain + bias

        value = np.empty_like(variable)
        value[(variable / gain + bias) > 0] = gain
        value[(variable / gain + bias) <= 0] = gain * leak

        return value

# **********************************************************************************************************************
#                                                    Angle
# **********************************************************************************************************************

# FIX: VALIDATE LEN(VARIABLE)>=2

class Angle(TransferFunction):  # -------------------------------------------------------------------------------------
    """
    Angle(                 \
         default_variable, \
         params=None,      \
         owner=None,       \
         name=None,        \
         prefs=None        \
         )

    .. _Angle_Function:

    `function <angle._function>` returns Angle transform of vector in `variable <Angle.variable>`:

    COMMENT:
    FIX: WITH PROPER MATHEMATICAL DEFN
    .. math::

        slope * variable + intercept

    `derivative <Angle.derivative>` returns `slope <Angle.slope>`.
    COMMENT

    Arguments
    ---------

    default_variable : 1array : default class_defaults.variable
        specifies a template for the value to be transformed;  length must be at least 2.

    params : Dict[param keyword: param value] : default None
        a `parameter dictionary <ParameterPort_Specification>` that specifies the parameters for the
        function.  Values specified for parameters in the dictionary override any assigned to those parameters in
        arguments of the constructor.

    owner : Component
        `component <Component>` to which to assign the Function.

    name : str : default see `name <Function.name>`
        specifies the name of the Function.

    prefs : PreferenceSet or specification dict : default Function.classPreferences
        specifies the `PreferenceSet` for the Function (see `prefs <Function_Base.prefs>` for details).

    Attributes
    ----------

    variable : 1d array
        contains value to be transformed.

    owner : Component
        `component <Component>` to which the Function has been assigned.

    name : str
        the name of the Function; if it is not specified in the **name** argument of the constructor, a default is
        assigned by FunctionRegistry (see `Registry_Naming` for conventions used for default and duplicate names).

    prefs : PreferenceSet or specification dict : Function.classPreferences
        the `PreferenceSet` for function; if it is not specified in the **prefs** argument of the Function's
        constructor, a default is assigned using `classPreferences` defined in __init__.py (see `Preferences`
        for details).
    """

    componentName = ANGLE_FUNCTION

    classPreferences = {
        PREFERENCE_SET_NAME: 'AngleClassPreferences',
        REPORT_OUTPUT_PREF: PreferenceEntry(False, PreferenceLevel.INSTANCE),
    }

    _model_spec_class_name_is_generic = True

    class Parameters(TransferFunction.Parameters):
        """
            Attributes
            ----------

                variable
                    see `variable <Angle.variable>`

                    :default value: numpy.array([0.,0,])
                    :type: ``numpy.ndarray``
                    :read only: True

        """
        variable = Parameter(np.array([1,1]),
                             read_only=True,
                             pnl_internal=True,
                             constructor_argument='default_variable')

        def _validate_variable(self, variable):
            variable = np.squeeze(variable)
            if variable.ndim != 1 or len(variable) < 2:
                return f"must be list or 1d array of length 2 or greater."

    @check_user_specified
    @tc.typecheck
    def __init__(self,
                 default_variable=None,
                 params=None,
                 owner=None,
                 prefs: tc.optional(is_pref_set) = None):

        super().__init__(
            default_variable=default_variable,
            params=params,
            owner=owner,
            prefs=prefs,
        )

    def _function(self,
                 variable=None,
                 context=None,
                 params=None,
                 ):
        """

        Arguments
        ---------

        variable : ndarray : default class_defaults.variable
           an array of coordinates on a sphere to be transformed to n+1d angular coordinates;  must be at least 2d.

        params : Dict[param keyword: param value] : default None
            a `parameter dictionary <ParameterPort_Specification>` that specifies the parameters for the
            function.  Values specified for parameters in the dictionary override any assigned to those parameters in
            arguments of the constructor.

        Returns
        -------

        Angle transformation of variable : ndarray of variable.ndim+1

        """
        try:
            # By default, result should be returned as np.ndarray with same dimensionality as input
            result = self._angle(variable)
        except TypeError:
            if hasattr(variable, "dtype"):
                # If variable is an array with mixed sizes or types, try item-by-item operation
                if variable.dtype == object:
                    result = np.zeros_like(variable)
                    for i, item in enumerate(variable):
                        result[i] = self._angle(variable[i])
                else:
                    raise FunctionError("Unrecognized type for {} of {} ({})".format(VARIABLE, self.name, variable))
            # KAM 6/28/18: If the variable does not have a "dtype" attr but made it to this line, then it must be of a
            # type that even np does not recognize -- typically a custom OutputPort variable with items of different
            # shapes (e.g. variable = [[0.0], [0.0], array([[0.0, 0.0]])] )
            elif isinstance(variable, list):
                result = []
                for variable_item in variable:
                    result.append(self._angle(variable_item))
            else:
                raise FunctionError("Unrecognized type for {} of {} ({})".format(VARIABLE, self.name, variable))

        return self.convert_output_type(result)

    def _angle(self, value):
        """Take nd value and return n+1d coordinates for angle on a sphere"""
        value = np.squeeze(value)
        dim = len(value) + 1
        angle = np.zeros(dim)
        angle[0] = np.cos(value[0])
        prod = np.product([np.sin(value[k]) for k in range(1, dim - 1)])
        n_prod = prod
        for j in range(1, dim - 1):
            n_prod /= np.sin(value[j])
            amt = n_prod * np.cos(value[j])
            angle[j] = amt
        angle[dim - 1] = prod
        return angle

    def _gen_llvm_function_body(self, ctx, builder, params, state, arg_in, arg_out, *, tags:frozenset):
        assert isinstance(arg_in.type.pointee, pnlvm.ir.ArrayType)
        assert isinstance(arg_out.type.pointee, pnlvm.ir.ArrayType)
        assert len(arg_in.type.pointee) + 1 == len(arg_out.type.pointee)

        # The first cos
        res0_ptr = builder.gep(arg_out, [ctx.int32_ty(0), ctx.int32_ty(0)])
        val0_ptr = builder.gep(arg_in, [ctx.int32_ty(0), ctx.int32_ty(0)])
        val0 = builder.load(val0_ptr)
        cos_f = ctx.get_builtin("cos", [val0.type])
        cos_val0 = builder.call(cos_f, [val0])
        builder.store(cos_val0, res0_ptr)

        # calculate suffix product
        sin_f = ctx.get_builtin("sin", [val0.type])
        prod_ptr = builder.alloca(val0.type)
        builder.store(prod_ptr.type.pointee(1.0), prod_ptr)

        dim_m1 = ctx.int32_ty(len(arg_out.type.pointee) - 1)
        with pnlvm.helpers.for_loop(builder, dim_m1.type(1), dim_m1, dim_m1.type(1), id="suff_prod") as (b, idx):
            #revert the index to go from the end
            idx = b.sub(dim_m1, idx)

            prod = b.load(prod_ptr)
            val_ptr = b.gep(arg_in, [ctx.int32_ty(0), idx])
            val = b.load(val_ptr)

            # calculate suffix product of sin(input)
            val_sin = b.call(sin_f, [val])
            new_prod = b.fmul(prod, val_sin)
            b.store(new_prod, prod_ptr)

            # output value is suffix product * cos(val)
            val_cos = b.call(cos_f, [val])
            res = b.fmul(prod, val_cos)
            res_ptr = b.gep(arg_out, [ctx.int32_ty(0), idx])
            b.store(res, res_ptr)

        # The last element is just the suffix product * 1
        last_ptr = builder.gep(arg_out, [ctx.int32_ty(0), dim_m1])
        builder.store(builder.load(prod_ptr), last_ptr)

        return builder

    # @handle_external_context()
    # def derivative(self, input=None, output=None, context=None):
    #     """
    #     derivative(input)
    #
    #     Derivative of `function <Angle._function>` at **input**.
    #
    #     Arguments
    #     ---------
    #
    #     input : number
    #         value of the input to the Angle transform at which derivative is to be taken.
    #
    #     Returns
    #     -------
    #
    #     Slope of function :  number or array
    #
    #     """
    #
    #     return self._get_current_parameter_value(SLOPE, context)
    #
    # def _is_identity(self, context=None):
    #     return (
    #         self.parameters.slope._get(context) == 1
    #         and self.parameters.intercept._get(context) == 0
    #     )


# **********************************************************************************************************************
#                                                    Gaussian
# **********************************************************************************************************************

class Gaussian(TransferFunction):  # -----------------------------------------------------------------------------------
    """
    Gaussian(                    \
         default_variable,       \
         standard_deviation=1.0, \
         bias=0.0,               \
         scale=1.0,              \
         offset=0.0,             \
         params=None,            \
         owner=None,             \
         name=None,              \
         prefs=None              \
         )

    .. _Gaussian_Function:

    `function <Gaussian._function>` returns Gaussian transform of `variable <Gaussian.variable>`:

    .. math::
      scale*\\frac{e^{-\\frac{(varible-bias)^{2}}{2\\sigma^{2}}}}{\\sqrt{2\\pi}\\sigma}+offset

    where :math:`\\sigma` = `standard_deviation <Gaussian.standard_deviation>`

    .. note::
        the value returned is deterministic (i.e., the value of the probability density function at variable),
        not a randomly chosen sample from the Gaussian distribution; for the latter, use `GaussianDistort`.

    `derivative <Gaussian.derivative>` returns derivative of the Gaussian transform of `variable <Gaussian.variable>`:

    .. math::

       \\frac{-(variable-bias)*e^{-\\frac{(variable-bias)^{2}}{2\\sigma^{2}}}}{\\sqrt{2\\pi}\\sigma^{3}}

    Arguments
    ---------

    default_variable : number or array : default class_defaults.variable
        specifies a template for the value used as the mean for the Guassian transform.

    standard_deviation : float : default 1.0
        specifies "width" of the Gaussian transform applied to each element of `variable <Gaussian.variable>`.

    bias : float : default 0.0
        value to add to each element of `variable <Gaussian.variable>` before applying Gaussian transform.

    offset : float : default 0.0
        value to add to each element after applying Gaussian transform and `scale <Gaussian.scale>`.

    scale : float : default 1.0
        value by which to multiply each element after applying Gaussian transform.

    params : Dict[param keyword: param value] : default None
        a `parameter dictionary <ParameterPort_Specification>` that specifies the parameters for the
        function.  Values specified for parameters in the dictionary override any assigned to those parameters in
        arguments of the constructor.

    owner : Component
        `component <Component>` to which to assign the Function.

    name : str : default see `name <Function.name>`
        specifies the name of the Function.

    prefs : PreferenceSet or specification dict : default Function.classPreferences
        specifies the `PreferenceSet` for the Function (see `prefs <Function_Base.prefs>` for details).

    Attributes
    ----------

    variable : number or array
        value used as the mean of the Gaussian transform.

    standard_deviation : float : default 1.0
        standard_deviation used for Gaussian transform.

    bias : float : default 0.0
        value added to each element of `variable <Gaussian.variable>` before applying the Gaussian transform.

    scale : float : default 0.0
        value by which each element is multiplied after applying the Gaussian transform.

    offset : float : default 0.0
        value added to each element after applying the Gaussian transform and scale.

    owner : Component
        `component <Component>` to which the Function has been assigned.

    name : str
        the name of the Function; if it is not specified in the **name** argument of the constructor, a default is
        assigned by FunctionRegistry (see `Registry_Naming` for conventions used for default and duplicate names).

    prefs : PreferenceSet or specification dict : Function.classPreferences
        the `PreferenceSet` for function; if it is not specified in the **prefs** argument of the Function's
        constructor, a default is assigned using `classPreferences` defined in __init__.py (see `Preferences`
        for details).
    """

    componentName = GAUSSIAN_FUNCTION
    # parameter_keywords.update({STANDARD_DEVIATION, BIAS, SCALE, OFFSET})

    class Parameters(TransferFunction.Parameters):
        """
            Attributes
            ----------

                bias
                    see `bias <Gaussian.bias>`

                    :default value: 0.0
                    :type: ``float``

                offset
                    see `offset <Gaussian.offset>`

                    :default value: 0.0
                    :type: ``float``

                scale
                    see `scale <Gaussian.scale>`

                    :default value: 1.0
                    :type: ``float``

                standard_deviation
                    see `standard_deviation <Gaussian.standard_deviation>`

                    :default value: 1.0
                    :type: ``float``
        """
        standard_deviation = Parameter(1.0, modulable=True, aliases=[MULTIPLICATIVE_PARAM])
        bias = Parameter(0.0, modulable=True, aliases=[ADDITIVE_PARAM])
        scale = Parameter(1.0, modulable=True)
        offset = Parameter(0.0, modulable=True)
        bounds = (None, None)

    @check_user_specified
    @tc.typecheck
    def __init__(self,
                 default_variable=None,
                 standard_deviation: tc.optional(parameter_spec) = None,
                 bias: tc.optional(parameter_spec) = None,
                 scale: tc.optional(parameter_spec) = None,
                 offset: tc.optional(parameter_spec) = None,
                 params=None,
                 owner=None,
                 prefs: tc.optional(is_pref_set) = None):
        super().__init__(
            default_variable=default_variable,
            standard_deviation=standard_deviation,
            bias=bias,
            scale=scale,
            offset=offset,
            params=params,
            owner=owner,
            prefs=prefs,
        )

    def _gen_llvm_transfer(self, builder, index, ctx, vi, vo, params, state, *, tags:frozenset):
        ptri = builder.gep(vi, [ctx.int32_ty(0), index])
        ptro = builder.gep(vo, [ctx.int32_ty(0), index])

        standard_deviation_ptr = pnlvm.helpers.get_param_ptr(builder, self, params, STANDARD_DEVIATION)
        bias_ptr = pnlvm.helpers.get_param_ptr(builder, self, params, BIAS)
        scale_ptr = pnlvm.helpers.get_param_ptr(builder, self, params, SCALE)
        offset_ptr = pnlvm.helpers.get_param_ptr(builder, self, params, OFFSET)

        standard_deviation = pnlvm.helpers.load_extract_scalar_array_one(builder, standard_deviation_ptr)
        bias = pnlvm.helpers.load_extract_scalar_array_one(builder, bias_ptr)
        scale = pnlvm.helpers.load_extract_scalar_array_one(builder, scale_ptr)
        offset = pnlvm.helpers.load_extract_scalar_array_one(builder, offset_ptr)

        exp_f = ctx.get_builtin("exp", [ctx.float_ty])
        sqrt_f = ctx.get_builtin("sqrt", [ctx.float_ty])

        var = builder.load(ptri)
        exp_num = builder.fsub(var, bias)
        exp_num = builder.fmul(exp_num, exp_num)
        exp_num = pnlvm.helpers.fneg(builder, exp_num)

        exp_denom = builder.fmul(standard_deviation, standard_deviation)
        exp_denom = builder.fmul(exp_denom.type(2), exp_denom)
        exp = builder.fdiv(exp_num, exp_denom)
        numerator = builder.call(exp_f, [exp])

        denom = builder.fmul(standard_deviation.type(2 * pi), standard_deviation)
        denom = builder.call(sqrt_f, [denom])
        val = builder.fdiv(numerator, denom)

        val = builder.fmul(scale, val)
        val = builder.fadd(offset, val)

        builder.store(val, ptro)

    def _function(self,
                 variable=None,
                 context=None,
                 params=None,
                 ):
        """

        Arguments
        ---------

        variable : number or array : default class_defaults.variable
           a single value or array to be transformed.

        params : Dict[param keyword: param value] : default None
            a `parameter dictionary <ParameterPort_Specification>` that specifies the parameters for the
            function.  Values specified for parameters in the dictionary override any assigned to those parameters in
            arguments of the constructor.


        Returns
        -------

        Gaussian transformation of variable : number or array

        """
        standard_deviation = self._get_current_parameter_value(STANDARD_DEVIATION, context)
        bias = self._get_current_parameter_value(BIAS, context)
        scale = self._get_current_parameter_value(SCALE, context)
        offset = self._get_current_parameter_value(OFFSET, context)

        gaussian = e**(-(variable - bias)**2 / (2 * standard_deviation**2)) / sqrt(2 * pi * standard_deviation)
        result = scale * gaussian + offset

        return self.convert_output_type(result)

    @handle_external_context()
    def derivative(self, input, output=None, context=None):
        """
        derivative(input)

        Derivative of `function <Gaussian._function>` at **input**.


        Arguments
        ---------

        input : number
            value of the input of the Gaussian transform at which derivative is to be taken.


        Returns
        -------

        Derivative of Guassian of variable :  number or array

        """
        sigma = self._get_current_parameter_value(STANDARD_DEVIATION, context)
        bias = self._get_current_parameter_value(BIAS, context)

        adjusted_input = input - bias
        result = (-adjusted_input * e**(-(adjusted_input**2 / (2 * sigma**2)))) / sqrt(2 * pi * sigma**3)

        return self.convert_output_type(result)


# **********************************************************************************************************************
#                                               GaussianDistort
# **********************************************************************************************************************

class GaussianDistort(TransferFunction):  #-----------------------------------------------------------------------------
    """
    GaussianDistort(       \
         default_variable, \
         variance=1.0,     \
         bias=0.0,         \
         scale=1.0,        \
         offset=0.0,       \
         seed=None,        \
         params=None,      \
         owner=None,       \
         name=None,        \
         prefs=None        \
         )

    .. _GaussianDistort_Function:

    `function <GaussianDistort._function>` returns random value from a Gaussian distribution with
     mean = `variable <GaussianDistort.variable>` and variance = `variance <GaussianDistort.variance>`

    .. note::
        if the Gaussian transform of `variable <GaussianDistort.variable>` is desired (i.e., the value of the
        probability density function at `variable <GaussianDistort.variable>`, not a randomly chosen sample from the
        Gaussian distribution, then use `Gaussian`.

    COMMENT:
    `derivative <Gaussian.derivative>` returns derivative of the Gaussian transform of `variable <Logistic.variable>`:

    .. math::

       \\frac{-(variable-bias)*e^{-\\frac{(variable-bias)^{2}}{2\\sigma^{2}}}}{\\sqrt{2\\pi}\\sigma^{3}}
    COMMENT

    Arguments
    ---------

    default_variable : number or array : default class_defaults.variable
        specifies a template for the value(s) used as the mean of the Guassian distribution from which each sample is
        drawn.

    variance : float : default 1.0
        specifies "width" of the Gaussian distribution around each element of `variable <GaussianDistort.variable>`
        from which sample is drawn.

    bias : float : default 0.0
        specifies value to add to each element of `variable <GaussianDistort.variable>` before drawing sample.

    scale : float : default 1.0
        specifies value by which to multiply each sample.

    offset : float : default 0.0
        specifies value to add to each sample after it is drawn and `scale <GaussianDistort.scale>` is applied

    params : Dict[param keyword: param value] : default None
        a `parameter dictionary <ParameterPort_Specification>` that specifies the parameters for the
        function.  Values specified for parameters in the dictionary override any assigned to those parameters in
        arguments of the constructor.

    owner : Component
        `component <Component>` to which to assign the Function.

    name : str : default see `name <Function.name>`
        specifies the name of the Function.

    prefs : PreferenceSet or specification dict : default Function.classPreferences
        specifies the `PreferenceSet` for the Function (see `prefs <Function_Base.prefs>` for details).

    Attributes
    ----------

    variable : number or array
        each element determines mean of the Gaussian distribution from which each sample is drawn.

    variance : float
        determines variance of Gaussian distribution from which each sample is drawn.

    bias : float
        determines value added to each element of `variable <GaussianDistort.variable>` before drawing sample.

    scale : float
        determines value by which each sample is multiplied after it is drawn.

    offset : float
        determines value added to each sample after it is drawn and `scale <GaussianDistort.scale>` is applied

    random_state : numpy.RandomState
        private pseudorandom number generator

    owner : Component
        `component <Component>` to which the Function has been assigned.

    name : str
        the name of the Function; if it is not specified in the **name** argument of the constructor, a default is
        assigned by FunctionRegistry (see `Registry_Naming` for conventions used for default and duplicate names).

    prefs : PreferenceSet or specification dict : Function.classPreferences
        the `PreferenceSet` for function; if it is not specified in the **prefs** argument of the Function's
        constructor, a default is assigned using `classPreferences` defined in __init__.py (see `Preferences`
        for details).
    """

    componentName = GAUSSIAN_DISTORT_FUNCTION
    # parameter_keywords.update({VARIANCE, BIAS, SCALE, OFFSET})

    class Parameters(TransferFunction.Parameters):
        """
            Attributes
            ----------

                bias
                    see `bias <GaussianDistort.bias>`

                    :default value: 0.0
                    :type: ``float``

                offset
                    see `offset <GaussianDistort.offset>`

                    :default value: 0.0
                    :type: ``float``

                random_state
                    see `random_state <GaussianDistort.random_state>`

                    :default value: None
                    :type: ``numpy.random.RandomState``

                scale
                    see `scale <GaussianDistort.scale>`

                    :default value: 1.0
                    :type: ``float``

                variance
                    see `variance <GaussianDistort.variance>`

                    :default value: 1.0
                    :type: ``float``
        """
        variance = Parameter(1.0, modulable=True, aliases=[MULTIPLICATIVE_PARAM])
        bias = Parameter(0.0, modulable=True, aliases=[ADDITIVE_PARAM])
        scale = Parameter(1.0, modulable=True)
        offset = Parameter(0.0, modulable=True)
        random_state = Parameter(None, loggable=False, getter=_random_state_getter, dependencies='seed')
        seed = Parameter(DEFAULT_SEED, modulable=True, fallback_default=True, setter=_seed_setter)
        bounds = (None, None)

    @check_user_specified
    @tc.typecheck
    def __init__(self,
                 default_variable=None,
                 variance: tc.optional(parameter_spec) = None,
                 bias: tc.optional(parameter_spec) = None,
                 scale: tc.optional(parameter_spec) = None,
                 offset: tc.optional(parameter_spec) = None,
                 seed=None,
                 params=None,
                 owner=None,
                 prefs: tc.optional(is_pref_set) = None):

        super().__init__(
            default_variable=default_variable,
            variance=variance,
            bias=bias,
            scale=scale,
            offset=offset,
            seed=seed,
            params=params,
            owner=owner,
            prefs=prefs,
        )

    def _gen_llvm_transfer(self, builder, index, ctx, vi, vo, params, state, *, tags:frozenset):
        ptri = builder.gep(vi, [ctx.int32_ty(0), index])
        ptro = builder.gep(vo, [ctx.int32_ty(0), index])

        variance_ptr = pnlvm.helpers.get_param_ptr(builder, self, params, VARIANCE)
        bias_ptr = pnlvm.helpers.get_param_ptr(builder, self, params, BIAS)
        scale_ptr = pnlvm.helpers.get_param_ptr(builder, self, params, SCALE)
        offset_ptr = pnlvm.helpers.get_param_ptr(builder, self, params, OFFSET)

        variance = pnlvm.helpers.load_extract_scalar_array_one(builder, variance_ptr)
        bias = pnlvm.helpers.load_extract_scalar_array_one(builder, bias_ptr)
        scale = pnlvm.helpers.load_extract_scalar_array_one(builder, scale_ptr)
        offset = pnlvm.helpers.load_extract_scalar_array_one(builder, offset_ptr)

        rvalp = builder.alloca(ptri.type.pointee, name="random_out")
        rand_state_ptr = ctx.get_random_state_ptr(builder, self, state, params)
        normal_f = ctx.get_normal_dist_function_by_state(rand_state_ptr)
        builder.call(normal_f, [rand_state_ptr, rvalp])

        rval = builder.load(rvalp)
        rval = builder.fmul(rval, variance)
        val = builder.load(ptri)
        val = builder.fadd(val, bias)
        val = builder.fadd(rval, val)
        val = builder.fmul(val, scale)
        val = builder.fadd(offset, val)

        builder.store(val, ptro)

    def _function(self,
                 variable=None,
                 context=None,
                 params=None,
                 ):
        """

        Arguments
        ---------

        variable : number or array : default class_defaults.variable
           a single value or array to be transformed.

        params : Dict[param keyword: param value] : default None
            a `parameter dictionary <ParameterPort_Specification>` that specifies the parameters for the
            function.  Values specified for parameters in the dictionary override any assigned to those parameters in
            arguments of the constructor.


        Returns
        -------

        Sample from Gaussian distribution for each element of variable : number or array

        """
        variance = self._get_current_parameter_value(VARIANCE, context)
        bias = self._get_current_parameter_value(BIAS, context)
        scale = self._get_current_parameter_value(SCALE, context)
        offset = self._get_current_parameter_value(OFFSET, context)
        random_state = self._get_current_parameter_value('random_state', context)

        # The following doesn't work with autograd (https://github.com/HIPS/autograd/issues/416)
        result = scale * random_state.normal(variable + bias, variance) + offset

        return self.convert_output_type(result)

    # def derivative(self, output, input=None, context=None):
    #     """
    #     derivative(output, input):
    #
    #     Derivative of `function <Logistic.function>`:
    #
    #         -input/:math:`{variance^3}*\\sqrt{2\\pi}`
    #
    #
    #     Returns
    #     -------
    #
    #     Derivative of Guassian of variable :  number or array
    #
    #     """
    #     variance = self._get_current_parameter_value(VARIANCE, context)
    #     bias = self._get_current_parameter_value(BIAS, context)
    #     scale = self._get_current_parameter_value(SCALE, context)
    #     offset = self._get_current_parameter_value(OFFSET, context)
    #
    #     # The following doesn't work with autograd (https://github.com/HIPS/autograd/issues/416)
    #     f = scale * np.random.normal(input+bias, variance) + offset
    #
    #     # FIX: SHOULD THIS BE variance**1.5 (since variance = sd**2 and term below is supposed to be sd**3)??
    #     df = -input(variance**3 * np.sqrt(2 * np.pi))
    #
    #     return self.convert_output_type(df*f)


# **********************************************************************************************************************
#                                                   SoftMax
# **********************************************************************************************************************

class SoftMax(TransferFunction):
    """
    SoftMax(               \
         default_variable, \
         gain=1.0,         \
         output=ALL,       \
         params=None,      \
         owner=None,       \
         name=None,        \
         prefs=None        \
         )

    .. _SoftMax:

    SoftMax transform of `variable <Softmax.variable>`

    `function <SoftMax._function>` returns SoftMax transform of `variable <Softmax.variable>`:

    .. math::

        \\frac{e^{gain * variable_i}}{\\sum\\limits^{len(variable)}e^{gain * variable}}

    filtered by `ouptput <SoftMax.output>` specification (see `The Softmax function and its derivative
    <http://eli.thegreenplace.net/2016/the-softmax-function-and-its-derivative/>`_ for a nice discussion).

    `derivative <SoftMax.derivative>` returns the derivative of the SoftMax.  If *OUTPUT_TYPE* for the SoftMax
    is *ALL*, returns Jacobian matrix (derivative for each element of the output array with respect to each of the
    others):

    .. math::
        D_jS_i = S_i(\\delta_{i,j} - S_j),\\ where\\ \\delta_{i,j}=1\\ if\\ i=j\\ and\\ \\delta_{i,j}=0\\ if\\ i≠j.

    If *OUTPUT_TYPE* is *MAX_VAL* or *MAX_INDICATOR*, returns 1d array of the derivatives of the maximum
    value with respect to the others (calculated as above). If *OUTPUT_TYPE* is *PROB*, raises an exception
    (since it is ambiguous as to which element would have been chosen by the SoftMax function)

    Arguments
    ---------

    default_variable : 1d array : default class_defaults.variable
        specifies a template for the value to be transformed.

    gain : float : default 1.0
        specifies a value by which to multiply `variable <Linear.variable>` before SoftMax transformation.

    output : ALL, MAX_VAL, MAX_INDICATOR, or PROB : default ALL
        specifies the format of array returned by `function <SoftMax._function>`
        (see `output <SoftMax.output>` for details).

    per_item : boolean : default True
        for 2d variables, determines whether the SoftMax function will be applied to the entire variable (per_item =
        False), or applied to each item in the variable separately (per_item = True).

    params : Dict[param keyword: param value] : default None
        a `parameter dictionary <ParameterPort_Specification>` that specifies the parameters for the
        function.  Values specified for parameters in the dictionary override any assigned to those parameters in
        arguments of the constructor.

    owner : Component
        `component <Component>` to which to assign the Function.

    name : str : default see `name <Function.name>`
        specifies the name of the Function.

    prefs : PreferenceSet or specification dict : default Function.classPreferences
        specifies the `PreferenceSet` for the Function (see `prefs <Function_Base.prefs>` for details).

    Attributes
    ----------

    variable : 1d array
        contains value to be transformed.

    gain : float
        value by which `variable <Logistic.variable>` is multiplied before the SoftMax transformation;  determines
        the "sharpness" of the distribution.

    output : ALL, MAX_VAL, MAX_INDICATOR, or PROB
        determines how the SoftMax-transformed values of the elements in `variable <SoftMax.variable>` are reported
        in the array returned by `function <SoftMax._function>`:
            * **ALL**: array of all SoftMax-transformed values (the default);
            * **MAX_VAL**: SoftMax-transformed value for the element with the maximum such value, 0 for all others;
            * **MAX_INDICATOR**: 1 for the element with the maximum SoftMax-transformed value, 0 for all others;
            * **PROB**: probabilistically chosen element based on SoftMax-transformed values after setting the
              sum of values to 1 (i.e., their `Luce Ratio <https://en.wikipedia.org/wiki/Luce%27s_choice_axiom>`_),
              0 for all others.

    per_item : boolean : default True
        for 2d variables, determines whether the SoftMax function will be applied to the entire variable (per_item =
        False), or applied to each item in the variable separately (per_item = True).

    bounds : None if `output <SoftMax.output>` == MAX_VAL, else (0,1) : default (0,1)

    owner : Component
        `component <Component>` to which the Function has been assigned.

    name : str
        the name of the Function; if it is not specified in the **name** argument of the constructor, a default is
        assigned by FunctionRegistry (see `Registry_Naming` for conventions used for default and duplicate names).

    prefs : PreferenceSet or specification dict : Function.classPreferences
        the `PreferenceSet` for function; if it is not specified in the **prefs** argument of the Function's
        constructor, a default is assigned using `classPreferences` defined in __init__.py (see `Preferences`
        for details).
    """

    componentName = SOFTMAX_FUNCTION

    class Parameters(TransferFunction.Parameters):
        """
            Attributes
            ----------

                variable
                    see `variable <SoftMax.variable>`

                    :default value: numpy.array(0.)
                    :type: ``numpy.ndarray``
                    :read only: True

                bounds
                    see `bounds <SoftMax.bounds>`

                    :default value: (0, 1)
                    :type: <class 'tuple'>

                gain
                    see `gain <SoftMax.gain>`

                    :default value: 1.0
                    :type: ``float``

                output
                    see `output <SoftMax.output>`

                    :default value: `ALL`
                    :type: ``str``

                per_item
                    see `per_item <SoftMax.per_item>`

                    :default value: True
                    :type: ``bool``
        """
        variable = Parameter(np.array([[0.0]]), read_only=True, pnl_internal=True, constructor_argument='default_variable')
        gain = Parameter(1.0, modulable=True, aliases=[MULTIPLICATIVE_PARAM])
        bounds = (0, 1)
        output = ALL
        per_item = Parameter(True, pnl_internal=True)
        one_hot_function = Parameter(OneHot, stateful=False, loggable=False)

        def _validate_output(self, output):
            options = {ALL, MAX_VAL, MAX_INDICATOR, PROB}
            if output in options:
                return None
            else:
                return 'not one of {0}'.format(options)

    @check_user_specified
    @tc.typecheck
    def __init__(self,
                 default_variable=None,
                 gain: tc.optional(parameter_spec) = None,
                 output=None,
                 per_item=None,
                 params: tc.optional(tc.optional(dict)) = None,
                 owner=None,
                 prefs: tc.optional(is_pref_set) = None):

        try:
            # needed because one_hot_function is initialized here based
            # on output argument, which may also be passed in params
            output = params['output']
        except (TypeError, KeyError):
            pass

        if output not in {None, ALL}:
            one_hot_function = OneHot(mode=output)
        else:
            one_hot_function = None

        super().__init__(
            default_variable=default_variable,
            gain=gain,
            per_item=per_item,
            output=output,
            one_hot_function=one_hot_function,
            params=params,
            owner=owner,
            prefs=prefs,
        )

    def _parse_one_hot_function_variable(self, variable):
        if self.defaults.per_item and len(np.shape(variable)) > 1:
            variable = variable[0]

        if self.defaults.output in {PROB, PROB_INDICATOR}:
            prob_dist = np.asarray(variable)
            # creates probability distribution in shape of variable
            prob_dist = np.ones(variable.shape) / safe_len(prob_dist)

            variable = np.asarray([variable, prob_dist])

        return variable

    def _validate_variable(self, variable, context=None):
        if variable is None:
            try:
                return self.defaults.variable
            except AttributeError:
                return self.class_defaults.variable

        return np.asarray(variable)

    def __gen_llvm_exp_sum(self, builder, index, ctx, vi, gain, exp_sum_ptr):
        ptri = builder.gep(vi, [ctx.int32_ty(0), index])

        exp_f = ctx.get_builtin("exp", [ctx.float_ty])
        orig_val = builder.load(ptri)
        val = builder.fmul(orig_val, gain)
        exp_val = builder.call(exp_f, [val])

        exp_sum = builder.load(exp_sum_ptr)
        new_exp_sum = builder.fadd(exp_sum, exp_val)
        builder.store(new_exp_sum, exp_sum_ptr)

    def __gen_llvm_exp_div(self, builder, index, ctx, vi, vo, gain, exp_sum):
        ptro = builder.gep(vo, [ctx.int32_ty(0), index])
        ptri = builder.gep(vi, [ctx.int32_ty(0), index])
        exp_f = ctx.get_builtin("exp", [ctx.float_ty])
        orig_val = builder.load(ptri)
        val = builder.fmul(orig_val, gain)
        val = builder.call(exp_f, [val])
        val = builder.fdiv(val, exp_sum)

        builder.store(val, ptro)

    def __gen_llvm_apply(self, ctx, builder, params, state, arg_in, arg_out, output_type, tags:frozenset):
        exp_sum_ptr = builder.alloca(ctx.float_ty)
        builder.store(exp_sum_ptr.type.pointee(0), exp_sum_ptr)

        gain_ptr = pnlvm.helpers.get_param_ptr(builder, self, params, GAIN)
        gain = pnlvm.helpers.load_extract_scalar_array_one(builder, gain_ptr)

        with pnlvm.helpers.array_ptr_loop(builder, arg_in, "exp_sum_max") as args:
            self.__gen_llvm_exp_sum(*args, ctx=ctx, vi=arg_in, gain=gain,
                                    exp_sum_ptr=exp_sum_ptr)

        exp_sum = builder.load(exp_sum_ptr)

        if output_type == ALL:
            with pnlvm.helpers.array_ptr_loop(builder, arg_in, "exp_div") as args:
                self.__gen_llvm_exp_div(ctx=ctx, vi=arg_in, vo=arg_out,
                                        gain=gain, exp_sum=exp_sum, *args)
            return builder

        one_hot_f = ctx.import_llvm_function(self.one_hot_function, tags=tags)
        one_hot_p = pnlvm.helpers.get_param_ptr(builder, self, params, 'one_hot_function')
        one_hot_s = pnlvm.helpers.get_state_ptr(builder, self, state, 'one_hot_function')

        assert one_hot_f.args[3].type == arg_out.type
        one_hot_out = arg_out
        one_hot_in = builder.alloca(one_hot_f.args[2].type.pointee)

        if output_type in {MAX_VAL, MAX_INDICATOR}:
            with pnlvm.helpers.array_ptr_loop(builder, arg_in, "exp_div") as (b, i):
                self.__gen_llvm_exp_div(ctx=ctx, vi=arg_in, vo=one_hot_in,
                                        gain=gain, exp_sum=exp_sum, builder=b, index=i)

            builder.call(one_hot_f, [one_hot_p, one_hot_s, one_hot_in, one_hot_out])

        elif output_type in PROB:
            one_hot_in_data = builder.gep(one_hot_in, [ctx.int32_ty(0), ctx.int32_ty(0)])
            one_hot_in_dist = builder.gep(one_hot_in, [ctx.int32_ty(0), ctx.int32_ty(1)])

            with pnlvm.helpers.array_ptr_loop(builder, arg_in, "exp_div") as (b, i):
                self.__gen_llvm_exp_div(ctx=ctx, vi=arg_in, vo=one_hot_in_dist,
                                        gain=gain, exp_sum=exp_sum, builder=b, index=i)

                dist_in = b.gep(arg_in, [ctx.int32_ty(0), i])
                dist_out = b.gep(one_hot_in_data, [ctx.int32_ty(0), i])
                b.store(b.load(dist_in), dist_out)


            builder.call(one_hot_f, [one_hot_p, one_hot_s, one_hot_in, one_hot_out])
        else:
            assert False, "Unsupported output in {}: {}".format(self, out_type)

        return builder

    def _gen_llvm_function_derivative_body(self, ctx, builder, params, state, arg_in, arg_out, *, tags:frozenset):
        assert "derivative" in tags
        assert arg_in.type == arg_out.type
        forward_tags = tags.difference({"derivative"})

        # SoftMax derivative is calculated from the results. Recalculate them here
        base_out = builder.alloca(arg_out.type.pointee)
        builder = self._gen_llvm_function_body(ctx, builder, params, state, arg_in, base_out, output_type=self.output, tags=forward_tags)


        all_out = builder.alloca(arg_out.type.pointee)
        builder = self._gen_llvm_function_body(ctx, builder, params, state, base_out, all_out, output_type=ALL, tags=forward_tags)

        # The rest of the algorithm is for MAX_VAL and MAX_INDICATOR only
        assert self.output in {MAX_VAL, MAX_INDICATOR}, \
            "Derivative of SoftMax is only implemented for MAX_VAL and MAX_INDICATOR! ({})".format(self.output)

        if not pnlvm.helpers.is_scalar(arg_out.type.pointee.element):
            assert len(arg_out.type.pointee) == 1
            arg_out = builder.gep(arg_out, [ctx.int32_ty(0), ctx.int32_ty(0)])
            all_out = builder.gep(all_out, [ctx.int32_ty(0), ctx.int32_ty(0)])

        max_pos_ptr = builder.alloca(ctx.int32_ty)
        builder.store(max_pos_ptr.type.pointee(-1), max_pos_ptr)
        max_val_ptr = builder.alloca(arg_out.type.pointee.element)
        builder.store(max_val_ptr.type.pointee(float("NaN")), max_val_ptr)

        with pnlvm.helpers.array_ptr_loop(builder, all_out, id="max") as (b, idx):
            val_ptr = b.gep(all_out, [ctx.int32_ty(0), idx])
            val = b.load(val_ptr)
            max_val = b.load(max_val_ptr)
            new_max = b.fcmp_unordered(">", val, max_val)
            with b.if_then(new_max):
                b.store(val, max_val_ptr)
                b.store(idx, max_pos_ptr)

        max_val = builder.load(max_val_ptr)
        max_pos = builder.load(max_pos_ptr)

        with pnlvm.helpers.array_ptr_loop(builder, all_out, id="derivative") as (b, idx):
            val_ptr = b.gep(all_out, [ctx.int32_ty(0), idx])
            val = b.load(val_ptr)
            is_max_pos = b.icmp_unsigned("==", idx, max_pos)

            d = b.select(is_max_pos, val.type(1), val.type(0))
            dv = b.fsub(d, max_val)
            val = b.fmul(val, dv)

            out_ptr = b.gep(arg_out, [ctx.int32_ty(0), idx])
            b.store(val, out_ptr)

        return builder

    def _gen_llvm_function_body(self, ctx, builder, params, state, arg_in, arg_out, output_type=None, *, tags:frozenset):
        output_type = self.output if output_type is None else output_type
        if "derivative" in tags:
            return self._gen_llvm_function_derivative_body(ctx, builder, params, state, arg_in, arg_out, tags=tags)

        if self.parameters.per_item.get():
            assert isinstance(arg_in.type.pointee.element, pnlvm.ir.ArrayType)
            assert isinstance(arg_out.type.pointee.element, pnlvm.ir.ArrayType)
            for i in range(arg_in.type.pointee.count):
                inner_in = builder.gep(arg_in, [ctx.int32_ty(0), ctx.int32_ty(i)])
                inner_out = builder.gep(arg_out, [ctx.int32_ty(0), ctx.int32_ty(i)])
                builder = self.__gen_llvm_apply(ctx, builder, params, state, inner_in, inner_out, output_type, tags=tags)
            return builder
        else:
            return self.__gen_llvm_apply(ctx, builder, params, state, arg_in, arg_out, output_type, tags=tags)

    def apply_softmax(self, input_value, gain, output_type):
        # Modulate input_value by gain
        v = gain * input_value
        # Shift by max to avoid extreme values:
        v = v - np.max(v)
        # Exponentiate
        v = np.exp(v)
        # Normalize (to sum to 1)
        sm = v / np.sum(v, axis=0)

        # Generate one-hot encoding based on selected output_type

        if output_type in {MAX_VAL, MAX_INDICATOR}:
            return self.one_hot_function(sm)
        elif output_type in {PROB, PROB_INDICATOR}:
            return self.one_hot_function([input_value, sm])
        else:
            return sm

    def _function(self,
                 variable=None,
                 context=None,
                 params=None,
                 ):
        """

        Arguments
        ---------

        variable : 1d array : default class_defaults.variable
           an array to be transformed.

        params : Dict[param keyword: param value] : default None
            a `parameter dictionary <ParameterPort_Specification>` that specifies the parameters for the
            function.  Values specified for parameters in the dictionary override any assigned to those parameters in
            arguments of the constructor.

        Returns
        -------

        SoftMax transformation of variable : number or array

        """
        # Assign the params and return the result
        output_type = self._get_current_parameter_value(OUTPUT_TYPE, context)
        gain = self._get_current_parameter_value(GAIN, context)
        per_item = self._get_current_parameter_value(PER_ITEM, context)
        # Compute softmax and assign to sm

        if per_item and len(np.shape(variable)) > 1:
            output = []
            for item in variable:
                output.append(self.apply_softmax(item, gain, output_type))
        else:
            output = self.apply_softmax(variable, gain, output_type)

        return self.convert_output_type(output)

    @handle_external_context()
    def derivative(self, input=None, output=None, context=None):
        """
        derivative(output)
        # FIX: ADD SUPPORT FOR TARGET (INSTEAD OF MAX) FOR PARTIAL DERIVATIVE; MAY NEED ADDITIONAL ARGUMENT
        Returns
        -------
        derivative of values returned by SoftMax :  1d or 2d array (depending on *OUTPUT_TYPE* of SoftMax)
        """

        if output is None:
            # If output is not specified, calculate over all inputs (i.e., full Jacobian)
            output = self.function(input, context=context)

        output_type = self._get_current_parameter_value(OUTPUT_TYPE, context)
<<<<<<< HEAD
        output_size = len(output)
        # # FIX: GET RID OF sm
        # sm = self.function(output, params={OUTPUT_TYPE: ALL}, context=context)
        # sm = np.squeeze(sm)
=======
        sm = self.function(output, params={OUTPUT_TYPE: ALL}, context=context)
        sm = np.squeeze(sm)
        size = len(sm)
        assert (len(output) == 1 and len(output[0]) == size) or len(output) == size
>>>>>>> e54eb253

        # FIX: KEEP FOR GENERALITY, SHOULD *NOT* BE USED IN CONTEXT OF GRADIENT-BASED LEARNING;
        #      THAT SHOULD ALWAYS BE MAX [OR TBI: TARGET]
        if output_type == ALL:
            # Return full Jacobian matrix of derivatives using Kronecker's delta method:
            derivative = np.empty([output_size, output_size])
            for j in range(output_size):
                for i, val in zip(range(output_size), output):
                    if i == j:
                        delta = 1
                    else:
                        delta = 0
                    derivative[j, i] = output[i] * (delta - output[j])

        elif output_type in {MAX_VAL, MAX_INDICATOR}:
            # Return 1d array of derivatives for max element (i.e., the one chosen by SoftMax)
            derivative = np.empty(output_size)
            # Get the element of output returned as non-zero when output_type is not ALL
<<<<<<< HEAD
            # FIX: SUPPORT USE OF TARGET INSTEAD OF MAX:
            # FIX: IS [0][0]] STILL NEEDED IF sm IS NOT USED?
            index_of_max = int(np.where(output == np.max(output))[0][0])
            # FIX: SHOULD USE output INSTEAD OF sm
            # max_val = sm[index_of_max]
            max_val = output[index_of_max]
            for i in range(output_size):
=======
            index_of_max = int(np.where(output == np.max(output))[-1][0])
            max_val = sm[index_of_max]
            for i in range(size):
>>>>>>> e54eb253
                if i == index_of_max:
                    d = 1
                else:
                    d = 0
                # FIX: SHOULD USE output
                # derivative[i] = sm[i] * (d - max_val)
                derivative[i] = output[i] * (d - max_val)

        else:
            raise FunctionError("Can't assign derivative for SoftMax function{} since OUTPUT_TYPE is PROB "
                                "(and therefore the relevant element is ambiguous)".format(self.owner_name))

        return derivative


# **********************************************************************************************************************
#                                                 LinearMatrix
# **********************************************************************************************************************

class LinearMatrix(TransferFunction):  # -------------------------------------------------------------------------------
    """
    LinearMatrix(          \
         default_variable, \
         matrix=None,      \
         params=None,      \
         owner=None,       \
         name=None,        \
         prefs=None        \
         )

    .. _LinearMatrix:

    Matrix transform of `variable <LinearMatrix.variable>`.

    `function <LinearMatrix._function>` returns dot product of variable with matrix:

    .. math::
        variable \\bullet matrix

    COMMENT:  [CONVERT TO FIGURE]
        ----------------------------------------------------------------------------------------------------------
        MATRIX FORMAT <shape: (3,5)>
                                         INDICES:
                                     Output elements:
                              0       1       2       3       4
                         0  [0,0]   [0,1]   [0,2]   [0,3]   [0,4]
        Input elements:  1  [1,0]   [1,1]   [1,2]   [1,3]   [1,4]
                         2  [2,0]   [2,1]   [2,2]   [2,3]   [2,4]

        matrix.shape => (input/rows, output/cols)

        ----------------------------------------------------------------------------------------------------------
        ARRAY FORMAT
                                                                            INDICES
                                          [ [      Input 0 (row0)       ], [       Input 1 (row1)      ]... ]
                                          [ [ out0,  out1,  out2,  out3 ], [ out0,  out1,  out2,  out3 ]... ]
        matrix[input/rows, output/cols]:  [ [ row0,  row0,  row0,  row0 ], [ row1,  row1,  row1,  row1 ]... ]
                                          [ [ col0,  col1,  col2,  col3 ], [ col0,  col1,  col2,  col3 ]... ]
                                          [ [[0,0], [0,1], [0,2], [0,3] ], [[1,0], [1,1], [1,2], [1,3] ]... ]

        ----------------------------------------------------------------------------------------------------------
    COMMENT


    Arguments
    ---------

    variable : list or 1d array : default class_defaults.variable
        specifies a template for the value to be transformed; length must equal the number of rows of `matrix
        <LinearMatrix.matrix>`.

    matrix : number, list, 1d or 2d np.ndarray, np.matrix, function, or matrix keyword : default IDENTITY_MATRIX
        specifies matrix used to transform `variable <LinearMatrix.variable>`
        (see `matrix <LinearMatrix.matrix>` for specification details).

        When LinearMatrix is the `function <Projection_Base._function>` of a projection:

            - the matrix specification must be compatible with the variables of the `sender <Projection_Base.sender>`
              and `receiver <Projection_Base.receiver>`

            - a matrix keyword specification generates a matrix based on the sender and receiver shapes

        When LinearMatrix is instantiated on its own, or as the function of a `Mechanism <Mechanism>` or `Port`:

            - the matrix specification must be compatible with the function's own `variable <LinearMatrix.variable>`

            - if matrix is not specified, a square identity matrix is generated based on the number of columns in
              `variable <LinearMatrix.variable>`

            - matrix keywords are not valid matrix specifications

    bounds : None

    params : Dict[param keyword: param value] : default None
        a `parameter dictionary <ParameterPort_Specification>` that specifies the parameters for the
        function.  Values specified for parameters in the dictionary override any assigned to those parameters in
        arguments of the constructor.

    owner : Component
        `component <Component>` to which to assign the Function.

    name : str : default see `name <Function.name>`
        specifies the name of the Function.

    prefs : PreferenceSet or specification dict : default Function.classPreferences
        specifies the `PreferenceSet` for the Function (see `prefs <Function_Base.prefs>` for details).

    Attributes
    ----------

    variable : 1d array
        contains value to be transformed.

    matrix : 2d array
        matrix used to transform `variable <LinearMatrix.variable>`.
        Can be specified as any of the following:
            * number - used as the filler value for all elements of the :keyword:`matrix` (call to np.fill);
            * list of arrays, 2d array or np.matrix - assigned as the value of :keyword:`matrix`;
            * matrix keyword - see `MatrixKeywords` for list of options.
        Rows correspond to elements of the input array (outer index), and
        columns correspond to elements of the output array (inner index).

    owner : Component
        `component <Component>` to which the Function has been assigned.

    name : str
        the name of the Function; if it is not specified in the **name** argument of the constructor, a default is
        assigned by FunctionRegistry (see `Registry_Naming` for conventions used for default and duplicate names).

    prefs : PreferenceSet or specification dict : Function.classPreferences
        the `PreferenceSet` for function; if it is not specified in the **prefs** argument of the Function's
        constructor, a default is assigned using `classPreferences` defined in __init__.py (see `PreferenceSet`
        for details).
    """

    componentName = LINEAR_MATRIX_FUNCTION

    DEFAULT_FILLER_VALUE = 0

    _model_spec_generic_type_name = 'onnx::MatMul'

    class Parameters(TransferFunction.Parameters):
        """
            Attributes
            ----------

                matrix
                    see `matrix <LinearMatrix.matrix>`

                    :default value: None
                    :type:
        """
        variable = Parameter(np.array([0]), read_only=True, pnl_internal=True, constructor_argument='default_variable', mdf_name='A')
        matrix = Parameter(None, modulable=True, mdf_name='B')
        bounds = None

    # def is_matrix_spec(m):
    #     if m is None:
    #         return True
    #     if m in MATRIX_KEYWORD_VALUES:
    #         return True
    #     if isinstance(m, (list, np.ndarray, np.matrix, types.FunctionType)):
    #         return True
    #     return False

    @check_user_specified
    @tc.typecheck
    def __init__(self,
                 default_variable=None,
                 matrix=None,
                 params=None,
                 owner=None,
                 prefs: tc.optional(is_pref_set) = None):

        # Note: this calls _validate_variable and _validate_params which are overridden below;
        #       the latter implements the matrix if required
        # super(LinearMatrix, self).__init__(default_variable=default_variable,
        super().__init__(
            default_variable=default_variable,
            matrix=matrix,
            params=params,
            owner=owner,
            prefs=prefs,
        )

        self.parameters.matrix.set(
            self.instantiate_matrix(self.parameters.matrix.get()),
            skip_log=True,
        )

    # def _validate_variable(self, variable, context=None):
    #     """Insure that variable passed to LinearMatrix is a max 2D array
    #
    #     :param variable: (max 2D array)
    #     :param context:
    #     :return:
    #     """
    #     variable = super()._validate_variable(variable, context)
    #
    #     # Check that variable <= 2D
    #     try:
    #         if not variable.ndim <= 2:
    #             raise FunctionError("variable ({0}) for {1} must be a numpy.ndarray of dimension at most 2".format(variable, self.__class__.__name__))
    #     except AttributeError:
    #         raise FunctionError("PROGRAM ERROR: variable ({0}) for {1} should be a numpy.ndarray".
    #                                 format(variable, self.__class__.__name__))
    #
    #     return variable


    def _validate_params(self, request_set, target_set=None, context=None):
        """Validate params and assign to targets

        This overrides the class method, to perform more detailed type checking (see explanation in class method).
        Note: this method (or the class version) is called only if the parameter_validation attribute is `True`

        :param request_set: (dict) - params to be validated
        :param target_set: (dict) - destination of validated params
        :param context: (str)
        :return none:
        """

        super()._validate_params(request_set, target_set, context)

        param_set = target_set
        # proxy for checking whether the owner is a projection
        if hasattr(self.owner, "receiver"):
            sender = self.defaults.variable
            sender_len = np.size(np.atleast_2d(self.defaults.variable), 1)

            # FIX: RELABEL sender -> input AND receiver -> output
            # FIX: THIS NEEDS TO BE CLEANED UP:
            #      - AT LEAST CHANGE THE NAME FROM kwReceiver TO output_template OR SOMETHING LIKE THAT
            #      - MAKE ARG?  OR ADD OTHER PARAMS:  E.G., FILLER?
            #      - OR REFACTOR TO INCLUDE AS MATRIX SPEC:
            #          IF MATRIX IS 1D, USE AS OUTPUT TEMPLATE
            #          IF ALL ITS VALUES ARE 1'S => FULL CONNECTIVITY MATRIX
            #          IF ALL ITS VALUES ARE 0'S => RANDOM CONNECTIVITY MATRIX
            #          NOTE:  NO NEED FOR IDENTITY MATRIX, AS THAT WOULD BE SQUARE SO NO NEED FOR OUTPUT TEMPLATE
            #      - DOCUMENT WHEN DONE
            # MODIFIED 3/26/17 OLD:
            # Check for and validate kwReceiver first, since it may be needed to validate and/or construct the matrix
            # First try to get receiver from specification in params
            if RECEIVER in param_set:
                self.receiver = param_set[RECEIVER]
                # Check that specification is a list of numbers or an array
                if ((isinstance(self.receiver, list) and all(
                        isinstance(elem, numbers.Number) for elem in self.receiver)) or
                        isinstance(self.receiver, np.ndarray)):
                    self.receiver = np.atleast_1d(self.receiver)
                else:
                    raise FunctionError("receiver param ({0}) for {1} must be a list of numbers or an np.array".
                                        format(self.receiver, self.name))
            # No receiver, so use sender as template (assuming square -- e.g., identity -- matrix)
            else:
                if (self.owner and self.owner.prefs.verbosePref) or self.prefs.verbosePref:
                    print("Identity matrix requested but kwReceiver not specified; sender length ({0}) will be used".
                          format(sender_len))
                self.receiver = param_set[RECEIVER] = sender

            receiver_len = len(self.receiver)

            # Check rest of params
            message = ""
            for param_name, param_value in param_set.items():

                # Receiver param already checked above
                if param_name == RECEIVER:
                    continue

                # Not currently used here
                if param_name in function_keywords:
                    continue

                if param_name == HAS_INITIALIZERS:
                    continue

                # Matrix specification param
                elif param_name == MATRIX:

                    # A number (to be used as a filler), so OK
                    if isinstance(param_value, numbers.Number):
                        continue

                    # np.matrix or np.ndarray provided, so validate that it is numeric and check dimensions
                    elif isinstance(param_value, (list, np.ndarray, np.matrix)):
                        # get dimensions specified by:
                        #   variable (sender): width/cols/outer index
                        #   kwReceiver param: height/rows/inner index

                        weight_matrix = np.atleast_2d(param_value)
                        if 'U' in repr(weight_matrix.dtype):
                            raise FunctionError("Non-numeric entry in MATRIX "
                                                "specification ({}) for the {} "
                                                "function of {}".format(param_value,
                                                                        self.name,
                                                                        self.owner_name))

                        if weight_matrix.ndim != 2:
                            raise FunctionError("The matrix provided for the {} function of {} must be 2d (it is {}d".
                                                format(weight_matrix.ndim, self.name, self.owner_name))

                        matrix_rows = weight_matrix.shape[0]
                        matrix_cols = weight_matrix.shape[1]

                        # Check that number of rows equals length of sender vector (variable)
                        if matrix_rows != sender_len:
                            raise FunctionError("The number of rows ({}) of the "
                                                "matrix provided for {} function "
                                                "of {} does not equal the length "
                                                "({}) of the sender vector "
                                                "(variable)".format(matrix_rows,
                                                                    self.name,
                                                                    self.owner_name,
                                                                    sender_len))

                    # Auto, full or random connectivity matrix requested (using keyword):
                    # Note:  assume that these will be properly processed by caller
                    #        (e.g., MappingProjection._instantiate_receiver)
                    elif param_value in MATRIX_KEYWORD_VALUES:
                        continue

                    # Identity matrix requested (using keyword), so check send_len == receiver_len
                    elif param_value in {IDENTITY_MATRIX, HOLLOW_MATRIX}:
                        # Receiver length doesn't equal sender length
                        if not (self.receiver.shape == sender.shape and self.receiver.size == sender.size):
                            # if self.owner.prefs.verbosePref:
                            #     print ("Identity matrix requested, but length of receiver ({0})"
                            #            " does not match length of sender ({1});  sender length will be used".
                            #            format(receiver_len, sender_len))
                            # # Set receiver to sender
                            # param_set[kwReceiver] = sender
                            raise FunctionError("{} requested for the {} function of {}, "
                                                "but length of receiver ({}) does not match length of sender ({})".
                                                format(param_value, self.name, self.owner_name, receiver_len,
                                                       sender_len))
                        continue

                    # list used to describe matrix, so convert to 2D array and pass to validation of matrix below
                    elif isinstance(param_value, list):
                        try:
                            param_value = np.atleast_2d(param_value)
                        except (ValueError, TypeError) as error_msg:
                            raise FunctionError(
                                "Error in list specification ({}) of matrix for the {} function of {}: {})".
                                    # format(param_value, self.__class__.__name__, error_msg))
                                    format(param_value, self.name, self.owner_name, error_msg))

                    # string used to describe matrix, so convert to np.matrix and pass to validation of matrix below
                    elif isinstance(param_value, str):
                        try:
                            param_value = np.atleast_2d(param_value)
                        except (ValueError, TypeError) as error_msg:
                            raise FunctionError("Error in string specification ({}) of the matrix "
                                                "for the {} function of {}: {})".
                                                # format(param_value, self.__class__.__name__, error_msg))
                                                format(param_value, self.name, self.owner_name, error_msg))

                    # function so:
                    # - assume it uses random.rand()
                    # - call with two args as place markers for cols and rows
                    # -  validate that it returns an array or np.matrix
                    elif isinstance(param_value, types.FunctionType):
                        test = param_value(1, 1)
                        if not isinstance(test, (np.ndarray, np.matrix)):
                            raise FunctionError("A function is specified for the matrix of the {} function of {}: {}) "
                                                "that returns a value ({}) that is neither a matrix nor an array".
                                                # format(param_value, self.__class__.__name__, test))
                                                format(self.name, self.owner_name, param_value, test))

                    elif param_value is None:
                        raise FunctionError("TEMP ERROR: param value is None.")

                    else:
                        raise FunctionError("Value of {} param ({}) for the {} function of {} "
                                            "must be a matrix, a number (for filler), or a matrix keyword ({})".
                                            format(param_name,
                                                   param_value,
                                                   self.name,
                                                   self.owner_name,
                                                   MATRIX_KEYWORD_NAMES))
                else:
                    continue
            if message:
                raise FunctionError(message)

        # owner is a mechanism, state
        # OR function was defined on its own (no owner)
        else:
            if MATRIX in param_set:
                param_value = param_set[MATRIX]

                # numeric value specified; verify that it is compatible with variable
                if isinstance(param_value, (float, list, np.ndarray, np.matrix)):
                    param_size = np.size(np.atleast_2d(param_value), 0)
                    param_shape = np.shape(np.atleast_2d(param_value))
                    variable_size = np.size(np.atleast_2d(self.defaults.variable),1)
                    variable_shape = np.shape(np.atleast_2d(self.defaults.variable))
                    if param_size != variable_size:
                        raise FunctionError("Specification of matrix and/or default_variable for {} is not valid. The "
                                            "shapes of variable {} and matrix {} are not compatible for multiplication".
                                            format(self.name, variable_shape, param_shape))

                # keyword matrix specified - not valid outside of a projection
                elif param_value in MATRIX_KEYWORD_VALUES:
                    raise FunctionError("{} is not a valid specification for the matrix parameter of {}. Keywords "
                                        "may only be used to specify the matrix parameter of a Projection's "
                                        "LinearMatrix function. When the LinearMatrix function is implemented in a "
                                        "mechanism, such as {}, the correct matrix cannot be determined from a "
                                        "keyword. Instead, the matrix must be fully specified as a float, list, "
                                        "np.ndarray, or np.matrix".
                                        format(param_value, self.name, self.owner.name))

                # The only remaining valid option is matrix = None (sorted out in instantiate_attribs_before_fn)
                elif param_value is not None:
                    raise FunctionError("Value of the matrix param ({}) for the {} function of {} "
                                        "must be a matrix, a number (for filler), or a matrix keyword ({})".
                                        format(param_value,
                                               self.name,
                                               self.owner_name,
                                               MATRIX_KEYWORD_NAMES))

    def _instantiate_attributes_before_function(self, function=None, context=None):
        # replicates setting of receiver in _validate_params
        if isinstance(self.owner, Projection):
            self.receiver = self.defaults.variable

        matrix = self.parameters.matrix._get(context)

        if matrix is None and not hasattr(self.owner, "receiver"):
            variable_length = np.size(np.atleast_2d(self.defaults.variable), 1)
            matrix = np.identity(variable_length)
        self.parameters.matrix._set(self.instantiate_matrix(matrix), context)

    def instantiate_matrix(self, specification, context=None):
        """Implements matrix indicated by specification

         Specification is derived from MATRIX param (passed to self.__init__ or self._function)

         Specification (validated in _validate_params):
            + single number (used to fill self.matrix)
            + matrix keyword (see get_matrix)
            + 2D list or np.ndarray of numbers

        :return matrix: (2D list)
        """
        from psyneulink.core.components.projections.projection import Projection
        if isinstance(self.owner, Projection):
            # Matrix provided (and validated in _validate_params); convert to array
            if isinstance(specification, np.matrix):
                return np.array(specification)

            sender = self.defaults.variable
            sender_len = sender.shape[0]
            try:
                receiver = self.receiver
            except:
                raise FunctionError("Can't instantiate matrix specification ({}) for the {} function of {} "
                                    "since its receiver has not been specified".
                                    format(specification, self.name, self.owner_name))
                # receiver = sender
            receiver_len = receiver.shape[0]

            matrix = get_matrix(specification, rows=sender_len, cols=receiver_len, context=context)

            # This should never happen (should have been picked up in validate_param or above)
            if matrix is None:
                raise FunctionError("MATRIX param ({}) for the {} function of {} must be a matrix, a function "
                                    "that returns one, a matrix specification keyword ({}), or a number (filler)".
                                    format(specification, self.name, self.owner_name, MATRIX_KEYWORD_NAMES))
            else:
                return matrix
        else:
            return np.array(specification)


    def _gen_llvm_function_body(self, ctx, builder, params, _, arg_in, arg_out, *, tags:frozenset):
        # Restrict to 1d arrays
        if self.defaults.variable.ndim != 1:
            warnings.warn("Shape mismatch: {} (in {}) got 2D input: {}".format(self, self.owner, self.defaults.variable))
            arg_in = builder.gep(arg_in, [ctx.int32_ty(0), ctx.int32_ty(0)])
        if self.defaults.value.ndim != 1:
            warnings.warn("Shape mismatch: {} (in {}) has 2D output: {}".format(self, self.owner, self.defaults.value))
            arg_out = builder.gep(arg_out, [ctx.int32_ty(0), ctx.int32_ty(0)])

        matrix = pnlvm.helpers.get_param_ptr(builder, self, params, MATRIX)

        # Convert array pointer to pointer to the fist element
        matrix = builder.gep(matrix, [ctx.int32_ty(0), ctx.int32_ty(0)])
        vec_in = builder.gep(arg_in, [ctx.int32_ty(0), ctx.int32_ty(0)])
        vec_out = builder.gep(arg_out, [ctx.int32_ty(0), ctx.int32_ty(0)])

        input_length = ctx.int32_ty(arg_in.type.pointee.count)
        output_length = ctx.int32_ty(arg_out.type.pointee.count)
        builtin = ctx.import_llvm_function("__pnl_builtin_vxm")
        builder.call(builtin, [vec_in, matrix, input_length, output_length, vec_out])
        return builder

    def _function(self,
                 variable=None,
                 context=None,
                 params=None,
                 ):
        """

        Arguments
        ---------
        variable : list or 1d array
            array to be transformed;  length must equal the number of rows of `matrix <LinearMatrix.matrix>`.

        params : Dict[param keyword: param value] : default None
            a `parameter dictionary <ParameterPort_Specification>` that specifies the parameters for the
            function.  Values specified for parameters in the dictionary override any assigned to those parameters in
            arguments of the constructor.

        Returns
        ---------

        dot product of variable and matrix : 1d array
            length of the array returned equals the number of columns of `matrix <LinearMatrix.matrix>`.

        """
        matrix = self._get_current_parameter_value(MATRIX, context)
        result = np.dot(variable, matrix)
        return self.convert_output_type(result)

    @staticmethod
    def keyword(obj, keyword):

        from psyneulink.core.components.projections.pathway.mappingprojection import MappingProjection
        rows = None
        cols = None
        # use of variable attribute here should be ok because it's using it as a format/type
        if isinstance(obj, MappingProjection):
            if isinstance(obj.sender.defaults.value, numbers.Number):
                rows = 1
            else:
                rows = len(obj.sender.defaults.value)
            if isinstance(obj.receiver.defaults.variable, numbers.Number):
                cols = 1
            else:
                cols = obj.receiver.socket_width
        matrix = get_matrix(keyword, rows, cols)

        if matrix is None:
            raise FunctionError("Unrecognized keyword ({}) specified for the {} function of {}".
                                format(keyword, obj.name, obj.owner_name))
        else:
            return matrix

    def param_function(owner, function):
        sender_len = len(owner.sender.defaults.value)
        receiver_len = len(owner.receiver.defaults.variable)
        return function(sender_len, receiver_len)

    def _is_identity(self, context=None, defaults=False):
        if defaults:
            matrix = self.defaults.matrix
        else:
            matrix = self.parameters.matrix._get(context)

        # if matrix is not an np array with at least one dimension,
        # this isn't an identity matrix
        try:
            size = matrix.shape[0]
        except (AttributeError, IndexError):
            return False

        # check if the matrix is the same as the identity matrix
        # note that we can use the first dimension size to create the identity matrix
        # because if the matrix is not square, this comparison will fail anyway
        identity_matrix = np.identity(size)
        # numpy has deprecated == comparisons of arrays
        try:
            return np.array_equal(matrix, identity_matrix)
        except TypeError:
            return matrix == identity_matrix

# def is_matrix_spec(m):
#     if m is None:
#         return True
#     if isinstance(m, (list, np.ndarray, np.matrix, types.FunctionType)):
#         return True
#     if m in MATRIX_KEYWORD_VALUES:
#         return True
#     return False


# **********************************************************************************************************************
#                                             TransferWithCosts
# **********************************************************************************************************************

# Keywords for TransferWithCosts arguments, cost functions and their parameters ----------------------------------------

# Make accessible externally
__all__.extend(['ENABLED_COST_FUNCTIONS',
                'INTENSITY_COST',
                'INTENSITY_COST_FUNCTION',
                'INTENSITY_COST_FCT_MULTIPLICATIVE_PARAM',
                'INTENSITY_COST_FCT_ADDITIVE_PARAM',
                'ADJUSTMENT_COST',
                'ADJUSTMENT_COST_FUNCTION',
                'ADJUSTMENT_COST_FCT_MULTIPLICATIVE_PARAM',
                'ADJUSTMENT_COST_FCT_ADDITIVE_PARAM',
                'DURATION_COST',
                'DURATION_COST_FUNCTION',
                'DURATION_COST_FCT_MULTIPLICATIVE_PARAM',
                'DURATION_COST_FCT_ADDITIVE_PARAM',
                'COMBINED_COSTS',
                'COMBINE_COSTS_FUNCTION',
                'COMBINE_COSTS_FCT_MULTIPLICATIVE_PARAM',
                'COMBINE_COSTS_FCT_ADDITIVE_PARAM',
                'costFunctionNames', 'CostFunctions'
                ])

ENABLED_COST_FUNCTIONS = 'enabled_cost_functions'

# These are assigned to TransferWithCosts Function to make them accesible for modulation
INTENSITY_COST = 'intensity_cost'
INTENSITY_COST_FUNCTION = 'intensity_cost_fct'
INTENSITY_COST_FCT_MULTIPLICATIVE_PARAM = 'intensity_cost_fct_mult_param'
INTENSITY_COST_FCT_ADDITIVE_PARAM = 'intensity_cost_fct_add_param'

ADJUSTMENT_COST = 'adjustment_cost'
ADJUSTMENT_COST_FUNCTION = 'adjustment_cost_fct'
ADJUSTMENT_COST_FCT_MULTIPLICATIVE_PARAM = 'adjustment_cost_fct_mult_param'
ADJUSTMENT_COST_FCT_ADDITIVE_PARAM = 'adjustment_cost_fct_add_param'

DURATION_COST = 'duration_cost'
DURATION_COST_FUNCTION = 'duration_cost_fct'
DURATION_COST_FCT_MULTIPLICATIVE_PARAM = 'duration_cost_fct_mult_param'
DURATION_COST_FCT_ADDITIVE_PARAM = 'duration_cost_fct_add_param'

COMBINED_COSTS = 'combined_costs'
COMBINE_COSTS_FUNCTION = 'combine_costs_fct'
COMBINE_COSTS_FCT_MULTIPLICATIVE_PARAM = 'combine_costs_fct_mult_param'
COMBINE_COSTS_FCT_ADDITIVE_PARAM = 'combine_costs_fct_add_param'

costFunctionNames = [INTENSITY_COST_FUNCTION,
                     ADJUSTMENT_COST_FUNCTION,
                     DURATION_COST_FUNCTION,
                     COMBINE_COSTS_FUNCTION]


class CostFunctions(IntFlag):
    """Options for selecting constituent cost functions to be used by a `TransferWithCosts` Function.

    These can be used alone or in combination with one another, by enabling or disabling each using the
    `TransferWithCosts` Function's `enable_costs <TransferWithCosts.enable_costs>`,
    `disable_costs <TransferWithCosts.disable_costs>`, `toggle_cost <TransferWithCosts.toggle_cost>` and
    `assign_costs <TransferWithCosts.assign_costs>` methods.

    Attributes
    ----------

    NONE
        `cost <TransferWithCosts.cost>` is not computed.

    INTENSITY
        `duration_cost_fct` is used to calculate a contribution to the `cost <TransferWithCosts.cost>`
        based its current `intensity <TransferWithCosts.intensity>` value.

    ADJUSTMENT
        `adjustment_cost_fct` is used to calculate a contribution to the `cost <TransferWithCosts.cost>`
        based on the change in its `intensity <TransferWithCosts.intensity>` from its last value.

    DURATION
        `duration_cost_fct` is used to calculate a contribitution to the `cost <TransferWithCosts.cost>`
        based on its integral (i.e., it accumulated value over multiple executions).

    ALL
        all of the cost functions are used to calculate `cost <TransferWithCosts.cost>`.

    DEFAULTS
        assign default set of cost functions as `INTENSITY`).

    """
    NONE          = 0
    INTENSITY     = 1 << 1
    ADJUSTMENT    = 1 << 2
    DURATION      = 1 << 3
    ALL           = INTENSITY | ADJUSTMENT | DURATION
    DEFAULTS      = NONE


TRANSFER_FCT = 'transfer_fct'
INTENSITY_COST_FCT = 'intensity_cost_fct'
ADJUSTMENT_COST_FCT = 'adjustment_cost_fct'
DURATION_COST_FCT = 'duration_cost_fct'
COMBINE_COSTS_FCT = 'combine_costs_fct'

class TransferWithCosts(TransferFunction):
    """
    TransferWithCosts(                      \
        default_variable=None,              \
        size=None,                          \
        transfer_fct=Line                   \
        enabled_cost_functions=None,        \
        intensity_fct=Exponential           \
        adjustment_fct=Linear               \
        duration_fct=SimpleIntegrator       \
        combine_costs_fct=LinearCombination \
        params=None,                        \
        owner=None,                         \
        prefs=None                          \
        )

    .. _TransferWithCosts:

    returns value of `variable <TransferWithCosts.variable>` transformed by `transfer_fct
    <TransferWithCosts.transfer_fct>`, after calling any cost functions that are enabled and assigning
    the result(s) to the corresponding parameter(s), as described below.

    .. _TransferWithCosts_Cost_Functions:

    **Cost Functions**

    The TransferWithCosts function has three individual cost functions that it can execute when its `function
    <TransferWithCosts._function>` is executed, which assign their results to the attributes indicated below:

    * `intensity_cost_fct <TransferWithCosts.intensity_cost_fct>` -> `intensity_cost <TransferWithCosts.intensity_cost>`;
    * `adjustment_cost_fct <TransferWithCosts.adjustment_cost_fct>` -> `adjustment_cost <TransferWithCosts.adjustment_cost>`;
    * `duration_cost_fct <TransferWithCosts.duration_cost_fct>` -> `duration_cost <TransferWithCosts.duration_cost>`;

    Which functions are called is determined by the settings in `enabled_cost_functions
    <TransferWithCosts.enabled_cost_functions>`, that can be initialized in the constructor using the
    **enabled_cost_functions** argument, and later modified using the `enable_costs <TransferWithCosts.enable_costs>`,
    `disable_costs <TransferWithCosts.disable_costs>`, `toggle_cost <TransferWithCosts.toggle_cost>` and
    `assign_costs <TransferWithCosts.assign_costs>` methods.  The value of any cost for which its function has
    *never* been enabled is None;  otherwise, it is the value assigned when it was last enabled and executed
    (see `duration_cost_fct <TransferWithCosts.duration_cost_fct>` for additional details concerning that function).

    If any cost functions are enabled, then the `combine_costs_fct <TransferWithCosts.combine_costs_fct>` function
    is executed, which sums the results of those that are enabled (Hadamard style, if the costs are arrays), and
    stores the result in the `combined_costs <TransferWithCosts.combined_costs>` attribute.  Its value is None if no
    cost functions have ever been enabled;  otherwise it is the value assigned the last time one or more cost functions
    were enabled.

    .. _TransferWithCosts_Modulation_of_Cost_Params:

    **Modulation of Cost Function Parameters**

    The `multiplicative_param <Function_Modulatory_Params>` and `additive_param <Function_Modulatory_Params>` of each
    `cost function <TransferWithCosts_Cost_Functions>` is assigned as a parameter of the TransferWithCost `Function`.
    This makes them accessible for `modulation <ModulatorySignal_Modulation>` when the Function is assigned to a
    `Port` (e.g., as the default `function <ControlSignal._function>` of a `ControlSignal`), or a `Mechanism
    <Mechanism>`.  They can be referred to in the **modulation** argument of a `ModulatorySignal`\\'s constructor
    (see `ModulatorySignal_Types`) using the following keywords:

        *INTENSITY_COST_FCT_MULTIPLICATIVE_PARAM*
        *INTENSITY_COST_FCT_ADDITIVE_PARAM*
        *ADJUSTMENT_COST_FCT_MULTIPLICATIVE_PARAM*
        *ADJUSTMENT_COST_FCT_ADDITIVE_PARAM*
        *DURATION_COST_FCT_MULTIPLICATIVE_PARAM*
        *DURATION_COST_FCT_ADDITIVE_PARAM*
        *COMBINE_COSTS_FCT_MULTIPLICATIVE_PARAM*
        *COMBINE_COSTS_FCT_ADDITIVE_PARAM*
    |
    See `example <ControlSignal_Example_Modulate_Costs>` of how these keywords can be used to
    modulate the parameters of the cost functions of a TransferMechanism assigned to a ControlSignal.

    Arguments
    ---------

    variable : list or 1d array of numbers: Default class_defaults.variable
        specifies shape and default value of the array for variable used by `transfer_fct
        <TransferWithCosts.transfer_fct>`
        on which costs are calculated.

    size : int : None
        specifies length of the array for `variable <TransferWithCosts.variable>` used by `function
        <TransferWithCosts._function>` and on which costs are calculated;  can be used in place of
        default_value, in which case zeros are assigned as the value(s). An error is generated if both are
        specified but size != len(default_value).

    transfer_fct : TransferFunction : Linear
        specifies the primary function, used to generate the value it returns.

    enabled_cost_functions : CostFunctions or List[CostFunctions] : None
        specifies the costs to execute when `function <TransferWithCosts._function>` is called, and
        include in the computation of `combined_costs <TransferWithCosts.combined_costs>`.

    intensity_cost_fct : Optional[`TransferFunction`] : default `Exponential`
        specifies the function used to compute the `intensity_cost <TransferWithCosts.intensity_cost>`.

    adjustment_cost_fct : Optional[`TransferFunction`] : default `Linear`
        specifies the function used to compute the `adjustment_cost <TransferWithCosts.adjustment_cost>`.

    duration_cost_fct : `IntegratorFunction` : default `IntegratorFunction`
        specifies the function used to compute the `duration_cost <TransferWithCosts.duration_cost>`.

    combine_costs_fct : function : default `LinearCombination`
        specifies the function used to compute `combined_costs <TransferWithCosts.combined_costs>`.

    params : Dict[param keyword: param value] : default None
        a `parameter dictionary <ParameterPort_Specification>` that specifies the parameters for the
        function.  Values specified for parameters in the dictionary override any assigned to those parameters in
        arguments of the constructor.

    owner : Component
        `component <Component>` to which to assign the Function.

    name : str : default see `name <Function.name>`
        specifies the name of the Function.

    prefs : PreferenceSet or specification dict : default Function.classPreferences
        specifies the `PreferenceSet` for the Function (see `prefs <Function_Base.prefs>` for details).


    Attributes
    ----------

    variable : 1d array
        value used by `function <TransferWithCosts._function>`, and on which `intensity <TransferWithCosts.intensity>`
        and associated costs are calculated.

    size : int
        length of array for `variable <TransferWithCosts.variable>`.

    intensity : 1 array
        the result of the transfer_fct <TransferWithCosts.transfer_fct>`, and the value returned by
        `function <TransferWithCosts._function>`.

    function : TransferFunction
        primary function, specified by **transfer_fct** argument of constructor, and also stored in
        `transfer_fct <TransferWithCosts.transfer_fct>`.

    transfer_fct : TransferMechanism
        the TransferWithCosts Function's primary function, used to generate the value it returns;
        same as `function <TransferWithCosts._function>`.

    enabled_cost_functions : CostFunctions or None
        boolean combination of currently enabled CostFunctions;  determines which `cost functions
        <TransferWithCosts_Cost_Functions>` are calculated when `function <TransferWithCosts._function>`
        is called, and are included in the computation of `combined_costs <TransferWithCosts.combined_costs>`
        (see `Cost Functions <TransferWithCosts_Cost_Functions>` for additional details).

    intensity_cost : float or None
        cost computed by `intensity_cost_fct <TransferWithCosts.intensity_cost_fct>` for current `intensity
        <TransferWithCosts.intensity>`.  Value is None if `intensity_cost_fct <TransferWithCosts.intensity_cost_fct>`
        has not been enabled (see `Cost Functions <TransferWithCosts_Cost_Functions>` for additional details).

    intensity_cost_fct : TransferFunction
        calculates `intensity_cost` from the current value of `intensity <TransferWithCosts.intensity>`.
        It can be any `TransferFunction`, or any other function that takes and returns a scalar value.
        The default is `Exponential`.

    intensity_cost_fct_mult_param : value
        references value of the `multiplicative_param <Function_Modulatory_Params>` of `intensity_cost_fct
        <TransferWithCosts.intensity_cost_fct>`.

    intensity_cost_fct_add_param : value
        references value of the `additive_param <Function_Modulatory_Params>` of `intensity_cost_fct
        <TransferWithCosts.intensity_cost_fct>`.

    adjustment_cost : float or None
        cost of change in `intensity <TransferWithCosts.intensity>` from the last time `function
        <TransferWithCosts._function>` was executed.  Value is None if `adjustment_cost_fct
        <TransferWithCosts.adjustment_cost_fct>` has not been enabled (see `Cost Functions
        <TransferWithCosts_Cost_Functions>` for additional details).

    adjustment_cost_fct : TransferFunction
        calculates `adjustment_cost <TransferWithCosts.adjustment_cost>` based on the change in `intensity
        <TransferWithCosts.intensity>` from its value the last time `function <TransferWithCosts._function>` was
        executed. It can be any `TransferFunction`, or any other function that takes and returns a scalar value.

    adjustment_cost_fct_mult_param : value
        references value of the `multiplicative_param <Function_Modulatory_Params>` of `adjustment_cost_fct
        <TransferWithCosts.adjustment_cost_fct>`.

    adjustment_cost_fct_add_param : value
        references value of the `additive_param <Function_Modulatory_Params>` of `adjustment_cost_fct
        <TransferWithCosts.adjustment_cost_fct>`.

    duration_cost : float or None
        integral of `intensity <intensity <TransferWithCosts.intensity>`,  computed by `duration_cost_fct
        <TransferWithCosts.duration_cost_fct>`.  Value is None if `duration_cost_fct
        <TransferWithCosts.duration_cost_fct>` has not been enabled; othewise, the integral of
        `intensity <intensity <TransferWithCosts.intensity>` is only for those executions of `function
        <TransferWithCosts._function>` in which `function <TransferWithCosts.duration_cost_fct>` was enabled.

    duration_cost_fct : IntegratorFunction
        calculates an integral of `intensity <TransferWithCosts.intensity>`.  It can be any `IntegratorFunction`,
        or any other function that takes a list or array of two values and returns a scalar value.

    duration_cost_fct_mult_param : value
        references value of the `multiplicative_param <Function_Modulatory_Params>` of `duration_cost_fct
        <TransferWithCosts.duration_cost_fct>`.

    duration_cost_fct_add_param : value
        references value of the `additive_param <Function_Modulatory_Params>` of `duration_cost_fct
        <TransferWithCosts.duration_cost_fct>`.

    combined_costs : float or None
        combined result of all `cost functions <TransferWithCostss_Cost_Functions>` that are enabled;
        computed by `combined_costs_fct <TransferWithCosts.combined_costs_fct>` for current `intensity
        <TransferWithCosts.intensity>`.  Value is None if no costs have been enabled (see
        `Cost Functions <TransferWithCosts_Cost_Functions>` for additional details).

    combine_costs_fct : function
        combines the results of all `cost functions <TransferWithCostss_Cost_Functions>` that are enabled, and assigns
        the result to `cost <TransferWithCosts.cost>`. It can be any function that takes an array and returns a scalar
        value.

    combined_costs_fct_mult_param : value
        references value of the `multiplicative_param <Function_Modulatory_Params>` of `combined_costs_fct
        <TransferWithCosts.combined_costs_fct>`.

    combined_costs_fct_add_param : value
        references value of the `additive_param <Function_Modulatory_Params>` of `combined_costs_fct
        <TransferWithCosts.combined_costs_fct>`.

    params : Dict[param keyword: param value] : default None
        a `parameter dictionary <ParameterPort_Specification>` that specifies the parameters for the
        function.  Values specified for parameters in the dictionary override any assigned to those parameters in
        arguments of the constructor.

    name : str
        name of the Function.

    owner : Component
        `component <Component>` to which to assign the Function.

    prefs : PreferenceSet or specification dict : default Function.classPreferences
        determines the `PreferenceSet` for the Function (see `prefs <Function_Base.prefs>` for details).
    """

    componentName = TRANSFER_WITH_COSTS_FUNCTION

    classPreferences = {
        PREFERENCE_SET_NAME: 'TransferWithCostssClassPreferences',
        REPORT_OUTPUT_PREF: PreferenceEntry(False, PreferenceLevel.INSTANCE),
    }

    class Parameters(TransferFunction.Parameters):
        """
            Attributes
            ----------

                variable
                    see `variable <TransferWithCosts.variable>`

                    :default value: numpy.array([0])
                    :type: ``numpy.ndarray``

                LinearCombination
                    see `LinearCombination <TransferWithCosts.LinearCombination>`

                    :default value: `LinearCombination`
                    :type: `Function`

                SimpleIntegrator
                    see `SimpleIntegrator <TransferWithCosts.SimpleIntegrator>`

                    :default value: `SimpleIntegrator`
                    :type: `Function`

                adjustment_cost
                    see `adjustment_cost <TransferWithCosts.adjustment_cost>`

                    :default value: None
                    :type:

                adjustment_cost_fct
                    see `adjustment_cost_fct <TransferWithCosts.adjustment_cost_fct>`

                    :default value: `Linear`
                    :type: `Function`

                adjustment_cost_fct_add_param
                    see `adjustment_cost_fct_add_param <TransferWithCosts.adjustment_cost_fct_add_param>`

                    :default value: None
                    :type:

                adjustment_cost_fct_mult_param
                    see `adjustment_cost_fct_mult_param <TransferWithCosts.adjustment_cost_fct_mult_param>`

                    :default value: None
                    :type:

                combine_costs_fct
                    see `combine_costs_fct <TransferWithCosts.combine_costs_fct>`

                    :default value: `LinearCombination`
                    :type: `Function`

                combine_costs_fct_add_param
                    see `combine_costs_fct_add_param <TransferWithCosts.combine_costs_fct_add_param>`

                    :default value: None
                    :type:

                combine_costs_fct_mult_param
                    see `combine_costs_fct_mult_param <TransferWithCosts.combine_costs_fct_mult_param>`

                    :default value: None
                    :type:

                combined_costs
                    see `combined_costs <TransferWithCosts.combined_costs>`

                    :default value: None
                    :type:

                duration_cost
                    see `duration_cost <TransferWithCosts.duration_cost>`

                    :default value: None
                    :type:

                duration_cost_fct
                    see `duration_cost_fct <TransferWithCosts.duration_cost_fct>`

                    :default value: `SimpleIntegrator`
                    :type: `Function`

                duration_cost_fct_add_param
                    see `duration_cost_fct_add_param <TransferWithCosts.duration_cost_fct_add_param>`

                    :default value: None
                    :type:

                duration_cost_fct_mult_param
                    see `duration_cost_fct_mult_param <TransferWithCosts.duration_cost_fct_mult_param>`

                    :default value: None
                    :type:

                enabled_cost_functions
                    see `enabled_cost_functions <TransferWithCosts.enabled_cost_functions>`

                    :default value: CostFunctions.INTENSITY
                    :type: `CostFunctions`

                intensity
                    see `intensity <TransferWithCosts.intensity>`

                    :default value: numpy.array([0])
                    :type: ``numpy.ndarray``

                intensity_cost
                    see `intensity_cost <TransferWithCosts.intensity_cost>`

                    :default value: None
                    :type:

                intensity_cost_fct
                    see `intensity_cost_fct <TransferWithCosts.intensity_cost_fct>`

                    :default value: `Exponential`
                    :type: `Function`

                intensity_cost_fct_add_param
                    see `intensity_cost_fct_add_param <TransferWithCosts.intensity_cost_fct_add_param>`

                    :default value: None
                    :type:

                intensity_cost_fct_mult_param
                    see `intensity_cost_fct_mult_param <TransferWithCosts.intensity_cost_fct_mult_param>`

                    :default value: None
                    :type:

                transfer_fct
                    see `transfer_fct <TransferWithCosts.transfer_fct>`

                    :default value: `Linear`
                    :type: `Function`

                transfer_fct_add_param
                    see `transfer_fct_add_param <TransferWithCosts.transfer_fct_add_param>`

                    :default value: None
                    :type:

                transfer_fct_mult_param
                    see `transfer_fct_mult_param <TransferWithCosts.transfer_fct_mult_param>`

                    :default value: None
                    :type:
        """
        variable = Parameter(np.array([0]), history_min_length=1, constructor_argument='default_variable')

        intensity = Parameter(np.zeros_like(variable.default_value),
                              history_min_length=1)

        # Create primary functions' modulation params for TransferWithCosts
        transfer_fct = Parameter(Linear, stateful=False)
        _validate_transfer_fct = get_validator_by_function(is_function_type)
        transfer_fct_mult_param = FunctionParameter(
            aliases=MULTIPLICATIVE_PARAM,
            modulation_combination_function=PRODUCT,
            function_name='transfer_fct',
            function_parameter_name=MULTIPLICATIVE_PARAM,
        )
        transfer_fct_add_param = FunctionParameter(
            aliases=ADDITIVE_PARAM,
            modulation_combination_function=SUM,
            function_name='transfer_fct',
            function_parameter_name=ADDITIVE_PARAM,
        )

        enabled_cost_functions = Parameter(
            CostFunctions.DEFAULTS,
            valid_types=(CostFunctions, list)
        )

        # Create versions of cost functions' modulation params for TransferWithCosts

        intensity_cost = None
        intensity_cost_fct = Parameter(Exponential, stateful=False)
        _validate_intensity_cost_fct = get_validator_by_function(is_function_type)
        intensity_cost_fct_mult_param = FunctionParameter(
            modulation_combination_function=PRODUCT,
            function_name='intensity_cost_fct',
            function_parameter_name=MULTIPLICATIVE_PARAM,
        )
        intensity_cost_fct_add_param = FunctionParameter(
            modulation_combination_function=SUM,
            function_name='intensity_cost_fct',
            function_parameter_name=ADDITIVE_PARAM,
        )

        adjustment_cost = None
        adjustment_cost_fct = Parameter(Linear, stateful=False)
        _validate_adjustment_cost_fct = get_validator_by_function(is_function_type)
        adjustment_cost_fct_mult_param = FunctionParameter(
            modulation_combination_function=PRODUCT,
            function_name='adjustment_cost_fct',
            function_parameter_name=MULTIPLICATIVE_PARAM,
        )
        adjustment_cost_fct_add_param = FunctionParameter(
            modulation_combination_function=SUM,
            function_name='adjustment_cost_fct',
            function_parameter_name=ADDITIVE_PARAM,
        )

        duration_cost = None
        duration_cost_fct = Parameter(SimpleIntegrator, stateful=False)
        _validate_duration_cost_fct = get_validator_by_function(is_function_type)
        duration_cost_fct_mult_param = FunctionParameter(
            modulation_combination_function=PRODUCT,
            function_name='duration_cost_fct',
            function_parameter_name=MULTIPLICATIVE_PARAM,
        )
        duration_cost_fct_add_param = FunctionParameter(
            modulation_combination_function=SUM,
            function_name='duration_cost_fct',
            function_parameter_name=ADDITIVE_PARAM,
        )

        combined_costs = None
        combine_costs_fct = Parameter(LinearCombination, stateful=False)
        _validate_combine_costs_fct = get_validator_by_function(is_function_type)
        combine_costs_fct_mult_param = FunctionParameter(
            modulation_combination_function=PRODUCT,
            function_name='combine_costs_fct',
            function_parameter_name=MULTIPLICATIVE_PARAM,
        )
        combine_costs_fct_add_param = FunctionParameter(
            modulation_combination_function=SUM,
            function_name='combine_costs_fct',
            function_parameter_name=ADDITIVE_PARAM,
        )

    @check_user_specified
    @tc.typecheck
    def __init__(self,
                 default_variable=None,
                 size=None,
                 transfer_fct:tc.optional(is_function_type)=None,
                 enabled_cost_functions:tc.optional(tc.any(CostFunctions, list))=None,
                 intensity_cost_fct:tc.optional(is_function_type)=None,
                 adjustment_cost_fct:tc.optional(is_function_type)=None,
                 duration_cost_fct:tc.optional(is_function_type)=None,
                 combine_costs_fct:tc.optional(is_function_type)=None,
                 params=None,
                 owner=None,
                 prefs: tc.optional(is_pref_set) = None):

        # if size:
        #     if default_variable is None:
        #         default_variable = np.zeros(size)
        #     elif size != len(default_variable):
        #         raise FunctionError(f"Both {repr(DEFAULT_VARIABLE)} ({default_variable}) and {repr(SIZE)} ({size}) "
        #                             f"are specified for {self.name} but are {SIZE}!=len({DEFAULT_VARIABLE}).")

        super().__init__(
            default_variable=default_variable,
            transfer_fct=transfer_fct,
            enabled_cost_functions=enabled_cost_functions,
            intensity_cost_fct=intensity_cost_fct,
            adjustment_cost_fct=adjustment_cost_fct,
            duration_cost_fct=duration_cost_fct,
            combine_costs_fct=combine_costs_fct,
            params=params,
            owner=owner,
            prefs=prefs,
        )

        # # MODIFIED 6/12/19 NEW: [JDC]
        # self._variable_shape_flexibility = DefaultsFlexibility.FLEXIBLE
        # # MODIFIED 6/12/19 END

    def _instantiate_attributes_before_function(self, function=None, context=None):
        """Instantiate `cost functions <TransferWithCosts_Cost_Functions>` specified in `enabled_cost_functions
        <TransferWithCostss.enabled_cost_functions>`.
        """
        super()._instantiate_attributes_before_function(function=function, context=None)
        self._instantiate_cost_functions(context=context)

    def _instantiate_cost_functions(self, context):
        """Instantiate cost functions and the multiplicative and additive modulatory parameters for them.

        Parse specification of cost functions to enable
        Instantiate cost functions specified in construtor arguments, and enable ones in enabled_cost_functions
        Assign default value for multipicative and additive parameters for each, from the values of those parameters
            on the respective cost functions just instantiated.
        Initialize intensity_cost
        """

        if self.enabled_cost_functions:
            self.assign_costs(self.enabled_cost_functions)

        def instantiate_fct(fct_name, fct):
            if not fct:
                self.toggle_cost(fct_name, OFF)
                return None
            # # MODIFIED 3/10/20 OLD:
            # if isinstance(fct, (Function, types.FunctionType, types.MethodType)):
            # MODIFIED 3/10/20 NEW: [JDC]
            elif isinstance(fct, Function):
                return fct
            elif isinstance(fct, (types.FunctionType, types.MethodType)):
                from psyneulink.core.components.functions.userdefinedfunction import UserDefinedFunction
                return UserDefinedFunction(#default_variable=function_variable,
                        custom_function=fct,
                        owner=self,
                        context=context)
                # MODIFIED 3/10/20 END
            elif issubclass(fct, Function):
                return fct()
            else:
                raise FunctionError(f"{fct} is not a valid cost function for {fct_name}.")

        self.intensity_cost_fct = instantiate_fct(INTENSITY_COST_FUNCTION, self.intensity_cost_fct)
        # Initialize default_value for TransferWithCosts' modulation params from intensity_cost_fct's values
        self.parameters.intensity_cost_fct_mult_param.default_value = \
            self.parameters.intensity_cost_fct_mult_param.get()
        self.parameters.intensity_cost_fct_add_param.default_value = \
            self.parameters.intensity_cost_fct_add_param.get()

        self.adjustment_cost_fct = instantiate_fct(ADJUSTMENT_COST_FUNCTION, self.adjustment_cost_fct)
        # Initialize default_value for TransferWithCosts' modulation params from adjustment_cost_fct's values
        self.parameters.adjustment_cost_fct_mult_param.default_value = \
            self.parameters.adjustment_cost_fct_mult_param.get()
        self.parameters.adjustment_cost_fct_add_param.default_value = \
            self.parameters.adjustment_cost_fct_add_param.get()

        self.duration_cost_fct = instantiate_fct(DURATION_COST_FUNCTION, self.duration_cost_fct)
        # Initialize default_value for TransferWithCosts' modulation params from duration_cost_fct's values
        self.parameters.duration_cost_fct_mult_param.default_value = \
            self.parameters.duration_cost_fct_add_param.get()
        self.parameters.duration_cost_fct_add_param.default_value = \
            self.parameters.duration_cost_fct_add_param.get()

        self.combine_costs_fct = instantiate_fct(COMBINE_COSTS_FUNCTION, self.combine_costs_fct)
        # Initialize default_value for TransferWithCosts' modulation params from combined_costs_fct's values
        self.parameters.combine_costs_fct_mult_param.default_value = \
            self.parameters.combine_costs_fct_mult_param.get()
        self.parameters.combine_costs_fct_add_param.default_value = \
            self.parameters.combine_costs_fct_add_param.get()

        # Initialize intensity attributes
        if self.enabled_cost_functions:
            # Default cost params
            if self.owner:
                if self.owner.context.initialization_status != ContextFlags.DEFERRED_INIT:
                    self.intensity_cost = self.intensity_cost_fct(self.owner.defaults.variable)
                else:
                    self.intensity_cost = self.intensity_cost_fct(self.owner.class_defaults.variable)
            else:
                self.intensity_cost = self.intensity_cost_fct(self.defaults.variable)
                self.defaults.intensity_cost = self.intensity_cost

    def _function(self,
                 variable=None,
                 params=None,
                 context=None):
        """

        Arguments
        ---------

        variable : number or array : default class_defaults.variable
           a single value or array to be transformed.

        params : Dict[param keyword: param value] : default None
            a `parameter dictionary <ParameterPort_Specification>` that specifies the parameters for the function.
            Values specified for parameters in the dictionary override any assigned to those parameters in arguments
            of the constructor.

        Returns
        -------

        transformation of variable using `transfer_fct <TransferWithCostss.transfer_fct>` : number or array

        """

        self._check_args(variable=variable, params=params, context=context)

        # FIRST, DEAL WITH CURRENT INTENSITY

        # Compute current intensity
        intensity = self.parameters.transfer_fct._get(context)(variable, context=context)

        # THEN, DEAL WITH COSTS
        # Note: only compute costs that are enabled;  others are left as None, or with their value when last enabled.

        # Get costs for each cost function that is enabled in enabled_cost_functions
        enabled_cost_functions = self.parameters.enabled_cost_functions._get(context)
        enabled_costs = [] # Used to aggregate costs that are enabled and submit to combine_costs_fct
        if enabled_cost_functions:

            # For each cost function that is enabled:
            # - get params for the cost functon using _get_current_parameter_value:
            #   - if TransferWithControl is owned by a Mechanism, get value from ParameterPort for param
            #   - otherwise, get from TransferWithControl modulation parameter (which is also subject to modulation)

            # Compute intensity_cost
            if enabled_cost_functions & CostFunctions.INTENSITY:
                # Execute intensity_cost function
                intensity_cost = self.intensity_cost_fct(intensity, context=context)
                self.parameters.intensity_cost._set(intensity_cost, context)
                enabled_costs.append(intensity_cost)

            # Compute adjustment_cost
            if enabled_cost_functions & CostFunctions.ADJUSTMENT:
                # Compute intensity change
                try:
                    intensity_change = np.abs(intensity - self.parameters.intensity._get(context))
                except TypeError:
                    intensity_change = np.zeros_like(self.parameters_intensity._get(context))
                # Execute adjustment_cost function
                adjustment_cost = self.adjustment_cost_fct(intensity_change, context=context)
                self.parameters.adjustment_cost._set(adjustment_cost, context)
                enabled_costs.append(adjustment_cost)

            # Compute duration_cost
            if enabled_cost_functions & CostFunctions.DURATION:
                # Execute duration_cost function
                duration_cost = self.duration_cost_fct(intensity, context=context)
                self.parameters.duration_cost._set(duration_cost, context)
                enabled_costs.append(duration_cost)

            # Alwasy execute combined_costs_fct if *any* costs are enabled
            # Execute combine_costs function
            combined_costs = self.combine_costs_fct(enabled_costs,
                                                    context=context)
            self.parameters.combined_costs._set(combined_costs, context)

        # Store current intensity
        self.parameters.intensity._set(intensity, context)

        return intensity

    def _is_identity(self, context=None, defaults=False):
        transfer_fct = self.parameters.transfer_fct.get()

        if defaults:
            enabled_cost_functions = self.defaults.enabled_cost_functions
        else:
            enabled_cost_functions = self.parameters.enabled_cost_functions.get(context)

        return (
            transfer_fct._is_identity(context, defaults=defaults)
            and enabled_cost_functions == CostFunctions.NONE
        )

    @tc.typecheck
    def assign_costs(self, cost_functions: tc.any(CostFunctions, list), execution_context=None):
        """Assigns specified functions; all others are disabled.

        Arguments
        ---------
        cost_functions: CostFunctions or List[CostFunctions]
            `cost function <TransferWithCosts_Cost_Functions>` or list of ones to be used;  all other will be disabled.
        Returns
        -------
        enabled_cost_functions :  boolean combination of CostFunctions
            current value of `enabled_cost_functions <TransferWithCosts.enabled_cost_functions>`.

        """
        if isinstance(cost_functions, CostFunctions):
            cost_functions = [cost_functions]
        self.parameters.enabled_cost_functions.set(CostFunctions.NONE, execution_context)
        return self.enable_costs(cost_functions, execution_context)

    @tc.typecheck
    def enable_costs(self, cost_functions: tc.any(CostFunctions, list), execution_context=None):
        """Enable specified `cost functions <TransferWithCosts_Cost_Functions>`;
        settings for all other cost functions are left intact.

        Arguments
        ---------
        cost_functions: CostFunctions or List[CostFunctions]
            `cost function <TransferWithCosts_Cost_Functions>` or list of ones to be enabled,
            in addition to any that are already enabled.
        Returns
        -------
        enabled_cost_functions :  boolean combination of CostFunctions
            current value of `enabled_cost_functions <TransferWithCosts.enabled_cost_functions>`.
        """
        if isinstance(cost_functions, CostFunctions):
            cost_functions = [cost_functions]
        enabled_cost_functions = self.parameters.enabled_cost_functions.get(execution_context)
        for cost_function in cost_functions:
            enabled_cost_functions |= cost_function

        self.parameters.enabled_cost_functions.set(enabled_cost_functions, execution_context)
        return enabled_cost_functions

    @tc.typecheck
    def disable_costs(self, cost_functions: tc.any(CostFunctions, list), execution_context=None):
        """Disable specified `cost functions <TransferWithCosts_Cost_Functions>`;
        settings for all other cost functions are left intact.

        Arguments
        ---------
        cost_functions: CostFunction or List[CostFunctions]
            `cost function <TransferWithCosts_Cost_Functions>` or list of ones to be disabled.
        Returns
        -------
        enabled_cost_functions :  boolean combination of CostFunctions
            current value of `enabled_cost_functions <TransferWithCosts.enabled_cost_functions>`.
        """
        if isinstance(cost_functions, CostFunctions):
            cost_functions = [cost_functions]
        enabled_cost_functions = self.parameters.enabled_cost_functions.get(execution_context)
        for cost_function in cost_functions:
            enabled_cost_functions &= ~cost_function

        self.parameters.enabled_cost_functions.set(enabled_cost_functions, execution_context)
        return enabled_cost_functions

    def toggle_cost(self, cost_function_name:tc.any(str, CostFunctions),
                             assignment:bool=ON,
                             execution_context=None):
        """Enable/disable a `cost functions <TransferWithCosts_Cost_Functions>`.

        Arguments
        ---------
        cost_function_name : str or CostFunction
            Must be the name of a `cost function <TransferWithCosts_Cost_Functions>` or a value of CostFunction enum.

        Returns
        -------
        enabled_cost_functions :  boolean combination of CostFunctions
            current value of `enabled_cost_functions <TransferWithCosts.enabled_cost_functions>`.

        """
        if cost_function_name in {INTENSITY_COST_FUNCTION, CostFunctions.INTENSITY}:
            cost_function = CostFunctions.INTENSITY
            cost_function_name = INTENSITY_COST_FUNCTION
        elif cost_function_name in {ADJUSTMENT_COST_FUNCTION, CostFunctions.ADJUSTMENT}:
            cost_function = CostFunctions.ADJUSTMENT
            cost_function_name = ADJUSTMENT_COST_FUNCTION
        elif cost_function_name in {DURATION_COST_FUNCTION, CostFunctions.DURATION}:
            cost_function = CostFunctions.DURATION
            cost_function_name = DURATION_COST_FUNCTION
        elif cost_function_name == COMBINE_COSTS_FUNCTION:
            raise FunctionError("{} cannot be disabled".format(COMBINE_COSTS_FUNCTION))
        else:
            raise FunctionError("toggle_cost: unrecognized cost function: {}".format(cost_function_name))

        enabled_cost_functions = self.parameters.enabled_cost_functions.get(execution_context)
        if assignment:
            if cost_function_name not in self.parameters.names():
                raise FunctionError("Unable to toggle {} ON as function assignment is \'None\'".
                                         format(cost_function_name))
            if not enabled_cost_functions:
                enabled_cost_functions = cost_function
            else:
                enabled_cost_functions |= cost_function
        else:
            enabled_cost_functions &= ~cost_function

        self.parameters.enabled_cost_functions.set(enabled_cost_functions, execution_context)
        return enabled_cost_functions

    def _gen_llvm_function_body(self, ctx, builder, params, state, arg_in, arg_out, *, tags:frozenset):
        # Run transfer function first
        transfer_f = self.parameters.transfer_fct
        trans_f = ctx.import_llvm_function(transfer_f.get())
        trans_p = pnlvm.helpers.get_param_ptr(builder, self, params, transfer_f.name)
        trans_s = pnlvm.helpers.get_state_ptr(builder, self, state, transfer_f.name)
        trans_in = arg_in
        if trans_in.type != trans_f.args[2].type:
            warnings.warn("Shape mismatch: {} input does not match the transfer function ({}): {} vs. {}".format(self, transfer_f.get(), self.defaults.variable, transfer_f.get().defaults.variable))
            trans_in = builder.gep(trans_in, [ctx.int32_ty(0), ctx.int32_ty(0)])
        trans_out = arg_out
        if trans_out.type != trans_f.args[3].type:
            warnings.warn("Shape mismatch: {} output does not match the transfer function ({}): {} vs. {}".format(self, transfer_f.get(), self.defaults.value, transfer_f.get().defaults.value))
            trans_out = builder.gep(trans_out, [ctx.int32_ty(0), ctx.int32_ty(0)])
        builder.call(trans_f, [trans_p, trans_s, trans_in, trans_out])

        # TODO: Implement cost calculations
        return builder<|MERGE_RESOLUTION|>--- conflicted
+++ resolved
@@ -2852,6 +2852,7 @@
         # FIX: ADD SUPPORT FOR TARGET (INSTEAD OF MAX) FOR PARTIAL DERIVATIVE; MAY NEED ADDITIONAL ARGUMENT
         Returns
         -------
+
         derivative of values returned by SoftMax :  1d or 2d array (depending on *OUTPUT_TYPE* of SoftMax)
         """
 
@@ -2860,17 +2861,10 @@
             output = self.function(input, context=context)
 
         output_type = self._get_current_parameter_value(OUTPUT_TYPE, context)
-<<<<<<< HEAD
         output_size = len(output)
-        # # FIX: GET RID OF sm
         # sm = self.function(output, params={OUTPUT_TYPE: ALL}, context=context)
         # sm = np.squeeze(sm)
-=======
-        sm = self.function(output, params={OUTPUT_TYPE: ALL}, context=context)
-        sm = np.squeeze(sm)
-        size = len(sm)
         assert (len(output) == 1 and len(output[0]) == size) or len(output) == size
->>>>>>> e54eb253
 
         # FIX: KEEP FOR GENERALITY, SHOULD *NOT* BE USED IN CONTEXT OF GRADIENT-BASED LEARNING;
         #      THAT SHOULD ALWAYS BE MAX [OR TBI: TARGET]
@@ -2889,19 +2883,12 @@
             # Return 1d array of derivatives for max element (i.e., the one chosen by SoftMax)
             derivative = np.empty(output_size)
             # Get the element of output returned as non-zero when output_type is not ALL
-<<<<<<< HEAD
             # FIX: SUPPORT USE OF TARGET INSTEAD OF MAX:
-            # FIX: IS [0][0]] STILL NEEDED IF sm IS NOT USED?
-            index_of_max = int(np.where(output == np.max(output))[0][0])
+            index_of_max = int(np.where(output == np.max(output))[-1][0])
             # FIX: SHOULD USE output INSTEAD OF sm
             # max_val = sm[index_of_max]
             max_val = output[index_of_max]
             for i in range(output_size):
-=======
-            index_of_max = int(np.where(output == np.max(output))[-1][0])
-            max_val = sm[index_of_max]
-            for i in range(size):
->>>>>>> e54eb253
                 if i == index_of_max:
                     d = 1
                 else:
