#
# Princeton University licenses this file to You under the Apache License, Version 2.0 (the "License");
# you may not use this file except in compliance with the License.  You may obtain a copy of the License at:
#     http://www.apache.org/licenses/LICENSE-2.0
# Unless required by applicable law or agreed to in writing, software distributed under the License is distributed
# on an "AS IS" BASIS, WITHOUT WARRANTIES OR CONDITIONS OF ANY KIND, either express or implied.
# See the License for the specific language governing permissions and limitations under the License.
#
#
# *******************************************  TRANSFER FUNCTIONS  *****************************************************
"""

**Deterministic**
    * `Identity`
    * `Linear`
    * `Exponential`
    * `Logistic`
    * `Tanh`
    * `ReLU`

**Probabilistic**
    * `Angle`
    * `Gaussian`
    * `GaussianDistort`
    * `BinomialDistort`
    * `Dropout`
    * `SoftMax`

**Other**
    * `TransferWithCosts`

Overview
--------

Functions that transform their variable but maintain its shape.

.. _TransferFunction_StandardAttributes:

Standard Attributes
~~~~~~~~~~~~~~~~~~~

All TransferFunctions have the following attributes: `bounds <TransferFunction.bounds>`,
`scale <TransferFunction.scale>`, and `offset <TransferFunction.offset>`. In addition, they have a standardized pair of
modulable parameters that are aliased to one of their primary parameters:

.. _TransferFunction_Modulable_Params:

* **multiplicative_param** and **additive_param**:
  each of these is assigned the name of one of the function's parameters and used by `ModulatoryProjections
  <ModulatoryProjection>` to modulate the output of the TransferFunction's function (see `Function_Modulatory_Params`).
  By default, **multiplicative_param** is assigned to the function's `scale <TransferFunction.scale>` Parameter
  and **additive_param** is assigned to the function's `offset <TransferFunction.offset>` Parameter.

.. _TransferFunction_Derivative:

Derivatives
~~~~~~~~~~~

Most TransferFunctions have a derivative method.  These take both an **input** and **output** argument.  In general,
the **input** is used to compute the derivative of the function at that value. If that is not provided, some
Functions can compute the derivative using the function's output, either directly (such as `Logistic.derivative`) or by
inferring the input from the **output** and then computing the derivative for that value (such as `ReLU.derivative`)


TranferFunction Class References
--------------------------------


"""

import numbers
import types
import warnings
from enum import Flag, auto
from math import e, pi, sqrt

import numpy as np
try:
    import torch
except ImportError:
    torch = None
from beartype import beartype

from psyneulink._typing import Callable, Mapping, Optional, Union

from psyneulink.core import llvm as pnlvm
from psyneulink.core.components.component import parameter_keywords
from psyneulink.core.components.functions.function import (
    DEFAULT_SEED, Function, Function_Base, FunctionError, _random_state_getter, _seed_setter, function_keywords,
    get_matrix, is_function_type,
)
from psyneulink.core.components.functions.nonstateful.transformfunctions import LinearCombination
from psyneulink.core.components.functions.nonstateful.selectionfunctions import OneHot, ARG_MAX, ARG_MAX_INDICATOR
from psyneulink.core.components.functions.stateful.integratorfunctions import SimpleIntegrator
from psyneulink.core.components.shellclasses import Projection
from psyneulink.core.globals.context import ContextFlags, handle_external_context
from psyneulink.core.globals.utilities import is_numeric_scalar
from psyneulink.core.globals.keywords import \
    (ADAPTIVE, ADDITIVE_PARAM, ALL, ANGLE_FUNCTION, BIAS, BINOMIAL_DISTORT_FUNCTION, DROPOUT_FUNCTION,
     EXPONENTIAL_FUNCTION, GAIN, GAUSSIAN_DISTORT_FUNCTION, GAUSSIAN_FUNCTION,
     IDENTITY_FUNCTION, INTERCEPT, LEAK, LINEAR_FUNCTION, LOGISTIC_FUNCTION,
     MAX_INDICATOR, MAX_VAL, MULTIPLICATIVE_PARAM, OFF, OFFSET, ON, OUTPUT_TYPE,
     PER_ITEM, PROB, PRODUCT, PROB_INDICATOR, RATE, RELU_FUNCTION,
     SCALE, SLOPE, SOFTMAX_FUNCTION, STANDARD_DEVIATION, SUM,
     TANH_FUNCTION, TRANSFER_FUNCTION_TYPE, TRANSFER_WITH_COSTS_FUNCTION,
     VARIANCE, VARIABLE, X_0, PREFERENCE_SET_NAME)
from psyneulink.core.globals.parameters import \
    FunctionParameter, Parameter, get_validator_by_function, check_user_specified, copy_parameter_value
from psyneulink.core.globals.preferences.basepreferenceset import \
    REPORT_OUTPUT_PREF, PreferenceEntry, PreferenceLevel, ValidPrefSet
from psyneulink.core.globals.utilities import (
    ValidParamSpecType, convert_all_elements_to_np_array, safe_len, is_matrix_keyword)

__all__ = ['Angle', 'BinomialDistort', 'Dropout', 'Exponential', 'Gaussian', 'GaussianDistort', 'Identity',
           'Linear', 'Logistic', 'ReLU', 'SoftMax', 'Tanh', 'TransferFunction', 'TransferWithCosts'
           ]


class TransferFunction(Function_Base):
    """Function that transforms variable but maintains its shape.

    In addition to the Parameters listed below, all TransferFunctions have the following have
    a `multiplicative_param <Function_Modulatory_Params>` and an `additive_param <Function_Modulatory_Params>` --
    see `multiplicative and additive params <TransferFunction_Modulable_Params>` for additional information.

    Attributes
    ----------

    bounds : tuple or None
      specifies the lower and upper limits of the function's result; if there are none, the attribute is set to `None`;
      if at least one bound is specified, the attribute is a tuple specifying the lower and upper bounds, respectively,
      with `None` as the entry (indicating no bound). The bounds are with respect to the result of the function before
      the `scale <TransferFunction.scale>` and `offset <TransferFunction.offset>` Parameters are applied; the actual
      range of the result value of the function is determined by :math:`bounds(lower, upper) * scale + offset`.

    scale : float
      the value by which the result of the function is multiplied, before `offset <TransferFunction.offset>` is added.

    offset : float
      the value added to the result of the function after `scale <TransferFunction.scale>` has been applied.
    """

    componentType = TRANSFER_FUNCTION_TYPE

    class Parameters(Function_Base.Parameters):
        """
            Attributes
            ----------

                bounds
                    see `bounds <TransferFunction.bounds>`

                    :default value: None
                    :type:

                COMMENT:
                scale
                    see `scale <TransferFunction.scale>`

                    :default value: 1.0
                    :type: float

                offset
                    see `offset <TransferFunction.offset>`

                    :default value: 0.0
                    :type: float
                COMMENT
        """
        bounds = None
        # scale = 1.0
        # offset = 0.0

    @check_user_specified
    def __init__(self, **kwargs):
        super().__init__(**kwargs)
        if (hasattr(self, 'scale') or hasattr(self, 'offset')) and self.bounds:
            self._set_bounds()

    def _set_bounds(self):
        """Reassign bounds based on scale and offset applied to function's output for default upper and lower bounds
        """
        if hasattr(self, "scale"):
            scale = self.scale if self.scale is not None else 1.0
        else:
            scale = 1.0
        if hasattr(self, "offset"):
            offset = self.offset if self.offset is not None else 0.0
        else:
            offset = 0.0

        # Deal with lower bound = None:
        lower_bound = -np.inf if self.bounds[0] is None else self.bounds[0]
        output_for_fct_lower_bound = scale * lower_bound + offset

        # Deal with upper bound = None:
        upper_bound = np.inf if self.bounds[1] is None else self.bounds[1]
        output_for_fct_upper_bound = scale * upper_bound + offset

        # Need to do this since scale could be negative, reversing upper and lower bounds:
        lower_bound = min(output_for_fct_lower_bound, output_for_fct_upper_bound)
        upper_bound = max(output_for_fct_lower_bound, output_for_fct_upper_bound)

        self.parameters.bounds.default_value = (lower_bound, upper_bound)
        # self.parameters.bounds.set(None, (lower_bound, upper_bound))
        self.bounds = (lower_bound, upper_bound)

    def _gen_llvm_function_body(self, ctx, builder, params, state, arg_in, arg_out, *, tags:frozenset):
        assert isinstance(arg_in.type.pointee, pnlvm.ir.ArrayType)
        assert arg_in.type == arg_out.type

        is_2d = isinstance(arg_in.type.pointee.element, pnlvm.ir.ArrayType)

        assert arg_in.type == arg_out.type
        with pnlvm.helpers.array_ptr_loop(builder, arg_in, "transfer_loop") as (b, idx):
            if is_2d:
                vi = b.gep(arg_in, [ctx.int32_ty(0), idx])
                vo = b.gep(arg_out, [ctx.int32_ty(0), idx])
                with pnlvm.helpers.array_ptr_loop(b, vi, "nested_transfer_loop") as args:
                    self._gen_llvm_transfer(ctx=ctx, vi=vi, vo=vo,
                                            params=params, state=state, *args, tags=tags)
            else:
                self._gen_llvm_transfer(b, idx, ctx=ctx, vi=arg_in, vo=arg_out,
                                        params=params, state=state, tags=tags)

        return builder


# **********************************************************************************************************************
#                                                 Identity
# **********************************************************************************************************************

class Identity(TransferFunction):  # -----------------------------------------------------------------------------------
    """
    Identity(                  \
             default_variable, \
             params=None,      \
             owner=None,       \
             name=None,        \
             prefs=None        \
            )

    .. _Identity:

    Returns variable.

    Arguments
    ---------

    variable : number or np.array : default class_defaults.variable
        specifies a template for the value to be returned.

    params : Dict[param keyword: param value] : default None
        a `parameter dictionary <ParameterPort_Specification>` that specifies the parameters for the
        function.  Values specified for parameters in the dictionary override any assigned to those parameters in
        arguments of the constructor.

    owner : Component
        `component <Component>` to which to assign the Function.

    name : str : default see `name <Function.name>`
        specifies the name of the Function.

    prefs : PreferenceSet or specification dict : default Function.classPreferences
        specifies the `PreferenceSet` for the Function (see `prefs <Function_Base.prefs>` for details).

    Attributes
    ----------

    variable : number or np.array
        contains value to be returned.

    owner : Component
        `component <Component>` to which the Function has been assigned.

    name : str
        the name of the Function; if it is not specified in the **name** argument of the constructor, a default is
        assigned by FunctionRegistry (see `Registry_Naming` for conventions used for default and duplicate names).

    prefs : PreferenceSet or specification dict : Function.classPreferences
        the `PreferenceSet` for function; if it is not specified in the **prefs** argument of the Function's
        constructor, a default is assigned using `classPreferences` defined in __init__.py (see `Preferences`
        for details).
    """

    componentName = IDENTITY_FUNCTION

    classPreferences = {
        PREFERENCE_SET_NAME: 'IdentityClassPreferences',
        REPORT_OUTPUT_PREF: PreferenceEntry(False, PreferenceLevel.INSTANCE),
    }

    @check_user_specified
    @beartype
    def __init__(self,
                 default_variable=None,
                 params=None,
                 owner=None,
                 prefs:  Optional[ValidPrefSet] = None):
        super().__init__(default_variable=default_variable,
                         params=params,
                         owner=owner,
                         prefs=prefs,
                         )

        # self.functionOutputType = None

    def _function(
        self,
        variable=None,
        context=None,
        params=None,

    ):
        """
        Return: `variable <Identity.variable>`

        Arguments
        ---------

        variable : number or np.array : default class_defaults.variable
           a single value or array to be returned.

        params : Dict[param keyword: param value] : default None
            a `parameter dictionary <ParameterPort_Specification>` that specifies the parameters for the
            function.  Values specified for parameters in the dictionary override any assigned to those parameters in
            arguments of the constructor.


        Returns
        -------

        variable : number or np.array

        """
        # outputType = self.functionOutputType

        return variable

    def _gen_llvm_function_body(self, ctx, builder, _1, _2, arg_in, arg_out, *, tags:frozenset):
        val = builder.load(arg_in)
        builder.store(val, arg_out)
        return builder

    def _gen_pytorch_fct(self, device, context=None):
        return lambda x: x


# **********************************************************************************************************************
#                                                    Linear
# **********************************************************************************************************************

class Linear(TransferFunction):  # -------------------------------------------------------------------------------------
    """
    Linear(                \
         default_variable, \
         slope=1.0,        \
         intercept=0.0,    \
         params=None,      \
         owner=None,       \
         name=None,        \
         prefs=None        \
         )

    .. _Linear:

    `function <Linear._function>` returns linear transform of `variable <Linear.variable>`:

    .. math::

        slope * variable + intercept

    Note: default values for `slope <Linear.slope>` and `intercept <Linear.intercept>` implement the
    *IDENTITY_FUNCTION*.

    `derivative <Linear.derivative>` returns `slope <Linear.slope>`.

    Arguments
    ---------

    default_variable : number or array : default class_defaults.variable
        specifies a template for the value to be transformed.

    slope : float : default 1.0
        specifies a value by which to multiply `variable <Linear.variable>`.

    intercept : float : default 0.0
        specifies a value to add to each element of `variable <Linear.variable>` after applying `slope <Linear.slope>`.

    params : Dict[param keyword: param value] : default None
        a `parameter dictionary <ParameterPort_Specification>` that specifies the parameters for the
        function.  Values specified for parameters in the dictionary override any assigned to those parameters in
        arguments of the constructor.

    owner : Component
        `component <Component>` to which to assign the Function.

    name : str : default see `name <Function.name>`
        specifies the name of the Function.

    prefs : PreferenceSet or specification dict : default Function.classPreferences
        specifies the `PreferenceSet` for the Function (see `prefs <Function_Base.prefs>` for details).

    Attributes
    ----------

    variable : number or array
        contains value to be transformed.

    slope : float
        value by which each element of `variable <Linear.variable>` is multiplied before applying the
        `intercept <Linear.intercept>` (if it is specified).

    intercept : float
        value added to each element of `variable <Linear.variable>` after applying the `slope <Linear.slope>`
        (if it is specified).

    bounds : (0,1)

    owner : Component
        `component <Component>` to which the Function has been assigned.

    name : str
        the name of the Function; if it is not specified in the **name** argument of the constructor, a default is
        assigned by FunctionRegistry (see `Registry_Naming` for conventions used for default and duplicate names).

    prefs : PreferenceSet or specification dict : Function.classPreferences
        the `PreferenceSet` for function; if it is not specified in the **prefs** argument of the Function's
        constructor, a default is assigned using `classPreferences` defined in __init__.py (see `Preferences`
        for details).
    """

    componentName = LINEAR_FUNCTION

    classPreferences = {
        PREFERENCE_SET_NAME: 'LinearClassPreferences',
        REPORT_OUTPUT_PREF: PreferenceEntry(False, PreferenceLevel.INSTANCE),
    }

    _model_spec_class_name_is_generic = True

    class Parameters(TransferFunction.Parameters):
        """
            Attributes
            ----------

                intercept
                    see `intercept <Linear.intercept>`

                    :default value: 0.0
                    :type: ``float``

                slope
                    see `slope <Linear.slope>`

                    :default value: 1.0
                    :type: ``float``
        """
        slope = Parameter(1.0, modulable=True, aliases=[MULTIPLICATIVE_PARAM])
        intercept = Parameter(0.0, modulable=True, aliases=[ADDITIVE_PARAM])

    @check_user_specified
    @beartype
    def __init__(self,
                 default_variable=None,
                 slope: Optional[ValidParamSpecType] = None,
                 intercept: Optional[ValidParamSpecType] = None,
                 params=None,
                 owner=None,
                 prefs:  Optional[ValidPrefSet] = None):

        super().__init__(
            default_variable=default_variable,
            slope=slope,
            intercept=intercept,
            params=params,
            owner=owner,
            prefs=prefs,
        )

    def _function(self,
                 variable=None,
                 context=None,
                 params=None,
                 ):
        """

        Arguments
        ---------

        variable : number or array : default class_defaults.variable
           a single value or array to be transformed.

        params : Dict[param keyword: param value] : default None
            a `parameter dictionary <ParameterPort_Specification>` that specifies the parameters for the
            function.  Values specified for parameters in the dictionary override any assigned to those parameters in
            arguments of the constructor.

        Returns
        -------

        linear transformation of variable : number or array

        """
        slope = self._get_current_parameter_value(SLOPE, context)
        intercept = self._get_current_parameter_value(INTERCEPT, context)

        try:
            # By default, result should be returned as np.ndarray with same dimensionality as input
            result = variable * slope + intercept
        except TypeError:
            if hasattr(variable, "dtype"):
                # If variable is an array with mixed sizes or types, try item-by-item operation
                if variable.dtype == object:
                    result = np.zeros_like(variable)
                    for i, item in enumerate(variable):
                        try:
                            result[i] = variable[i] * slope + intercept
                        except TypeError:
                            owner_str = f" of '{self.owner.name}'" if self.owner else ""
                            if variable[i] is None:
                                err_msg = (f"Item {i} of {VARIABLE} passed to {self.name}{owner_str} is 'None'; "
                                           f"may be due to missing afferent projection to input_ports[{i}]")
                            else:
                                err_msg = (f"Unrecognized type for item {i} of {VARIABLE} (variable[i]) "
                                           f"passed to {self.name}{owner_str}.")
                            raise FunctionError(err_msg)
                else:
                    owner_str = f"'{self.owner.name}'" if self.owner else ""
                    raise FunctionError(f"Unrecognized type for {VARIABLE} ({variable}) "
                                        f"passed to {self.name}{owner_str}.")
            # KAM 6/28/18: If the variable does not have a "dtype" attr but made it to this line, then it must be of a
            # type that even np does not recognize -- typically a custom OutputPort variable with items of different
            # shapes (e.g. variable = [[0.0], [0.0], array([[0.0, 0.0]])] )
            elif isinstance(variable, list):
                result = []
                for variable_item in variable:
                    result.append(np.multiply(variable_item, slope) + intercept)
            else:
                raise FunctionError("Unrecognized type for {} of {} ({})".format(VARIABLE, self.name, variable))

        return self.convert_output_type(result)

    @handle_external_context()
    def derivative(self, input=None, output=None, context=None):
        """
        derivative(input)

        Derivative of `function <Linear._function>` at **input**.

        Arguments
        ---------

        input : number
            value of the input to the Linear transform at which derivative is to be taken.

        Returns
        -------

        Slope of function :  number or array

        """
        return self._get_current_parameter_value(SLOPE, context)

    def _is_identity(self, context=None, defaults=False):
        if defaults:
            slope = self.defaults.slope
            intercept = self.defaults.intercept
        else:
            slope = self.parameters.slope._get(context)
            intercept = self.parameters.intercept._get(context)

        return slope == 1 and intercept == 0

    def _gen_llvm_transfer(self, builder, index, ctx, vi, vo, params, state, *, tags:frozenset):
        ptri = builder.gep(vi, [ctx.int32_ty(0), index])
        ptro = builder.gep(vo, [ctx.int32_ty(0), index])
        slope_ptr = ctx.get_param_or_state_ptr(builder, self, SLOPE, param_struct_ptr=params)
        intercept_ptr = ctx.get_param_or_state_ptr(builder, self, INTERCEPT, param_struct_ptr=params)

        slope = pnlvm.helpers.load_extract_scalar_array_one(builder, slope_ptr)
        intercept = pnlvm.helpers.load_extract_scalar_array_one(builder, intercept_ptr)


        if "derivative" in tags:
            # f'(x) = m
            val = slope
        else:
            # f(x) = mx + b
            val = builder.load(ptri)
            val = builder.fmul(val, slope)
            val = builder.fadd(val, intercept)

        builder.store(val, ptro)

    def _gen_pytorch_fct(self, device, context=None):
        slope = self._get_pytorch_fct_param_value('slope', device, context)
        intercept = self._get_pytorch_fct_param_value('intercept', device, context)
        return lambda x: x * slope + intercept


# **********************************************************************************************************************
#                                                    Exponential
# **********************************************************************************************************************

class Exponential(TransferFunction):  # --------------------------------------------------------------------------------
    """
    Exponential(           \
         default_variable, \
         rate=1.0,         \
         bias=0.0,         \
         scale=1.0,        \
         offset=0.0,       \
         params=None,      \
         owner=None,       \
         name=None,        \
         prefs=None        \
         )

    .. _Exponential:

    `function <Exponential._function>` returns exponential transform of `variable <Exponential.variable>`:

    .. math::
         scale * e^{rate*variable+bias} + offset

    `derivative <Exponential.derivative>` returns the derivative of the Exponential:

    .. math::
        rate*input+bias


    Arguments
    ---------

    default_variable : number or array : default class_defaults.variable
        specifies a template for the value to be transformed.

    rate : float : default 1.0
        specifies a value by which to multiply `variable <Exponential.variable>` before exponentiation.

    bias : float : default 0.0
        specifies a value to add to `variable <Exponential.variable>` after multplying by `rate <Exponential.rate>`
        and before exponentiation.

    scale : float : default 1.0
        specifies a value by which to multiply the exponentiated value of `variable <Exponential.variable>`.

    offset : float : default 0.0
        specifies value to add to the exponentiated value of `variable <Exponential.variable>`
        after multiplying by `scale <Exponentinal.scale>`.

    params : Dict[param keyword: param value] : default None
        a `parameter dictionary <ParameterPort_Specification>` that specifies the parameters for the
        function.  Values specified for parameters in the dictionary override any assigned to those parameters in
        arguments of the constructor.

    owner : Component
        `component <Component>` to which to assign the Function.

    name : str : default see `name <Function.name>`
        specifies the name of the Function.

    prefs : PreferenceSet or specification dict : default Function.classPreferences
        specifies the `PreferenceSet` for the Function (see `prefs <Function_Base.prefs>` for details).

    Attributes
    ----------

    variable : number or array
        contains value to be transformed.

    rate : float
        value by which `variable <Exponential.variable>` is multiplied before exponentiation;
        assigned as *MULTILICATIVE_PARAM* of the Exponential Function.

    bias : float
        value added to `variable <Exponential.variable>` after multiplying by `rate <Exponential.rate>`
        and before exponentiation;  assigned as *ADDITIVE_PARAM* of the Exponential Function.

    scale : float
        value by which the exponentiated value is multiplied.

    offset : float
        value added to exponentiated value after multiplying by `scale <Exponentinal.scale>`.

    bounds : (0, None)

    owner : Component
        `component <Component>` to which the Function has been assigned.

    name : str
        the name of the Function; if it is not specified in the **name** argument of the constructor, a default is
        assigned by FunctionRegistry (see `Registry_Naming` for conventions used for default and duplicate names).

    prefs : PreferenceSet or specification dict : Function.classPreferences
        the `PreferenceSet` for function; if it is not specified in the **prefs** argument of the Function's
        constructor, a default is assigned using `classPreferences` defined in __init__.py (see `Preferences`
        for details).
    """

    componentName = EXPONENTIAL_FUNCTION

    class Parameters(TransferFunction.Parameters):
        """
            Attributes
            ----------

                bias
                    see `bias <Exponential.bias>`

                    :default value: 0.0
                    :type: ``float``

                offset
                    see `offset <Exponential.offset>`

                    :default value: 0.0
                    :type: ``float``

                rate
                    see `rate <Exponential.rate>`

                    :default value: 1.0
                    :type: ``float``

                scale
                    see `scale <Exponential.scale>`

                    :default value: 1.0
                    :type: ``float``
        """
        rate = Parameter(1.0, modulable=True, aliases=[MULTIPLICATIVE_PARAM])
        bias = Parameter(0.0, modulable=True, aliases=[ADDITIVE_PARAM])
        scale = Parameter(1.0, modulable=True)
        offset = Parameter(0.0, modulable=True)
        bounds = (0, None)

    @check_user_specified
    @beartype
    def __init__(self,
                 default_variable=None,
                 rate: Optional[ValidParamSpecType] = None,
                 scale: Optional[ValidParamSpecType] = None,
                 bias: Optional[ValidParamSpecType] = None,
                 offset: Optional[ValidParamSpecType] = None,
                 params=None,
                 owner=None,
                 prefs:  Optional[ValidPrefSet] = None):
        super().__init__(
            default_variable=default_variable,
            rate=rate,
            bias=bias,
            scale=scale,
            offset=offset,
            params=params,
            owner=owner,
            prefs=prefs,
        )

    def _function(self,
                 variable=None,
                 context=None,
                 params=None,
                 ):
        """

        Arguments
        ---------

        variable : number or array : default class_defaults.variable
           a single value or array to be exponentiated.

        params : Dict[param keyword: param value] : default None
            a `parameter dictionary <ParameterPort_Specification>` that specifies the parameters for the
            function.  Values specified for parameters in the dictionary override any assigned to those parameters in
            arguments of the constructor.

        Returns
        -------

        Exponential transformation of variable : number or array

        """
        rate = self._get_current_parameter_value(RATE, context)
        bias = self._get_current_parameter_value(BIAS, context)
        scale = self._get_current_parameter_value(SCALE, context)
        offset = self._get_current_parameter_value(OFFSET, context)

        result = scale * e**(rate * variable + bias) + offset
        return self.convert_output_type(result)

    @handle_external_context()
    def derivative(self, input, output=None, context=None):
        """
        derivative(input)

        Arguments
        ---------

        input : number
            value of the input to the Exponential transform at which derivative is to be taken.

        Derivative of `function <Exponential._function>` at **input**.

        Returns
        -------
        derivative :  number or array
        """

        rate = self._get_current_parameter_value(RATE, context)
        scale = self._get_current_parameter_value(SCALE, context)
        bias = self._get_current_parameter_value(BIAS, context)

        return rate * scale * e**(rate * input + bias)

    def _gen_llvm_transfer(self, builder, index, ctx, vi, vo, params, state, *, tags:frozenset):
        ptri = builder.gep(vi, [ctx.int32_ty(0), index])
        ptro = builder.gep(vo, [ctx.int32_ty(0), index])

        rate_ptr = ctx.get_param_or_state_ptr(builder, self, RATE, param_struct_ptr=params)
        bias_ptr = ctx.get_param_or_state_ptr(builder, self, BIAS, param_struct_ptr=params)
        scale_ptr = ctx.get_param_or_state_ptr(builder, self, SCALE, param_struct_ptr=params)
        offset_ptr = ctx.get_param_or_state_ptr(builder, self, OFFSET, param_struct_ptr=params)

        rate = pnlvm.helpers.load_extract_scalar_array_one(builder, rate_ptr)
        bias = pnlvm.helpers.load_extract_scalar_array_one(builder, bias_ptr)
        scale = pnlvm.helpers.load_extract_scalar_array_one(builder, scale_ptr)
        offset = pnlvm.helpers.load_extract_scalar_array_one(builder, offset_ptr)

        exp_f = ctx.get_builtin("exp", [ctx.float_ty])
        val = builder.load(ptri)
        val = builder.fmul(val, rate)
        val = builder.fadd(val, bias)
        val = builder.call(exp_f, [val])

        if "derivative" in tags:
            # f'(x) = s*r*e^(r*x + b)
            val = builder.fmul(val, scale)
            val = builder.fmul(val, rate)
        else:
            # f(x) = s*e^(r*x + b) + o
            val = builder.fmul(val, scale)
            val = builder.fadd(val, offset)

        builder.store(val, ptro)

    def _gen_pytorch_fct(self, device, context=None):
        rate = self._get_pytorch_fct_param_value('rate', device, context)
        scale = self._get_pytorch_fct_param_value('scale', device, context)
        bias = self._get_pytorch_fct_param_value('bias', device, context)

        return rate * scale * torch.exp(rate * input + bias)


# **********************************************************************************************************************
#                                                     Logistic
# **********************************************************************************************************************


class Logistic(TransferFunction):  # -----------------------------------------------------------------------------------
    """
    Logistic(              \
         default_variable, \
         gain=1.0,         \
         bias=0.0,         \
         x_0=0.0,          \
         offset=0.0,       \
         scale=1.0,        \
         params=None,      \
         owner=None,       \
         name=None,        \
         prefs=None        \
         )

    .. _Logistic_Function:

    `function <Logistic._function>` returns logistic transform of `variable <Logistic.variable>`:

    .. math::
         scale * \\frac{1}{1 + e^{ - gain ( variable + bias - x_{0} )}}  + offset

    (this is a vertically offset and scaled version of `Tanh`, which is centered on origin).

    .. _Logistic_Note:

    .. note::
        The **bias** and **x_0** arguments are identical, apart from having opposite signs: **bias** is included to
        accommodate the convention in the machine learning community; **x_0** is included to match the `standard form
        of the Logistic Function <https://en.wikipedia.org/wiki/Logistic_function>`_ (in which **gain** corresponds to
        the *k* parameter and **scale** corresponds to the *L* parameter); **offset** implements a translation of the
        function along the vertical axis that is not modulated by gain.

    `derivative <Logistic.derivative>` returns the derivative of the Logistic using its **output**:

    .. math::
        gain * scale * output * (1-output)

    Arguments
    ---------

    default_variable : number or array : default class_defaults.variable
        specifies a template for the value to be transformed.

    gain : float : default 1.0
        specifies value by which to multiply each element of `variable <Logistic.variable>` after it is
        adjusted by `bias <Logistic.bias>` and/or `x_0 <Logistic.x_0>`, but before logistic transformation
        (see `note <Logistic_Note>` above).

    bias : float : default 0.0
        specifies value to add to each element of `variable <Logistic.variable>` before applying `gain <Logistic.gain>`;
        this argument has an effect identical to x_0, but with the opposite sign (see `note <Logistic_Note>` above).

    x_0 : float : default 0.0
        specifies value to add to each element of `variable <Logistic.variable>` before applying `gain <Logistic.gain>`;
        this argument has an effect identical to bias, but with the opposite sign (see `note <Logistic_Note>` above).

    offset : float : default 0.0
        specifies value to add to each element of `variable <Logistic.variable>` after logistic  transformation and
        `scale <Logistic.scale>` have been applied (see `note <Logistic_Note>` above).

    scale : float : default 0.0
        specifies value value by which to multiply each element of `variable <Logistic.variable>` after logistic
        transformation but before `offset <Logistic.offset>` has been applied (see `note <Logistic_Note>` above).

    params : Dict[param keyword: param value] : default None
        a `parameter dictionary <ParameterPort_Specification>` that specifies the parameters for the
        function.  Values specified for parameters in the dictionary override any assigned to those parameters in
        arguments of the constructor.

    owner : Component
        `component <Component>` to which to assign the Function.

    name : str : default see `name <Function.name>`
        specifies the name of the Function.

    prefs : PreferenceSet or specification dict : default Function.classPreferences
        specifies the `PreferenceSet` for the Function (see `prefs <Function_Base.prefs>` for details).

    Attributes
    ----------

    variable : number or array
        contains value to be transformed.

    gain : float
        value by which to multiply each element of `variable <Logistic.variable>` after it is adjusted by
        `bias <Logistic.bias>` and/or `x_0 <Logistic.x_0>`, but before logistic transformation has been applied
        (see `note <Logistic_Note>` above).

    bias : float
        value to add to each element of `variable <Logistic.variable>` before applying `gain <Logistic.gain>`;
        this argument has an effect identical to x_0, but with the opposite sign (see `note <Logistic_Note>` above).

    x_0 : float
        value to add to each element of `variable <Logistic.variable>` before applying `gain <Logistic.gain>`;
        this argument has an effect identical to bias, but with the opposite sign (see `note <Logistic_Note>` above).

    offset : float
        value to add to each element of `variable <Logistic.variable>` after logistic  transformation and `scale
        <Logistic.scale>` have been applied (see `note <Logistic_Note>` above).

    scale : float
        value by which to multiply each element of `variable <Logistic.variable>` after logistic transformation but
        before `offset <Logistic.offset>` has been applied (see `note <Logistic_Note>` above).

    bounds : (0,1)
        COMMENT:
        the lower and upper limits of the result which, in the case of the `Logistic`, is determined by the function
        itself.
        COMMENT

    owner : Component
        `component <Component>` to which the Function has been assigned.

    name : str
        the name of the Function; if it is not specified in the **name** argument of the constructor, a default is
        assigned by FunctionRegistry (see `Registry_Naming` for conventions used for default and duplicate names).

    prefs : PreferenceSet or specification dict : Function.classPreferences
        the `PreferenceSet` for function; if it is not specified in the **prefs** argument of the Function's
        constructor, a default is assigned using `classPreferences` defined in __init__.py (see `Preferences`
        for details).
    """

    componentName = LOGISTIC_FUNCTION
    parameter_keywords.update({GAIN, BIAS, OFFSET})
    _model_spec_class_name_is_generic = True

    class Parameters(TransferFunction.Parameters):
        """
            Attributes
            ----------

                bias
                    see `bias <Logistic.bias>`

                    :default value: 0.0
                    :type: ``float``

                gain
                    see `gain <Logistic.gain>`

                    :default value: 1.0
                    :type: ``float``

                offset
                    see `offset <Logistic.offset>`

                    :default value: 0.0
                    :type: ``float``

                scale
                    see `scale <Logistic.scale>`

                    :default value: 1.0
                    :type: ``float``

                x_0
                    see `x_0 <Logistic.x_0>`

                    :default value: 0.0
                    :type: ``float``
        """
        gain = Parameter(1.0, modulable=True, aliases=[MULTIPLICATIVE_PARAM])
        x_0 = Parameter(0.0, modulable=True)
        bias = Parameter(0.0, modulable=True, aliases=[ADDITIVE_PARAM])
        offset = Parameter(0.0, modulable=True)
        scale = Parameter(1.0, modulable=True)
        bounds = (0, 1)

    @check_user_specified
    @beartype
    def __init__(self,
                 default_variable=None,
                 gain: Optional[ValidParamSpecType] = None,
                 x_0=None,
                 bias=None,
                 offset: Optional[ValidParamSpecType] = None,
                 scale: Optional[ValidParamSpecType] = None,
                 params=None,
                 owner=None,
                 prefs:  Optional[ValidPrefSet] = None):
        super().__init__(
            default_variable=default_variable,
            gain=gain,
            x_0=x_0,
            bias=bias,
            offset=offset,
            scale=scale,
            params=params,
            owner=owner,
            prefs=prefs,
        )

    def _function(self,
                 variable=None,
                 context=None,
                 params=None,
                 ):
        """

        Arguments
        ---------

        variable : number or array : default class_defaults.variable
           a single value or array to be transformed.

        params : Dict[param keyword: param value] : default None
            a `parameter dictionary <ParameterPort_Specification>` that specifies the parameters for the
            function.  Values specified for parameters in the dictionary override any assigned to those parameters in
            arguments of the constructor.

        Returns
        -------

        Logistic transformation of variable : number or array

        """
        gain = self._get_current_parameter_value(GAIN, context)
        bias = self._get_current_parameter_value(BIAS, context)
        x_0 = self._get_current_parameter_value(X_0, context)
        offset = self._get_current_parameter_value(OFFSET, context)
        scale = self._get_current_parameter_value(SCALE, context)

        result = scale * (1. / (1 + e**(-gain * (variable + bias - x_0)))) + offset

        return self.convert_output_type(result)

    @handle_external_context()
    def derivative(self, input=None, output=None, context=None):
        """
        derivative(input=None, output=None)

        Derivative of `function <Logistic._function>` at either **input** or **output**.

        COMMENT:  RESTORE WHEN TEST IN DERIVATIVE IS RESTORED
        Either **input** or **output** must be specified.
        If **output** is not specified, it is computed from  **input**.
        If both are specified, **input** is ignored unless paramValidationPref is set, in which case
        an error is generated if **output** does not correspond to `function <Logistic._function>`\\(**input**).
        COMMENT
        Either **input** or **output** must be specified.
        If **output** is not specified, derivative is computed from **input**.
        If both are specified, **input** is ignored and derivative is computed from **output**
        .. technical_note::
           allowing both to be specified is supported for consistency with `BackPropagation` `LearningFunction`
           which uses output to compute Logistic

        Arguments
        ---------

        input : number
            value of the input to the Logistic transform at which derivative is to be taken.

        output : number
            value of the output of the Logistic transform at which derivative is to be taken.

        Returns
        -------
        derivative  of logistic transform at output :  number or array
        """

        gain = self._get_current_parameter_value(GAIN, context)
        scale = self._get_current_parameter_value(SCALE, context)

        # Favor use of output: compute it from input if it is not provided
        if output is None:
            output = self.function(input, context=context)

        return gain * scale * output * (1 - output)

    def _gen_llvm_transfer(self, builder, index, ctx, vi, vo, params, state, *, tags:frozenset):
        ptri = builder.gep(vi, [ctx.int32_ty(0), index])
        ptro = builder.gep(vo, [ctx.int32_ty(0), index])

        gain_ptr = ctx.get_param_or_state_ptr(builder, self, GAIN, param_struct_ptr=params)
        bias_ptr = ctx.get_param_or_state_ptr(builder, self, BIAS, param_struct_ptr=params)
        x_0_ptr = ctx.get_param_or_state_ptr(builder, self, X_0, param_struct_ptr=params)
        scale_ptr = ctx.get_param_or_state_ptr(builder, self, SCALE, param_struct_ptr=params)
        offset_ptr = ctx.get_param_or_state_ptr(builder, self, OFFSET, param_struct_ptr=params)

        gain = pnlvm.helpers.load_extract_scalar_array_one(builder, gain_ptr)
        bias = pnlvm.helpers.load_extract_scalar_array_one(builder, bias_ptr)
        x_0 = pnlvm.helpers.load_extract_scalar_array_one(builder, x_0_ptr)
        offset = pnlvm.helpers.load_extract_scalar_array_one(builder, offset_ptr)
        scale = pnlvm.helpers.load_extract_scalar_array_one(builder, scale_ptr)
        exp_f = ctx.get_builtin("exp", [ctx.float_ty])
        val = builder.load(ptri)

        if "derivative_out" not in tags:
            val = builder.fadd(val, bias)             # variable + bias
            val = builder.fsub(val, x_0)              # variable + bias - x_0
            val = builder.fmul(val, gain)             # gain * (variable + bias - x_0)
            val = builder.fneg(val)                   # -gain * (variable + bias - x_0)
            val = builder.call(exp_f, [val])          # e^(-gain * (variable + bias - x_0))
            val = builder.fadd(val.type(1), val)      # 1 + e^(-gain * (variable + bias - x_0))
            val = builder.fdiv(val.type(1), val)      # 1 / (1 + e^(-gain * (variable + bias - x_0)))
            val = builder.fmul(val, scale)            # scale * (1 / (1 + e^(-gain * (variable + bias - x_0)))
            val = builder.fadd(val, offset)           # scale * (1 / (1 + e^(-gain * (variable + bias - x_0))) + offset

        if "derivative" in tags or "derivative_out" in tags:
            # f(x) = g * s * o * (1 - o)
            function_val = val
            val = builder.fsub(function_val.type(1), function_val)
            val = builder.fmul(function_val, val)
            val = builder.fmul(gain, val)
            val = builder.fmul(scale, val)

        builder.store(val, ptro)

    def _gen_pytorch_fct(self, device, context=None):
        scale = self._get_pytorch_fct_param_value('scale', device, context)
        gain = self._get_pytorch_fct_param_value('gain', device, context)
        bias = self._get_pytorch_fct_param_value('bias', device, context)
        offset = self._get_pytorch_fct_param_value('offset', device, context)
<<<<<<< HEAD

        def logistic(x):
            return 1 / (1 + torch.exp(-gain * (x + bias) + offset))

        return logistic
=======
        return lambda x: scale / (1 + torch.exp(-gain * (x + bias))) + offset
>>>>>>> d12866f8

    def as_mdf_model(self):
        model = super().as_mdf_model()

        # x_0 is included in bias in MDF logistic
        self._set_mdf_arg(model, 'bias', np.array(model.args['bias'] - model.args['x_0']))
        self._set_mdf_arg(model, 'x_0', np.array(0))

        if model.args['scale'] != 1.0:
            warnings.warn(
                f"Scale (set to {model.args['scale']} is not a supported"
                ' parameter for MDF logistic'
            )
        return model


# **********************************************************************************************************************
#                                                    Tanh
# **********************************************************************************************************************

class Tanh(TransferFunction):  # ------------------------------------------------------------------------------------
    """
    Tanh(                  \
         default_variable, \
         gain=1.0,         \
         bias=0.0,         \
         x_0=0.0,          \
         offset=0.0,       \
         scale=1.0,        \
         params=None,      \
         owner=None,       \
         name=None,        \
         prefs=None        \
         )

    .. _Tanh_Function:

    `function <Tanh._function>` returns hyperbolic tangent of `variable <Tanh.variable>`:

    .. math::

        \\scale*frac{1 - e^{-2(gain*(variable+bias-x\\_0)+offset)}}{1 + e^{-2(gain*(variable+bias-x\\_0)+offset)}}

    .. note::

       The `Tanh` function is an offset and scaled version of this function.
       The parameters used here have the same meaning as those used for the `Tanh` Function.

    `derivative <Tanh.derivative>` returns the derivative of the hyperbolic tangent at its **input**:

    .. math::
        \\frac{gain*scale}{(\\frac{1+e^{-2(gain*(variable+bias-x\\_0)+offset)}}{2e^{-(gain*(
       variable+bias-x\\_0)+offset)}})^2}

    Arguments
    ---------

    default_variable : number or array : default class_defaults.variable
        specifies template for the value to be transformed.

    gain : float : default 1.0
        specifies value by which to multiply `variable <Tanh.variable>` before Tanh transformation

    bias : float : default 0.0
        specifies value to add to each element of `variable <Tanh.variable>` before applying `gain <Tanh.gain>`
        and before Tanh transformation. This argument is identical to x_0, with the opposite sign.

    x_0 : float : default 0.0
        specifies value to subtract from each element of `variable <Tanh.variable>` before applying `gain <Tanh.gain>`
        and before Tanh transformation. This argument is identical to bias, with the opposite sign.

    offset : float : default 0.0
        specifies value to add to each element of `variable <Tanh.variable>` after applying `gain <Tanh.gain>`
        but before Tanh transformation.

    scale : float : default 1.0
        specifies value by which to multiply each element after applying Tanh transform.

    params : Dict[param keyword: param value] : default None
        a `parameter dictionary <ParameterPort_Specification>` that specifies the parameters for the
        function.  Values specified for parameters in the dictionary override any assigned to those parameters in
        arguments of the constructor.

    owner : Component
        `component <Component>` to which to assign the Function.

    name : str : default see `name <Function.name>`
        specifies the name of the Function.

    prefs : PreferenceSet or specification dict : default Function.classPreferences
        specifies the `PreferenceSet` for the Function (see `prefs <Function_Base.prefs>` for details).

    Attributes
    ----------

    variable : number or array
        contains value to be transformed.

    gain : float : default 1.0
        value by which each element of `variable <Tanh.variable>` is multiplied before applying the
        `bias <Tanh.bias>` (if it is specified).

    bias : float : default 0.0
        value added to each element of `variable <Tanh.variable>` before applying the `gain <Tanh.gain>`
        (if it is specified). This attribute is identical to x_0, with the opposite sign.

    x_0 : float : default 0.0
        value subtracted from each element of `variable <Tanh.variable>` before applying the `gain <Tanh.gain>`
        (if it is specified). This attribute is identical to bias, with the opposite sign.

    offset : float : default 0.0
        value to added to each element of `variable <Tanh.variable>` after applying `gain <Tanh.gain>`
        but before tanh transformation.

    scale : float : default 1.0
        value by which element is multiplied after applying Tanh transform.

    bounds : (-1,1)

    owner : Component
        `component <Component>` to which the Function has been assigned.

    name : str
        the name of the Function; if it is not specified in the **name** argument of the constructor, a default is
        assigned by FunctionRegistry (see `Registry_Naming` for conventions used for default and duplicate names).

    prefs : PreferenceSet or specification dict : Function.classPreferences
        the `PreferenceSet` for function; if it is not specified in the **prefs** argument of the Function's
        constructor, a default is assigned using `classPreferences` defined in __init__.py (see `Preferences`
        for details).
    """

    componentName = TANH_FUNCTION
    parameter_keywords.update({GAIN, BIAS, OFFSET})

    class Parameters(TransferFunction.Parameters):
        """
            Attributes
            ----------

                bias
                    see `bias <Tanh.bias>`

                    :default value: 0.0
                    :type: ``float``

                gain
                    see `gain <Tanh.gain>`

                    :default value: 1.0
                    :type: ``float``

                offset
                    see `offset <Tanh.offset>`

                    :default value: 0.0
                    :type: ``float``

                scale
                    see `scale <Tanh.scale>`

                    :default value: 1.0
                    :type: ``float``

                x_0
                    see `x_0 <Tanh.x_0>`

                    :default value: 0.0
                    :type: ``float``
        """
        gain = Parameter(1.0, modulable=True, aliases=[MULTIPLICATIVE_PARAM])
        x_0 = Parameter(0.0, modulable=True)
        bias = Parameter(0.0, modulable=True, aliases=[ADDITIVE_PARAM])
        offset = Parameter(0.0, modulable=True)
        scale = Parameter(1.0, modulable=True)
        bounds = (-1, 1)

    @check_user_specified
    @beartype
    def __init__(self,
                 default_variable=None,
                 gain: Optional[ValidParamSpecType] = None,
                 x_0=None,
                 bias=None,
                 offset: Optional[ValidParamSpecType] = None,
                 scale: Optional[ValidParamSpecType] = None,
                 params=None,
                 owner=None,
                 prefs:  Optional[ValidPrefSet] = None):
        super().__init__(
            default_variable=default_variable,
            gain=gain,
            x_0=x_0,
            bias=bias,
            offset=offset,
            scale=scale,
            params=params,
            owner=owner,
            prefs=prefs,
        )

    def _function(self,
                 variable=None,
                 context=None,
                 params=None,
                 ):
        """

        Arguments
        ---------

        variable : number or array : default class_defaults.variable
           a single value or array to be transformed.

        params : Dict[param keyword: param value] : default None
            a `parameter dictionary <ParameterPort_Specification>` that specifies the parameters for the
            function.  Values specified for parameters in the dictionary override any assigned to those parameters in
            arguments of the constructor.

        Returns
        -------

        hyperbolic tangent of variable : number or array

        """
        gain = self._get_current_parameter_value(GAIN, context)
        bias = self._get_current_parameter_value(BIAS, context)
        x_0 = self._get_current_parameter_value(X_0, context)
        offset = self._get_current_parameter_value(OFFSET, context)
        scale = self._get_current_parameter_value(SCALE, context)

        exponent = -2 * (gain * (variable + bias - x_0) + offset)
        result = scale * (1 - e**exponent)/ (1 + e**exponent)

        return self.convert_output_type(result)


    @handle_external_context()
    def derivative(self, input, output=None, context=None):
        """
        derivative(input)

        Derivative of `function <Tanh._function>` at **input**.

        Arguments
        ---------

        input : number
            value of the input to the Tanh transform at which derivative is to be taken.

        Returns
        -------
        derivative :  number or array
        """

        gain = self._get_current_parameter_value(GAIN, context)
        bias = self._get_current_parameter_value(BIAS, context)
        x_0 = self._get_current_parameter_value(X_0, context)
        offset = self._get_current_parameter_value(OFFSET, context)
        scale = self._get_current_parameter_value(SCALE, context)

        exponent = -2 * (gain * (input + bias - x_0) + offset)
        mult = -2 * gain * scale
        numerator = -2 * e**(exponent)
        denominator = (1 + e**(exponent))**2

        return mult * (numerator / denominator)

    def _gen_llvm_transfer(self, builder, index, ctx, vi, vo, params, state, *, tags:frozenset):
        ptri = builder.gep(vi, [ctx.int32_ty(0), index])
        ptro = builder.gep(vo, [ctx.int32_ty(0), index])

        gain_ptr = ctx.get_param_or_state_ptr(builder, self, GAIN, param_struct_ptr=params)
        bias_ptr = ctx.get_param_or_state_ptr(builder, self, BIAS, param_struct_ptr=params)
        x_0_ptr = ctx.get_param_or_state_ptr(builder, self, X_0, param_struct_ptr=params)
        offset_ptr = ctx.get_param_or_state_ptr(builder, self, OFFSET, param_struct_ptr=params)
        scale_ptr = ctx.get_param_or_state_ptr(builder, self, SCALE, param_struct_ptr=params)

        gain = pnlvm.helpers.load_extract_scalar_array_one(builder, gain_ptr)
        bias = pnlvm.helpers.load_extract_scalar_array_one(builder, bias_ptr)
        x_0 = pnlvm.helpers.load_extract_scalar_array_one(builder, x_0_ptr)
        offset = pnlvm.helpers.load_extract_scalar_array_one(builder, offset_ptr)
        scale = pnlvm.helpers.load_extract_scalar_array_one(builder, scale_ptr)

        variable = builder.load(ptri)
        exp_f = ctx.get_builtin("exp", [ctx.float_ty])

        if "derivative" in tags:
            exponent = builder.fadd(variable, bias)
            exponent = builder.fsub(exponent, x_0)
            exponent = builder.fmul(gain, exponent)
            exponent = builder.fadd(exponent, offset)
            exponent = builder.fmul(exponent.type(-2), exponent)

            mult = builder.fmul(gain, scale)
            mult = builder.fmul(mult.type(-2), mult)

            exp_val = builder.call(exp_f, [exponent])
            numerator = builder.fmul(exp_val.type(-2), exp_val)

            denominator = builder.fadd(exp_val.type(1), exp_val)
            denominator = builder.fmul(denominator, denominator)

            val = builder.fdiv(numerator, denominator)
            val = builder.fmul(val, mult)
        else:
            exp_val = builder.fadd(variable, bias)
            exp_val = builder.fsub(exp_val, x_0)
            exp_val = builder.fmul(exp_val, gain)
            exp_val = builder.fadd(exp_val, offset)
            exp_val = builder.fmul(exp_val.type(-2), exp_val)

            val = builder.call(exp_f, [exp_val])
            val1 = builder.fsub(val.type(1), val)
            val2 = builder.fadd(val.type(1), val)
            val = builder.fdiv(val1, val2)
            val = builder.fmul(val, scale)

        builder.store(val, ptro)

    def _gen_pytorch_fct(self, device, context=None):
        gain = self._get_pytorch_fct_param_value('gain', device, context)
        bias = self._get_pytorch_fct_param_value('bias', device, context)
        offset = self._get_pytorch_fct_param_value('offset', device, context)
        # return lambda x: 1 / (1 + torch.exp(-gain * (x + bias) + offset))
        return lambda x: ((torch.exp(-gain * (x + bias) + offset) - torch.exp(-gain * (-x + bias) + offset))
                          / (torch.exp(-gain * (x + bias) + offset) + torch.exp(-gain * (-x + bias) + offset)))

# **********************************************************************************************************************
#                                                    ReLU
# **********************************************************************************************************************

class ReLU(TransferFunction):  # ------------------------------------------------------------------------------------
    """
    ReLU(                  \
         default_variable, \
         gain=1.0,         \
         bias=0.0,         \
         leak=0.0,         \
         params=None,      \
         owner=None,       \
         name=None,        \
         prefs=None        \
         )

    .. _RelU_Function:

    `function <ReLU._function>` returns rectified linear tranform of `variable <ReLU.variable>`:

    .. math::
        x = gain*(variable - bias)

    .. math::
        max(x, leak * x)

    Commonly used by `ReLU <https://en.wikipedia.org/wiki/Rectifier_(neural_networks>`_ units in neural networks.

    `derivative <ReLU.derivative>` returns the derivative of of the rectified linear tranform at its **input**:

    .. math::
        gain\\ if\\ input > 0,\\ gain*leak\\ otherwise

    Arguments
    ---------
    default_variable : number or array : default class_defaults.variable
        specifies a template for the value to be transformed.
    gain : float : default 1.0
        specifies a value by which to multiply `variable <ReLU.variable>` after `bias <ReLU.bias>` is subtracted
        from it.
    bias : float : default 0.0
        specifies a value to subtract from each element of `variable <ReLU.variable>`; functions as threshold.
    leak : float : default 0.0
        specifies a scaling factor between 0 and 1 when (variable - bias) is less than or equal to 0.
    params : Dict[param keyword: param value] : default None
        a `parameter dictionary <ParameterPort_Specification>` that specifies the parameters for the
        function.  Values specified for parameters in the dictionary override any assigned to those parameters in
        arguments of the constructor.
    owner : Component
        `component <Component>` to which to assign the Function.
    name : str : default see `name <Function.name>`
        specifies the name of the Function.
    prefs : PreferenceSet or specification dict : default Function.classPreferences
        specifies the `PreferenceSet` for the Function (see `prefs <Function_Base.prefs>` for details).

    Attributes
    ----------

    variable : number or array
        contains value to be transformed.

    gain : float : default 1.0
        value by which to multiply `variable <ReLU.variable>` after `bias <ReLU.bias>` is subtracted
        from it.

    bias : float : default 0.0
        value to subtract from each element of `variable <ReLU.variable>`; functions as threshold.

    leak : float : default 0.0
        scaling factor between 0 and 1 when (variable - bias) is less than or equal to 0.

    bounds : (None,None)

    owner : Component
        `component <Component>` to which the Function has been assigned.

    name : str
        the name of the Function; if it is not specified in the **name** argument of the constructor, a default is
        assigned by FunctionRegistry (see `Registry_Naming` for conventions used for default and duplicate names).

    prefs : PreferenceSet or specification dict : Function.classPreferences
        the `PreferenceSet` for function; if it is not specified in the **prefs** argument of the Function's
        constructor, a default is assigned using `classPreferences` defined in __init__.py (see `Preferences`
        for details).
    """

    componentName = RELU_FUNCTION
    parameter_keywords.update({GAIN, BIAS, LEAK})

    class Parameters(TransferFunction.Parameters):
        """
            Attributes
            ----------

                bias
                    see `bias <ReLU.bias>`

                    :default value: 0.0
                    :type: ``float``

                gain
                    see `gain <ReLU.gain>`

                    :default value: 1.0
                    :type: ``float``

                leak
                    see `leak <ReLU.leak>`

                    :default value: 0.0
                    :type: ``float``
        """
        gain = Parameter(1.0, modulable=True, aliases=[MULTIPLICATIVE_PARAM])
        bias = Parameter(0.0, modulable=True, aliases=[ADDITIVE_PARAM])
        leak = Parameter(0.0, modulable=True)
        bounds = (None, None)

    @check_user_specified
    @beartype
    def __init__(self,
                 default_variable=None,
                 gain: Optional[ValidParamSpecType] = None,
                 bias: Optional[ValidParamSpecType] = None,
                 leak: Optional[ValidParamSpecType] = None,
                 params=None,
                 owner=None,
                 prefs:  Optional[ValidPrefSet] = None):
        super().__init__(
            default_variable=default_variable,
            gain=gain,
            bias=bias,
            leak=leak,
            params=params,
            owner=owner,
            prefs=prefs,
        )

    def _function(self,
                 variable=None,
                 context=None,
                 params=None,
                 ):
        """

        Arguments
        ---------

        variable : number or array : default class_defaults.variable
           a single value or array to be transformed.
        params : Dict[param keyword: param value] : default None
            a `parameter dictionary <ParameterPort_Specification>` that specifies the parameters for the
            function.  Values specified for parameters in the dictionary override any assigned to those parameters in
            arguments of the constructor.

        Returns
        -------

        ReLU transformation of variable : number or array
        """
        gain = self._get_current_parameter_value(GAIN, context)
        bias = self._get_current_parameter_value(BIAS, context)
        leak = self._get_current_parameter_value(LEAK, context)

        # KAM modified 2/15/19 to match https://en.wikipedia.org/wiki/Rectifier_(neural_networks)#Leaky_ReLUs
        x = gain * (variable - bias)
        result = np.maximum(x, leak * x)

        return self.convert_output_type(result)

    @handle_external_context()
    def derivative(self, input=None, output=None, context=None):
        """
        derivative(input or else output)

        Derivative of `function <ReLU._function>` at **input** or **output**.  If **input** is specified, that
        is used to compute the derivative;  if **input** is not specified, it is inferred from the **output**
        and then used to compute the derivative.

        Arguments
        ---------

        input : number
            value of the input to the ReLU transform at which derivative is to be taken.

        Returns
        -------
        derivative :  number or array
        """

        gain = self._get_current_parameter_value(GAIN, context)
        leak = self._get_current_parameter_value(LEAK, context)
        bias = self._get_current_parameter_value(BIAS, context)

        if input is not None:
            # Use input if provided
            variable = np.array(input) - bias
        else:
            # Infer input from output
            variable = np.array(output) / gain

        value = np.where(variable > 0, gain, gain * leak)
        return value

    def _gen_llvm_transfer(self, builder, index, ctx, vi, vo, params, state, *, tags:frozenset):
        ptri = builder.gep(vi, [ctx.int32_ty(0), index])
        ptro = builder.gep(vo, [ctx.int32_ty(0), index])

        gain_ptr = ctx.get_param_or_state_ptr(builder, self, GAIN, param_struct_ptr=params)
        bias_ptr = ctx.get_param_or_state_ptr(builder, self, BIAS, param_struct_ptr=params)
        leak_ptr = ctx.get_param_or_state_ptr(builder, self, LEAK, param_struct_ptr=params)

        gain = pnlvm.helpers.load_extract_scalar_array_one(builder, gain_ptr)
        bias = pnlvm.helpers.load_extract_scalar_array_one(builder, bias_ptr)
        leak = pnlvm.helpers.load_extract_scalar_array_one(builder, leak_ptr)

        # Maxnum for some reason needs full function prototype
        max_f = ctx.get_builtin("maxnum", [ctx.float_ty])
        var = builder.load(ptri)
        if "derivative_out" in tags:
            val = builder.fdiv(var, gain)
        else:
            val = builder.fsub(var, bias)

        if "derivative" in tags or "derivative_out" in tags:
            predicate = builder.fcmp_ordered('>', val, val.type(0))
            val = builder.select(predicate, gain, builder.fmul(gain, leak))
        else:
            val1 = builder.fmul(val, gain)
            val2 = builder.fmul(val1, leak)

            val = builder.call(max_f, [val1, val2])

        builder.store(val, ptro)

    def _gen_pytorch_fct(self, device, context=None):
        gain = self._get_pytorch_fct_param_value('gain', device, context)
        bias = self._get_pytorch_fct_param_value('bias', device, context)
        leak = self._get_pytorch_fct_param_value('leak', device, context)
        return lambda x: (torch.max(input=(x - bias), other=torch.tensor([0], device=device).double()) * gain +
                            torch.min(input=(x - bias), other=torch.tensor([0], device=device).double()) * leak)


# **********************************************************************************************************************
#                                                    Angle
# **********************************************************************************************************************

# FIX: VALIDATE LEN(VARIABLE)>=2

class Angle(TransferFunction):  # -------------------------------------------------------------------------------------
    """
    Angle(                 \
         default_variable, \
         params=None,      \
         owner=None,       \
         name=None,        \
         prefs=None        \
         )

    .. _Angle_Function:

    `function <angle._function>` returns Angle transform of vector in `variable <Angle.variable>`:

    COMMENT:
    FIX: WITH PROPER MATHEMATICAL DEFN
    .. math::

        slope * variable + intercept

    `derivative <Angle.derivative>` returns `slope <Angle.slope>`.
    COMMENT

    Arguments
    ---------

    default_variable : 1array : default class_defaults.variable
        specifies a template for the value to be transformed;  length must be at least 2.

    params : Dict[param keyword: param value] : default None
        a `parameter dictionary <ParameterPort_Specification>` that specifies the parameters for the
        function.  Values specified for parameters in the dictionary override any assigned to those parameters in
        arguments of the constructor.

    owner : Component
        `component <Component>` to which to assign the Function.

    name : str : default see `name <Function.name>`
        specifies the name of the Function.

    prefs : PreferenceSet or specification dict : default Function.classPreferences
        specifies the `PreferenceSet` for the Function (see `prefs <Function_Base.prefs>` for details).

    Attributes
    ----------

    variable : 1d array
        contains value to be transformed.

    owner : Component
        `component <Component>` to which the Function has been assigned.

    name : str
        the name of the Function; if it is not specified in the **name** argument of the constructor, a default is
        assigned by FunctionRegistry (see `Registry_Naming` for conventions used for default and duplicate names).

    prefs : PreferenceSet or specification dict : Function.classPreferences
        the `PreferenceSet` for function; if it is not specified in the **prefs** argument of the Function's
        constructor, a default is assigned using `classPreferences` defined in __init__.py (see `Preferences`
        for details).
    """

    componentName = ANGLE_FUNCTION

    classPreferences = {
        PREFERENCE_SET_NAME: 'AngleClassPreferences',
        REPORT_OUTPUT_PREF: PreferenceEntry(False, PreferenceLevel.INSTANCE),
    }

    _model_spec_class_name_is_generic = True

    class Parameters(TransferFunction.Parameters):
        """
            Attributes
            ----------

                variable
                    see `variable <Angle.variable>`

                    :default value: numpy.array([0.,0,])
                    :type: ``numpy.ndarray``
                    :read only: True

        """
        variable = Parameter(np.array([1,1]),
                             read_only=True,
                             pnl_internal=True,
                             constructor_argument='default_variable')

        def _validate_variable(self, variable):
            variable = np.squeeze(variable)
            if variable.ndim != 1 or len(variable) < 2:
                return f"must be list or 1d array of length 2 or greater."

    @check_user_specified
    @beartype
    def __init__(self,
                 default_variable=None,
                 params=None,
                 owner=None,
                 prefs:  Optional[ValidPrefSet] = None):

        super().__init__(
            default_variable=default_variable,
            params=params,
            owner=owner,
            prefs=prefs,
        )

    def _function(self,
                 variable=None,
                 context=None,
                 params=None,
                 ):
        """

        Arguments
        ---------

        variable : ndarray : default class_defaults.variable
           an array of coordinates on a sphere to be transformed to n+1d angular coordinates;  must be at least 2d.

        params : Dict[param keyword: param value] : default None
            a `parameter dictionary <ParameterPort_Specification>` that specifies the parameters for the
            function.  Values specified for parameters in the dictionary override any assigned to those parameters in
            arguments of the constructor.

        Returns
        -------

        Angle transformation of variable : ndarray of variable.ndim+1

        """
        try:
            # By default, result should be returned as np.ndarray with same dimensionality as input
            result = self._angle(variable)
        except TypeError:
            if hasattr(variable, "dtype"):
                # If variable is an array with mixed sizes or types, try item-by-item operation
                if variable.dtype == object:
                    result = np.zeros_like(variable)
                    for i, item in enumerate(variable):
                        result[i] = self._angle(variable[i])
                else:
                    raise FunctionError("Unrecognized type for {} of {} ({})".format(VARIABLE, self.name, variable))
            # KAM 6/28/18: If the variable does not have a "dtype" attr but made it to this line, then it must be of a
            # type that even np does not recognize -- typically a custom OutputPort variable with items of different
            # shapes (e.g. variable = [[0.0], [0.0], array([[0.0, 0.0]])] )
            elif isinstance(variable, list):
                result = []
                for variable_item in variable:
                    result.append(self._angle(variable_item))
            else:
                raise FunctionError("Unrecognized type for {} of {} ({})".format(VARIABLE, self.name, variable))

        return self.convert_output_type(result)

    def _angle(self, value):
        """Take nd value and return n+1d coordinates for angle on a sphere"""
        value = np.squeeze(value)
        dim = len(value) + 1
        angle = np.zeros(dim)
        sin_value = np.sin(value)
        cos_value = np.cos(value)
        angle[0] = cos_value[0]
        prod_a = np.cumprod(np.flip(sin_value))[:-1]
        angle[dim - 1] = prod_a[-1]
        prod_a[-1] = 1.

        # going down from the top of cumprod we skip: 2 edge values +1 extra for output size
        for j in range(1, dim - 1):
            angle[j] = prod_a[dim -3 -j] * cos_value[j]
        return angle

    def _gen_llvm_function_body(self, ctx, builder, params, state, arg_in, arg_out, *, tags:frozenset):
        assert isinstance(arg_in.type.pointee, pnlvm.ir.ArrayType)
        assert isinstance(arg_out.type.pointee, pnlvm.ir.ArrayType)
        assert len(arg_in.type.pointee) + 1 == len(arg_out.type.pointee)

        # The first cos
        res0_ptr = builder.gep(arg_out, [ctx.int32_ty(0), ctx.int32_ty(0)])
        val0_ptr = builder.gep(arg_in, [ctx.int32_ty(0), ctx.int32_ty(0)])
        val0 = builder.load(val0_ptr)
        cos_f = ctx.get_builtin("cos", [val0.type])
        cos_val0 = builder.call(cos_f, [val0])
        builder.store(cos_val0, res0_ptr)

        # calculate suffix product
        sin_f = ctx.get_builtin("sin", [val0.type])
        prod_ptr = builder.alloca(val0.type)
        builder.store(prod_ptr.type.pointee(1.0), prod_ptr)

        dim_m1 = ctx.int32_ty(len(arg_out.type.pointee) - 1)
        with pnlvm.helpers.for_loop(builder, dim_m1.type(1), dim_m1, dim_m1.type(1), id="suff_prod") as (b, idx):
            #revert the index to go from the end
            idx = b.sub(dim_m1, idx)

            prod = b.load(prod_ptr)
            val_ptr = b.gep(arg_in, [ctx.int32_ty(0), idx])
            val = b.load(val_ptr)

            # calculate suffix product of sin(input)
            val_sin = b.call(sin_f, [val])
            new_prod = b.fmul(prod, val_sin)
            b.store(new_prod, prod_ptr)

            # output value is suffix product * cos(val)
            val_cos = b.call(cos_f, [val])
            res = b.fmul(prod, val_cos)
            res_ptr = b.gep(arg_out, [ctx.int32_ty(0), idx])
            b.store(res, res_ptr)

        # The last element is just the suffix product * 1
        last_ptr = builder.gep(arg_out, [ctx.int32_ty(0), dim_m1])
        builder.store(builder.load(prod_ptr), last_ptr)

        return builder

    # @handle_external_context()
    # def derivative(self, input=None, output=None, context=None):
    #     """
    #     derivative(input)
    #
    #     Derivative of `function <Angle._function>` at **input**.
    #
    #     Arguments
    #     ---------
    #
    #     input : number
    #         value of the input to the Angle transform at which derivative is to be taken.
    #
    #     Returns
    #     -------
    #
    #     Slope of function :  number or array
    #
    #     """
    #
    #     return self._get_current_parameter_value(SLOPE, context)
    #
    # def _is_identity(self, context=None):
    #     return (
    #         self.parameters.slope._get(context) == 1
    #         and self.parameters.intercept._get(context) == 0
    #     )


# **********************************************************************************************************************
#                                                    Gaussian
# **********************************************************************************************************************

class Gaussian(TransferFunction):  # -----------------------------------------------------------------------------------
    """
    Gaussian(                    \
         default_variable,       \
         standard_deviation=1.0, \
         bias=0.0,               \
         scale=1.0,              \
         offset=0.0,             \
         params=None,            \
         owner=None,             \
         name=None,              \
         prefs=None              \
         )

    .. _Gaussian_Function:

    `function <Gaussian._function>` returns Gaussian transform of `variable <Gaussian.variable>`:

    .. math::
      scale*\\frac{e^{-\\frac{(varible-bias)^{2}}{2\\sigma^{2}}}}{\\sqrt{2\\pi}\\sigma}+offset

    where :math:`\\sigma` = `standard_deviation <Gaussian.standard_deviation>`

    .. note::
        the value returned is deterministic (i.e., the value of the probability density function at variable),
        not a randomly chosen sample from the Gaussian distribution; for the latter, use `GaussianDistort`.

    `derivative <Gaussian.derivative>` returns derivative of the Gaussian transform of `variable <Gaussian.variable>`:

    .. math::

       \\frac{-(variable-bias)*e^{-\\frac{(variable-bias)^{2}}{2\\sigma^{2}}}}{\\sqrt{2\\pi}\\sigma^{3}}

    Arguments
    ---------

    default_variable : number or array : default class_defaults.variable
        specifies a template for the value used as the mean for the Guassian transform.

    standard_deviation : float : default 1.0
        specifies "width" of the Gaussian transform applied to each element of `variable <Gaussian.variable>`.

    bias : float : default 0.0
        value to add to each element of `variable <Gaussian.variable>` before applying Gaussian transform.

    offset : float : default 0.0
        value to add to each element after applying Gaussian transform and `scale <Gaussian.scale>`.

    scale : float : default 1.0
        value by which to multiply each element after applying Gaussian transform.

    params : Dict[param keyword: param value] : default None
        a `parameter dictionary <ParameterPort_Specification>` that specifies the parameters for the
        function.  Values specified for parameters in the dictionary override any assigned to those parameters in
        arguments of the constructor.

    owner : Component
        `component <Component>` to which to assign the Function.

    name : str : default see `name <Function.name>`
        specifies the name of the Function.

    prefs : PreferenceSet or specification dict : default Function.classPreferences
        specifies the `PreferenceSet` for the Function (see `prefs <Function_Base.prefs>` for details).

    Attributes
    ----------

    variable : number or array
        value used as the mean of the Gaussian transform.

    standard_deviation : float : default 1.0
        standard_deviation used for Gaussian transform.

    bias : float : default 0.0
        value added to each element of `variable <Gaussian.variable>` before applying the Gaussian transform.

    scale : float : default 0.0
        value by which each element is multiplied after applying the Gaussian transform.

    offset : float : default 0.0
        value added to each element after applying the Gaussian transform and scale.

    owner : Component
        `component <Component>` to which the Function has been assigned.

    name : str
        the name of the Function; if it is not specified in the **name** argument of the constructor, a default is
        assigned by FunctionRegistry (see `Registry_Naming` for conventions used for default and duplicate names).

    prefs : PreferenceSet or specification dict : Function.classPreferences
        the `PreferenceSet` for function; if it is not specified in the **prefs** argument of the Function's
        constructor, a default is assigned using `classPreferences` defined in __init__.py (see `Preferences`
        for details).
    """

    componentName = GAUSSIAN_FUNCTION
    # parameter_keywords.update({STANDARD_DEVIATION, BIAS, SCALE, OFFSET})

    class Parameters(TransferFunction.Parameters):
        """
            Attributes
            ----------

                bias
                    see `bias <Gaussian.bias>`

                    :default value: 0.0
                    :type: ``float``

                offset
                    see `offset <Gaussian.offset>`

                    :default value: 0.0
                    :type: ``float``

                scale
                    see `scale <Gaussian.scale>`

                    :default value: 1.0
                    :type: ``float``

                standard_deviation
                    see `standard_deviation <Gaussian.standard_deviation>`

                    :default value: 1.0
                    :type: ``float``
        """
        standard_deviation = Parameter(1.0, modulable=True, aliases=[MULTIPLICATIVE_PARAM])
        bias = Parameter(0.0, modulable=True, aliases=[ADDITIVE_PARAM])
        scale = Parameter(1.0, modulable=True)
        offset = Parameter(0.0, modulable=True)
        bounds = (None, None)

    @check_user_specified
    @beartype
    def __init__(self,
                 default_variable=None,
                 standard_deviation: Optional[ValidParamSpecType] = None,
                 bias: Optional[ValidParamSpecType] = None,
                 scale: Optional[ValidParamSpecType] = None,
                 offset: Optional[ValidParamSpecType] = None,
                 params=None,
                 owner=None,
                 prefs:  Optional[ValidPrefSet] = None):
        super().__init__(
            default_variable=default_variable,
            standard_deviation=standard_deviation,
            bias=bias,
            scale=scale,
            offset=offset,
            params=params,
            owner=owner,
            prefs=prefs,
        )

    def _gen_llvm_transfer(self, builder, index, ctx, vi, vo, params, state, *, tags:frozenset):
        ptri = builder.gep(vi, [ctx.int32_ty(0), index])
        ptro = builder.gep(vo, [ctx.int32_ty(0), index])

        standard_deviation_ptr = ctx.get_param_or_state_ptr(builder, self, STANDARD_DEVIATION, param_struct_ptr=params)
        bias_ptr = ctx.get_param_or_state_ptr(builder, self, BIAS, param_struct_ptr=params)
        scale_ptr = ctx.get_param_or_state_ptr(builder, self, SCALE, param_struct_ptr=params)
        offset_ptr = ctx.get_param_or_state_ptr(builder, self, OFFSET, param_struct_ptr=params)

        standard_deviation = pnlvm.helpers.load_extract_scalar_array_one(builder, standard_deviation_ptr)
        bias = pnlvm.helpers.load_extract_scalar_array_one(builder, bias_ptr)
        scale = pnlvm.helpers.load_extract_scalar_array_one(builder, scale_ptr)
        offset = pnlvm.helpers.load_extract_scalar_array_one(builder, offset_ptr)

        exp_f = ctx.get_builtin("exp", [ctx.float_ty])
        sqrt_f = ctx.get_builtin("sqrt", [ctx.float_ty])

        var = builder.load(ptri)
        exp_num = builder.fsub(var, bias)
        exp_num = builder.fmul(exp_num, exp_num)
        exp_num = pnlvm.helpers.fneg(builder, exp_num)

        exp_denom = builder.fmul(standard_deviation, standard_deviation)
        exp_denom = builder.fmul(exp_denom.type(2), exp_denom)
        exp = builder.fdiv(exp_num, exp_denom)
        numerator = builder.call(exp_f, [exp])

        denom = builder.fmul(standard_deviation.type(2 * pi), standard_deviation)
        denom = builder.call(sqrt_f, [denom])
        val = builder.fdiv(numerator, denom)

        val = builder.fmul(scale, val)
        val = builder.fadd(offset, val)

        builder.store(val, ptro)

    def _function(self,
                 variable=None,
                 context=None,
                 params=None,
                 ):
        """

        Arguments
        ---------

        variable : number or array : default class_defaults.variable
           a single value or array to be distorted by Guassian distribution.

        params : Dict[param keyword: param value] : default None
            a `parameter dictionary <ParameterPort_Specification>` that specifies the parameters for the
            function.  Values specified for parameters in the dictionary override any assigned to those parameters in
            arguments of the constructor.


        Returns
        -------

        Gaussian transformation of variable : number or array

        """
        standard_deviation = self._get_current_parameter_value(STANDARD_DEVIATION, context)
        bias = self._get_current_parameter_value(BIAS, context)
        scale = self._get_current_parameter_value(SCALE, context)
        offset = self._get_current_parameter_value(OFFSET, context)

        gaussian = e**(-(variable - bias)**2 / (2 * standard_deviation**2)) / sqrt(2 * pi * standard_deviation)
        result = scale * gaussian + offset

        return self.convert_output_type(result)

    @handle_external_context()
    def derivative(self, input, output=None, context=None):
        """
        derivative(input)

        Derivative of `function <Gaussian._function>` at **input**.


        Arguments
        ---------

        input : number
            value of the input of the Gaussian transform at which derivative is to be taken.


        Returns
        -------

        Derivative of Guassian of variable :  number or array

        """
        sigma = self._get_current_parameter_value(STANDARD_DEVIATION, context)
        bias = self._get_current_parameter_value(BIAS, context)

        adjusted_input = input - bias
        result = (-adjusted_input * e**(-(adjusted_input**2 / (2 * sigma**2)))) / sqrt(2 * pi * sigma**3)

        return self.convert_output_type(result)


# **********************************************************************************************************************
#                                               GaussianDistort
# **********************************************************************************************************************

class GaussianDistort(TransferFunction):  #-----------------------------------------------------------------------------
    """
    GaussianDistort(       \
         default_variable, \
         variance=1.0,     \
         bias=0.0,         \
         scale=1.0,        \
         offset=0.0,       \
         seed=None,        \
         params=None,      \
         owner=None,       \
         name=None,        \
         prefs=None        \
         )

    .. _GaussianDistort_Function:

    `function <GaussianDistort._function>` returns random value from a Gaussian distribution with
     mean = `variable <GaussianDistort.variable>` and variance = `variance <GaussianDistort.variance>`

    .. note::
        if the Gaussian transform of `variable <GaussianDistort.variable>` is desired (i.e., the value of the
        probability density function at `variable <GaussianDistort.variable>`, not a randomly chosen sample from the
        Gaussian distribution, then use `Gaussian`.

    COMMENT:
    `derivative <Gaussian.derivative>` returns derivative of the Gaussian transform of `variable <Logistic.variable>`:

    .. math::

       \\frac{-(variable-bias)*e^{-\\frac{(variable-bias)^{2}}{2\\sigma^{2}}}}{\\sqrt{2\\pi}\\sigma^{3}}
    COMMENT

    Arguments
    ---------

    default_variable : number or array : default class_defaults.variable
        specifies a template for the value(s) used as the mean of the Guassian distribution from which each sample is
        drawn.

    variance : float : default 1.0
        specifies "width" of the Gaussian distribution around each element of `variable <GaussianDistort.variable>`
        from which sample is drawn.

    bias : float : default 0.0
        specifies value to add to each element of `variable <GaussianDistort.variable>` before drawing sample.

    scale : float : default 1.0
        specifies value by which to multiply each sample.

    offset : float : default 0.0
        specifies value to add to each sample after it is drawn and `scale <GaussianDistort.scale>` is applied

    params : Dict[param keyword: param value] : default None
        a `parameter dictionary <ParameterPort_Specification>` that specifies the parameters for the
        function.  Values specified for parameters in the dictionary override any assigned to those parameters in
        arguments of the constructor.

    owner : Component
        `component <Component>` to which to assign the Function.

    name : str : default see `name <Function.name>`
        specifies the name of the Function.

    prefs : PreferenceSet or specification dict : default Function.classPreferences
        specifies the `PreferenceSet` for the Function (see `prefs <Function_Base.prefs>` for details).

    Attributes
    ----------

    variable : number or array
        each element determines mean of the Gaussian distribution from which each sample is drawn.

    variance : float
        determines variance of Gaussian distribution from which each sample is drawn.

    bias : float
        determines value added to each element of `variable <GaussianDistort.variable>` before drawing sample.

    scale : float
        determines value by which each sample is multiplied after it is drawn.

    offset : float
        determines value added to each sample after it is drawn and `scale <GaussianDistort.scale>` is applied

    random_state : numpy.RandomState
        private pseudorandom number generator

    owner : Component
        `component <Component>` to which the Function has been assigned.

    name : str
        the name of the Function; if it is not specified in the **name** argument of the constructor, a default is
        assigned by FunctionRegistry (see `Registry_Naming` for conventions used for default and duplicate names).

    prefs : PreferenceSet or specification dict : Function.classPreferences
        the `PreferenceSet` for function; if it is not specified in the **prefs** argument of the Function's
        constructor, a default is assigned using `classPreferences` defined in __init__.py (see `Preferences`
        for details).
    """

    componentName = GAUSSIAN_DISTORT_FUNCTION
    # parameter_keywords.update({VARIANCE, BIAS, SCALE, OFFSET})

    class Parameters(TransferFunction.Parameters):
        """
            Attributes
            ----------

                bias
                    see `bias <GaussianDistort.bias>`

                    :default value: 0.0
                    :type: ``float``

                offset
                    see `offset <GaussianDistort.offset>`

                    :default value: 0.0
                    :type: ``float``

                random_state
                    see `random_state <GaussianDistort.random_state>`

                    :default value: None
                    :type: ``numpy.random.RandomState``

                scale
                    see `scale <GaussianDistort.scale>`

                    :default value: 1.0
                    :type: ``float``

                variance
                    see `variance <GaussianDistort.variance>`

                    :default value: 1.0
                    :type: ``float``
        """
        variance = Parameter(1.0, modulable=True, aliases=[MULTIPLICATIVE_PARAM])
        bias = Parameter(0.0, modulable=True, aliases=[ADDITIVE_PARAM])
        scale = Parameter(1.0, modulable=True)
        offset = Parameter(0.0, modulable=True)
        random_state = Parameter(None, loggable=False, getter=_random_state_getter, dependencies='seed')
        seed = Parameter(DEFAULT_SEED(), modulable=True, fallback_default=True, setter=_seed_setter)
        bounds = (None, None)

    @check_user_specified
    @beartype
    def __init__(self,
                 default_variable=None,
                 variance: Optional[ValidParamSpecType] = None,
                 bias: Optional[ValidParamSpecType] = None,
                 scale: Optional[ValidParamSpecType] = None,
                 offset: Optional[ValidParamSpecType] = None,
                 seed=None,
                 params=None,
                 owner=None,
                 prefs:  Optional[ValidPrefSet] = None):

        super().__init__(
            default_variable=default_variable,
            variance=variance,
            bias=bias,
            scale=scale,
            offset=offset,
            seed=seed,
            params=params,
            owner=owner,
            prefs=prefs,
        )

    def _gen_llvm_transfer(self, builder, index, ctx, vi, vo, params, state, *, tags:frozenset):
        ptri = builder.gep(vi, [ctx.int32_ty(0), index])
        ptro = builder.gep(vo, [ctx.int32_ty(0), index])

        variance_ptr = ctx.get_param_or_state_ptr(builder, self, VARIANCE, param_struct_ptr=params)
        bias_ptr = ctx.get_param_or_state_ptr(builder, self, BIAS, param_struct_ptr=params)
        scale_ptr = ctx.get_param_or_state_ptr(builder, self, SCALE, param_struct_ptr=params)
        offset_ptr = ctx.get_param_or_state_ptr(builder, self, OFFSET, param_struct_ptr=params)

        variance = pnlvm.helpers.load_extract_scalar_array_one(builder, variance_ptr)
        bias = pnlvm.helpers.load_extract_scalar_array_one(builder, bias_ptr)
        scale = pnlvm.helpers.load_extract_scalar_array_one(builder, scale_ptr)
        offset = pnlvm.helpers.load_extract_scalar_array_one(builder, offset_ptr)

        rvalp = builder.alloca(ptri.type.pointee, name="random_out")
        rand_state_ptr = ctx.get_random_state_ptr(builder, self, state, params)
        normal_f = ctx.get_normal_dist_function_by_state(rand_state_ptr)
        builder.call(normal_f, [rand_state_ptr, rvalp])

        rval = builder.load(rvalp)
        rval = builder.fmul(rval, variance)
        val = builder.load(ptri)
        val = builder.fadd(val, bias)
        val = builder.fadd(rval, val)
        val = builder.fmul(val, scale)
        val = builder.fadd(offset, val)

        builder.store(val, ptro)

    def _function(self,
                 variable=None,
                 context=None,
                 params=None,
                 ):
        """

        Arguments
        ---------

        variable : number or array : default class_defaults.variable
           a single value or array to be transformed.

        params : Dict[param keyword: param value] : default None
            a `parameter dictionary <ParameterPort_Specification>` that specifies the parameters for the
            function.  Values specified for parameters in the dictionary override any assigned to those parameters in
            arguments of the constructor.


        Returns
        -------

        Sample from Gaussian distribution for each element of variable : number or array

        """
        variance = self._get_current_parameter_value(VARIANCE, context)
        bias = self._get_current_parameter_value(BIAS, context)
        scale = self._get_current_parameter_value(SCALE, context)
        offset = self._get_current_parameter_value(OFFSET, context)
        random_state = self._get_current_parameter_value('random_state', context)

        result = scale * random_state.normal(variable + bias, variance) + offset

        return self.convert_output_type(result)

    # def derivative(self, output, input=None, context=None):
    #     """
    #     derivative(output, input):
    #
    #     Derivative of `function <Logistic.function>`:
    #
    #         -input/:math:`{variance^3}*\\sqrt{2\\pi}`
    #
    #
    #     Returns
    #     -------
    #
    #     Derivative of Guassian of variable :  number or array
    #
    #     """
    #     variance = self._get_current_parameter_value(VARIANCE, context)
    #     bias = self._get_current_parameter_value(BIAS, context)
    #     scale = self._get_current_parameter_value(SCALE, context)
    #     offset = self._get_current_parameter_value(OFFSET, context)
    #
    #     # The following doesn't work with autograd (https://github.com/HIPS/autograd/issues/416)
    #     f = scale * np.random.normal(input+bias, variance) + offset
    #
    #     # FIX: SHOULD THIS BE variance**1.5 (since variance = sd**2 and term below is supposed to be sd**3)??
    #     df = -input(variance**3 * np.sqrt(2 * np.pi))
    #
    #     return self.convert_output_type(df*f)


# **********************************************************************************************************************
#                                               BinomialDistort
# **********************************************************************************************************************

class BinomialDistort(TransferFunction):  #-----------------------------------------------------------------------------
    """
    BinomialDistort(          \
         default_variable,    \
         p=0.05,              \
         seed=None,           \
         params=None,         \
         owner=None,          \
         name=None,           \
         prefs=None           \
         )

    .. _BinomialDistort:

    `function <BinomialDistort._function>` returns `variable <BinomialDistort.variable>` with elements randomly
    zeroed with probability **p**:

    .. math::

       if \\ \\ rand[0,1] > p: output_i=0 \\\\
       else: \\ output_i = variable_i

    `derivative <Binomial.derivative>` returns `variable`

    Arguments
    ---------

    default_variable : number or array : default class_defaults.variable
        specifies a template for the value(s) used as the mean of the Guassian distribution from which each sample is
        drawn.

    p : float : default 0.5
        specifies the probability with which each element of `variable` is replaced with zero.

    params : Dict[param keyword: param value] : default None
        a `parameter dictionary <ParameterPort_Specification>` that specifies the parameters for the
        function.  Values specified for parameters in the dictionary override any assigned to those parameters in
        arguments of the constructor.

    owner : Component
        `component <Component>` to which to assign the Function.

    name : str : default see `name <Function.name>`
        specifies the name of the Function.

    prefs : PreferenceSet or specification dict : default Function.classPreferences
        specifies the `PreferenceSet` for the Function (see `prefs <Function_Base.prefs>` for details).

    Attributes
    ----------

    variable : number or array
        each element determines mean of the Gaussian distribution from which each sample is drawn.

    p : float
        the probability with which each element of `variable` is replaced with zero.

    random_state : numpy.RandomState
        private pseudorandom number generator

    owner : Component
        `component <Component>` to which the Function has been assigned.

    name : str
        the name of the Function; if it is not specified in the **name** argument of the constructor, a default is
        assigned by FunctionRegistry (see `Registry_Naming` for conventions used for default and duplicate names).

    prefs : PreferenceSet or specification dict : Function.classPreferences
        the `PreferenceSet` for function; if it is not specified in the **prefs** argument of the Function's
        constructor, a default is assigned using `classPreferences` defined in __init__.py (see `Preferences`
        for details).
    """

    componentName = BINOMIAL_DISTORT_FUNCTION

    classPreferences = {
        PREFERENCE_SET_NAME: 'BinomialClassPreferences',
        REPORT_OUTPUT_PREF: PreferenceEntry(False, PreferenceLevel.INSTANCE),
    }

    class Parameters(TransferFunction.Parameters):
        """
            Attributes
            ----------
                p
                    see `p <BinomialDistort.p>`

                    :default value: 0.5
                    :type: ``float``

                random_state
                    see `random_state <BinomialDistort.random_state>`

                    :default value: None
                    :type: ``numpy.random.RandomState``

        """
        p = Parameter(0.5, modulable=True, aliases=[MULTIPLICATIVE_PARAM])
        random_state = Parameter(None, loggable=False, getter=_random_state_getter, dependencies='seed')
        seed = Parameter(DEFAULT_SEED(), modulable=True, fallback_default=True, setter=_seed_setter)
        bounds = (None, None)

    @check_user_specified
    @beartype
    def __init__(self,
                 default_variable=None,
                 p: Optional[ValidParamSpecType] = None,
                 seed=None,
                 params=None,
                 owner=None,
                 prefs: Optional[ValidPrefSet] = None):

        super().__init__(
            default_variable=default_variable,
            p=p,
            seed=seed,
            params=params,
            owner=owner,
            prefs=prefs,
        )

    def _gen_llvm_transfer(self, builder, index, ctx, vi, vo, params, state, *, tags:frozenset):
        ptri = builder.gep(vi, [ctx.int32_ty(0), index])
        ptro = builder.gep(vo, [ctx.int32_ty(0), index])

        p_ptr = ctx.get_param_or_state_ptr(builder, self, 'p', param_struct_ptr=params)
        p = builder.load(p_ptr)
        mod_p = builder.fsub(p.type(1), p)
        p_mod_ptr = builder.alloca(mod_p.type)
        builder.store(mod_p, p_mod_ptr)

        n_ptr = builder.alloca(ctx.int32_ty)
        builder.store(n_ptr.type.pointee(1), n_ptr)

        rand_state_ptr = ctx.get_random_state_ptr(builder, self, state, params)
        binomial_f = ctx.get_binomial_dist_function_by_state(rand_state_ptr)

        rvalp = builder.alloca(binomial_f.args[-1].type.pointee, name="random_out")
        builder.call(binomial_f, [rand_state_ptr, n_ptr, p_mod_ptr, rvalp])

        val = builder.load(ptri)
        rval = builder.load(rvalp)
        rval = builder.uitofp(rval, val.type)
        val = builder.fmul(val, rval)

        builder.store(val, ptro)

    def _function(self,
                 variable=None,
                 context=None,
                 params=None,
                 ):
        """

        Arguments
        ---------

        variable : number or array : default class_defaults.variable
           a single value or array to be randomly zeroed.

        params : Dict[param keyword: param value] : default None
            a `parameter dictionary <ParameterPort_Specification>` that specifies the parameters for the
            function.  Values specified for parameters in the dictionary override any assigned to those parameters in
            arguments of the constructor.


        Returns
        -------

        variable with elements zeroed with probability p : number or array

        """
        p = self._get_current_parameter_value('p', context)
        random_state = self._get_current_parameter_value('random_state', context)
        result = variable * random_state.binomial(size=len(variable), n=1, p=(1 - p))
        return self.convert_output_type(result)

    def _is_identity(self, context=None, defaults=False):
        if defaults:
            p = self.defaults.p
        else:
            p = self.parameters.p._get(context)
        return p == 0.0

    def derivative(self, output, input=None, context=None):
        raise FunctionError(f"Derivative of BinomialDistort not yet supported.")
    #     """
    #     derivative(input, output):
    #
    #     Derivative of `function <BinomialDistort.function>`:
    #
    #         -input/:math:`{variance^3}*\\sqrt{2\\pi}`
    #
    #
    #     Returns
    #     -------
    #
    #     Derivative of Binomial of variable :  number or array
    #
    #     """
    #     bias = self._get_current_parameter_value(BIAS, context)
    #     scale = self._get_current_parameter_value(SCALE, context)
    #     offset = self._get_current_parameter_value(OFFSET, context)
    #
    #     # The following doesn't work with autograd (https://github.com/HIPS/autograd/issues/416)
    #     f = scale * np.random.normal(input+bias, variance) + offset
    #
    # # FIX: ?WHICH IF EITHER IS CORRECT?:
    # return self._get_current_parameter_value(VARIABLE, context)
    # # return 1.0


# **********************************************************************************************************************
#                                                    Dropout
# **********************************************************************************************************************

class Dropout(TransferFunction):  #
    # -------------------------------------------------------------------------------------
    """
    Dropout(               \
         default_variable, \
         p=0.5,            \
         params=None,      \
         owner=None,       \
         name=None,        \
         prefs=None        \
         )

    .. _Dropout:

    `function <Dropout._function>` returns `variable <Dropout.variable>` with elements randomly zeroed with
    probability **p** during learning; otherwise functions as `Identity` Function.  During learning, the output
    of the function is scaled by :math:`\\frac{1}{(1-p)}`, which implements the inverse scaling form of `dropout
    <https://pytorch.org/docs/stable/generated/torch.nn.Dropout.html?highlight=dropout>`_ used by by PyTorch.

    .. math::

       if \\ (context.runmode == ContextFlags.LEARNING\\_MODE) \\ and \\ (rand[0,1] > p):  output_i = 0 \\\\
       else: \\ output_i = \\frac{1}{(1-p)}variable_i

    .. _technical_note::
       **learning_only** uses ``context.runmode`` == `ContextFlags.LEARNING_MODE`
       to determine when learning is in effect

    `derivative <Dropout.derivative>` returns `variable`

    Arguments
    ---------

    default_variable : number or array : default class_defaults.variable
        specifies a template for the value to be transformed.

    p : float : default 0.5
        specifies the probability with which each element of `variable` is replaced with zero.

    params : Dict[param keyword: param value] : default None
        a `parameter dictionary <ParameterPort_Specification>` that specifies the parameters for the
        function.  Values specified for parameters in the dictionary override any assigned to those parameters in
        arguments of the constructor.

    owner : Component
        `component <Component>` to which to assign the Function.

    name : str : default see `name <Function.name>`
        specifies the name of the Function.

    prefs : PreferenceSet or specification dict : default Function.classPreferences
        specifies the `PreferenceSet` for the Function (see `prefs <Function_Base.prefs>` for details).

    Attributes
    ----------

    variable : number or array
        contains value to be transformed.

    p : float
        the probability with which each element of `variable` is replaced with zero.

    random_state : numpy.RandomState
        private pseudorandom number generator

    owner : Component
        `component <Component>` to which the Function has been assigned.

    name : str
        the name of the Function; if it is not specified in the **name** argument of the constructor, a default is
        assigned by FunctionRegistry (see `Registry_Naming` for conventions used for default and duplicate names).

    prefs : PreferenceSet or specification dict : Function.classPreferences
        the `PreferenceSet` for function; if it is not specified in the **prefs** argument of the Function's
        constructor, a default is assigned using `classPreferences` defined in __init__.py (see `Preferences`
        for details).
    """

    componentName = DROPOUT_FUNCTION

    classPreferences = {
        PREFERENCE_SET_NAME: 'DropoutClassPreferences',
        REPORT_OUTPUT_PREF: PreferenceEntry(False, PreferenceLevel.INSTANCE),
    }

    class Parameters(TransferFunction.Parameters):
        """
            Attributes
            ----------

                p
                    see `p <Dropout.p>`

                    :default value: 0.5
                    :type: ``float``

                random_state
                    see `random_state <GaussianDistort.random_state>`

                    :default value: None
                    :type: ``numpy.random.RandomState``
        """
        p = Parameter(0.5, modulable=True, aliases=[MULTIPLICATIVE_PARAM])
        random_state = Parameter(None, loggable=False, getter=_random_state_getter, dependencies='seed')
        seed = Parameter(DEFAULT_SEED(), modulable=True, fallback_default=True, setter=_seed_setter)

    @check_user_specified
    @beartype
    def __init__(self,
                 default_variable=None,
                 p: Optional[ValidParamSpecType] = None,
                 params=None,
                 owner=None,
                 prefs: Optional[ValidPrefSet]  = None):
        self.binomial_distort = BinomialDistort(default_variable=default_variable, p=p)

        super().__init__(
            default_variable=default_variable,
            p=p,
            params=params,
            owner=owner,
            prefs=prefs,
        )

    def _function(self,
                 variable=None,
                 context=None,
                 params=None,
                 ):
        """

        Arguments
        ---------

        variable : number or array : default class_defaults.variable
           a single value or array to be randomly zeroed.

        params : Dict[param keyword: param value] : default None
            a `parameter dictionary <ParameterPort_Specification>` that specifies the parameters for the
            function.  Values specified for parameters in the dictionary override any assigned to those parameters in
            arguments of the constructor.

        Returns
        -------

        During learning, variable with elements zeroed with probability p, else scaled by :math:`frac{1}{(1-p)}`;
        otherwise returns variable : number or array

        """
        p = self._get_current_parameter_value('p', context)

        if context.runmode != ContextFlags.LEARNING_MODE:
            result = variable

        else:
            p = p or self.defaults.p
            self.binomial_distort.parameters.p.set(p, context)
            result = self.binomial_distort(variable) * (1 / (1 - p))

        return self.convert_output_type(result)

    @handle_external_context()
    def derivative(self, input=None, output=None, context=None):
        # raise FunctionError(f"Derivative of Dropout not yet supported.")
        """
        derivative(input)

        Derivative of `function <Dropout._function>` at **input**.

        Arguments
        ---------

        input : number or array
            value of the input to the Dropouput function at which derivative is to be taken.

        Returns
        -------

        variable :  number or array

        """
        # FIX: ?WHICH IS CORRECT:
        # return self._get_current_parameter_value(VARIABLE, context)
        return 1.0

    def _is_identity(self, context=None, defaults=False):
        if defaults:
            p = self.defaults.p
        else:
            p = self.parameters.p._get(context)

        return (context.run_mode != ContextFlags.LEARNING_MODE) or (p == 0.0)

    def _gen_llvm_transfer(self, builder, index, ctx, vi, vo, params, state, *, tags:frozenset):
        ptri = builder.gep(vi, [ctx.int32_ty(0), index])
        ptro = builder.gep(vo, [ctx.int32_ty(0), index])

        val = builder.load(ptri)
        builder.store(val, ptro)

    def _gen_pytorch_fct(self, device, context=None):
        prob = self._get_pytorch_fct_param_value('p')
        return lambda x: (torch.dropout(input=x, p=prob, train=False))


# **********************************************************************************************************************
#                                                   SoftMax
# **********************************************************************************************************************

softmax_modes = {ALL, ARG_MAX, ARG_MAX_INDICATOR, MAX_VAL, MAX_INDICATOR, PROB, PROB_INDICATOR}


class SoftMax(TransferFunction):
    """
    SoftMax(                        \
         default_variable,          \
         gain=1.0,                  \
         mask_threshold=None,       \
         adapt_scale=1,             \
         adapt_base=1,              \
         adapt_entropy_weighting=.1 \
         output=ALL,                \
         params=None,               \
         owner=None,                \
         name=None,                 \
         prefs=None                 \
         )

    .. _SoftMax:

    SoftMax transform of `variable <Softmax.variable>`

    `function <SoftMax._function>` returns SoftMax transform of `variable <Softmax.variable>`:

    .. math::

        \\frac{e^{gain * variable_i}}{\\sum\\limits^{len(variable)}e^{gain * variable}}

    filtered by `output <SoftMax.output>` specification (see `The Softmax function and its derivative
    <http://eli.thegreenplace.net/2016/the-softmax-function-and-its-derivative/>`_ for a nice discussion).

        .. note::
           If `variable <SoftMax.variable>` is all zeros, the SoftMax transform returns all zeros.

    .. _SoftMax_AdaptGain:

    *Thresholding and Adaptive Gain*

    For cases in which SoftMax is used with sparse vectors (e.g., one-hots), the value(s) of the most significant
    entries (e.g., the 1s in a one-hot) can be sensitive to (diminished by) the number of other values in the vector
    (i.e., its length). For example, whereas for ``[1 0]`` the SoftMax is ``[0.73105858 0.26894142]``, for ``[1 0 0 0]``
    it is ``[0.47536689 0.1748777  0.1748777  0.1748777]``. This can be addressed in one of two ways: either by
    thresholding `variable <SoftMax.variable>` before applying the SoftMax function, or by adapting the `gain
    <SoftMax.gain>` parametrically based on the `variable <SoftMax.variable>`:

    - *mask_threshold* -- setting the **mask_threshold** argument to a scalar value causes the `variable
      <SoftMax.variable>` to be thresholded by that value before applying the SoftMax function; any elements of
      `variable <SoftMax.variable>` with an absolute value below the threshold are set to 0; all others are scaled
      by the specified `gain <SoftMax.gain>` and then passed through the SoftMax function.  This only applies if the
      **gain** argument is specified as a scalar; if it is specified as *ADAPTIVE*, then the **mask_threshold**
      argument is ignored.

    - *ADAPTIVE* -- setting **gain** argument to *ADAPTIVE* causes it to be dynamically adjusted,
      based on the entropy and length of the variable, to keep the mass of the distribution around the highest values
      as consistent as possible over different sized vectors. If *ADAPTIVE* is specified, then the `mask_threshold
      <SoftMax.mask_threshold>` argument is ignored. The gain is adapted by calling the SoftMax function's `adapt_gain
      <SoftMax.adapt_gain>` method. This can be finicky, and may need to be further tuned to the length of `variable
      <SoftMax.variable>`, which can be done using the SoftMax Function's **adapt_scale**, **adapt_base**, and
      **adapt_entropy_weighting** arguments.

    .. _SoftMax_Derivative:

    *Derivative*

    `derivative <SoftMax.derivative>` returns the derivative of the SoftMax.  If *OUTPUT_TYPE* for the SoftMax
    is *ALL*, returns Jacobian matrix (derivative for each element of the output array with respect to each of the
    others):

    .. math::
        D_jS_i = S_i(\\delta_{i,j} - S_j),\\ where\\ \\delta_{i,j}=1\\ if\\ i=j\\ and\\ \\delta_{i,j}=0\\ if\\ i≠j.

    If *OUTPUT_TYPE* is *ARG_MAX*, *ARG_MAX_INDICATOR*, *MAX_VAL*, *MAX_INDICATOR*, returns 1d array of the
    derivatives of the maximum value(s) with respect to the others (calculated as above). If *OUTPUT_TYPE* is *PROB*,
    raises an exception (since it is ambiguous as to which element would have been chosen by the SoftMax function)

    Arguments
    ---------

    default_variable : 1d array : default class_defaults.variable
        specifies a template for the value to be transformed.

    gain : scalar or ADAPTIVE : default 1.0
        specifies the value by which to multiply `variable <Linear.variable>` before SoftMax transformation,
        which functions as the inverse "temperature" of the function.  If it is a scalar, it must be greater
        than zero.  If *ADAPTIVE* is specified, the value is determined dynamically based on the `variable
        <SoftMax.variable>`; see `Thresholding and Adaptive Gain <SoftMax_AdaptGain>` for details).

    mask_threshold : scalar : default None
        specifies whether to mask_threshold the `variable <SoftMax.variable>` before applying the SoftMax function;
        this only applies if `gain <SoftMax.gain>` is specified as a scalar;  otherwise it is ignored
        (see `Thresholding and Adaptive Gain <SoftMax_AdaptGain>` for details).

    adapt_scale : scalar : default 1
        specifies the *scale* parameter using by the `adapt_gain <SoftMax.adapt_gain>` method (see method for details).

    adapt_base : scalar : default 1
        specifies the *base* parameter using by the `adapt_gain <SoftMax.adapt_gain>` method (see method for details).

    adapt_entropy_weighting : default .1
        specifies the *entropy_weighting* parameter using by the `adapt_gain <SoftMax.adapt_gain>` method
        (see method for details).

    output : ALL, ARG_MAX, ARG_MAX_INDICATOR, MAX_VAL, MAX_INDICATOR, or PROB : default ALL
        specifies the format of array returned by `function <SoftMax._function>`
        (see `output <SoftMax.output>` for details).

    per_item : boolean : default True
        for 2d variables, determines whether the SoftMax function will be applied to the entire variable (per_item =
        False), or applied to each item in the variable separately (per_item = True).

    params : Dict[param keyword: param value] : default None
        a `parameter dictionary <ParameterPort_Specification>` that specifies the parameters for the
        function.  Values specified for parameters in the dictionary override any assigned to those parameters in
        arguments of the constructor.

    owner : Component
        `component <Component>` to which to assign the Function.

    name : str : default see `name <Function.name>`
        specifies the name of the Function.

    prefs : PreferenceSet or specification dict : default Function.classPreferences
        specifies the `PreferenceSet` for the Function (see `prefs <Function_Base.prefs>` for details).

    Attributes
    ----------

    variable : 1d array
        contains value to be transformed.

    gain : scalar or ADAPTIVE
        determines how `variable <Logistic.variable>` is scaled before the SoftMax transformation, determining the
        "sharpness" of the distribution (it is equivalent to the inverse of the temperature of the SoftMax function);
        if it is 'ADAPTIVE', it is determined dynamically adjusted using the `adapt_gain <SoftMax.adapt_gain>` method
        (see `Thresholding and Adaptive Gain <SoftMax_AdaptGain>` for additional details).

    mask_threshold : scalar or None
        determines whether the `variable <SoftMax.variable>` is thresholded before applying the SoftMax function;
        if it is a scalar, only elements of `variable <SoftMax.variable>` with an absolute value greater than that
        value are considered when applying the SoftMax function (which are then scaled by the `gain <SoftMax.gain>`
        parameter; all other elements are assigned 0.  This only applies if `gain <SoftMax.gain>` is specified as a
        scalar;  otherwise it is ignored (see `Thresholding and Adaptive Gain <SoftMax_AdaptGain>` for details).

    adapt_scale : scalar
        determined the *scale* parameter using by the `adapt_gain <SoftMax.adapt_gain>` method (see method for details).

    adapt_base : scalar
        determines the *base* parameter using by the `adapt_gain <SoftMax.adapt_gain>` method (see method for details).

    adapt_entropy_weighting : scalar
        determines the *entropy_weighting* parameter using by the `adapt_gain <SoftMax.adapt_gain>` method
        (see method for details).

    output : ALL, ARG_MAX, ARG_MAX_INDICATOR, MAX_VAL, MAX_INDICATOR, or PROB
        determines how the SoftMax-transformed values of the elements in `variable <SoftMax.variable>` are reported
        in the array returned by `function <SoftMax._function>`:
            * *ALL*: array of all SoftMax-transformed values (the default);
            * *ARG_MAX*: 1 for single element with the maximum SoftMax-transformed value, 0 for all others;
              (one with lowest index of there are multiple maximum values);
            * *ARG_MAX_INDICATOR*: 1 for a single element with the maximum SoftMax-transformed value, 0 for all others;
              (one with lowest index of there are multiple maximum values);
            * *MAX_VAL*: SoftMax-transformed value for the element(s) with the maximum such value, 0 for all others;
            * *MAX_INDICATOR*: 1 for the element(s) with the maximum SoftMax-transformed value, 0 for all others;
            * *PROB*: probabilistically chosen element based on SoftMax-transformed values after setting the
              sum of values to 1 (i.e., their `Luce Ratio <https://en.wikipedia.org/wiki/Luce%27s_choice_axiom>`_),
              0 for all others.

    per_item : boolean : default True
        for 2d variables, determines whether the SoftMax function is applied to the entire variable (per_item =
        False), or applied to each item in the variable separately (per_item = True).

    bounds : None if `output <SoftMax.output>` in {ARG_MAX, MAX_VAL}, else (0,1) : default (0,1)

    owner : Component
        `component <Component>` to which the Function has been assigned.

    name : str
        the name of the Function; if it is not specified in the **name** argument of the constructor, a default is
        assigned by FunctionRegistry (see `Registry_Naming` for conventions used for default and duplicate names).

    prefs : PreferenceSet or specification dict : Function.classPreferences
        the `PreferenceSet` for function; if it is not specified in the **prefs** argument of the Function's
        constructor, a default is assigned using `classPreferences` defined in __init__.py (see `Preferences`
        for details).
    """

    componentName = SOFTMAX_FUNCTION

    class Parameters(TransferFunction.Parameters):
        """
            Attributes
            ----------

                variable
                    see `variable <SoftMax.variable>`

                    :default value: numpy.array(0.)
                    :type: ``numpy.ndarray``
                    :read only: True

                adapt_scale
                    see `adapt_scale <SoftMax.adapt_scale>`

                    :default value: 1.0
                    :type: ``float``

                adapt_base
                    see `adapt_base <SoftMax.adapt_base>`

                    :default value: 1.0
                    :type: ``float``

                adapt_entropy_weighting
                    see `adapt_entropy_weighting <SoftMax.adapt_entropy_weighting>`

                    :default value: 0.1
                    :type: ``float``

                bounds
                    see `bounds <SoftMax.bounds>`

                    :default value: (0, 1)
                    :type: <class 'tuple'>

                gain
                    see `gain <SoftMax.gain>`

                    :default value: 1.0
                    :type: ``float``

                output
                    see `output <SoftMax.output>`

                    :default value: `ALL`
                    :type: ``str``

                per_item
                    see `per_item <SoftMax.per_item>`

                    :default value: True
                    :type: ``bool``

                mask_threshold
                    see `mask_threshold <SoftMax.mask_threshold>`

                    :default value: None
                    :type: ``float``
        """
        variable = Parameter(np.array([[0.0]]), read_only=True, pnl_internal=True, constructor_argument='default_variable')
        gain = Parameter(1.0, modulable=True, aliases=[MULTIPLICATIVE_PARAM])
        mask_threshold = Parameter(None, modulable=True)
        adapt_scale = Parameter(1.0, modulable=True)
        adapt_base = Parameter(1.0, modulable=True)
        adapt_entropy_weighting = Parameter(0.95, modulable=True)
        bounds = (0, 1)
        output = ALL
        per_item = Parameter(True, pnl_internal=True)
        one_hot_function = Parameter(None, stateful=False, loggable=False)

        def _validate_gain(self, gain):
            if is_numeric_scalar(gain):
                if gain <= 0:
                    return 'must be a scalar greater than 0'
            elif isinstance(gain, str):
                if gain != ADAPTIVE:
                    return f'the keyword for adaptive gain is {ADAPTIVE}'
            else:
                return f'must be a scalar greater than 0 or the keyword {ADAPTIVE}'

        def _validate_mask_threshold(self, mask_threshold):
            if mask_threshold is not None:
                if is_numeric_scalar(mask_threshold):
                    if mask_threshold <= 0:
                        return 'must be a scalar greater than 0'
                    return None
                return f'must be a scalar greater than 0'

        def _validate_adapt_scale(self, adapt_scale):
            if is_numeric_scalar(adapt_scale):
                if adapt_scale <= 0:
                    return 'must be a scalar greater than 0'
                return None
            return f'must be a scalar greater than 0'

        def _validate_adapt_base(self, adapt_base):
            if is_numeric_scalar(adapt_base):
                if adapt_base <= 0:
                    return 'must be a scalar greater than 0'
                return None
            return f'must be a scalar greater than 0'

        def _validate_adapt_entropy_weighting(self, adapt_entropy_weighting):
            if is_numeric_scalar(adapt_entropy_weighting):
                if adapt_entropy_weighting <= 0:
                    return 'must be a scalar greater than 0'
                return None
            return f'must be a scalar greater than 0'

        def _validate_output(self, output):
            if output not in softmax_modes:
                return 'not one of {0}'.format(softmax_modes)

    @check_user_specified
    @beartype
    def __init__(self,
                 default_variable=None,
                 gain: Optional[ValidParamSpecType] = None,
                 mask_threshold: Optional[ValidParamSpecType] = None,
                 adapt_scale: Optional[ValidParamSpecType] = None,
                 adapt_base: Optional[ValidParamSpecType] = None,
                 adapt_entropy_weighting: Optional[ValidParamSpecType] = None,
                 output=None,
                 per_item=None,
                 params: Optional[Mapping] = None,
                 owner=None,
                 prefs:  Optional[ValidPrefSet] = None):

        try:
            # needed because one_hot_function is initialized here based
            # on output argument, which may also be passed in params
            output = params['output']
        except (TypeError, KeyError):
            pass

        if output not in {None, ALL}:
            one_hot_function = OneHot(mode=output)
        else:
            one_hot_function = None

        super().__init__(
            default_variable=default_variable,
            gain=gain,
            mask_threshold=mask_threshold,
            adapt_scale=adapt_scale,
            adapt_base=adapt_base,
            adapt_entropy_weighting=adapt_entropy_weighting,
            per_item=per_item,
            output=output,
            one_hot_function=one_hot_function,
            params=params,
            owner=owner,
            prefs=prefs,
        )

    def _parse_one_hot_function_variable(self, variable):
        if self.defaults.per_item and len(np.shape(variable)) > 1:
            variable = variable[0]

        if self.defaults.output in {PROB, PROB_INDICATOR}:
            prob_dist = np.asarray(variable)
            # creates probability distribution in shape of variable
            prob_dist = np.ones(variable.shape) / safe_len(prob_dist)

            variable = np.asarray([variable, prob_dist])

        return variable

    def _validate_variable(self, variable, context=None):
        if variable is None:
            try:
                return self.defaults.variable
            except AttributeError:
                return self.class_defaults.variable

        return np.asarray(variable)

    def apply_softmax(self, input_value, gain, mask_threshold, output_type):

        # Modulate input_value by gain
        v = gain * input_value
        # Shift by max to avoid extreme values:
        v = v - np.max(v)
        # Exponentiate
        v = np.exp(v)
        # Threshold if specified:
        if mask_threshold:
            v = v * np.where(input_value > mask_threshold, v, 0)
        # Normalize (to sum to 1)
        if not any(v):
            # If v is all zeros, avoid divide by zero in normalize and return all zeros for softmax
            sm = v
        else:
            sm = v / np.sum(v, axis=0)

        # Generate one-hot encoding based on selected output_type
        if output_type in {ARG_MAX, ARG_MAX_INDICATOR, MAX_VAL, MAX_INDICATOR}:
            return self.one_hot_function(sm)
        elif output_type in {PROB, PROB_INDICATOR}:
            return self.one_hot_function([input_value, sm])
        else:
            return sm

    def _function(self,
                 variable=None,
                 context=None,
                 params=None,
                 ):
        """

        Arguments
        ---------

        variable : 1d array : default class_defaults.variable
           an array to be transformed.

        params : Dict[param keyword: param value] : default None
            a `parameter dictionary <ParameterPort_Specification>` that specifies the parameters for the
            function.  Values specified for parameters in the dictionary override any assigned to those parameters in
            arguments of the constructor.

        Returns
        -------

        SoftMax transformation of variable : number or array

        """
        # Assign the params and return the result
        output_type = self._get_current_parameter_value(OUTPUT_TYPE, context)
        gain = self._get_current_parameter_value(GAIN, context)
        mask_threshold = self._get_current_parameter_value('mask_threshold', context)
        if isinstance(gain, str) and gain == ADAPTIVE:
            gain = self.adapt_gain(variable, context)
        per_item = self._get_current_parameter_value(PER_ITEM, context)

        # Compute softmax and assign to sm
        if per_item and len(np.shape(variable)) > 1:
            output = []
            for item in variable:
                output.append(self.apply_softmax(item, gain, mask_threshold, output_type))
            output = convert_all_elements_to_np_array(output)
        else:
            output = self.apply_softmax(variable, gain, mask_threshold, output_type)

        return self.convert_output_type(output)

    def adapt_gain(self, v, context)->float:
        """Compute the softmax gain (inverse temperature) based on the entropy of the distribution of values.
        Uses base, scale, and entropy_weighting parameters of SoftMax function to compute gain:

        .. math:: gain = scale * (base + (entropy\\_weighting * log(entropy(logistic(v)))))
        """
        scale = self._get_current_parameter_value('adapt_scale', context)
        base = self._get_current_parameter_value('adapt_base', context)
        entropy_weighting = self._get_current_parameter_value('adapt_entropy_weighting', context)
        entropy_weighting = np.log(len(v)) * entropy_weighting

        v = np.squeeze(v)
        gain = scale * (base +
                        (entropy_weighting *
                         np.log(
                             -1 * np.sum((1 / (1 + np.exp(-1 * v))) * np.log(1 / (1 + np.exp(-1 * v)))))))
        return gain


    @handle_external_context()
    def derivative(self, input=None, output=None, context=None):
        """
        derivative(output)

        .. technical note::
           If ARG_MAX or MAX_VAL is specified for the `output <SoftMax.output>` parameter, and there is more than one
           equivalent maximum value, the element with the lowest index is used to compute the derivative (see
           IMPLEMENTATION NOTE below).

        Returns
        -------
        derivative of values returned by SoftMax :  1d or 2d array (depending on *OUTPUT_TYPE* of SoftMax)
        """

        if output is None:
            output = self.function(input, params={OUTPUT_TYPE: ALL}, context=context)
        elif np.any(np.equal(0, output)) and context.source == ContextFlags.CONSTRUCTOR:
            # Allow derivative to be computed when output is 0 during initialization
            output = np.where(output, output==0, 1)
        else:
            assert not np.any(np.equal(0, output)), \
                f"Derivative of SoftMax function for '{self.owner.name}' is not defined when output is 0."

        per_item = self._get_current_parameter_value(PER_ITEM, context)
        if not per_item:
            output = [output]

        if np.array(output).ndim == 1:
            output = np.atleast_2d(output)

        result = []
        for sm in output:
            size = len(sm)

            output_type = self._get_current_parameter_value(OUTPUT_TYPE, context)
            if output_type == ALL:
                # Return full Jacobian matrix of derivatives using Kronecker's delta method:
                derivative = np.empty([size, size])
                for i, j in np.ndindex(size, size):
                    if i == j:
                        d = 1
                    else:
                        d = 0
                    derivative[j, i] = sm[i] * (d - sm[j])
            elif output_type in {ARG_MAX, ARG_MAX_INDICATOR, MAX_VAL, MAX_INDICATOR}:
                # Return 1d array of derivatives for max element (i.e., the one chosen by SoftMax)
                derivative = np.empty(size)
                # Get the element of output returned as non-zero (max val) when output_type is not ALL
                # IMPLEMENTATION NOTE:
                #    if there is a tie for max, this chooses the item in sm with the lowest index in sm:
                index_of_max = int(np.where(sm == np.max(sm))[-1][0])
                #    the following would randomly choose a value in case of a tie,
                #    but may cause problems with compilation:
                # index_of_max = np.where(sm == np.max(sm))[0]
                # if len(index_of_max)>1:
                #     index_of_max = int(np.random.choice(index_of_max))
                max_val = sm[index_of_max]
                for i in range(size):
                    if i == index_of_max:
                        d = 1
                    else:
                        d = 0
                    derivative[i] = sm[i] * (d - max_val)
            else:
                raise FunctionError("Can't assign derivative for SoftMax function{} since OUTPUT_TYPE is PROB "
                                    "(and therefore the relevant element is ambiguous)".format(self.owner_name))

            result.append(derivative)

        assert per_item or len(result) == 1
        return result[0] if not per_item or np.array(result).ndim == 3 else result

    def __gen_llvm_exp_sum(self, builder, index, ctx, vi, gain, exp_sum_ptr):
        ptri = builder.gep(vi, [ctx.int32_ty(0), index])

        exp_f = ctx.get_builtin("exp", [ctx.float_ty])
        orig_val = builder.load(ptri)
        val = builder.fmul(orig_val, gain)
        exp_val = builder.call(exp_f, [val])

        exp_sum = builder.load(exp_sum_ptr)
        new_exp_sum = builder.fadd(exp_sum, exp_val)
        builder.store(new_exp_sum, exp_sum_ptr)

    def __gen_llvm_exp_div(self, builder, index, ctx, vi, vo, gain, exp_sum):
        ptro = builder.gep(vo, [ctx.int32_ty(0), index])
        ptri = builder.gep(vi, [ctx.int32_ty(0), index])
        exp_f = ctx.get_builtin("exp", [ctx.float_ty])
        orig_val = builder.load(ptri)
        val = builder.fmul(orig_val, gain)
        val = builder.call(exp_f, [val])
        val = builder.fdiv(val, exp_sum)

        builder.store(val, ptro)

    def __gen_llvm_apply(self, ctx, builder, params, state, arg_in, arg_out, output_type, tags:frozenset):
        exp_sum_ptr = builder.alloca(ctx.float_ty)
        builder.store(exp_sum_ptr.type.pointee(0), exp_sum_ptr)

        gain_ptr = ctx.get_param_or_state_ptr(builder, self, GAIN, param_struct_ptr=params)
        gain = pnlvm.helpers.load_extract_scalar_array_one(builder, gain_ptr)

        with pnlvm.helpers.array_ptr_loop(builder, arg_in, "exp_sum_max") as args:
            self.__gen_llvm_exp_sum(*args, ctx=ctx, vi=arg_in, gain=gain,
                                    exp_sum_ptr=exp_sum_ptr)

        exp_sum = builder.load(exp_sum_ptr)

        if output_type == ALL:
            one_hot_p = ctx.get_param_or_state_ptr(builder, self, 'one_hot_function', param_struct_ptr=params, state_struct_ptr=state)

            # Derivative first gets the output_type == ALL result even if the selected output type is different.
            assert self.output != output_type or one_hot_p.type.pointee.elements == (), \
                "OneHot parameter should be empty for output_type == ALL: {}".format(one_hot_p)
            with pnlvm.helpers.array_ptr_loop(builder, arg_in, "exp_div") as args:
                self.__gen_llvm_exp_div(ctx=ctx, vi=arg_in, vo=arg_out,
                                        gain=gain, exp_sum=exp_sum, *args)
            return builder

        one_hot_p, one_hot_s = ctx.get_param_or_state_ptr(builder, self, 'one_hot_function', param_struct_ptr=params, state_struct_ptr=state)
        one_hot_f = ctx.import_llvm_function(self.one_hot_function, tags=tags)

        assert one_hot_f.args[3].type == arg_out.type
        one_hot_out = arg_out
        one_hot_in = builder.alloca(one_hot_f.args[2].type.pointee)

        if output_type in {ARG_MAX, ARG_MAX_INDICATOR}:
            with pnlvm.helpers.array_ptr_loop(builder, arg_in, "exp_div") as (b, i):
                self.__gen_llvm_exp_div(ctx=ctx, vi=arg_in, vo=one_hot_in,
                                        gain=gain, exp_sum=exp_sum, builder=b, index=i)

            builder.call(one_hot_f, [one_hot_p, one_hot_s, one_hot_in, one_hot_out])

        elif output_type in PROB:
            one_hot_in_data = builder.gep(one_hot_in, [ctx.int32_ty(0), ctx.int32_ty(0)])
            one_hot_in_dist = builder.gep(one_hot_in, [ctx.int32_ty(0), ctx.int32_ty(1)])

            with pnlvm.helpers.array_ptr_loop(builder, arg_in, "exp_div") as (b, i):
                self.__gen_llvm_exp_div(ctx=ctx, vi=arg_in, vo=one_hot_in_dist,
                                        gain=gain, exp_sum=exp_sum, builder=b, index=i)

                dist_in = b.gep(arg_in, [ctx.int32_ty(0), i])
                dist_out = b.gep(one_hot_in_data, [ctx.int32_ty(0), i])
                b.store(b.load(dist_in), dist_out)


            builder.call(one_hot_f, [one_hot_p, one_hot_s, one_hot_in, one_hot_out])
        else:
            assert False, "Unsupported output in {} for LLVM execution mode: {}".format(self, output_type)

        return builder

    def _gen_llvm_function_derivative_body(self, ctx, builder, params, state, arg_in, arg_out, *, tags:frozenset):
        assert "derivative" in tags or "derivative_out" in tags
        assert arg_in.type == arg_out.type
        forward_tags = tags.difference({"derivative", "derivative_out"})

        # SoftMax derivative is calculated from the "ALL" results.
        if "derivative_out" in tags:
            all_out = arg_in
        else:
            all_out = builder.alloca(arg_out.type.pointee)
            builder = self._gen_llvm_function_body(ctx, builder, params, state, arg_in, all_out, output_type=ALL, tags=forward_tags)

        if self.parameters.per_item.get():
            assert isinstance(arg_in.type.pointee.element, pnlvm.ir.ArrayType)
            assert isinstance(arg_out.type.pointee.element, pnlvm.ir.ArrayType)
            for i in range(arg_in.type.pointee.count):
                inner_all_out = builder.gep(all_out, [ctx.int32_ty(0), ctx.int32_ty(i)])
                inner_out = builder.gep(arg_out, [ctx.int32_ty(0), ctx.int32_ty(i)])
                builder = self.__gen_llvm_apply_derivative(ctx, builder, params, state, inner_all_out, inner_out, tags=tags)
            return builder
        else:
            return self.__gen_llvm_apply_derivative(ctx, builder, params, state, all_out, arg_out, tags=tags)

    def __gen_llvm_apply_derivative(self, ctx, builder, params, state, all_out, arg_out, *, tags:frozenset):

        assert self.output in {ARG_MAX, ARG_MAX_INDICATOR, MAX_VAL, MAX_INDICATOR}, (
            "Derivative of SoftMax is only implemented for ARG_MAX and ARG_MAX_INDICATOR "
            "in LLVM execution mode ({})".format(self.output))

        max_pos_ptr = builder.alloca(ctx.int32_ty)
        builder.store(max_pos_ptr.type.pointee(-1), max_pos_ptr)
        max_val_ptr = builder.alloca(arg_out.type.pointee.element)
        builder.store(max_val_ptr.type.pointee(float("NaN")), max_val_ptr)

        with pnlvm.helpers.array_ptr_loop(builder, all_out, id="max") as (b, idx):
            val_ptr = b.gep(all_out, [ctx.int32_ty(0), idx])
            val = b.load(val_ptr)
            max_val = b.load(max_val_ptr)
            new_max = b.fcmp_unordered(">", val, max_val)
            with b.if_then(new_max):
                b.store(val, max_val_ptr)
                b.store(idx, max_pos_ptr)

        max_val = builder.load(max_val_ptr)
        max_pos = builder.load(max_pos_ptr)

        with pnlvm.helpers.array_ptr_loop(builder, all_out, id="derivative") as (b, idx):
            val_ptr = b.gep(all_out, [ctx.int32_ty(0), idx])
            val = b.load(val_ptr)
            is_max_pos = b.icmp_unsigned("==", idx, max_pos)

            d = b.select(is_max_pos, val.type(1), val.type(0))
            dv = b.fsub(d, max_val)
            val = b.fmul(val, dv)

            out_ptr = b.gep(arg_out, [ctx.int32_ty(0), idx])
            b.store(val, out_ptr)

        return builder

    def _gen_llvm_function_body(self, ctx, builder, params, state, arg_in, arg_out, output_type=None, *, tags:frozenset):
        output_type = self.output if output_type is None else output_type
        if "derivative" in tags or "derivative_out" in tags:
            return self._gen_llvm_function_derivative_body(ctx, builder, params, state, arg_in, arg_out, tags=tags)

        if self.parameters.per_item.get():
            assert isinstance(arg_in.type.pointee.element, pnlvm.ir.ArrayType)
            assert isinstance(arg_out.type.pointee.element, pnlvm.ir.ArrayType)
            for i in range(arg_in.type.pointee.count):
                inner_in = builder.gep(arg_in, [ctx.int32_ty(0), ctx.int32_ty(i)])
                inner_out = builder.gep(arg_out, [ctx.int32_ty(0), ctx.int32_ty(i)])
                builder = self.__gen_llvm_apply(ctx, builder, params, state, inner_in, inner_out, output_type, tags=tags)
            return builder
        else:
            return self.__gen_llvm_apply(ctx, builder, params, state, arg_in, arg_out, output_type, tags=tags)

    def _gen_pytorch_fct(self, device, context=None):
        gain = self._get_pytorch_fct_param_value('gain', device, context)
        mask_threshold = self._get_pytorch_fct_param_value('mask_threshold', device, context)

        if isinstance(gain, str) and gain == ADAPTIVE:
            return lambda x: (torch.softmax(self._gen_pytorch_adapt_gain_fct(device, context)(x) * x, -1))

        elif mask_threshold:
            def pytorch_thresholded_softmax(_input: torch.Tensor) -> torch.Tensor:
                # Mask elements of input below threshold
                _mask = (torch.abs(_input) > mask_threshold)
                # Subtract off the max value in the input to eliminate extreme values, exponentiate, and apply mask
                masked_exp = _mask * torch.exp(gain * (_input - torch.max(_input, -1, keepdim=True)[0]))
                if (masked_exp == 0).all():
                    return masked_exp
                return masked_exp / torch.sum(masked_exp, -1, keepdim=True)
            # Return the function
            return pytorch_thresholded_softmax

        else:
            return lambda x: (torch.softmax(gain * x, -1))

    def _gen_pytorch_adapt_gain_fct(self, device, context=None):
        scale = self._get_pytorch_fct_param_value('adapt_scale', device, context)
        base = self._get_pytorch_fct_param_value('adapt_base', device, context)
        entropy_weighting = self._get_pytorch_fct_param_value('adapt_entropy_weighting', device, context)
        # v = torch.squeeze(v)
        return lambda x : scale * (base +
                                   (entropy_weighting * len(x) *
                                    torch.log(-1 * torch.sum((1 / (1 + torch.exp(-1 * x)))
                                                             * torch.log(1 / (1 + torch.exp(-1 * x)))))))


# **********************************************************************************************************************
#                                             TransferWithCosts
# **********************************************************************************************************************

# Keywords for TransferWithCosts arguments, cost functions and their parameters ----------------------------------------

# Make accessible externally
__all__.extend(['ENABLED_COST_FUNCTIONS',
                'INTENSITY_COST',
                'INTENSITY_COST_FUNCTION',
                'INTENSITY_COST_FCT_MULTIPLICATIVE_PARAM',
                'INTENSITY_COST_FCT_ADDITIVE_PARAM',
                'ADJUSTMENT_COST',
                'ADJUSTMENT_COST_FUNCTION',
                'ADJUSTMENT_COST_FCT_MULTIPLICATIVE_PARAM',
                'ADJUSTMENT_COST_FCT_ADDITIVE_PARAM',
                'DURATION_COST',
                'DURATION_COST_FUNCTION',
                'DURATION_COST_FCT_MULTIPLICATIVE_PARAM',
                'DURATION_COST_FCT_ADDITIVE_PARAM',
                'COMBINED_COSTS',
                'COMBINE_COSTS_FUNCTION',
                'COMBINE_COSTS_FCT_MULTIPLICATIVE_PARAM',
                'COMBINE_COSTS_FCT_ADDITIVE_PARAM',
                'costFunctionNames', 'CostFunctions'
                ])

ENABLED_COST_FUNCTIONS = 'enabled_cost_functions'

# These are assigned to TransferWithCosts Function to make them accesible for modulation
INTENSITY_COST = 'intensity_cost'
INTENSITY_COST_FUNCTION = 'intensity_cost_fct'
INTENSITY_COST_FCT_MULTIPLICATIVE_PARAM = 'intensity_cost_fct_mult_param'
INTENSITY_COST_FCT_ADDITIVE_PARAM = 'intensity_cost_fct_add_param'

ADJUSTMENT_COST = 'adjustment_cost'
ADJUSTMENT_COST_FUNCTION = 'adjustment_cost_fct'
ADJUSTMENT_COST_FCT_MULTIPLICATIVE_PARAM = 'adjustment_cost_fct_mult_param'
ADJUSTMENT_COST_FCT_ADDITIVE_PARAM = 'adjustment_cost_fct_add_param'

DURATION_COST = 'duration_cost'
DURATION_COST_FUNCTION = 'duration_cost_fct'
DURATION_COST_FCT_MULTIPLICATIVE_PARAM = 'duration_cost_fct_mult_param'
DURATION_COST_FCT_ADDITIVE_PARAM = 'duration_cost_fct_add_param'

COMBINED_COSTS = 'combined_costs'
COMBINE_COSTS_FUNCTION = 'combine_costs_fct'
COMBINE_COSTS_FCT_MULTIPLICATIVE_PARAM = 'combine_costs_fct_mult_param'
COMBINE_COSTS_FCT_ADDITIVE_PARAM = 'combine_costs_fct_add_param'

costFunctionNames = [INTENSITY_COST_FUNCTION,
                     ADJUSTMENT_COST_FUNCTION,
                     DURATION_COST_FUNCTION,
                     COMBINE_COSTS_FUNCTION]


class CostFunctions(Flag):
    """Options for selecting constituent cost functions to be used by a `TransferWithCosts` Function.

    These can be used alone or in combination with one another, by enabling or disabling each using the
    `TransferWithCosts` Function's `enable_costs <TransferWithCosts.enable_costs>`,
    `disable_costs <TransferWithCosts.disable_costs>`, `toggle_cost <TransferWithCosts.toggle_cost>` and
    `assign_costs <TransferWithCosts.assign_costs>` methods.

    Attributes
    ----------

    NONE
        `cost <TransferWithCosts.cost>` is not computed.

    INTENSITY
        `duration_cost_fct` is used to calculate a contribution to the `cost <TransferWithCosts.cost>`
        based its current `intensity <TransferWithCosts.intensity>` value.

    ADJUSTMENT
        `adjustment_cost_fct` is used to calculate a contribution to the `cost <TransferWithCosts.cost>`
        based on the change in its `intensity <TransferWithCosts.intensity>` from its last value.

    DURATION
        `duration_cost_fct` is used to calculate a contribitution to the `cost <TransferWithCosts.cost>`
        based on its integral (i.e., it accumulated value over multiple executions).

    ALL
        all of the cost functions are used to calculate `cost <TransferWithCosts.cost>`.

    DEFAULTS
        assign default set of cost functions as `INTENSITY`).

    """
    NONE          = 0
    INTENSITY     = auto()
    ADJUSTMENT    = auto()
    DURATION      = auto()
    ALL           = INTENSITY | ADJUSTMENT | DURATION
    DEFAULTS      = NONE


TRANSFER_FCT = 'transfer_fct'
INTENSITY_COST_FCT = 'intensity_cost_fct'
ADJUSTMENT_COST_FCT = 'adjustment_cost_fct'
DURATION_COST_FCT = 'duration_cost_fct'
COMBINE_COSTS_FCT = 'combine_costs_fct'

class TransferWithCosts(TransferFunction):
    """
    TransferWithCosts(                      \
        default_variable=None,              \
        input_shapes=None,                          \
        transfer_fct=Line                   \
        enabled_cost_functions=None,        \
        intensity_fct=Exponential           \
        adjustment_fct=Linear               \
        duration_fct=SimpleIntegrator       \
        combine_costs_fct=LinearCombination \
        params=None,                        \
        owner=None,                         \
        prefs=None                          \
        )

    .. _TransferWithCosts:

    returns value of `variable <TransferWithCosts.variable>` transformed by `transfer_fct
    <TransferWithCosts.transfer_fct>`, after calling any cost functions that are enabled and assigning
    the result(s) to the corresponding parameter(s), as described below.

    .. _TransferWithCosts_Cost_Functions:

    **Cost Functions**

    The TransferWithCosts function has three individual cost functions that it can execute when its `function
    <TransferWithCosts._function>` is executed, which assign their results to the attributes indicated below:

    * `intensity_cost_fct <TransferWithCosts.intensity_cost_fct>` -> `intensity_cost <TransferWithCosts.intensity_cost>`;
    * `adjustment_cost_fct <TransferWithCosts.adjustment_cost_fct>` -> `adjustment_cost <TransferWithCosts.adjustment_cost>`;
    * `duration_cost_fct <TransferWithCosts.duration_cost_fct>` -> `duration_cost <TransferWithCosts.duration_cost>`;

    Which functions are called is determined by the settings in `enabled_cost_functions
    <TransferWithCosts.enabled_cost_functions>`, that can be initialized in the constructor using the
    **enabled_cost_functions** argument, and later modified using the `enable_costs <TransferWithCosts.enable_costs>`,
    `disable_costs <TransferWithCosts.disable_costs>`, `toggle_cost <TransferWithCosts.toggle_cost>` and
    `assign_costs <TransferWithCosts.assign_costs>` methods.  The value of any cost for which its function has
    *never* been enabled is None;  otherwise, it is the value assigned when it was last enabled and executed
    (see `duration_cost_fct <TransferWithCosts.duration_cost_fct>` for additional details concerning that function).

    If any cost functions are enabled, then the `combine_costs_fct <TransferWithCosts.combine_costs_fct>` function
    is executed, which sums the results of those that are enabled (Hadamard style, if the costs are arrays), and
    stores the result in the `combined_costs <TransferWithCosts.combined_costs>` attribute.  Its value is None if no
    cost functions have ever been enabled;  otherwise it is the value assigned the last time one or more cost functions
    were enabled.

    .. _TransferWithCosts_Modulation_of_Cost_Params:

    **Modulation of Cost Function Parameters**

    The `multiplicative_param <Function_Modulatory_Params>` and `additive_param <Function_Modulatory_Params>` of each
    `cost function <TransferWithCosts_Cost_Functions>` is assigned as a parameter of the TransferWithCost `Function`.
    This makes them accessible for `modulation <ModulatorySignal_Modulation>` when the Function is assigned to a
    `Port` (e.g., as the default `function <ControlSignal._function>` of a `ControlSignal`), or a `Mechanism
    <Mechanism>`.  They can be referred to in the **modulation** argument of a `ModulatorySignal`\\'s constructor
    (see `ModulatorySignal_Types`) using the following keywords:

        *INTENSITY_COST_FCT_MULTIPLICATIVE_PARAM*
        *INTENSITY_COST_FCT_ADDITIVE_PARAM*
        *ADJUSTMENT_COST_FCT_MULTIPLICATIVE_PARAM*
        *ADJUSTMENT_COST_FCT_ADDITIVE_PARAM*
        *DURATION_COST_FCT_MULTIPLICATIVE_PARAM*
        *DURATION_COST_FCT_ADDITIVE_PARAM*
        *COMBINE_COSTS_FCT_MULTIPLICATIVE_PARAM*
        *COMBINE_COSTS_FCT_ADDITIVE_PARAM*
    |
    See `example <ControlSignal_Example_Modulate_Costs>` of how these keywords can be used to
    modulate the parameters of the cost functions of a TransferMechanism assigned to a ControlSignal.

    Arguments
    ---------

    variable : list or 1d array of numbers: Default class_defaults.variable
        specifies shape and default value of the array for variable used by `transfer_fct
        <TransferWithCosts.transfer_fct>`
        on which costs are calculated.

    input_shapes : int : None
        specifies length of the array for `variable <TransferWithCosts.variable>` used by `function
        <TransferWithCosts._function>` and on which costs are calculated;  can be used in place of
        default_value, in which case zeros are assigned as the value(s). An error is generated if both are
        specified but input_shapes != len(default_value).

    transfer_fct : TransferFunction : Linear
        specifies the primary function, used to generate the value it returns.

    enabled_cost_functions : CostFunctions or List[CostFunctions] : None
        specifies the costs to execute when `function <TransferWithCosts._function>` is called, and
        include in the computation of `combined_costs <TransferWithCosts.combined_costs>`.

    intensity_cost_fct : Optional[`TransferFunction`] : default `Exponential`
        specifies the function used to compute the `intensity_cost <TransferWithCosts.intensity_cost>`.

    adjustment_cost_fct : Optional[`TransferFunction`] : default `Linear`
        specifies the function used to compute the `adjustment_cost <TransferWithCosts.adjustment_cost>`.

    duration_cost_fct : `IntegratorFunction` : default `IntegratorFunction`
        specifies the function used to compute the `duration_cost <TransferWithCosts.duration_cost>`.

    combine_costs_fct : function : default `LinearCombination`
        specifies the function used to compute `combined_costs <TransferWithCosts.combined_costs>`.

    params : Dict[param keyword: param value] : default None
        a `parameter dictionary <ParameterPort_Specification>` that specifies the parameters for the
        function.  Values specified for parameters in the dictionary override any assigned to those parameters in
        arguments of the constructor.

    owner : Component
        `component <Component>` to which to assign the Function.

    name : str : default see `name <Function.name>`
        specifies the name of the Function.

    prefs : PreferenceSet or specification dict : default Function.classPreferences
        specifies the `PreferenceSet` for the Function (see `prefs <Function_Base.prefs>` for details).


    Attributes
    ----------

    variable : 1d array
        value used by `function <TransferWithCosts._function>`, and on which `intensity <TransferWithCosts.intensity>`
        and associated costs are calculated.

    input_shapes : int
        length of array for `variable <TransferWithCosts.variable>`.

    intensity : 1 array
        the result of the transfer_fct <TransferWithCosts.transfer_fct>`, and the value returned by
        `function <TransferWithCosts._function>`.

    function : TransferFunction
        primary function, specified by **transfer_fct** argument of constructor, and also stored in
        `transfer_fct <TransferWithCosts.transfer_fct>`.

    transfer_fct : TransferMechanism
        the TransferWithCosts Function's primary function, used to generate the value it returns;
        same as `function <TransferWithCosts._function>`.

    enabled_cost_functions : CostFunctions or None
        boolean combination of currently enabled CostFunctions;  determines which `cost functions
        <TransferWithCosts_Cost_Functions>` are calculated when `function <TransferWithCosts._function>`
        is called, and are included in the computation of `combined_costs <TransferWithCosts.combined_costs>`
        (see `Cost Functions <TransferWithCosts_Cost_Functions>` for additional details).

    intensity_cost : float or None
        cost computed by `intensity_cost_fct <TransferWithCosts.intensity_cost_fct>` for current `intensity
        <TransferWithCosts.intensity>`.  Value is None if `intensity_cost_fct <TransferWithCosts.intensity_cost_fct>`
        has not been enabled (see `Cost Functions <TransferWithCosts_Cost_Functions>` for additional details).

    intensity_cost_fct : TransferFunction
        calculates `intensity_cost` from the current value of `intensity <TransferWithCosts.intensity>`.
        It can be any `TransferFunction`, or any other function that takes and returns a scalar value.
        The default is `Exponential`.

    intensity_cost_fct_mult_param : value
        references value of the `multiplicative_param <Function_Modulatory_Params>` of `intensity_cost_fct
        <TransferWithCosts.intensity_cost_fct>`.

    intensity_cost_fct_add_param : value
        references value of the `additive_param <Function_Modulatory_Params>` of `intensity_cost_fct
        <TransferWithCosts.intensity_cost_fct>`.

    adjustment_cost : float or None
        cost of change in `intensity <TransferWithCosts.intensity>` from the last time `function
        <TransferWithCosts._function>` was executed.  Value is None if `adjustment_cost_fct
        <TransferWithCosts.adjustment_cost_fct>` has not been enabled (see `Cost Functions
        <TransferWithCosts_Cost_Functions>` for additional details).

    adjustment_cost_fct : TransferFunction
        calculates `adjustment_cost <TransferWithCosts.adjustment_cost>` based on the change in `intensity
        <TransferWithCosts.intensity>` from its value the last time `function <TransferWithCosts._function>` was
        executed. It can be any `TransferFunction`, or any other function that takes and returns a scalar value.

    adjustment_cost_fct_mult_param : value
        references value of the `multiplicative_param <Function_Modulatory_Params>` of `adjustment_cost_fct
        <TransferWithCosts.adjustment_cost_fct>`.

    adjustment_cost_fct_add_param : value
        references value of the `additive_param <Function_Modulatory_Params>` of `adjustment_cost_fct
        <TransferWithCosts.adjustment_cost_fct>`.

    duration_cost : float or None
        integral of `intensity <intensity <TransferWithCosts.intensity>`,  computed by `duration_cost_fct
        <TransferWithCosts.duration_cost_fct>`.  Value is None if `duration_cost_fct
        <TransferWithCosts.duration_cost_fct>` has not been enabled; othewise, the integral of
        `intensity <intensity <TransferWithCosts.intensity>` is only for those executions of `function
        <TransferWithCosts._function>` in which `function <TransferWithCosts.duration_cost_fct>` was enabled.

    duration_cost_fct : IntegratorFunction
        calculates an integral of `intensity <TransferWithCosts.intensity>`.  It can be any `IntegratorFunction`,
        or any other function that takes a list or array of two values and returns a scalar value.

    duration_cost_fct_mult_param : value
        references value of the `multiplicative_param <Function_Modulatory_Params>` of `duration_cost_fct
        <TransferWithCosts.duration_cost_fct>`.

    duration_cost_fct_add_param : value
        references value of the `additive_param <Function_Modulatory_Params>` of `duration_cost_fct
        <TransferWithCosts.duration_cost_fct>`.

    combined_costs : float or None
        combined result of all `cost functions <TransferWithCostss_Cost_Functions>` that are enabled;
        computed by `combined_costs_fct <TransferWithCosts.combined_costs_fct>` for current `intensity
        <TransferWithCosts.intensity>`.  Value is None if no costs have been enabled (see
        `Cost Functions <TransferWithCosts_Cost_Functions>` for additional details).

    combine_costs_fct : function
        combines the results of all `cost functions <TransferWithCostss_Cost_Functions>` that are enabled, and assigns
        the result to `cost <TransferWithCosts.cost>`. It can be any function that takes an array and returns a scalar
        value.

    combined_costs_fct_mult_param : value
        references value of the `multiplicative_param <Function_Modulatory_Params>` of `combined_costs_fct
        <TransferWithCosts.combined_costs_fct>`.

    combined_costs_fct_add_param : value
        references value of the `additive_param <Function_Modulatory_Params>` of `combined_costs_fct
        <TransferWithCosts.combined_costs_fct>`.

    params : Dict[param keyword: param value] : default None
        a `parameter dictionary <ParameterPort_Specification>` that specifies the parameters for the
        function.  Values specified for parameters in the dictionary override any assigned to those parameters in
        arguments of the constructor.

    name : str
        name of the Function.

    owner : Component
        `component <Component>` to which to assign the Function.

    prefs : PreferenceSet or specification dict : default Function.classPreferences
        determines the `PreferenceSet` for the Function (see `prefs <Function_Base.prefs>` for details).
    """

    componentName = TRANSFER_WITH_COSTS_FUNCTION

    classPreferences = {
        PREFERENCE_SET_NAME: 'TransferWithCostssClassPreferences',
        REPORT_OUTPUT_PREF: PreferenceEntry(False, PreferenceLevel.INSTANCE),
    }

    class Parameters(TransferFunction.Parameters):
        """
            Attributes
            ----------

                variable
                    see `variable <TransferWithCosts.variable>`

                    :default value: numpy.array([0])
                    :type: ``numpy.ndarray``

                LinearCombination
                    see `LinearCombination <TransferWithCosts.LinearCombination>`

                    :default value: `LinearCombination`
                    :type: `Function`

                SimpleIntegrator
                    see `SimpleIntegrator <TransferWithCosts.SimpleIntegrator>`

                    :default value: `SimpleIntegrator`
                    :type: `Function`

                adjustment_cost
                    see `adjustment_cost <TransferWithCosts.adjustment_cost>`

                    :default value: None
                    :type:

                adjustment_cost_fct
                    see `adjustment_cost_fct <TransferWithCosts.adjustment_cost_fct>`

                    :default value: `Linear`
                    :type: `Function`

                adjustment_cost_fct_add_param
                    see `adjustment_cost_fct_add_param <TransferWithCosts.adjustment_cost_fct_add_param>`

                    :default value: None
                    :type:

                adjustment_cost_fct_mult_param
                    see `adjustment_cost_fct_mult_param <TransferWithCosts.adjustment_cost_fct_mult_param>`

                    :default value: None
                    :type:

                combine_costs_fct
                    see `combine_costs_fct <TransferWithCosts.combine_costs_fct>`

                    :default value: `LinearCombination`
                    :type: `Function`

                combine_costs_fct_add_param
                    see `combine_costs_fct_add_param <TransferWithCosts.combine_costs_fct_add_param>`

                    :default value: None
                    :type:

                combine_costs_fct_mult_param
                    see `combine_costs_fct_mult_param <TransferWithCosts.combine_costs_fct_mult_param>`

                    :default value: None
                    :type:

                combined_costs
                    see `combined_costs <TransferWithCosts.combined_costs>`

                    :default value: None
                    :type:

                duration_cost
                    see `duration_cost <TransferWithCosts.duration_cost>`

                    :default value: None
                    :type:

                duration_cost_fct
                    see `duration_cost_fct <TransferWithCosts.duration_cost_fct>`

                    :default value: `SimpleIntegrator`
                    :type: `Function`

                duration_cost_fct_add_param
                    see `duration_cost_fct_add_param <TransferWithCosts.duration_cost_fct_add_param>`

                    :default value: None
                    :type:

                duration_cost_fct_mult_param
                    see `duration_cost_fct_mult_param <TransferWithCosts.duration_cost_fct_mult_param>`

                    :default value: None
                    :type:

                enabled_cost_functions
                    see `enabled_cost_functions <TransferWithCosts.enabled_cost_functions>`

                    :default value: CostFunctions.INTENSITY
                    :type: `CostFunctions`

                intensity
                    see `intensity <TransferWithCosts.intensity>`

                    :default value: numpy.array([0])
                    :type: ``numpy.ndarray``

                intensity_cost
                    see `intensity_cost <TransferWithCosts.intensity_cost>`

                    :default value: None
                    :type:

                intensity_cost_fct
                    see `intensity_cost_fct <TransferWithCosts.intensity_cost_fct>`

                    :default value: `Exponential`
                    :type: `Function`

                intensity_cost_fct_add_param
                    see `intensity_cost_fct_add_param <TransferWithCosts.intensity_cost_fct_add_param>`

                    :default value: None
                    :type:

                intensity_cost_fct_mult_param
                    see `intensity_cost_fct_mult_param <TransferWithCosts.intensity_cost_fct_mult_param>`

                    :default value: None
                    :type:

                transfer_fct
                    see `transfer_fct <TransferWithCosts.transfer_fct>`

                    :default value: `Linear`
                    :type: `Function`

                transfer_fct_add_param
                    see `transfer_fct_add_param <TransferWithCosts.transfer_fct_add_param>`

                    :default value: None
                    :type:

                transfer_fct_mult_param
                    see `transfer_fct_mult_param <TransferWithCosts.transfer_fct_mult_param>`

                    :default value: None
                    :type:
        """
        variable = Parameter(np.array([0]), history_min_length=1, constructor_argument='default_variable')

        intensity = Parameter(np.zeros_like(variable.default_value),
                              history_min_length=1)

        # Create primary functions' modulation params for TransferWithCosts
        transfer_fct = Parameter(Linear, stateful=False)
        _validate_transfer_fct = get_validator_by_function(is_function_type)
        transfer_fct_mult_param = FunctionParameter(
            aliases=MULTIPLICATIVE_PARAM,
            modulation_combination_function=PRODUCT,
            function_name='transfer_fct',
            function_parameter_name=MULTIPLICATIVE_PARAM,
        )
        transfer_fct_add_param = FunctionParameter(
            aliases=ADDITIVE_PARAM,
            modulation_combination_function=SUM,
            function_name='transfer_fct',
            function_parameter_name=ADDITIVE_PARAM,
        )

        enabled_cost_functions = Parameter(
            CostFunctions.DEFAULTS,
            valid_types=(CostFunctions, list)
        )

        # Create versions of cost functions' modulation params for TransferWithCosts

        intensity_cost = None
        intensity_cost_fct = Parameter(Exponential, stateful=False)
        _validate_intensity_cost_fct = get_validator_by_function(is_function_type)
        intensity_cost_fct_mult_param = FunctionParameter(
            modulation_combination_function=PRODUCT,
            function_name='intensity_cost_fct',
            function_parameter_name=MULTIPLICATIVE_PARAM,
        )
        intensity_cost_fct_add_param = FunctionParameter(
            modulation_combination_function=SUM,
            function_name='intensity_cost_fct',
            function_parameter_name=ADDITIVE_PARAM,
        )

        adjustment_cost = None
        adjustment_cost_fct = Parameter(Linear, stateful=False)
        _validate_adjustment_cost_fct = get_validator_by_function(is_function_type)
        adjustment_cost_fct_mult_param = FunctionParameter(
            modulation_combination_function=PRODUCT,
            function_name='adjustment_cost_fct',
            function_parameter_name=MULTIPLICATIVE_PARAM,
        )
        adjustment_cost_fct_add_param = FunctionParameter(
            modulation_combination_function=SUM,
            function_name='adjustment_cost_fct',
            function_parameter_name=ADDITIVE_PARAM,
        )

        duration_cost = None
        duration_cost_fct = Parameter(SimpleIntegrator, stateful=False)
        _validate_duration_cost_fct = get_validator_by_function(is_function_type)
        duration_cost_fct_mult_param = FunctionParameter(
            modulation_combination_function=PRODUCT,
            function_name='duration_cost_fct',
            function_parameter_name=MULTIPLICATIVE_PARAM,
        )
        duration_cost_fct_add_param = FunctionParameter(
            modulation_combination_function=SUM,
            function_name='duration_cost_fct',
            function_parameter_name=ADDITIVE_PARAM,
        )

        combined_costs = None
        combine_costs_fct = Parameter(LinearCombination, stateful=False)
        _validate_combine_costs_fct = get_validator_by_function(is_function_type)
        combine_costs_fct_mult_param = FunctionParameter(
            modulation_combination_function=PRODUCT,
            function_name='combine_costs_fct',
            function_parameter_name=MULTIPLICATIVE_PARAM,
        )
        combine_costs_fct_add_param = FunctionParameter(
            modulation_combination_function=SUM,
            function_name='combine_costs_fct',
            function_parameter_name=ADDITIVE_PARAM,
        )

    @check_user_specified
    @beartype
    def __init__(self,
                 default_variable=None,
                 input_shapes=None,
                 transfer_fct: Optional[Callable] = None,
                 enabled_cost_functions: Optional[Union[CostFunctions, list]] = None,
                 intensity_cost_fct: Optional[Callable] = None,
                 adjustment_cost_fct: Optional[Callable] = None,
                 duration_cost_fct: Optional[Callable] = None,
                 combine_costs_fct: Optional[Callable] = None,
                 params=None,
                 owner=None,
                 prefs: Optional[ValidPrefSet] = None):

        # if input_shapes:
        #     if default_variable is None:
        #         default_variable = np.zeros(input_shapes)
        #     elif input_shapes != len(default_variable):
        #         raise FunctionError(f"Both {repr(DEFAULT_VARIABLE)} ({default_variable}) and {repr(SIZE)} ({input_shapes}) "
        #                             f"are specified for {self.name} but are {SIZE}!=len({DEFAULT_VARIABLE}).")

        super().__init__(
            default_variable=default_variable,
            transfer_fct=transfer_fct,
            enabled_cost_functions=enabled_cost_functions,
            intensity_cost_fct=intensity_cost_fct,
            adjustment_cost_fct=adjustment_cost_fct,
            duration_cost_fct=duration_cost_fct,
            combine_costs_fct=combine_costs_fct,
            params=params,
            owner=owner,
            prefs=prefs,
        )

        # # MODIFIED 6/12/19 NEW: [JDC]
        # self._variable_shape_flexibility = DefaultsFlexibility.FLEXIBLE
        # # MODIFIED 6/12/19 END

    def _instantiate_attributes_before_function(self, function=None, context=None):
        """Instantiate `cost functions <TransferWithCosts_Cost_Functions>` specified in `enabled_cost_functions
        <TransferWithCostss.enabled_cost_functions>`.
        """
        super()._instantiate_attributes_before_function(function=function, context=None)
        self._instantiate_cost_functions(context=context)

    def _instantiate_cost_functions(self, context):
        """Instantiate cost functions and the multiplicative and additive modulatory parameters for them.

        Parse specification of cost functions to enable
        Instantiate cost functions specified in construtor arguments, and enable ones in enabled_cost_functions
        Assign default value for multipicative and additive parameters for each, from the values of those parameters
            on the respective cost functions just instantiated.
        Initialize intensity_cost
        """

        if self.enabled_cost_functions:
            self.assign_costs(self.enabled_cost_functions)

        def instantiate_fct(fct_name, fct):
            if not fct:
                self.toggle_cost(fct_name, OFF)
                return None
            # # MODIFIED 3/10/20 OLD:
            # if isinstance(fct, (Function, types.FunctionType, types.MethodType)):
            # MODIFIED 3/10/20 NEW: [JDC]
            elif isinstance(fct, Function):
                return fct
            elif isinstance(fct, (types.FunctionType, types.MethodType)):
                from psyneulink.core.components.functions.userdefinedfunction import UserDefinedFunction
                return UserDefinedFunction(#default_variable=function_variable,
                        custom_function=fct,
                        owner=self,
                        context=context)
                # MODIFIED 3/10/20 END
            elif issubclass(fct, Function):
                return fct()
            else:
                raise FunctionError(f"{fct} is not a valid cost function for {fct_name}.")

        self.intensity_cost_fct = instantiate_fct(INTENSITY_COST_FUNCTION, self.intensity_cost_fct)
        self.adjustment_cost_fct = instantiate_fct(ADJUSTMENT_COST_FUNCTION, self.adjustment_cost_fct)
        self.duration_cost_fct = instantiate_fct(DURATION_COST_FUNCTION, self.duration_cost_fct)
        self.combine_costs_fct = instantiate_fct(COMBINE_COSTS_FUNCTION, self.combine_costs_fct)

        # Initialize intensity attributes
        if self.enabled_cost_functions:
            # Default cost params
            if self.owner:
                if self.owner.context.initialization_status != ContextFlags.DEFERRED_INIT:
                    self.intensity_cost = self.intensity_cost_fct(self.owner.defaults.variable)
                else:
                    self.intensity_cost = self.intensity_cost_fct(self.owner.class_defaults.variable)
            else:
                self.intensity_cost = self.intensity_cost_fct(self.defaults.variable)
                self.defaults.intensity_cost = self.intensity_cost

    def _function(self,
                 variable=None,
                 params=None,
                 context=None):
        """

        Arguments
        ---------

        variable : number or array : default class_defaults.variable
           a single value or array to be transformed.

        params : Dict[param keyword: param value] : default None
            a `parameter dictionary <ParameterPort_Specification>` that specifies the parameters for the function.
            Values specified for parameters in the dictionary override any assigned to those parameters in arguments
            of the constructor.

        Returns
        -------

        transformation of variable using `transfer_fct <TransferWithCostss.transfer_fct>` : number or array

        """

        self._check_args(variable=variable, params=params, context=context)

        # FIRST, DEAL WITH CURRENT INTENSITY

        # Compute current intensity
        intensity = self.parameters.transfer_fct._get(context)(variable, context=context)

        # THEN, DEAL WITH COSTS
        # Note: only compute costs that are enabled;  others are left as None, or with their value when last enabled.

        # Get costs for each cost function that is enabled in enabled_cost_functions
        enabled_cost_functions = self.parameters.enabled_cost_functions._get(context)
        enabled_costs = [] # Used to aggregate costs that are enabled and submit to combine_costs_fct
        if enabled_cost_functions:

            # For each cost function that is enabled:
            # - get params for the cost functon using _get_current_parameter_value:
            #   - if TransferWithControl is owned by a Mechanism, get value from ParameterPort for param
            #   - otherwise, get from TransferWithControl modulation parameter (which is also subject to modulation)

            # Compute intensity_cost
            if enabled_cost_functions & CostFunctions.INTENSITY:
                # Execute intensity_cost function
                intensity_cost = self.intensity_cost_fct(intensity, context=context)
                self.parameters.intensity_cost._set(intensity_cost, context)
                enabled_costs.append(intensity_cost)

            # Compute adjustment_cost
            if enabled_cost_functions & CostFunctions.ADJUSTMENT:
                # Compute intensity change
                try:
                    intensity_change = np.abs(intensity - self.parameters.intensity._get(context))
                except TypeError:
                    intensity_change = np.zeros_like(self.parameters_intensity._get(context))
                # Execute adjustment_cost function
                adjustment_cost = self.adjustment_cost_fct(intensity_change, context=context)
                self.parameters.adjustment_cost._set(adjustment_cost, context)
                enabled_costs.append(adjustment_cost)

            # Compute duration_cost
            if enabled_cost_functions & CostFunctions.DURATION:
                # Execute duration_cost function
                duration_cost = self.duration_cost_fct(intensity, context=context)
                self.parameters.duration_cost._set(duration_cost, context)
                enabled_costs.append(duration_cost)

            # Alwasy execute combined_costs_fct if *any* costs are enabled
            # Execute combine_costs function
            combined_costs = self.combine_costs_fct(enabled_costs,
                                                    context=context)
            self.parameters.combined_costs._set(combined_costs, context)

        # Store current intensity
        self.parameters.intensity._set(copy_parameter_value(intensity), context)

        return intensity

    def _is_identity(self, context=None, defaults=False):
        transfer_fct = self.parameters.transfer_fct.get()

        if defaults:
            enabled_cost_functions = self.defaults.enabled_cost_functions
        else:
            enabled_cost_functions = self.parameters.enabled_cost_functions.get(context)

        return (
            transfer_fct._is_identity(context, defaults=defaults)
            and enabled_cost_functions == CostFunctions.NONE
        )

    @beartype
    def assign_costs(self, cost_functions: Union[CostFunctions, list], execution_context=None):
        """Assigns specified functions; all others are disabled.

        Arguments
        ---------
        cost_functions: CostFunctions or List[CostFunctions]
            `cost function <TransferWithCosts_Cost_Functions>` or list of ones to be used;  all other will be disabled.
        Returns
        -------
        enabled_cost_functions :  boolean combination of CostFunctions
            current value of `enabled_cost_functions <TransferWithCosts.enabled_cost_functions>`.

        """
        if isinstance(cost_functions, CostFunctions):
            cost_functions = [cost_functions]
        self.parameters.enabled_cost_functions.set(CostFunctions.NONE, execution_context)
        return self.enable_costs(cost_functions, execution_context)

    @beartype
    def enable_costs(self, cost_functions: Union[CostFunctions, list], execution_context=None):
        """Enable specified `cost functions <TransferWithCosts_Cost_Functions>`;
        settings for all other cost functions are left intact.

        Arguments
        ---------
        cost_functions: CostFunctions or List[CostFunctions]
            `cost function <TransferWithCosts_Cost_Functions>` or list of ones to be enabled,
            in addition to any that are already enabled.
        Returns
        -------
        enabled_cost_functions :  boolean combination of CostFunctions
            current value of `enabled_cost_functions <TransferWithCosts.enabled_cost_functions>`.
        """
        if isinstance(cost_functions, CostFunctions):
            cost_functions = [cost_functions]
        enabled_cost_functions = self.parameters.enabled_cost_functions.get(execution_context)
        for cost_function in cost_functions:
            enabled_cost_functions |= cost_function

        self.parameters.enabled_cost_functions.set(enabled_cost_functions, execution_context)
        return enabled_cost_functions

    @beartype
    def disable_costs(self, cost_functions: Union[CostFunctions, list], execution_context=None):
        """Disable specified `cost functions <TransferWithCosts_Cost_Functions>`;
        settings for all other cost functions are left intact.

        Arguments
        ---------
        cost_functions: CostFunction or List[CostFunctions]
            `cost function <TransferWithCosts_Cost_Functions>` or list of ones to be disabled.
        Returns
        -------
        enabled_cost_functions :  boolean combination of CostFunctions
            current value of `enabled_cost_functions <TransferWithCosts.enabled_cost_functions>`.
        """
        if isinstance(cost_functions, CostFunctions):
            cost_functions = [cost_functions]
        enabled_cost_functions = self.parameters.enabled_cost_functions.get(execution_context)
        for cost_function in cost_functions:
            enabled_cost_functions &= ~cost_function

        self.parameters.enabled_cost_functions.set(enabled_cost_functions, execution_context)
        return enabled_cost_functions

    def toggle_cost(self, cost_function_name: Union[str, CostFunctions],
                    assignment: bool = ON,
                    execution_context=None):
        """Enable/disable a `cost functions <TransferWithCosts_Cost_Functions>`.

        Arguments
        ---------
        cost_function_name : str or CostFunction
            Must be the name of a `cost function <TransferWithCosts_Cost_Functions>` or a value of CostFunction enum.

        Returns
        -------
        enabled_cost_functions :  boolean combination of CostFunctions
            current value of `enabled_cost_functions <TransferWithCosts.enabled_cost_functions>`.

        """
        if cost_function_name in {INTENSITY_COST_FUNCTION, CostFunctions.INTENSITY}:
            cost_function = CostFunctions.INTENSITY
            cost_function_name = INTENSITY_COST_FUNCTION
        elif cost_function_name in {ADJUSTMENT_COST_FUNCTION, CostFunctions.ADJUSTMENT}:
            cost_function = CostFunctions.ADJUSTMENT
            cost_function_name = ADJUSTMENT_COST_FUNCTION
        elif cost_function_name in {DURATION_COST_FUNCTION, CostFunctions.DURATION}:
            cost_function = CostFunctions.DURATION
            cost_function_name = DURATION_COST_FUNCTION
        elif cost_function_name == COMBINE_COSTS_FUNCTION:
            raise FunctionError("{} cannot be disabled".format(COMBINE_COSTS_FUNCTION))
        else:
            raise FunctionError("toggle_cost: unrecognized cost function: {}".format(cost_function_name))

        enabled_cost_functions = self.parameters.enabled_cost_functions.get(execution_context)
        if assignment:
            if cost_function_name not in self.parameters.names():
                raise FunctionError("Unable to toggle {} ON as function assignment is \'None\'".
                                         format(cost_function_name))
            if not enabled_cost_functions:
                enabled_cost_functions = cost_function
            else:
                enabled_cost_functions |= cost_function
        else:
            enabled_cost_functions &= ~cost_function

        self.parameters.enabled_cost_functions.set(enabled_cost_functions, execution_context)
        return enabled_cost_functions

    def _gen_llvm_function_body(self, ctx, builder, params, state, arg_in, arg_out, *, tags:frozenset):
        # Run transfer function first
        transfer_f = self.parameters.transfer_fct
        trans_f = ctx.import_llvm_function(transfer_f.get())
        trans_p, trans_s = ctx.get_param_or_state_ptr(builder,
                                                      self,
                                                      transfer_f.name,
                                                      param_struct_ptr=params,
                                                      state_struct_ptr=state)
        trans_in = arg_in
        trans_out = arg_out
        builder.call(trans_f, [trans_p, trans_s, trans_in, trans_out])
        intensity_ptr = ctx.get_state_space(builder, self, state, self.parameters.intensity)

        costs = [(self.parameters.intensity_cost_fct, CostFunctions.INTENSITY, self.parameters.intensity_cost),
                 (self.parameters.adjustment_cost_fct, CostFunctions.ADJUSTMENT, self.parameters.adjustment_cost),
                 (self.parameters.duration_cost_fct, CostFunctions.DURATION, self.parameters.duration_cost)]

        for (func, flag, res_param) in costs:

            cost_in = trans_out
            cost_out = ctx.get_state_space(builder, self, state, res_param)

            # The check for enablement is structural and has to be done in Python.
            # If a cost function is not enabled the cost parameter is None
            if flag in self.parameters.enabled_cost_functions.get():
                cost_f = ctx.import_llvm_function(func.get())
                cost_p, cost_s = ctx.get_param_or_state_ptr(builder,
                                                            self,
                                                            func,
                                                            param_struct_ptr=params,
                                                            state_struct_ptr=state)

                if flag == CostFunctions.ADJUSTMENT:
                    old_intensity = pnlvm.helpers.load_extract_scalar_array_one(builder, intensity_ptr)
                    new_intensity = pnlvm.helpers.load_extract_scalar_array_one(builder, trans_out)
                    adjustment = builder.fsub(new_intensity, old_intensity)

                    fabs_f = ctx.get_builtin("fabs", [adjustment.type])
                    adjustment = builder.call(fabs_f, [adjustment])

                    cost_in = builder.alloca(cost_in.type.pointee)
                    builder.store(adjustment, builder.gep(cost_in, [ctx.int32_ty(0), ctx.int32_ty(0)]))

                builder.call(cost_f, [cost_p, cost_s, cost_in, cost_out])
            else:
                # Intensity is [1] when the cost function is disabled but other cost functions are enabled
                # https://github.com/PrincetonUniversity/PsyNeuLink/issues/2711
                exp_out_len = 0 if self.parameters.enabled_cost_functions.get() == CostFunctions.NONE or flag != CostFunctions.INTENSITY else 1
                assert len(cost_out.type.pointee) == exp_out_len, "Unexpected out sturct for {}: {}".format(flag, cost_out.type.pointee)


        # TODO: combine above costs via a call to combine_costs_fct
        # depends on: https://github.com/PrincetonUniversity/PsyNeuLink/issues/2712
        # This function is still used in OCM so track both state and parameters
        combine_p, combine_s = ctx.get_param_or_state_ptr(builder,
                                                          self,
                                                          self.parameters.combine_costs_fct,
                                                          param_struct_ptr=params,
                                                          state_struct_ptr=state)

        builder.store(builder.load(trans_out), intensity_ptr)

        return builder<|MERGE_RESOLUTION|>--- conflicted
+++ resolved
@@ -1174,15 +1174,7 @@
         gain = self._get_pytorch_fct_param_value('gain', device, context)
         bias = self._get_pytorch_fct_param_value('bias', device, context)
         offset = self._get_pytorch_fct_param_value('offset', device, context)
-<<<<<<< HEAD
-
-        def logistic(x):
-            return 1 / (1 + torch.exp(-gain * (x + bias) + offset))
-
-        return logistic
-=======
         return lambda x: scale / (1 + torch.exp(-gain * (x + bias))) + offset
->>>>>>> d12866f8
 
     def as_mdf_model(self):
         model = super().as_mdf_model()
