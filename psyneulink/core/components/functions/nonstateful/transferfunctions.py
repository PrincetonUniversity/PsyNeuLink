--- conflicted
+++ resolved
@@ -2554,36 +2554,6 @@
         )
 
     def _gen_llvm_transfer(self, builder, index, ctx, vi, vo, params, state, *, tags:frozenset):
-<<<<<<< HEAD
-        raise FunctionError(f"LLVM not yet supported for BinomialDistort.")
-    #     ptri = builder.gep(vi, [ctx.int32_ty(0), index])
-    #     ptro = builder.gep(vo, [ctx.int32_ty(0), index])
-    #
-    #     variance_ptr = pnlvm.helpers.get_param_ptr(builder, self, params, VARIANCE)
-    #     bias_ptr = pnlvm.helpers.get_param_ptr(builder, self, params, BIAS)
-    #     scale_ptr = pnlvm.helpers.get_param_ptr(builder, self, params, SCALE)
-    #     offset_ptr = pnlvm.helpers.get_param_ptr(builder, self, params, OFFSET)
-    #
-    #     variance = pnlvm.helpers.load_extract_scalar_array_one(builder, variance_ptr)
-    #     bias = pnlvm.helpers.load_extract_scalar_array_one(builder, bias_ptr)
-    #     scale = pnlvm.helpers.load_extract_scalar_array_one(builder, scale_ptr)
-    #     offset = pnlvm.helpers.load_extract_scalar_array_one(builder, offset_ptr)
-    #
-    #     rvalp = builder.alloca(ptri.type.pointee, name="random_out")
-    #     rand_state_ptr = ctx.get_random_state_ptr(builder, self, state, params)
-    #     normal_f = ctx.get_normal_dist_function_by_state(rand_state_ptr)
-    #     builder.call(normal_f, [rand_state_ptr, rvalp])
-    #
-    #     rval = builder.load(rvalp)
-    #     rval = builder.fmul(rval, variance)
-    #     val = builder.load(ptri)
-    #     val = builder.fadd(val, bias)
-    #     val = builder.fadd(rval, val)
-    #     val = builder.fmul(val, scale)
-    #     val = builder.fadd(offset, val)
-    #
-    #     builder.store(val, ptro)
-=======
         ptri = builder.gep(vi, [ctx.int32_ty(0), index])
         ptro = builder.gep(vo, [ctx.int32_ty(0), index])
 
@@ -2608,7 +2578,6 @@
         val = builder.fmul(val, rval)
 
         builder.store(val, ptro)
->>>>>>> 0ccac3a7
 
     def _function(self,
                  variable=None,
@@ -2637,11 +2606,7 @@
         """
         p = self._get_current_parameter_value('p', context)
         random_state = self._get_current_parameter_value('random_state', context)
-<<<<<<< HEAD
-        result = variable * random_state.binomial(size=len(variable), n=1, p= 1 - p)
-=======
         result = variable * random_state.binomial(size=len(variable), n=1, p=(1 - p))
->>>>>>> 0ccac3a7
         return self.convert_output_type(result)
 
     def _is_identity(self, context=None, defaults=False):
@@ -2808,46 +2773,11 @@
         )
 
     def _gen_llvm_transfer(self, builder, index, ctx, vi, vo, params, state, *, tags:frozenset):
-<<<<<<< HEAD
-        raise FunctionError(f"LLVM not yet supported for Dropout.")
-    # FIX: NEEDS WORK, INCLUDING CONTEXTUALIZATION FOR LEARNING
-    #     ptri = builder.gep(vi, [ctx.int32_ty(0), index])
-    #     ptro = builder.gep(vo, [ctx.int32_ty(0), index])
-    #     # slope_ptr = pnlvm.helpers.get_param_ptr(builder, self, params, SLOPE)
-    #     # intercept_ptr = pnlvm.helpers.get_param_ptr(builder, self, params, INTERCEPT)
-    #     #
-    #     # slope = pnlvm.helpers.load_extract_scalar_array_one(builder, slope_ptr)
-    #     # intercept = pnlvm.helpers.load_extract_scalar_array_one(builder, intercept_ptr)
-    #
-    #     # -----
-    #     rvalp = builder.alloca(ptri.type.pointee, name="random_out")
-    #     rand_state_ptr = ctx.get_random_state_ptr(builder, self, state, params)
-    #     normal_f = ctx.get_normal_dist_function_by_state(rand_state_ptr)
-    #     builder.call(normal_f, [rand_state_ptr, rvalp])
-    #     # -----
-    #
-    #
-    #     if "derivative" in tags:
-    #         # FIX: ?WHICH IS CORRECT:
-    #         # f'(x) = x
-    #         val = builder.load(ptri)
-    #         # # f'(x) = 1.0
-    #         # val = builder.load(1.0)
-    #
-    #     else:
-    #         # f(x) = mx + b
-    #         val = builder.load(ptri)
-    #         val = builder.fmul(val, slope)
-    #         val = builder.fadd(val, intercept)
-    #
-    #     builder.store(val, ptro)
-=======
         ptri = builder.gep(vi, [ctx.int32_ty(0), index])
         ptro = builder.gep(vo, [ctx.int32_ty(0), index])
 
         val = builder.load(ptri)
         builder.store(val, ptro)
->>>>>>> 0ccac3a7
 
     def _function(self,
                  variable=None,
@@ -2897,7 +2827,6 @@
 
     @handle_external_context()
     def derivative(self, input=None, output=None, context=None):
-<<<<<<< HEAD
         # raise FunctionError(f"Derivative of Dropout not yet supported.")
         """
         derivative(input)
@@ -2919,29 +2848,6 @@
         # FIX: ?WHICH IS CORRECT:
         # return self._get_current_parameter_value(VARIABLE, context)
         return 1.0
-=======
-        raise FunctionError(f"Derivative of Dropout not yet supported.")
-        # """
-        # derivative(input)
-        #
-        # Derivative of `function <Dropout._function>` at **input**.
-        #
-        # Arguments
-        # ---------
-        #
-        # input : number or array
-        #     value of the input to the Dropouput function at which derivative is to be taken.
-        #
-        # Returns
-        # -------
-        #
-        # variable :  number or array
-        #
-        # """
-        # # FIX: ?WHICH IS CORRECT:
-        # return self._get_current_parameter_value(VARIABLE, context)
-        # # return 1.0
->>>>>>> 0ccac3a7
 
 
 # **********************************************************************************************************************
