--- conflicted
+++ resolved
@@ -2868,24 +2868,12 @@
         if output_type == ALL:
             # Return full Jacobian matrix of derivatives using Kronecker's delta method:
             derivative = np.empty([size, size])
-<<<<<<< HEAD
-            for j in range(size):
-                # FIX: ZIP SEEMS POINTLESS HERE  (SUGGESTED BELOW)
-                # for i in range(size):
-                for i, val in zip(range(size), output):
-                    if i == j:
-                        delta = 1
-                    else:
-                        delta = 0
-                    derivative[j, i] = sm[i] * (delta - sm[j])
-=======
             for i, j in np.ndindex(size, size):
                 if i == j:
                     d = 1
                 else:
                     d = 0
                 derivative[j, i] = sm[i] * (d - sm[j])
->>>>>>> 89d25610
 
         elif output_type in {MAX_VAL, MAX_INDICATOR}:
             # Return 1d array of derivatives for max element (i.e., the one chosen by SoftMax)
