--- conflicted
+++ resolved
@@ -3409,10 +3409,6 @@
     ADJUSTMENT    = 1 << 2
     DURATION      = 1 << 3
     ALL           = INTENSITY | ADJUSTMENT | DURATION
-<<<<<<< HEAD
-    # DEFAULTS      = INTENSITY
-=======
->>>>>>> 7479ef92
     DEFAULTS      = NONE
 
 
