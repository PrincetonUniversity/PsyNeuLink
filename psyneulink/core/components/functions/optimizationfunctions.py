--- conflicted
+++ resolved
@@ -1194,17 +1194,11 @@
 
     def reinitialize_grid(self):
         self.grid = itertools.product(*[s for s in self.search_space])
-<<<<<<< HEAD
         # self.num_iterations = 1
         # for signal in self.search_space:
         #     self.num_iterations *= signal.num
         self.num_iterations = np.product([s.num for s in self.search_space])
 
-=======
-        self.num_iterations = 1
-        for signal in self.search_space:
-            self.num_iterations *= signal.count
->>>>>>> 24eb717f
 
     def function(self,
                  variable=None,
