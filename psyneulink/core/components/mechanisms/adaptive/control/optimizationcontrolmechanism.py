# Princeton University licenses this file to You under the Apache License, Version 2.0 (the "License");
# you may not use this file except in compliance with the License.  You may obtain a copy of the License at:
#     http://www.apache.org/licenses/LICENSE-2.0
# Unless required by applicable law or agreed to in writing, software distributed under the License is distributed
# on an "AS IS" BASIS, WITHOUT WARRANTIES OR CONDITIONS OF ANY KIND, either express or implied.
# See the License for the specific language governing permissions and limitations under the License.


# **************************************  OptimizationControlMechanism *************************************************


"""

Overview
--------

An OptimizationControlMechanism is a `ControlMechanism <ControlMechanism>` that uses an `OptimizationFunction` to find
an optimal `control_allocation <ControlMechanism.control_allocation>` for a given `state
<OptimizationControlMechanism_State>`. The `OptimizationFunction` uses the OptimizationControlMechanism's
`evaluation_function` <OptimizationControlMechanism.evalutate_function>` to evaluate `control_allocation
<ControlMechanism.control_allocation>` samples, and then implements the one that yields the best predicted result.
The result returned by the `evaluation_function` <OptimizationControlMechanism.evalutate_function>` is ordinarily
the `net_outcome <ControlMechanism.net_outcome>` computed by the OptimizationControlMechanism for the `Composition`
(or part of one) that it controls, and its `ObjectiveFunction` seeks to maximize this, which corresponds to
maximizing the Expected Value of Control, as described below.

.. _OptimizationControlMechanism_EVC:

**Expected Value of Control**

The `net_outcome <ControlMechanism.net_outcome>` of an OptmizationControlMechanism, like any `ControlMechanism`
is computed as the difference between the `outcome <ControlMechanism.outcome>` computed by its `objective_mechanism
<ControlMechanism.objective_mechanism>` and the `costs <ControlMechanism.costs>` of its `control_signals
<ControlMechanism.control_signals>` for a given `state <OptimizationControlMechanism_State>` (i.e.,
set of `feature_values <OptimizationControlMechanism.feature_values>` and `control_allocation
<ControlMechanism.control_allocation>`.  If the `outcome <ControlMechanism.outcome>` is configured to measure the
value of processing (e.g., reward received, time taken to respond, or a combination of these, etc.),
and the `OptimizationFunction` assigned as the OptimizationControlMechanism's `function
<OptimizationControlMechanism.function>` is configured find the `control_allocation
<ControlMechanism.control_allocation>` that maximizes its `net_outcome <ControlMechanism.net_outcome>`,
then the OptimizationControlMechanism is said to be maximizing the `Expected Value of Control (EVC)
<https://www.ncbi.nlm.nih.gov/pubmed/23889930>`_.  That is, it implements a cost-benefit analysis that
weighs the `costs <ControlMechanism.costs>` of the ControlSignal `values <ControlSignal.value>` specified by a
`control_allocation <ControlMechanism.control_allocation>` against the `outcome <ControlMechanism.outcome>` expected
to result from it.  The costs are computed based on the `cost_options <ControlSignal.cost_options>` specified for
each of the OptimizationControlMechanism's `control_signals <ControlMechanism.control_signals>` and its
`combine_costs <ControlMechanism.combine_costs>` function.  The EVC is determined by its `compute_net_outcome
<ControlMechanism.compute_net_outcome>` function (assigned to its `net_outcome <ControlMechanism.net_outcome>`
attribute), which is computed for a given `state <OptimizationControlMechanism_State>` by the
OptimizationControlMechanism's `evaluation_function <OptimizationControlMechanism.evalutation_function>`.

COMMENT:
The table `below <OptimizationControlMechanism_Examples>` lists different
parameterizations of OptimizationControlMechanism that implement various models of EVC Optimization.

### THROUGHOUT DOCUMENT, REWORD AS "optimizing control_allocation" RATHER THAN "maximizing" / "greatest"

COMMENT

.. _OptimizationControlMechanism_Agent_Representation_Types:

**Agent Representation and Types of Optimization**

The defining characteristic of an OptimizationControlMechanism is its `agent representation
<OptimizationControlMechanism_Agent_Rep>`, that is used to determine the `net_outcome <ControlMechanism.net_outcome>
for a given `state <OptimizationControlMechanism_State>` and find the `control_allocation
<ControlMechanism.control_allocation>` that optimizes this.  The `agent_rep <OptimizationControlMechanism.agent_rep>`
can be either the `Composition` to which the OptimizationControlMechanism belongs (and controls) or another one that
is used to estimate the `net_outcome <ControlMechanism.net_outcome>` for that Composition.  This distinction
corresponds closely to the distinction between *model-based* and *model-free* optimization in the `machine learning
<HTML REF>`_ and `cognitive neuroscience <https://www.nature.com/articles/nn1560>`_ literatures, as described below.

.. _OptimizationControlMechanism_Model_Free_Model_Based:

.. _OptimizationControlMechanism_Model_Free:

*Model-Free Optimization*

This is achieved by assigning as the `agent_rep  <OptimizationControlMechanism.agent_rep>` a Composition other than the
one to which the OptimizationControlMechanism belongs (and for which it is the `controller <Composition.controller>`).
In each `trial`, the `agent_rep <OptimizationControlMechanism.agent_rep>` is given the chance to adapt, by adjusting its
parameters in order to improve its prediction of the `net_outcome <ControlMechanism.net_outcome>` for the Composition
(or part of one) that is controlled by the OptimizationControlMechanism (based on the `state
<OptimizationControlMechanism_State>` and `net_outcome <ControlMechanism.net_outcome>` of
the prior trial).  The `agent_rep <OptimizationControlMechanism.agent_rep>` is then used to predict the `net_outcome
<ControlMechanism.net_outcome>` for `control_allocation <ControlMechanism.control_allocation>` samples to find the one
that yields the best predicted `net_outcome <ControlMechanism.net_outcome>` of processing on the upcoming trial,
based on the current or (expected) `feature_values <OptimizationControlMechanism.feature_values>` for that trial.

.. _OptimizationControlMechanism_Model_Based:

*Model-Based Optimization*

This is achieved by assigning as the `agent_rep  <OptimizationControlMechanism.agent_rep>` the Composition to which
the OptimizationControlMechanism belongs (and for which it is the `controller <Composition.controller>`). On each
`trial`, that Composition itself is used to simulate processing on the upcoming trial, based on the current or
(expected) `feature_values <OptimizationControlMechanism.feature_values>` for that trial, in order to find the
<ControlMechanism.control_allocation>` that yields the best net_outcome <ControlMechanism.net_outcome>` for that trial.

.. _OptimizationControlMechanism_Creation:

Creating an OptimizationControlMechanism
----------------------------------------

An OptimizationControlMechanism is created in the same was as any `ControlMechanism <ControlMechanism>`.
The following arguments of its constructor are specific to the OptimizationControlMechanism:

* **features** -- takes the place of the standard **input_states** argument in the constructor for a Mechanism`,
  and specifies the values used by the OptimizationControlMechanism, together with a `control_allocation
  <ControlMechanism.control_allocation>`, to calculate a `net_outcome <ControlMechanism.net_outcome>`.  For
  `model-based optimzation <OptimizationControlMechanism_Model_Based>` these are also used as the inputs to the
  Compositoin (i.e., `agent_rep <OptimizationControlMechanism.agent_rep>`) when it's `evaluate <Composition.evaluate>`
  method is called (see `OptimizationControlMechanism_Features` below).  Features can be specified using any of the
  following, singly or combined in a list:

  * *InputState specification* -- this can be any form of `InputState specification <InputState_Specification>`
    that resolves to an OutputState from which the InputState receives a Projection;  the `value
    <OutputState.value>` of that OutputState is used as the feature. Each of these InputStates is marked as
    `internal_only <InputStates.internal_only>` = `True`.

  Features can also be added to an existing OptimizationControlMechanism using its `add_features` method.  If the
  **features** argument is not specified, then the `input <Composition.input_values>` to the `Composition` on the last
  trial of its execution is used to predict the `net_outcome <ControlMechanism.net_outcome>` for the upcoming trial.

.. _OptimizationControlMechanism_Feature_Function:

* **feature_function** -- specifies `function <InputState>` of the InputState created for each item listed in
  **features**.  By default, this is the identity function, that assigns the current value of the feature
  to the OptimizationControlMechanism's `feature_values <OptimizationControlMechanism.feature_values>` attribute.
  However, other functions can be assigned, for example to maintain a record of past values, or integrate them over
  trials.
..
* **agent_rep** -- specifies the `Composition` used by the OptimizationControlMechanism's `evaluation_function
  <OptimizationControlMechanism.evaluation_function>` to calculate the predicted `net_outcome
  <ControlMechanism.net_outcome>` for a given `state <OptimizationControlMechanism_State>` (see `below
  <OptimizationControlMechanism_Agent_Rep>` for additional details). If it is not specified, the
  `Composition` to which the OptimizationControlMechanism belongs is assigned, and the OptimizationControlMechanism
  is assigned as that Composition's `controller <Composition.controller>`, implementing fully `model-based
  <OptimizationControlMechanism_Model_Based>` optimization.  If that Composition already has a `controller
  <Composition.controller>` specified, the OptimizationControlMechanism is disabled. If another Composition is
  specified, it must conform to the specifications for an `agent_rep <OptimizationControlMechanism.agent_rep>` as
  described `below <OptimizationControlMechanism_Agent_Rep>`.

.. _OptimizationControlMechanism_Structure:

Structure
---------

In addition to the standard Components associated with a `ControlMechanism`, including a `Projection <Projection>`
to its *OUTCOME* InputState from its `objective_mechanism <ControlMechanism.objective_mechanism>`, and a
`function <OptimizationControlMechanism.function>` used to carry out the optimization process, it has several
other constiuents, as described below.

.. _OptimizationControlMechanism_ObjectiveMechanism:

*ObjectiveMechanism*
^^^^^^^^^^^^^^^^^^^^

Like any `ControlMechanism`, an OptimizationControlMechanism has an associated `objective_mechanism
<ControlMechanism.objective_mechanism>` that is used to evaluate the outcome of processing for a given trial and pass
the result to the OptimizationControlMechanism, which it places in its `outcome <OptimizationControlMechanism.outcome>`
attribute.  This is used by its `compute_net_outcome <ControlMechanism.compute_net_outcome>` function, together with
the `costs <ControlMechanism.costs>` of its `control_signals <ControlMechanism.control_signals>`, to compute the
`net_outcome <ControlMechanism.net_outcome>` of processing for a given `state <OptimizationControlMechanism_State>`,
and that is returned by `evaluation` method of the OptimizationControlMechanism's `agent_rep
<OptimizationControlMechanism.agent_rep>`.

.. note::
    The `objective_mechanism <ControlMechanism.objective_mechanism>` is distinct from, and should not be
    confused with the `objective_function <OptimizationFunction.objective_function>` parameter of the
    OptimizationControlMechanism's `function <OptimizationControlMechanism.function>`.  The `objective_mechanism
    <ControlMechanism.objective_mechanism>` evaluates the `outcome <ControlMechanism.outcome>` of processing
    without taking into account the `costs <ControlMechanism.costs>` of the OptimizationControlMechanism's
    `control_signals <ControlMechanism.control_signals>`.  In contrast, its `evaluation_function
    <OptimizationControlMechanism.evaluation_function>`, which is assigned as the
    `objective_function` parameter of its `function <OptimizationControlMechanism.function>`, takes the `costs
    <ControlMechanism.costs>` of the OptimizationControlMechanism's `control_signals <ControlMechanism.control_signals>`
    into account when calculating the `net_outcome` that it returns as its result.

.. _OptimizationControlMechanism_Features:

*Features*
^^^^^^^^^^

In addition to its `primary InputState <InputState_Primary>` (which receives a projection from the *OUTCOME*
OutpuState of the `objective_mechanism <ControlMechanism.objective_mechanism>`,
an OptimizationControlMechanism also has an `InputState` for each of its features. By default, these are the current
`input <Composition.input_values>` for the Composition to which the OptimizationControlMechanism belongs.  However,
different values can be specified, as can a `feature_function <OptimizationControlMechanism_Feature_Function>` that
transforms these.  For OptimizationControlMechanisms that implement `model-free
<OptimizationControlMechanism_Model_Free>` optimization, its `feature_values
<OptimizationControlMechanism.feature_values>` are used by its `evaluation_function
<OptimizationControlMechanism.evaluation_function>` to predict the `net_outcome <ControlMechanism.net_outcome>` for a
given `control_allocation <ControlMechanism.control_allocation>`.  For OptimizationControlMechanisms that implement
`model-based <OptimizationControlMechanism_Model_Based>` optimization, the `feature_values
<OptimizationCozntrolMechanism.feature_values>` are used as the Composition's `input <Composition.input_values>` when
it is executed to evaluate the `net_outcome <ControlMechanism.net_outcome>` for a given
`control_allocation<ControlMechanism.control_allocation>`.

Features can be of two types:

* *Input Features* -- these are values received as input by other Mechanisms in the `Composition`. They are
  specified as `shadowed inputs <InputState_Shadow_Inputs>` in the **features** argument of the
  OptimizationControlMechanism's constructor (see `OptimizationControlMechanism_Creation`).  An InputState is
  created on the OptimziationControlMechanism for each feature, that receives a `Projection` paralleling
  the input to be shadowed.
..
* *Output Features* -- these are the `value <OutputState.value>` of an `OutputState` of some other `Mechanism` in
  the Composition.  These too are specified in the **features** argument of the OptimizationControlMechanism's
  constructor (see `OptimizationControlMechanism_Creation`), and each is assigned a `Projection` from the specified
  OutputState(s) to the InputState of the OptimizationControlMechanism for that feature.

The current `value <InputState.value>` of the InputStates for the features are listed in the `feature_values
<OptimizationControlMechanism.feature_values>` attribute.

.. _OptimizationControlMechanism_State:

*State*
^^^^^^^

The state of the Composition (or part of one) controlled by an OptimizationControlMechanism is defined by a combination
of `feature_values <OptimizationControlMechanism.feature_values>` (see `above <OptimizationControlMechanism_Features>`)
and a `control_allocation <ControlMechanism.control_allocation>`.

.. _OptimizationControlMechanism_Agent_Rep:

*Agent Representation*
^^^^^^^^^^^^^^^^^^^^^^

The defining feature of an OptimizationControlMechanism is its agent representation, specified in the **agent_rep**
argument of its constructor and assigned to its `agent_rep <OptimizationControlMechanism.agent_rep>` attribute.
This designates a representation of the `Composition` (or parts of one) that the OptimizationControlMechanism controls,
that is used to evaluate sample `control_allocations <ControlMechanism.control_allocation>` in order to find the one
that optimizes the `net_outcome <ControlMechanism.net_outcome>`. The `agent_rep
<OptimizationControlMechanism.agent_rep>` is always itself a `Composition`, that can be either the same one that the
OptimizationControlMechanism controls or another one that is used to estimate the `net_outcome
<ControlMechanism.net_outcome>` for that Composition (see `above
<OptimizationControlMechanism_Agent_Representation_Types>`).  The `evaluate <Composition.evaluate>` method of the
Composition is assigned as the `evaluation_function <OptimizationControlMechanism.evaluation_function>` of the
OptimizationControlMechanism.  If the `agent_rep <OptimizationControlMechanism.agent_rep>` is not the Composition
for which the OptimizationControlMechanism is the controller, then it must meet the following requirements:

    * Its `evaluate <Composition.evaluate>` method must accept as its first three arguments, in order,
      values that correspond in shape to  the `feature_values <OptimizationControlMechanism.feature_values>`,
      `control_allocation <ControlMechanism.control_allocation>` and `num_estimates
      <OptimizationControlMechanism.num_estimates>` attributes of the OptimizationControlMechanism, respectively.
    ..
    * If it has an `adapt <Composition.adapt>` method, that must accept as its first three arguments, in order,
      values that corresopnd to the shape of the `feature_values <OptimizationControlMechanism.feature_values>`,
      `control_allocation <ControlMechanism.control_allocation>` and `net_outcome
      <OptimizationControlMechanism.net_outcome>` attributes of the OptimizationControlMechanism. respectively.

.. _OptimizationControlMechanism_Function:

*Function*
^^^^^^^^^^

The `function <OptimizationControlMechanism.function>` of an OptimizationControlMechanism is used to find the
`control_allocation <ControlMechanism.control_allocation>` that optimizes the `net_outcome
<ControlMechanism.net_outcome>` for the current (or expected) `features <OptimizationControlMechanism_State>`.
It is generally an `OptimizationFunction`, which in turn has `objective_function
<OptimizationFunction.objective_function>`, `search_function <OptimizationFunction.search_function>`
and `search_termination_function <OptimizationFunction.search_termination_function>` methods, as well as a `search_space
<OptimizationFunction.search_space>` attribute.  The OptimizationControlMechanism's `evaluation_function
<OptimizationControlMechanism.evaluation_function>` is automatically assigned as the
OptimizationFunction's `objective_function <OptimizationFunction.objective_function>`, and is used to
evaluate each `control_allocation <ControlMechanism.control_allocation>` sampled from the `search_space
<OptimizationFunction.search_space>` by the `search_function `search_function <OptimizationFunction.search_function>`
until the `search_termination_function <OptimizationFunction.search_termination_function>` returns `True`.
A custom function can be assigned as the `function <OptimizationControlMechanism.function>` of an
OptimizationControlMechanism, however it must meet the following requirements:

.. _OptimizationControlMechanism_Custom_Funtion:

  - It must accept as its first argument and return as its result an array with the same shape as the
    OptimizationControlMechanism's `control_allocation <ControlMechanism.control_allocation>`.
  ..
  - It must implement a `reinitialize` method that accepts **objective_function** as a keyword argument and
    implements an attribute with the same name.

    COMMENT:
    - it must implement a `reinitialize` method that accepts as keyword arguments **objective_function**,
      **search_function**, **search_termination_function**, and **search_space**, and implement attributes
      with corresponding names.
    COMMENT

If **function** argument is not specified, the `GridSearch` `OptimiziationFunction` is assigned as the default,
which evaluates the `net_outcome <ControlMechanism.net_outcome>` using the OptimizationControlMechanism's
`control_allocation_search_space <OptimizationControlMechanism.control_allocation_search_spaces>` as its
`search_space <OptimizationFunction.search_space>`, and returns the `control_allocation
<ControlMechanism.control_allocation>` that yields the greatest `net_outcome <ControlMechanism.net_outcome>`,
thus implementing a computation of `EVC <OptimizationControlMechanism_EVC>`.

COMMENT:
.. _OptimizationControlMechanism_Search_Functions:

*Search Function, Search Space and Search Termination Function*

Subclasses of OptimizationControlMechanism may implement their own `search_function
<OptimizationControlMechanism.search_function>` and `search_termination_function
<OptimizationControlMechanism.search_termination_function>` methods, as well as a
`control_allocation_search_space <OptimizationControlMechanism.control_allocation_search_space>` attribute, that are
passed as parameters to the `OptimizationFunction` when it is constructed.  These can be specified in the
constructor for an `OptimizationFunction` assigned as the **function** argument in the
OptimizationControlMechanism's constructor, as long as they are compatible with the requirements of
the OptimizationFunction and OptimizationControlMechanism.  If they are not specified, then defaults specified
either by the OptimizationControlMechanism or the OptimizationFunction are used.
COMMENT

.. _OptimizationControlMechanism_Execution:

Execution
---------

When an OptimizationControlMechanism is executed, it carries out the following steps:

  * Calls `adapt` method of its `agent_rep <OptimizationControlMechanism.agent_rep>` to give that a chance to
    modify its parameters in order to better predict the `net_outcome <ControlMechanism.net_outcome>` for a given `state
    <OptimizationControlMechanism_State>`, based the state and `net_outcome <ControlMechanism.net_outcome>` of the
    previous trial.
  ..
  * Calls `function <OptimizationControlMechanism.function>` to find the `control_allocation
    <ControlMechanism.control_allocation>` that optimizes `net_outcome <ControlMechanism.net_outcome>`.  The
    way in which it searches for the best `control_allocation <ControlMechanism.control_allocation>` is determined by
    the type of `OptimzationFunction` assigned to `function <OptimizationControlMechanism.function>`, whereas the way
    that it evaluates each one is determined by the OptimizationControlMechanism's `evaluation_function
    <OptimizationControlMechanism.evalutation_function>`.  More specifically:

    * The `function <OptimizationControlMechanism.function>` selects a sample `control_allocation
      <ControlMechanism.control_allocation>` (using its `search_function <OptimizationFunction.search_function>`
      to select one from its `search_space <OptimizationFunction.search_space>`), and evaluates the predicted
      `net_outcome <ControlMechanism.net_outcome>` for that `control_allocation
      <ControlMechanism.control_allocation>` using the OptimizationControlMechanism's `evaluation_function`
      <OptimizationControlMechanism.evalutation_function>` and the current `feature_values
      <OptimizationControlMechanism.feature_values>`.
    ..
    * It continues to evaluate the `net_outcome <ControlMechanism.net_outcome>` for `control_allocation
      <ControlMechanism.control_allocation>` samples until its `search_termination_function
      <OptimizationFunction.search_termination_function>` returns `True`.
    ..
    * Finally, it implements the `control_allocation <ControlMechanism.control_allocation>` that yielded the optimal
      `net_outcome <ControlMechanism.net_outcome>`.  This is used by the OptimizationControlMechanism's `control_signals
      <ControlMechanism.control_signals>` to compute their `values <ControlSignal.value>` which, in turn, are used by
      their `ControlProjections <ControlProjection>` to modulate the parameters they control when the Composition is
      next executed.

COMMENT:
.. _OptimizationControlMechanism_Examples:

Examples
--------

The table below lists `model-free <ModelFreeOptimizationControlMechanism>` and `model-based
<ModelBasedOptimizationControlMechanism` subclasses of OptimizationControlMechanisms.

.. table:: **Model-Free and Model-Based OptimizationControlMechanisms**

   +-------------------------+----------------------+----------------------+---------------------+---------------------+------------------------------+
   |                         |     *Model-Free*     |                           *Model-Based*                                                         |
   +-------------------------+----------------------+----------------------+---------------------+---------------------+------------------------------+
   |**Functions**            |`LVOCControlMechanism`| LVOMControlMechanism | MDPControlMechanism |`EVCControlMechanism`| ParameterEstimationMechanism |
   +-------------------------+----------------------+----------------------+---------------------+---------------------+------------------------------+
   |**learning_function**    |     `BayesGLM`       |        `pymc`        |    `BeliefUpdate`   |       *None*        |           `pymc`             |
   +-------------------------+----------------------+----------------------+---------------------+---------------------+------------------------------+
   |**function** *(primary)* |`GradientOptimization`|     `GridSearch`     |       `Sample`      |    `GridSearch`     |           `Sample`           |
   +-------------------------+----------------------+----------------------+---------------------+---------------------+------------------------------+
   |       *search_function* |  *follow_gradient*   |   *traverse_grid*    | *sample_from_dist*  |   *traverse_grid*   |      *sample_from_dist*      |
   +-------------------------+----------------------+----------------------+---------------------+---------------------+------------------------------+
   |    *objective_function* |    *compute_EVC*     |  *evaluate*,   |  *evaluate*,  |  *evaluate*,  |    *evaluate*,         |
   |                         |                      |  *compute_EVC*       |  *compute_EVC*      |  *compute_EVC*      |    *compute_likelihood*      |
   +-------------------------+----------------------+----------------------+---------------------+---------------------+------------------------------+
   |             *execution* | *iterate w/in trial* |  *once per trial*    | *iterate w/in trial*| *iterate w/in trial*|     *iterate w/in trial*     |
   +-------------------------+----------------------+----------------------+---------------------+---------------------+------------------------------+

The following models provide examples of implementing the OptimizationControlMechanisms in the table above:

`LVOCControlMechanism`\\:  `BustamanteStroopXORLVOCModel`
`EVCControlMechanism`\\:  `UmemotoTaskSwitchingEVCModel`
COMMENT



.. _OptimizationControlMechanism_Class_Reference:

Class Reference
---------------

"""
import copy
import itertools
import numbers
import numpy as np
import typecheck as tc

from collections.abc import Iterable
from collections import namedtuple

from psyneulink.core.components.functions.function import \
    Function_Base, ModulationParam, _is_modulation_param, is_function_type
from psyneulink.core.components.functions.optimizationfunctions import \
    OBJECTIVE_FUNCTION, SEARCH_SPACE, OptimizationFunction
from psyneulink.core.components.mechanisms.adaptive.control.controlmechanism import ControlMechanism
from psyneulink.core.components.mechanisms.mechanism import Mechanism
from psyneulink.core.components.mechanisms.processing.objectivemechanism import ObjectiveMechanism
from psyneulink.core.components.shellclasses import Function
from psyneulink.core.components.states.inputstate import InputState, _parse_shadow_inputs
from psyneulink.core.components.states.modulatorysignals.controlsignal import ControlSignal, ControlSignalCosts
from psyneulink.core.components.states.outputstate import OutputState
from psyneulink.core.components.states.parameterstate import ParameterState
from psyneulink.core.components.states.state import _parse_state_spec
from psyneulink.core.globals.context import ContextFlags
from psyneulink.core.globals.defaults import defaultControlAllocation
from psyneulink.core.globals.keywords import \
    DEFAULT_VARIABLE, EID_FROZEN, FUNCTION, INTERNAL_ONLY, NAME, OPTIMIZATION_CONTROL_MECHANISM, OUTCOME, \
    PARAMETER_STATES, PARAMS, VARIABLE
from psyneulink.core.globals.parameters import Parameter
from psyneulink.core.globals.preferences.componentpreferenceset import is_pref_set
from psyneulink.core.globals.preferences.preferenceset import PreferenceLevel
from psyneulink.core.globals.utilities import is_iterable
from psyneulink.core.globals.sampleiterator import SampleIterator

from psyneulink.core import llvm as pnlvm

__all__ = [
    'OptimizationControlMechanism', 'OptimizationControlMechanismError',
    'AGENT_REP', 'FEATURES'
]

AGENT_REP = 'agent_rep'
FEATURES = 'features'


def _parse_feature_values_from_variable(variable):
    return np.array(np.array(variable[1:]).tolist())


class OptimizationControlMechanismError(Exception):
    def __init__(self, error_value):
        self.error_value = error_value

    def __str__(self):
        return repr(self.error_value)


class OptimizationControlMechanism(ControlMechanism):
    """OptimizationControlMechanism(            \
    objective_mechanism=None,                   \
    monitor_for_control=None,                   \
    objective_mechanism=True,                   \
    origin_objective_mechanism=False            \
    terminal_objective_mechanism=False          \
    features=None,                              \
    feature_function=None,                      \
    function=None,                              \
    agent_rep=None,                             \
    search_function=None,                       \
    search_termination_function=None,           \
    search_space=None,                          \
    control_signals=None,                       \
    modulation=ModulationParam.MULTIPLICATIVE,  \
    combine_costs=np.sum,                       \
    compute_reconfiguration_cost=None,          \
    compute_net_outcome=lambda x,y:x-y,         \
    params=None,                                \
    name=None,                                  \
    prefs=None)

    Subclass of `ControlMechanism <ControlMechanism>` that adjusts its `ControlSignals <ControlSignal>` to optimize
    performance of the `Composition` to which it belongs

    Arguments
    ---------

    objective_mechanism : ObjectiveMechanism or List[OutputState specification] or bool
        specifies either an `ObjectiveMechanism` to use for the OptimizationControlMechanism, a list of the
        `OutputState <OutputState>`\\s it should monitor, or True/False to enable/disable automatice creation
         of objective mechanism. If a list of `OutputState specifications <ObjectiveMechanism_Monitored_Output_States>`
         is used, a default ObjectiveMechanism is created and the list is passed to its **monitored_output_states**
         argument. The default is True, which causes automatic creation.

    features : Mechanism, OutputState, Projection, dict, or list containing any of these
        specifies Components, the values of which are assigned to `feature_values
        <OptimizationControlMechanism.feature_values>` and used to predict `net_outcome <ControlMechanism.net_outcome>`.
        Any `InputState specification <InputState_Specification>` can be used that resolves to an `OutputState` that
        projects to the InputState.

    feature_function : Function or function : default None
        specifies the `function <InputState.function>` for the `InputState` assigned to each `feature
        <OptimizationControlMechanism_Features>`.

    agent_rep : Composition  : default Composition to which the OptimizationControlMechanism belongs
        specifies the `Composition` used by the `evalution_function <OptimizationControlMechanism.evaluation_function>`
        to predict the `net_outcome <ControlMechanism.net_outcome>` for a given `state
        <OptimizationControlMechanism_State>`.  If a Composition other than the default is assigned,
        it must be suitably configured (see `above <OptimizationControlMechanism_Agent_Rep>` for additional details).
        If the default is used, the OptimizationControlMechanism is assigned as the Composition's `controller
        <Composition.controller>` unless one has already been assigned, in which case the
        OptimizationControlMechanism is disabled.

    search_function : function or method
        specifies the function assigned to `function <OptimizationControlMechanism.function>` as its
        `search_function <OptimizationFunction.search_function>` parameter, unless that is specified in a
        constructor for `function <OptimizationControlMechanism.function>`.  It must take as its arguments
        an array with the same shape as `control_allocation <ControlMechanism.control_allocation>` and an integer
        (indicating the iteration of the `optimization process <OptimizationFunction_Process>`), and return
        an array with the same shape as `control_allocation <ControlMechanism.control_allocation>`.

    search_termination_function : function or method
        specifies the function assigned to `function <OptimizationControlMechanism.function>` as its
        `search_termination_function <OptimizationFunction.search_termination_function>` parameter, unless that is
        specified in a constructor for `function <OptimizationControlMechanism.function>`.  It must take as its
        arguments an array with the same shape as `control_allocation <ControlMechanism.control_allocation>` and two
        integers (the first representing the `net_outcome <ControlMechanism.net_outcome>` for the current
        `control_allocation <ControlMechanism.control_allocation>`, and the second the current iteration of the
        `optimization process <OptimizationFunction_Process>`);  it must return `True` or `False`.

    search_space : list or ndarray
        specifies the `search_space <OptimizationFunction.search_space>` parameter for `function
        <OptimizationControlMechanism.function>`, unless that is specified in a constructor for `function
        <OptimizationControlMechanism.function>`.  Each item must have the same shape as `control_allocation
        <ControlMechanism.control_allocation>`.

    function : OptimizationFunction, function or method
        specifies the function used to optimize the `control_allocation <ControlMechanism.control_allocation>`;
        must take as its sole argument an array with the same shape as `control_allocation
        <ControlMechanism.control_allocation>`, and return a similar array (see `Function
        <OptimizationControlMechanism_Function>` for additional details).

    params : Dict[param keyword: param value] : default None
        a `parameter dictionary <ParameterState_Specification>` that can be used to specify the parameters for the
        OptimizationControlMechanism, its `function <OptimizationControlMechanism.function>`, and/or a custom function
        and its parameters.  Values specified for parameters in the dictionary override any assigned to those
        parameters in arguments of the constructor.

    name : str : default see `name <OptimizationControlMechanism.name>`
        specifies the name of the OptimizationControlMechanism.

    prefs : PreferenceSet or specification dict : default Mechanism.classPreferences
        specifies the `PreferenceSet` for the OptimizationControlMechanism; see `prefs
        <OptimizationControlMechanism.prefs>` for details.

    Attributes
    ----------

    feature_values : 2d array
        the current value of each of the OptimizationControlMechanism's `features
        <OptimizationControlMechanism_Features>` (each of which is a 1d array).

    agent_rep : Composition
        determines the `Composition` used by the `evalution_function <OptimizationControlMechanism.evaluation_function>`
        to predict the `net_outcome <ControlMechanism.net_outcome>` for a given `state
        <OptimizationControlMechanism_State>` (see `above <OptimizationControlMechanism_Agent_Rep>`for additional
        details).

    function : OptimizationFunction, function or method
        takes current `control_allocation <ControlMechanism.control_allocation>` (as initializer),
        uses its `search_function <OptimizationFunction.search_function>` to select samples of `control_allocation
        <ControlMechanism.control_allocation>` from its `search_space <OptimizationFunction.search_space>`,
        evaluates these using its `evaluation_function <OptimizationControlMechanism.evaluation_function>`, and returns
        the one that yields the optimal `net_outcome <ControlMechanism.net_outcome>` (see `Function
        <OptimizationControlMechanism_Function>` for additional details).

    evaluation_function : function or method
        returns `net_outcome <ControlMechanism.net_outcome>` for a given `state <OptimizationControlMechanism_State>`
        (i.e., combination of `feature_values <OptimizationControlMechanism.feature_values>` and `control_allocation
        <ControlMechanism.control_allocation>`. It is assigned as the `objective_function
        <OptimizationFunction.objective_function>` parameter of `function
        <OptimizationControlMechanism.function>`, and calls the `evaluate` method of the OptimizationControlMechanism's
        `agent_rep <OptimizationControlMechanism.agent_rep>` with a `control_allocation
        <ControlMechanism.control_allocation>`, the OptimizationControlMechanism's `num_estimates
        <OptimizationControlMechanism.num_estimates>` attribute, and the current `feature_values
        <OptimizationControlMechanism.feature_values>`.

    COMMENT:
    search_function : function or method
        `search_function <OptimizationFunction.search_function>` assigned to `function
        <OptimizationControlMechanism.function>`; used to select samples of `control_allocation
        <ControlMechanism.control_allocation>` to evaluate by `evaluation_function
        <OptimizationControlMechanism.evaluation_function>`.

    search_termination_function : function or method
        `search_termination_function <OptimizationFunction.search_termination_function>` assigned to
        `function <OptimizationControlMechanism.function>`;  determines when to terminate the
        `optimization process <OptimizationFunction_Process>`.
    COMMENT

    control_allocation_search_space : list of SampleIterators
        `search_space <OptimizationFunction.search_space>` assigned by default to `function
        <OptimizationControlMechanism.function>`, that determines the samples of
        `control_allocation <ControlMechanism.control_allocation>` evaluated by the `evaluation_function
        <OptimizationControlMechanism.evaluation_function>`.  This is a proprety that, unless overridden,
        returns a list of the `SampleIterators <SampleIterator>` generated from the `allocation_sample
        <ControlSignal.allocation_sample>` specifications for each of the OptimizationControlMechanism's
        `control_signals <ControlMechanism.control_signals>`.

    saved_samples : list
        contains all values of `control_allocation <ControlMechanism.control_allocation>` sampled by `function
        <OptimizationControlMechanism.function>` if its `save_samples <OptimizationFunction.save_samples>` parameter
        is `True`;  otherwise list is empty.

    saved_values : list
        contains values of `net_outcome <ControlMechanism.net_outcome>` associated with all samples of
        `control_allocation <ControlMechanism.control_allocation>` evaluated by by `function
        <OptimizationControlMechanism.function>` if its `save_values <OptimizationFunction.save_samples>` parameter
        is `True`;  otherwise list is empty.

    search_statefulness : bool : True
        if set to False, an `OptimizationControlMechanism`\\ 's `evaluation_function` will never run simulations; the
        evaluations will simply execute in the original `execution context <_Execution_Contexts>`.

        if set to True, `simulations <OptimizationControlMechanism_Execution>` will be created normally for each
        `control allocation <control_allocation>`.

    name : str
        name of the OptimizationControlMechanism; if it is not specified in the **name** argument of the constructor, a
        default is assigned by MechanismRegistry (see `Naming` for conventions used for default and duplicate names).

    prefs : PreferenceSet or specification dict
        the `PreferenceSet` for the OptimizationControlMechanism; if it is not specified in the **prefs** argument of
        the constructor, a default is assigned using `classPreferences` defined in __init__.py (see :doc:`PreferenceSet
        <LINK>` for details).
    """

    componentType = OPTIMIZATION_CONTROL_MECHANISM
    # initMethod = INIT_FULL_EXECUTE_METHOD
    # initMethod = INIT_EXECUTE_METHOD_ONLY

    classPreferenceLevel = PreferenceLevel.SUBTYPE
    # classPreferenceLevel = PreferenceLevel.TYPE
    # Any preferences specified below will override those specified in TypeDefaultPreferences
    # Note: only need to specify setting;  level will be assigned to Type automatically
    # classPreferences = {
    #     kwPreferenceSetName: 'DefaultControlMechanismCustomClassPreferences',
    #     kp<pref>: <setting>...}

    # FIX: ADD OTHER Parameters() HERE??
    class Parameters(ControlMechanism.Parameters):
        """
            Attributes
            ----------

                agent_rep
                    see `agent_rep <OptimizationControlMechanism.agent_rep>`

                    :default value: None
                    :type:

                comp_execution_mode
                    see `comp_execution_mode <OptimizationControlMechanism.comp_execution_mode>`

                    :default value: `PYTHON`
                    :type: str

                control_allocation_search_space
                    see `control_allocation_search_space <OptimizationControlMechanism.control_allocation_search_space>`

                    :default value: None
                    :type:

                feature_function
                    see `feature_function <OptimizationControlMechanism.feature_function>`

                    :default value: None
                    :type:

                features
                    see `features <OptimizationControlMechanism.features>`

                    :default value: None
                    :type:

                function
                    see `function <OptimizationControlMechanism.function>`

                    :default value: None
                    :type:

                num_estimates
                    see `num_estimates <OptimizationControlMechanism.num_estimates>`

                    :default value: 1
                    :type: int

                search_function
                    see `search_function <OptimizationControlMechanism.search_function>`

                    :default value: None
                    :type:

                search_statefulness
                    see `search_statefulness <OptimizationControlMechanism.search_statefulness>`

                    :default value: True
                    :type: bool

                search_termination_function
                    see `search_termination_function <OptimizationControlMechanism.search_termination_function>`

                    :default value: None
                    :type:

        """
        function = Parameter(None, stateful=False, loggable=False)
        feature_function = Parameter(None, stateful=False, loggable=False)
        search_function = Parameter(None, stateful=False, loggable=False)
        search_termination_function = Parameter(None, stateful=False, loggable=False)
        comp_execution_mode = Parameter('Python', stateful=False, loggable=False)
        search_statefulness = Parameter(True, stateful=False, loggable=False)

        agent_rep = Parameter(None, stateful=False, loggable=False)

        feature_values = Parameter(_parse_feature_values_from_variable([defaultControlAllocation]), user=False)

        features = None
        num_estimates = 1
        # search_space = None
        control_allocation_search_space = None

    paramClassDefaults = ControlMechanism.paramClassDefaults.copy()
    paramClassDefaults.update({PARAMETER_STATES: NotImplemented}) # This suppresses parameterStates


    @tc.typecheck
    def __init__(self,
                 agent_rep=None,
                 features: tc.optional(tc.any(Iterable, Mechanism, OutputState, InputState)) = None,
                 feature_function: tc.optional(tc.any(is_function_type)) = None,
                 num_estimates = None,
                 search_function: tc.optional(tc.any(is_function_type)) = None,
                 search_termination_function: tc.optional(tc.any(is_function_type)) = None,
                 search_statefulness=None,
                 params=None,
                 **kwargs):
        """Implement OptimizationControlMechanism"""

        self.agent_rep = agent_rep
        self.search_function = search_function
        self.search_termination_function = search_termination_function
        self.saved_samples = None
        self.saved_values = None

        # Assign args to params and functionParams dicts
        params = self._assign_args_to_param_dicts(input_states=features,
                                                  feature_function=feature_function,
                                                  num_estimates=num_estimates,
                                                  search_statefulness=search_statefulness,
                                                  params=params)

        super().__init__(system=None,
                         params=params,
                         **kwargs)

    def _validate_params(self, request_set, target_set=None, context=None):
        """Insure that specification of ObjectiveMechanism has projections to it"""

        super()._validate_params(request_set=request_set, target_set=target_set, context=context)

        if self.function is None:
            raise OptimizationControlMechanismError(f"The {repr(FUNCTION)} arg of an {self.__class__.__name__} must "
                                                    f"be specified and be an {OptimizationFunction.__name__}")

        from psyneulink.core.compositions.composition import Composition
        if self.agent_rep is None:
            raise OptimizationControlMechanismError(f"The {repr(AGENT_REP)} arg of an {self.__class__.__name__} must "
                                                    f"be specified and be a {Composition.__name__}")

        elif not (isinstance(self.agent_rep, Composition)
                  or (isinstance(self.agent_rep, type) and issubclass(self.agent_rep, Composition))):
            raise OptimizationControlMechanismError(f"The {repr(AGENT_REP)} arg of an {self.__class__.__name__} "
                                                    f"must be either a {Composition.__name__} or a sublcass of one")

    def _instantiate_input_states(self, context=None):
        """Instantiate input_states for Projections from features and objective_mechanism.

        Inserts InputState specification for Projection from ObjectiveMechanism as first item in list of
        InputState specifications generated in _parse_feature_specs from the **features** and
        **feature_function** arguments of the OptimizationControlMechanism constructor.
        """

        # Specify *OUTCOME* InputState;  receives Projection from *OUTCOME* OutputState of objective_mechanism
        outcome_input_state = {NAME:OUTCOME, PARAMS:{INTERNAL_ONLY:True}}

        # If any features were specified (assigned to self.input_states in __init__):
        if self.input_states:
            self.input_states = _parse_shadow_inputs(self, self.input_states)
            self.input_states = self._parse_feature_specs(self.input_states, self.feature_function)
            # Insert primary InputState for outcome from ObjectiveMechanism;
            #     assumes this will be a single scalar value and must be named OUTCOME by convention of ControlSignal
            self.input_states.insert(0, outcome_input_state),
        else:
            self.input_states = [outcome_input_state]

        # Configure default_variable to comport with full set of input_states
        self.defaults.variable, _ = self._handle_arg_input_states(self.input_states)

        super()._instantiate_input_states(context=context)

        for i in range(1, len(self.input_states)):
            state = self.input_states[i]
            if len(state.path_afferents) > 1:
                raise OptimizationControlMechanismError(f"Invalid {InputState.__name__} on {self.name}. "
                                                        f"{state.name} should receive exactly one projection, "
                                                        f"but it receives {len(state.path_afferents)} projections.")

    def _instantiate_output_states(self, context=None):
        """Assign ControlSignalCosts.DEFAULTS as default for cost_option of ControlSignals.
        OptimizationControlMechanism requires use of at least one of the cost options
        """
        super()._instantiate_output_states(context)

        for control_signal in self.control_signals:
            if control_signal.cost_options is None:
                control_signal.cost_options = ControlSignalCosts.DEFAULTS
                control_signal._instantiate_cost_attributes()

    def _instantiate_modulatory_signals(self, context):
        """Size control_allocation and assign modulatory_signals
        Set size of control_allocadtion equal to number of modulatory_signals.
        Assign each modulatory_signal sequentially to corresponding item of control_allocation.
        """
        from psyneulink.core.globals.keywords import OWNER_VALUE
        for i, spec in enumerate(self.modulatory_signals):
            modulatory_signal = self._instantiate_modulatory_signal(spec, context=context)
            modulatory_signal._variable_spec = (OWNER_VALUE, i)
            self._modulatory_signals[i] = modulatory_signal
        self.defaults.value = np.tile(modulatory_signal.parameters.variable.default_value, (i+1, 1))
        self.parameters.control_allocation._set(copy.deepcopy(self.defaults.value))

    def _instantiate_attributes_after_function(self, context=None):
        """Instantiate OptimizationControlMechanism's OptimizatonFunction attributes"""

        super()._instantiate_attributes_after_function(context=context)
        # Assign parameters to function (OptimizationFunction) that rely on OptimizationControlMechanism
        self.function.reinitialize({DEFAULT_VARIABLE: self.control_allocation,
                                    OBJECTIVE_FUNCTION: self.evaluation_function,
                                    # SEARCH_FUNCTION: self.search_function,
                                    # SEARCH_TERMINATION_FUNCTION: self.search_termination_function,
                                    SEARCH_SPACE: self.control_allocation_search_space
                                    })

        if isinstance(self.agent_rep, type):
            self.agent_rep = self.agent_rep()

        from psyneulink.core.compositions.compositionfunctionapproximator import CompositionFunctionApproximator
        if (isinstance(self.agent_rep, CompositionFunctionApproximator)):
            self._initialize_composition_function_approximator()

    def _update_input_states(self, execution_id=None, runtime_params=None, context=None):
        """Update value for each InputState in self.input_states:

        Call execute method for all (MappingProjection) Projections in InputState.path_afferents
        Aggregate results (using InputState execute method)
        Update InputState.value
        """
        # "Outcome"
        outcome_input_state = self.input_state
        outcome_input_state.update(execution_id=execution_id, params=runtime_params, context=context)
        state_values = [np.atleast_2d(outcome_input_state.parameters.value._get(execution_id))]
        for i in range(1, len(self.input_states)):
            state = self.input_states[i]
            state.update(execution_id=execution_id, params=runtime_params, context=context)
            state_values.append(state.parameters.value._get(execution_id))
        return np.array(state_values)

    def _execute(self, variable=None, execution_id=None, runtime_params=None, context=None):
        """Find control_allocation that optimizes result of `agent_rep.evaluate`  ."""

        if (self.parameters.context._get(execution_id).initialization_status == ContextFlags.INITIALIZING):
            return [defaultControlAllocation]

        # # FIX: THESE NEED TO BE FOR THE PREVIOUS TRIAL;  ARE THEY FOR FUNCTION_APPROXIMATOR?
        self.parameters.feature_values._set(_parse_feature_values_from_variable(variable), execution_id)

        # Assign default control_allocation if it is not yet specified (presumably first trial)
        control_allocation = self.parameters.control_allocation._get(execution_id)
        if control_allocation is None:
            control_allocation = [c.defaults.variable for c in self.control_signals]
            self.parameters.control_allocation._set(control_allocation, execution_id=None)

        # Give the agent_rep a chance to adapt based on last trial's feature_values and control_allocation
        if hasattr(self.agent_rep, "adapt"):
            # KAM 4/11/19 switched from a try/except to hasattr because in the case where we don't
            # have an adapt method, we also don't need to call the net_outcome getter
            net_outcome = self.parameters.net_outcome._get(execution_id)

            self.agent_rep.adapt(_parse_feature_values_from_variable(variable),
                                 control_allocation,
                                 net_outcome,
                                 execution_id=execution_id)

        # freeze the values of current execution_id, because they can be changed in between simulations,
        # and the simulations must start from the exact spot
        self.agent_rep._initialize_from_context(self._get_frozen_execution_id(execution_id),
                                                base_execution_context=execution_id,
                                                override=True)

        # Get control_allocation that optimizes net_outcome using OptimizationControlMechanism's function
        # IMPLEMENTATION NOTE: skip ControlMechanism._execute since it is a stub method that returns input_values
        optimal_control_allocation, optimal_net_outcome, saved_samples, saved_values = \
                                                super(ControlMechanism,self)._execute(variable=control_allocation,
                                                                                      execution_id=execution_id,
                                                                                      runtime_params=runtime_params,
                                                                                      context=context)

        # clean up frozen values after execution
        self.agent_rep._delete_contexts(self._get_frozen_execution_id(execution_id))

        optimal_control_allocation = np.array(optimal_control_allocation).reshape((len(self.defaults.value), 1))
        if self.function.save_samples:
            self.saved_samples = saved_samples
        if self.function.save_values:
            self.saved_values = saved_values

        # Return optimal control_allocation
        return optimal_control_allocation

    def _get_frozen_execution_id(self, execution_id=None):
        return f'{execution_id}{EID_FROZEN}'

    def _set_up_simulation(self, base_execution_id=None, control_allocation=None):
        sim_execution_id = self.get_next_sim_id(base_execution_id)

        if control_allocation is not None:
            sim_execution_id += f'-{control_allocation}'

        try:
            self.parameters.simulation_ids._get(base_execution_id).append(sim_execution_id)
        except AttributeError:
            self.parameters.simulation_ids._set([sim_execution_id], base_execution_id)

        self.agent_rep._initialize_from_context(sim_execution_id, self._get_frozen_execution_id(base_execution_id), override=False)

        return sim_execution_id

<<<<<<< HEAD
    def evaluation_function(self, control_allocation,
                            execution_id=None,
                            return_results=False,
                            delete_context=False):
        '''Compute `net_outcome <ControlMechanism.net_outcome>` for current set of `feature_values
=======
    def _tear_down_simulation(self, sim_execution_id=None):
        if not self.agent_rep.parameters.retain_old_simulation_data._get():
            self.agent_rep._delete_contexts(sim_execution_id, check_simulation_storage=True)

    def evaluation_function(self, control_allocation, execution_id=None):
        """Compute `net_outcome <ControlMechanism.net_outcome>` for current set of `feature_values
>>>>>>> 90065c86
        <OptimizationControlMechanism.feature_values>` and a specified `control_allocation
        <ControlMechanism.control_allocation>`.

        Assigned as the `objective_function <OptimizationFunction.objective_function>` for the
        OptimizationControlMechanism's `function <OptimizationControlMechanism.function>`.

        Calls `agent_rep <OptimizationControlMechanism.agent_rep>`\\'s `evalute` method.

        Returns a scalar that is the predicted `net_outcome <ControlMechanism.net_outcome>`
        for the current `feature_values <OptimizationControlMechanism.feature_values>`
        and specified `control_allocation <ControlMechanism.control_allocation>`.

        """
        # agent_rep is a Composition (since runs_simuluations = True)
        if self.agent_rep.runs_simulations:
            # KDM 5/20/19: crudely using default here because it is a stateless parameter
            # and there is a bug in setting parameter values on init, see TODO note above
            # call to self._instantiate_defaults around component.py:1115
#            if self.defaults.search_statefulness:
#                new_execution_id = self._set_up_simulation(execution_id, control_allocation)
#            else:
            new_execution_id = execution_id

<<<<<<< HEAD
            if not return_results:
                outcome = self.agent_rep.evaluate(self.parameters.feature_values.get(execution_id),
=======
            result = self.agent_rep.evaluate(self.parameters.feature_values._get(execution_id),
>>>>>>> 90065c86
                                             control_allocation,
                                             self.parameters.num_estimates._get(execution_id),
                                             base_execution_id=execution_id,
                                             execution_id=new_execution_id,
<<<<<<< HEAD
                                             context=self.function.parameters.context.get(execution_id),
                                             execution_mode=self.parameters.comp_execution_mode.get(execution_id),
                                             delete_context=delete_context)

                return outcome
            else:
                outcome, results = self.agent_rep.evaluate(self.parameters.feature_values.get(execution_id),
                                                  control_allocation,
                                                  self.parameters.num_estimates.get(execution_id),
                                                  base_execution_id=execution_id,
                                                  execution_id=new_execution_id,
                                                  context=self.function.parameters.context.get(execution_id),
                                                  execution_mode=self.parameters.comp_execution_mode.get(execution_id),
                                                  return_results=True,
                                                  delete_context=delete_context)
                return outcome, results
        else:
            outcome = self.agent_rep.evaluate(self.parameters.feature_values.get(execution_id),
=======
                                             context=self.function.parameters.context._get(execution_id),
                                             execution_mode=self.parameters.comp_execution_mode._get(execution_id)
            )
            if self.defaults.search_statefulness:
                self._tear_down_simulation(new_execution_id)
        # agent_rep is a CompositionFunctionApproximator (since runs_simuluations = False)
        else:
            result = self.agent_rep.evaluate(self.parameters.feature_values._get(execution_id),
>>>>>>> 90065c86
                                             control_allocation,
                                             self.parameters.num_estimates._get(execution_id),
                                             execution_id=execution_id,
<<<<<<< HEAD
                                             context=self.function.parameters.context.get(execution_id),
                                             delete_context=delete_context)

            return outcome
=======
                                             context=self.function.parameters.context._get(execution_id)
            )
>>>>>>> 90065c86


    def _get_evaluate_param_struct_type(self, ctx):
        num_estimates = ctx.int32_ty
        intensity_cost = [ctx.get_param_struct_type(os.intensity_cost_function) for os in self.output_states]
        intensity_cost_struct = pnlvm.ir.LiteralStructType(intensity_cost)
        return pnlvm.ir.LiteralStructType([intensity_cost_struct, num_estimates])

    def _get_evaluate_param_initializer(self, execution_id):
        num_estimates = self.parameters.num_estimates._get(execution_id) or 0
        # FIXME: The intensity cost function is not setup with the right execution id
        intensity_cost = tuple((os.intensity_cost_function._get_param_initializer(None) for os in self.output_states))
        return (intensity_cost, num_estimates)

    def _get_evaluate_state_struct_type(self, ctx):
        intensity_cost = [ctx.get_state_struct_type(os.intensity_cost_function) for os in self.output_states]
        intensity_cost_struct = pnlvm.ir.LiteralStructType(intensity_cost)
        return pnlvm.ir.LiteralStructType([intensity_cost_struct])

    def _get_evaluate_state_initializer(self, execution_id):
        intensity_cost = tuple((os.intensity_cost_function._get_state_initializer(execution_id) for os in self.output_states))
        return (intensity_cost,)

    def _get_evaluate_input_struct_type(self, ctx):
        # We construct input from optimization function input
        return ctx.get_input_struct_type(self.function)

    def _get_evaluate_output_struct_type(self, ctx):
        # Returns a scalar that is the predicted net_outcome
        return ctx.float_ty

    def _get_evaluate_alloc_struct_type(self, ctx):
        return pnlvm.ir.ArrayType(ctx.float_ty,
                                  len(self.control_allocation_search_space))

    def _gen_llvm_net_outcome_function(self, ctx):
        args = [self._get_evaluate_param_struct_type(ctx).as_pointer(),
                self._get_evaluate_state_struct_type(ctx).as_pointer(),
                self._get_evaluate_alloc_struct_type(ctx).as_pointer(),
                ctx.float_ty.as_pointer(),
                ctx.float_ty.as_pointer()]

        builder = ctx.create_llvm_function(args, self, str(self) + "_net_outcome")
        llvm_func = builder.function
        for p in llvm_func.args:
            p.attributes.add('nonnull')
        params, state, allocation_sample, objective_ptr, arg_out = llvm_func.args

        # calculate cost function
        total_cost = builder.alloca(ctx.float_ty)
        builder.store(ctx.float_ty(-0.0), total_cost)
        for i, os in enumerate(self.output_states):
            # FIXME: Add support for other cost types
            assert os.cost_options == ControlSignalCosts.INTENSITY

            func = ctx.get_llvm_function(os.intensity_cost_function)
            func_params = builder.gep(params, [ctx.int32_ty(0), ctx.int32_ty(0), ctx.int32_ty(i)])
            func_state = builder.gep(state, [ctx.int32_ty(0), ctx.int32_ty(0), ctx.int32_ty(i)])
            func_out = builder.alloca(func.args[3].type.pointee)
            func_in = builder.alloca(func.args[2].type.pointee)

            # copy allocation_sample, the input is 1-element array
            data_in = builder.gep(allocation_sample, [ctx.int32_ty(0), ctx.int32_ty(i)])
            data_out = builder.gep(func_in, [ctx.int32_ty(0), ctx.int32_ty(0)])
            builder.store(builder.load(data_in), data_out)
            builder.call(func, [func_params, func_state, func_in, func_out])

            # extract cost result
            res_in = builder.gep(func_out, [ctx.int32_ty(0), ctx.int32_ty(0)])
            cost = builder.load(res_in)
            # simplified version of combination fmax(cost, 0)
            ltz = builder.fcmp_ordered("<", cost, cost.type(0))
            cost = builder.select(ltz, ctx.float_ty(0), cost)

            # combine is not a PNL function
            assert self.combine_costs is np.sum
            val = builder.load(total_cost)
            val = builder.fadd(val, cost)
            builder.store(val, total_cost)

        # compute net outcome
        objective = builder.load(objective_ptr)
        net_outcome = builder.fsub(objective, builder.load(total_cost))
        builder.store(net_outcome, arg_out)

        builder.ret_void()
        return llvm_func

    def _gen_llvm_evaluate_function(self):
        with pnlvm.LLVMBuilderContext.get_global() as ctx:
            args = [self._get_evaluate_param_struct_type(ctx).as_pointer(),
                    self._get_evaluate_state_struct_type(ctx).as_pointer(),
                    self._get_evaluate_alloc_struct_type(ctx).as_pointer(),
                    self._get_evaluate_output_struct_type(ctx).as_pointer(),
                    self._get_evaluate_input_struct_type(ctx).as_pointer(),
                    ctx.get_param_struct_type(self.agent_rep).as_pointer(),
                    ctx.get_state_struct_type(self.agent_rep).as_pointer(),
                    ctx.get_data_struct_type(self.agent_rep).as_pointer()]

            builder = ctx.create_llvm_function(args, self, str(self) + "_evaluate")
            llvm_func = builder.function
            for p in llvm_func.args:
                p.attributes.add('nonnull')

            params, state, allocation_sample, arg_out, arg_in, comp_params, base_comp_state, base_comp_data = llvm_func.args

            sim_f = ctx.get_llvm_function(self.agent_rep._llvm_sim_run.name)

            # Create a simulation copy of composition state
            comp_state = builder.alloca(base_comp_state.type.pointee, name="state_copy")
            builder.store(builder.load(base_comp_state), comp_state)

            # Create a simulation copy of composition data
            comp_data = builder.alloca(base_comp_data.type.pointee, name="data_copy")
            builder.store(builder.load(base_comp_data), comp_data)

            # Apply allocation sample to simulation data
            assert len(self.output_states) == len(allocation_sample.type.pointee)
            idx = self.agent_rep._get_node_index(self)
            ocm_out = builder.gep(comp_data, [ctx.int32_ty(0), ctx.int32_ty(0),
                                              ctx.int32_ty(idx)])
            for i, _ in enumerate(self.output_states):
                idx = ctx.int32_ty(i)
                sample_ptr = builder.gep(allocation_sample, [ctx.int32_ty(0), idx])
                sample_dst = builder.gep(ocm_out, [ctx.int32_ty(0), idx, ctx.int32_ty(0)])
                builder.store(builder.load(sample_ptr), sample_dst)

            # Construct input
            num_features = len(arg_in.type.pointee) - 1
            comp_input = builder.alloca(sim_f.args[3].type.pointee, name="sim_input")

            for i in range(num_features):
                src = builder.gep(arg_in, [ctx.int32_ty(0), ctx.int32_ty(i + 1)])
                # Destination is a struct of 2d arrays
                dst = builder.gep(comp_input, [ctx.int32_ty(0), ctx.int32_ty(i), ctx.int32_ty(0)])
                builder.store(builder.load(src), dst)


            # Determine simulation counts
            num_estimates_ptr = builder.gep(params, [ctx.int32_ty(0), ctx.int32_ty(1)])
            num_estimates = builder.load(num_estimates_ptr, "num_estimates")

            # if num_estimates is 0, run 1 trial
            param_is_zero = builder.icmp_unsigned("==", num_estimates,
                                                        ctx.int32_ty(0))
            num_sims = builder.select(param_is_zero, ctx.int32_ty(1),
                                      num_estimates, "corrected_estimates")

            num_runs = builder.alloca(ctx.int32_ty, name="num_runs")
            builder.store(num_sims, num_runs)

            # We only provide one input
            num_inputs = builder.alloca(ctx.int32_ty, name="num_inputs")
            builder.store(num_inputs.type.pointee(1), num_inputs)

            # Simulations don't store output
            comp_output = sim_f.args[4].type(None)
            builder.call(sim_f, [comp_state, comp_params, comp_data, comp_input,
                                 comp_output, num_runs, num_inputs])

            # Extract objective mech value
            idx = self.agent_rep._get_node_index(self.objective_mechanism)
            # Mechanisms' results are store in the first substructure
            objective_os_ptr = builder.gep(comp_data, [ctx.int32_ty(0),
                                                       ctx.int32_ty(0),
                                                       ctx.int32_ty(idx)])
            # Objective mech output shape should be 1 single element 2d array
            objective_val_ptr = builder.gep(objective_os_ptr,
                                            [ctx.int32_ty(0), ctx.int32_ty(0),
                                             ctx.int32_ty(0)], "obj_val_ptr")

            net_outcome_f = self._gen_llvm_net_outcome_function(ctx);
            builder.call(net_outcome_f, [params, state, allocation_sample,
                                         objective_val_ptr, arg_out]);

            builder.ret_void()

        return llvm_func

    def _gen_llvm_function(self):
        from psyneulink.core.compositions.composition import Composition
        is_comp = isinstance(self.agent_rep, Composition)
        if is_comp:
            ctx = pnlvm.LLVMBuilderContext.get_global()
            extra_args = [ctx.get_param_struct_type(self.agent_rep).as_pointer(),
                          ctx.get_state_struct_type(self.agent_rep).as_pointer(),
                          ctx.get_data_struct_type(self.agent_rep).as_pointer()]
        else:
            extra_args = []

        f = super()._gen_llvm_function(extra_args)
        if is_comp:
            for a in f.args[-len(extra_args):]:
                a.attributes.add('nonnull')

        return f

    def _gen_llvm_invoke_function(self, ctx, builder, function, params, context, variable):
        from psyneulink.core.compositions.composition import Composition
        is_comp = isinstance(self.agent_rep, Composition)

        fun = ctx.get_llvm_function(function)
        fun_in, builder = self._gen_llvm_function_input_parse(builder, ctx, fun, variable)
        fun_out = builder.alloca(fun.args[3].type.pointee)

        args = [params, context, fun_in, fun_out]
        if is_comp:
            args += builder.function.args[-3:]
        builder.call(fun, args)

        return fun_out, builder

    def _gen_llvm_output_state_parse_variable(self, ctx, builder, params, context, value, state):
        i = self.output_states.index(state)
        os_input = builder.alloca(pnlvm.ir.ArrayType(ctx.float_ty, 1))
        val_ptr = builder.gep(value, [ctx.int32_ty(0), ctx.int32_ty(0), ctx.int32_ty(i)])
        dest_ptr = builder.gep(os_input, [ctx.int32_ty(0), ctx.int32_ty(0)])
        builder.store(builder.load(val_ptr), dest_ptr)
        return os_input

    def apply_control_allocation(self, control_allocation, runtime_params, context, execution_id=None):
        """Update `values <ControlSignal.value>` of `control_signals <ControlMechanism.control_signals>` based on
        specified `control_allocation <ControlMechanism.control_allocation>`.

        Called by `evaluate <Composition.evaluate>` method of `Composition` when it is assigned as `agent_rep
        <OptimizationControlMechanism.agent_rep>`.
        """

        value = [np.atleast_1d(a) for a in control_allocation]
        self.parameters.value._set(value, execution_id)
        self._update_output_states(execution_id=execution_id, runtime_params=runtime_params,
                                   context=ContextFlags.COMPOSITION)

    # @property
    # def feature_values(self):
    #     if hasattr(self.agent_rep, 'model_based_optimizer') and self.agent_rep.model_based_optimizer is self:
    #         return self.agent_rep._get_predicted_input()
    #     else:
    #         return np.array(np.array(self.variable[1:]).tolist())

    # FIX: THE FOLLOWING SHOULD BE MERGED WITH HANDLING OF PredictionMechanisms FOR ORIG MODEL-BASED APPROACH;
    # FIX: SHOULD BE GENERALIZED AS SOMETHING LIKE update_feature_values

    @tc.typecheck
    def add_features(self, features):
        """Add InputStates and Projections to OptimizationControlMechanism for features used to
        predict `net_outcome <ControlMechanism.net_outcome>`

        **features** argument can use any of the forms of specification allowed for InputState(s)
        """

        if features:
            features = self._parse_feature_specs(features=features,
                                                 context=ContextFlags.COMMAND_LINE)
        self.add_states(InputState, features)

    @tc.typecheck
    def _parse_feature_specs(self, input_states, feature_function, context=None):
        """Parse entries of features into InputState spec dictionaries
        Set INTERNAL_ONLY entry of params dict of InputState spec dictionary to True
            (so that inputs to Composition are not required if the specified state is on an INPUT Mechanism)
        Assign functions specified in **feature_function** to InputStates for all features
        Return list of InputState specification dictionaries
        """

        parsed_features = []

        if not isinstance(input_states, list):
            input_states = [input_states]

        for spec in input_states:
            spec = _parse_state_spec(owner=self, state_type=InputState, state_spec=spec)    # returns InputState dict
            spec[PARAMS][INTERNAL_ONLY] = True
            if feature_function:
                if isinstance(feature_function, Function):
                    feat_fct = copy.deepcopy(feature_function)
                else:
                    feat_fct = feature_function
                spec.update({FUNCTION: feat_fct})
            spec = [spec]   # so that extend works below

            parsed_features.extend(spec)

        return parsed_features

    @property
    def control_allocation_search_space(self):
        """Return list of SampleIterators for allocation_samples of control_signals"""
        return [c.allocation_samples for c in self.control_signals]

    # ******************************************************************************************************************
    # FIX:  THE FOLLOWING IS SPECIFIC TO CompositionFunctionApproximator AS agent_rep
    # ******************************************************************************************************************

    def _initialize_composition_function_approximator(self):
        """Initialize CompositionFunctionApproximator"""

        # CompositionFunctionApproximator needs to have access to control_signals to:
        # - to construct control_allocation_search_space from their allocation_samples attributes
        # - compute their values and costs for samples of control_allocations from control_allocation_search_space
        self.agent_rep.initialize(features_array=np.array(self.defaults.variable[1:]),
                                  control_signals = self.control_signals)

    @property
    def _dependent_components(self):
        from psyneulink.core.compositions.compositionfunctionapproximator import CompositionFunctionApproximator

        return list(itertools.chain(
            super()._dependent_components,
            [self._objective_mechanism] if self.objective_mechanism else [],
            [self.agent_rep] if isinstance(self.agent_rep, CompositionFunctionApproximator) else [],
            [self.feature_function] if isinstance(self.feature_function, Function_Base) else [],
            [self.search_function] if isinstance(self.search_function, Function_Base) else [],
            [self.search_termination_function] if isinstance(self.search_termination_function, Function_Base) else [],
        ))<|MERGE_RESOLUTION|>--- conflicted
+++ resolved
@@ -446,7 +446,7 @@
     """OptimizationControlMechanism(            \
     objective_mechanism=None,                   \
     monitor_for_control=None,                   \
-    objective_mechanism=True,                   \
+    objective_mechanism=None,                   \
     origin_objective_mechanism=False            \
     terminal_objective_mechanism=False          \
     features=None,                              \
@@ -471,12 +471,11 @@
     Arguments
     ---------
 
-    objective_mechanism : ObjectiveMechanism or List[OutputState specification] or bool
-        specifies either an `ObjectiveMechanism` to use for the OptimizationControlMechanism, a list of the
-        `OutputState <OutputState>`\\s it should monitor, or True/False to enable/disable automatice creation
-         of objective mechanism. If a list of `OutputState specifications <ObjectiveMechanism_Monitored_Output_States>`
-         is used, a default ObjectiveMechanism is created and the list is passed to its **monitored_output_states**
-         argument. The default is True, which causes automatic creation.
+    objective_mechanism : ObjectiveMechanism or List[OutputState specification]
+        specifies either an `ObjectiveMechanism` to use for the OptimizationControlMechanism, or a list of the
+        `OutputState <OutputState>`\\s it should monitor; if a list of `OutputState specifications
+        <ObjectiveMechanism_Monitor>` is used, a default ObjectiveMechanism is created and the list
+        is passed to its **monitored_output_states** argument.
 
     features : Mechanism, OutputState, Projection, dict, or list containing any of these
         specifies Components, the values of which are assigned to `feature_values
@@ -932,20 +931,12 @@
 
         return sim_execution_id
 
-<<<<<<< HEAD
-    def evaluation_function(self, control_allocation,
-                            execution_id=None,
-                            return_results=False,
-                            delete_context=False):
-        '''Compute `net_outcome <ControlMechanism.net_outcome>` for current set of `feature_values
-=======
     def _tear_down_simulation(self, sim_execution_id=None):
         if not self.agent_rep.parameters.retain_old_simulation_data._get():
             self.agent_rep._delete_contexts(sim_execution_id, check_simulation_storage=True)
 
-    def evaluation_function(self, control_allocation, execution_id=None):
+    def evaluation_function(self, control_allocation, execution_id=None, return_results=False):
         """Compute `net_outcome <ControlMechanism.net_outcome>` for current set of `feature_values
->>>>>>> 90065c86
         <OptimizationControlMechanism.feature_values>` and a specified `control_allocation
         <ControlMechanism.control_allocation>`.
 
@@ -964,63 +955,41 @@
             # KDM 5/20/19: crudely using default here because it is a stateless parameter
             # and there is a bug in setting parameter values on init, see TODO note above
             # call to self._instantiate_defaults around component.py:1115
-#            if self.defaults.search_statefulness:
-#                new_execution_id = self._set_up_simulation(execution_id, control_allocation)
-#            else:
-            new_execution_id = execution_id
-
-<<<<<<< HEAD
-            if not return_results:
-                outcome = self.agent_rep.evaluate(self.parameters.feature_values.get(execution_id),
-=======
+            if self.defaults.search_statefulness:
+                new_execution_id = self._set_up_simulation(execution_id, control_allocation)
+            else:
+                new_execution_id = execution_id
+
             result = self.agent_rep.evaluate(self.parameters.feature_values._get(execution_id),
->>>>>>> 90065c86
                                              control_allocation,
                                              self.parameters.num_estimates._get(execution_id),
                                              base_execution_id=execution_id,
                                              execution_id=new_execution_id,
-<<<<<<< HEAD
-                                             context=self.function.parameters.context.get(execution_id),
-                                             execution_mode=self.parameters.comp_execution_mode.get(execution_id),
-                                             delete_context=delete_context)
-
-                return outcome
-            else:
-                outcome, results = self.agent_rep.evaluate(self.parameters.feature_values.get(execution_id),
-                                                  control_allocation,
-                                                  self.parameters.num_estimates.get(execution_id),
-                                                  base_execution_id=execution_id,
-                                                  execution_id=new_execution_id,
-                                                  context=self.function.parameters.context.get(execution_id),
-                                                  execution_mode=self.parameters.comp_execution_mode.get(execution_id),
-                                                  return_results=True,
-                                                  delete_context=delete_context)
-                return outcome, results
-        else:
-            outcome = self.agent_rep.evaluate(self.parameters.feature_values.get(execution_id),
-=======
                                              context=self.function.parameters.context._get(execution_id),
-                                             execution_mode=self.parameters.comp_execution_mode._get(execution_id)
-            )
+                                             execution_mode=self.parameters.comp_execution_mode._get(execution_id),
+                                             return_results=return_results)
+
             if self.defaults.search_statefulness:
                 self._tear_down_simulation(new_execution_id)
+
+            # If results of the simulation shoudld be returned then, do so. Agent Rep Evaluate will
+            # return a tuple in this case where the first element is the outcome as usual and the
+            # results of composision run are the second element.
+            if return_results:
+                return result[0], result[1]
+            else:
+                return result
+
         # agent_rep is a CompositionFunctionApproximator (since runs_simuluations = False)
         else:
             result = self.agent_rep.evaluate(self.parameters.feature_values._get(execution_id),
->>>>>>> 90065c86
                                              control_allocation,
                                              self.parameters.num_estimates._get(execution_id),
                                              execution_id=execution_id,
-<<<<<<< HEAD
-                                             context=self.function.parameters.context.get(execution_id),
-                                             delete_context=delete_context)
-
-            return outcome
-=======
                                              context=self.function.parameters.context._get(execution_id)
             )
->>>>>>> 90065c86
-
+
+        return result
 
     def _get_evaluate_param_struct_type(self, ctx):
         num_estimates = ctx.int32_ty
