# Princeton University licenses this file to You under the Apache License, Version 2.0 (the "License");
# you may not use this file except in compliance with the License.  You may obtain a copy of the License at:
#     http://www.apache.org/licenses/LICENSE-2.0
# Unless required by applicable law or agreed to in writing, software distributed under the License is distributed
# on an "AS IS" BASIS, WITHOUT WARRANTIES OR CONDITIONS OF ANY KIND, either express or implied.
# See the License for the specific language governing permissions and limitations under the License.

# **************************************  ControlMechanism ************************************************

"""
Overview
--------

A ControlMechanism is a subclass of `ModulatoryMechanism` that is restricted to using only `ControlSignals
<ControlSignal>` and not GatingSignals.  Accordingly, its constructor has a **control_signals** argument in place of
a **modulatory_signals** argument.  It also lacks any attributes related to gating.  In all other respects it is
identical to its parent class, ModulatoryMechanism.

COMMENT:
using only `ControlSignals
<ControlSignal>` and not `Gating
an `AdaptiveMechanism <AdaptiveMechanism>` that modifies the parameter(s) of one or more
`Components <Component>` in response to an evaluative signal received from its `objective_mechanism
<ControlMechanism.objective_mechanism>`.  The `objective_mechanism
<ControlMechanism.objective_mechanism>` monitors a specified set of OutputStates, and from these generates the
evaluative signal that is used by the ControlMechanism's `function <ControlMechanism.function>` to calculate a
`control_allocation <ControlMechanism.control_allocation>`: a list of values provided to each of its `control_signals
<ControlMechanism.control_signals>`.  Its control_signals are `ControlSignal` OutputStates that are used to
that modulate the parameters of other Mechanisms' `function <Mechanism.function>` (see `ControlSignal_Modulation` for a
more detailed description of how modulation operates). A ControlMechanism can modulate only Components in the
`Composition` to which it belongs. The OutputStates monitored by the ControlMechanism's `objective_mechanism
<ControlMechanism.objective_mechanism>` and the parameters it modulates can be listed using its `show
<ControlMechanism.show>` method.

.. _ControlMechanism_System_Controller:

*ControlMechanisms and a Composition*
~~~~~~~~~~~~~~~~~~~~~~~~~~~~~~~~~~~~~

A ControlMechanism can be assigned to a `Composition` and executed just like any other Mechanism. It can also be
assigned as the `controller <Composition.controller>` of a `Composition`, that has a special relation
to the Composition: it is used to control all of the parameters that have been `specified for control
<ControlMechanism_Control_Signals>` in that Composition.  A ControlMechanism can be the `controller
<Composition.controller>` for only one Composition, and a Composition can have only one `controller
<Composition.controller>`.  The Composition's `controller <Composition.controller>` is executed either before or after
all of the other Components in the Composition are executed, including any other ControlMechanisms that belong to it
(see `Composition Execution <Composition_Execution>`).  A ControlMechanism can be assigned as the `controller
<Composition.controller>` for a Composition by specifying it in the **controller** argument of the Composition's
constructor, or by specifying the Composition as the **composition       ** argument of either the ControlMechanism's
constructor or its `assign_as_controller <ControlMechanism.assign_as_controller>` method. A Composition's `controller
<Composition.controller>` and its associated Components can be displayed using the Composition's `show_graph
<Composition.show_graph>` method with its **show_control** argument assigned as `True`.


.. _ControlMechanism_Creation:

Creating a ControlMechanism
---------------------------

A ControlMechanism can be created by calling its constructor. Whenever a ControlMechanism is created,
if no `ObjectiveMechanism` is specified in the **objective_mechanism** of its
constructor, then  one is automatically created and assigned as its `objective_mechanism
<ControlMechanism.objective_mechanism>` attribute (see `ControlMechanism_ObjectiveMechanism` below).  This is used to
monitor and evaluate the OutputStates that are are used to determine the ControlMechanism's `control_allocation
<ControlMechanism.control_allocation>`.  The `OutputStates <OutputState>` monitored by the `objective_mechanism
<ControlMechanism.objective_mechanism>` can be specified in the **monitor_for_control** argument of the
ControlMechanism's constructor, or in the **monitor** argument of the constructor for the `ObjectiveMechanism`
itself.  The parameters to be controlled by the  ControlMechanism are specified in the **control_signals** argument
(see `ControlMechanism_Control_Signals` below).

VERIFY FOR Composition:
If the
ControlMechanism is created automatically by a System (as its `controller <System.controller>`), then the specification
of OutputStates to be monitored and parameters to be controlled are made on the System and/or the Components
themselves (see `System_Control_Specification`).  In either case, the Components needed to monitor the specified
OutputStates (an `ObjectiveMechanism` and `Projections <Projection>` to it) and to control the specified parameters
(`ControlSignals <ControlSignal>` and corresponding `ControlProjections <ControlProjection>`) are created
automatically, as described below.

.. _ControlMechanism_ObjectiveMechanism:

*ObjectiveMechanism*
~~~~~~~~~~~~~~~~~~~~

Whenever a ControlMechanism is created, it automatically creates an `ObjectiveMechanism` that monitors and evaluates
the `value <OutputState.value>`\\(s) of a set of `OutputState(s) <OutputState>`; this evaluation is used to determine
the ControlMechanism's `control_allocation <ControlMechanism.control_allocation>`. The ObjectiveMechanism, the
OutputStates that it monitors, and how it evaluates them can be specified in a variety of ways, that depend on the
context in which the ControlMechanism is created, as described in the subsections below. In all cases,
the ObjectiveMechanism is assigned to the ControlMechanism's `objective_mechanism
<ControlMechanism.objective_mechanism>` attribute, and a `MappingProjection` is created that projects from the
ObjectiveMechanism's *OUTCOME* `OutputState <ObjectiveMechanism_Output>` to the ControlMechanism's *OUTCOME*
`InputState` (which is its  `primary InputState <InputState_Primary>`.  All of the OutputStates monitored by the
ObjectiveMechanism are listed in its `monitored_output_States <ObjectiveMechanism.monitored_output_states>`
attribute, and in the ControlMechanism's `monitor_for_control <ControlMechanism.montior_for_control>` attribute.

*When the ControlMechanism is created explicitly*

When a ControlMechanism is created explicitly -- either on its own, or in the **controller** argument of the
`constructor for a System <System_Control_Specification>`) -- the following arguments of the ControlMechanism's
constructor can be used to specify its ObjectiveMechanism and/or the OutputStates it monitors:

  * **objective_mechanism** -- this can be specified using any of the following:

    - an existing `ObjectiveMechanism`;
    |
    - a constructor for an ObjectiveMechanism; its **monitored_output_states** argument can be used to specify
      `the OutputStates to be monitored <ObjectiveMechanism_Monitor>`, and its **function**
      argument can be used to specify how those OutputStates are evaluated (see `ControlMechanism_Examples`).
    |
    - a list of `OutputState specifications <ObjectiveMechanism_Monitor>`; a default ObjectiveMechanism
      is created, using the list of OutputState specifications for its **monitored_output_states** argument.
    |
    Note that if the ObjectiveMechanism is explicitly (using either of the first two methods above), its
    attributes override any attributes specified by the ControlMechanism for its default `objective_mechanism
    <ControlMechanism.objective_mechanism>`, including those of its `function <ObjectiveMechanism.function>` (see
    `note <EVCControlMechanism_Objective_Mechanism_Function_Note>` in EVCControlMechanism for an example);
  ..
  * **monitor_for_control** -- a list a list of `OutputState specifications
    <ObjectiveMechanism_Monitor>`;  a default ObjectiveMechanism is created, using the list of
    OutputState specifications for its **monitored_output_states** argument.

  If OutputStates to be monitored are specified in both the **objective_mechanism** argument (on their own, or within
  the constructor for an ObjectiveMechanism) and the **monitor_for_control** argument of the ControlMechanism,
  both sets are used in creating the ObjectiveMechanism.

*When the ControlMechanism is created for or assigned as the controller a System*

If a ControlMechanism is specified as the `controller <System.controller>` of a System (see
`ControlMechanism_System_Controller`), any OutputStates specified to be monitored by the System are assigned as
inputs to the ObjectiveMechanism.  This includes any specified in the **monitor_for_control** argument of the
System's constructor, as well as any specified in a MONITOR_FOR_CONTROL entry of a Mechanism `parameter specification
dictionary <ParameterState_Specification>` (see `Mechanism_Constructor_Arguments` and `System_Control_Specification`).

FOR DEVELOPERS:
    If the ObjectiveMechanism has not yet been created, these are added to the **monitored_output_states** of its
    constructor called by ControlMechanism._instantiate_objective_mechanmism;  otherwise, they are created using the
    ObjectiveMechanism.add_to_monitor method.

* Adding OutputStates to be monitored to a ControlMechanism*

OutputStates to be monitored can also be added to an existing ControlMechanism by using the `add_to_monitor
<ObjectiveMechanism.add_to_monitor>` method of the ControlMechanism's `objective_mechanism
<ControlMechanism.objective_mechanism>`.


.. _ControlMechanism_Control_Signals:

*Specifying Parameters to Control*
~~~~~~~~~~~~~~~~~~~~~~~~~~~~~~~~~~

A ControlMechanism is used to control the parameter values of other `Components <Component>`.  A `ControlSignal` is
assigned for each parameter controlled by a ControlMechanism, and a `ControlProjection` is assigned from each
ControlSignal to the `ParameterState` for the corresponding parameter to be controlled.

The parameters to be controlled by a ControlMechanism can be specified where it is created.

If it is created explicitly, the parameters to be  controlled can be specified in the **control_signals** argument of
its constructor.  The argument must be a `specification for one more ControlSignals <ControlSignal_Specification>`.

If the ControlMechanism is created as part of a `System`, the parameters to be controlled by it can be specified in
one of two ways:

  * in the **control_signals** argument of the System's constructor, using one or more `ControlSignal specifications
    <ControlSignal_Specification>`;

  * where the `parameter is specified <ParameterState_Specification>`, by including a `ControlProjection` or
    `ControlSignal` in a `tuple specification <ParameterState_Tuple_Specification>` for the parameter.

When a ControlMechanism is created as part of a System, a `ControlSignal` is created and assigned to the
ControlMechanism for every parameter of any `Component <Component>` in the System that has been specified for control
using either of the methods above.

Parameters to be controlled can be added to an existing ControlMechanism by using its `assign_params` method to
add a `ControlSignal` for each additional parameter.

All of the ControlSignals for a ControlMechanism are listed in its `control_signals
<ControlMechanism.control_signals>` attribute, and all of its ControlProjections are listed in its
`control_projections <ControlMechanism.control_projections>` attribute.

.. _ControlMechanism_Structure:

Structure
---------

.. _ControlMechanism_Input:

*Input*
~~~~~~~

A ControlMechanism has a single *OUTCOME* `InputState`. Its `value <InputState.value>` (that can be referenced
by its `outcome <ControlMechanism.outcome>` attribute) is used as the input to the ControlMechanism's `function
<ControlMechanism.function>`, that determines the ControlMechanism's `control_allocation
<ControlMechanism.control_allocation>`. The *OUTCOME* InputState receives its input via a `MappingProjection` from the
*OUTCOME* `OutputState <ObjectiveMechanism_Output>` of an `ObjectiveMechanism`. The Objective Mechanism is specified
in the **objective_mechanism** argument of its constructor, and listed in its `objective_mechanism
<EVCControlMechanism.objective_mechanism>` attribute.  The OutputStates monitored by the ObjectiveMechanism (listed
in its `monitored_output_states <ObjectiveMechanism.monitored_output_states>` attribute) are also listed in the
`monitor_for_control <ControlMechanism.monitor_for_control>` of the ControlMechanism (see
`ControlMechanism_ObjectiveMechanism` for how the ObjectiveMechanism and the OutputStates it monitors are specified).
The OutputStates monitored by the ControlMechanism's `objective_mechanism <ControlMechanism.objective_mechanism>` can
be displayed using its `show <ControlMechanism.show>` method. The ObjectiveMechanism's `function <ObjectiveMechanism>`
evaluates the specified OutputStates, and the result is conveyed as the input to the ControlMechanism.


.. _ControlMechanism_Function:

*Function*
~~~~~~~~~~

A ControlMechanism's `function <ControlMechanism.function>` uses `outcome <ControlMechanism.outcome>`
(the `value <InputState.value>` of its *OUTCOME* `InputState`) to generate a `control_allocation
<ControlMechanism.control_allocation>`.  By default, `function <ControlMechanism.function>` is assigned
the `DefaultAllocationFunction`, which takes a single value as its input, and assigns this as the value of
each item of `modulatory_allocation <ControlMechanism.control_allocation>`.  Each of these items is assigned as
the allocation for the corresponding  `ControlSignal` in `control_signals <ControlMechanism.control_signals>`. Thus,
by default, the ControlMechanism distributes its input as the allocation to each of its `control_signals
<ControlMechanism.control_signals>. However, this behavior can be modified either by specifying a different
`function <ControlMechanism.function>`, and/or by specifying that individual ControlSignals  reference different
items in `control_allocation` as their allocation (i.e., the value of their `variable <ControlSignal.variable>`.

.. _ControlMechanism_Output:

*Output*
~~~~~~~~

A ControlMechanism has a `ControlSignal` for each parameter specified in its `control_signals
<ControlMechanism.control_signals>` attribute, that sends a `ControlProjection` to the `ParameterState` for the
corresponding parameter. ControlSignals are a type of `OutputState`, and so they are also listed in the
ControlMechanism's `output_states <ControlMechanism.output_states>` attribute. The parameters modulated by a
ControlMechanism's ControlSignals can be displayed using its `show <ControlMechanism.show>` method. By default,
each value of each `ControlSignal` is assigned the value of the corresponding item from the ControlMechanism's
`control_allocation <ControlMechanism.control_allocation>`;  however, subtypes of ControlMechanism may assign values
differently.  The `allocation <ControlSignal.allocation>` is used by each ControlSignal to determine
its `intensity <ControlSignal.intensity>`, which is then assigned as the `value <ControlProjection.value>` of the
ControlSignal's `ControlProjection`.   The `value <ControlProjection.value>` of the ControlProjection is used by the
`ParameterState` to which it projects to modify the value of the parameter it controls (see
`ControlSignal_Modulation` for description of how a ControlSignal modulates the value of a parameter).

.. _ControlMechanism_Output:

*Costs and Net Outcome*
~~~~~~~~~~~~~~~~~~~~~~~

When a ControlMechanism executes, each of its `control_signals <ControlMechanmism>` can incur a `cost
<ControlSignal.cost>`.  The costs


.. _ControlMechanism_Execution:

Execution
---------

If a ControlMechanism is a System's `controller`, it is always the last `Mechanism <Mechanism>` to be executed in a
`TRIAL` for that System (see `System Control <System_Execution_Control>` and `Execution <System_Execution>`).  The
ControlMechanism's `function <ControlMechanism.function>` takes as its input the `value <InputState.value>` of
its *OUTCOME* `input_state <Mechanism_Base.input_state>` (also contained in `outcome <ControlSignal.outcome>`
and uses that to determine its `control_allocation <ControlMechanism.control_allocation>` which specifies the value
assigned to the `allocation <ControlSignal.allocation>` of each of its `ControlSignals <ControlSignal>`.  Each
ControlSignal uses that value to calculate its `intensity <ControlSignal.intensity>`, which is used by its
`ControlProjection(s) <ControlProjection>` to modulate the value of the ParameterState(s) for the parameter(s) it
controls, which are then used in the subsequent `TRIAL` of execution.

.. note::
   A `ParameterState` that receives a `ControlProjection` does not update its value until its owner Mechanism
   executes (see `Lazy Evaluation <LINK>` for an explanation of "lazy" updating).  This means that even if a
   ControlMechanism has executed, a parameter that it controls will not assume its new value until the Mechanism
   to which it belongs has executed.
COMMENT


.. _ControlMechanism_Examples:

Examples
--------

The following example creates a ControlMechanism by specifying its **objective_mechanism** using a constructor
that specifies the OutputStates to be monitored by its `objective_mechanism <ControlMechanism.objective_mechanism>`
and the function used to evaluated these::

    >>> import psyneulink as pnl
    >>> my_transfer_mech_A = pnl.TransferMechanism(name="Transfer Mech A")
    >>> my_DDM = pnl.DDM(name="My DDM")
    >>> my_transfer_mech_B = pnl.TransferMechanism(function=pnl.Logistic,
    ...                                            name="Transfer Mech B")

    >>> my_control_mech = pnl.ControlMechanism(
    ...                          objective_mechanism=pnl.ObjectiveMechanism(monitor=[(my_transfer_mech_A, 2, 1),
    ...                                                                               my_DDM.output_states[pnl.RESPONSE_TIME]],
    ...                                                                     name="Objective Mechanism"),
    ...                          function=pnl.LinearCombination(operation=pnl.PRODUCT),
    ...                          control_signals=[(pnl.THRESHOLD, my_DDM),
    ...                                           (pnl.GAIN, my_transfer_mech_B)],
    ...                          name="My Control Mech")


This creates an ObjectiveMechanism for the ControlMechanism that monitors the `primary OutputState
<OutputState_Primary>` of ``my_Transfer_mech_A`` and the *RESPONSE_TIME* OutputState of ``my_DDM``;  its function
first multiplies the former by 2 before, then takes product of their values and passes the result as the input to the
ControlMechanism.  The ControlMechanism's `function <ControlMechanism.function>` uses this value to determine
the allocation for its ControlSignals, that control the value of the `threshold <DDM.threshold>` parameter of
``my_DDM`` and the  `gain <Logistic.gain>` parameter of the `Logistic` Function for ``my_transfer_mech_B``.

The following example specifies the same set of OutputStates for the ObjectiveMechanism, by assigning them directly
to the **objective_mechanism** argument::

    >>> my_control_mech = pnl.ControlMechanism(
    ...                             objective_mechanism=[(my_transfer_mech_A, 2, 1),
    ...                                                  my_DDM.output_states[pnl.RESPONSE_TIME]],
    ...                             control_signals=[(pnl.THRESHOLD, my_DDM),
    ...                                              (pnl.GAIN, my_transfer_mech_B)])
    ...

Note that, while this form is more succinct, it precludes specifying the ObjectiveMechanism's function.  Therefore,
the values of the monitored OutputStates will be added (the default) rather than multiplied.

The ObjectiveMechanism can also be created on its own, and then referenced in the constructor for the ControlMechanism::

    >>> my_obj_mech = pnl.ObjectiveMechanism(monitored_output_states=[(my_transfer_mech_A, 2, 1),
    ...                                                               my_DDM.output_states[pnl.RESPONSE_TIME]],
    ...                                      function=pnl.LinearCombination(operation=pnl.PRODUCT))

    >>> my_control_mech = pnl.ControlMechanism(
    ...                        objective_mechanism=my_obj_mech,
    ...                        control_signals=[(pnl.THRESHOLD, my_DDM),
    ...                                         (pnl.GAIN, my_transfer_mech_B)])

Here, as in the first example, the constructor for the ObjectiveMechanism can be used to specify its function, as well
as the OutputState that it monitors.

See `System_Control_Examples` for examples of how a ControlMechanism, the OutputStates its
`objective_mechanism <ControlSignal.objective_mechanism>`, and its `control_signals <ControlMechanism.control_signals>`
can be specified for a System.


.. _ControlMechanism_Class_Reference:

Class Reference
---------------

"""

import numpy as np
import typecheck as tc
import warnings

from psyneulink.core.components.functions.function import ModulationParam, _is_modulation_param, is_function_type
from psyneulink.core.components.mechanisms.adaptive.modulatorymechanism import ModulatoryMechanism
from psyneulink.core.components.mechanisms.mechanism import Mechanism, Mechanism_Base
from psyneulink.core.components.shellclasses import Composition_Base, System_Base
from psyneulink.core.components.states.modulatorysignals.controlsignal import ControlSignal
from psyneulink.core.components.states.outputstate import OutputState
from psyneulink.core.components.states.parameterstate import ParameterState
from psyneulink.core.globals.context import ContextFlags
from psyneulink.core.globals.parameters import Parameter
from psyneulink.core.globals.defaults import defaultControlAllocation
from psyneulink.core.globals.keywords import CONTROL, CONTROL_PROJECTION, CONTROL_SIGNAL, CONTROL_SIGNALS, \
    GATING_SIGNALS, INIT_EXECUTE_METHOD_ONLY, PROJECTION_TYPE
from psyneulink.core.globals.preferences.componentpreferenceset import is_pref_set
from psyneulink.core.globals.preferences.preferenceset import PreferenceLevel
from psyneulink.core.globals.utilities import ContentAddressableList, is_iterable

__all__ = [
    'ControlMechanism', 'ControlMechanismError', 'ControlMechanismRegistry'
]


ControlMechanismRegistry = {}

def _is_control_spec(spec):
    from psyneulink.core.components.projections.modulatory.controlprojection import ControlProjection
    from psyneulink.core.components.mechanisms.adaptive.modulatorymechanism import ModulatoryMechanism
    if isinstance(spec, tuple):
        return any(_is_control_spec(item) for item in spec)
    if isinstance(spec, dict) and PROJECTION_TYPE in spec:
        return _is_control_spec(spec[PROJECTION_TYPE])
    elif isinstance(spec, (ControlMechanism,
                           ControlSignal,
                           ControlProjection,
                           ModulatoryMechanism)):
        return True
    elif isinstance(spec, type) and issubclass(spec, (ControlMechanism,
                                                      ControlSignal,
                                                      ControlProjection,
                                                      ModulatoryMechanism)):
        return True
    elif isinstance(spec, str) and spec in {CONTROL, CONTROL_PROJECTION, CONTROL_SIGNAL}:
        return True
    else:
        return False


class ControlMechanismError(Exception):
    def __init__(self, error_value):
        self.error_value = error_value

def _control_allocation_getter(owning_component=None, execution_id=None):
    return owning_component.modulatory_allocation

def _control_allocation_setter(value, owning_component=None, execution_id=None):
    owning_component.parameters.modulatory_allocation.set(np.array(value), execution_id)
    return value

def _gating_allocation_getter(owning_component=None, execution_id=None):
    from psyneulink.core.components.mechanisms.adaptive.gating import GatingMechanism
    from psyneulink.core.components.states.modulatorysignals.gatingsignal import GatingSignal
    raise ControlMechanismError(f"'gating_allocation' attribute is not implemented on {owning_component.__name__};  "
                                f"consider using a {GatingMechanism.__name__} instead, "
                                f"or a {ModulatoryMechanism.__name__} if both {ControlSignal.__name__}s and "
                                f"{GatingSignal.__name__}s are needed.")


def _gating_allocation_setter(value, owning_component=None, execution_id=None, **kwargs):
    from psyneulink.core.components.mechanisms.adaptive.gating import GatingMechanism
    from psyneulink.core.components.states.modulatorysignals.gatingsignal import GatingSignal
    raise ControlMechanismError(f"'gating_allocation' attribute is not implemented on {owning_component.__name__};  "
                                f"consider using a {GatingMechanism.__name__} instead, "
                                f"or a {ModulatoryMechanism.__name__} if both {ControlSignal.__name__}s and "
                                f"{GatingSignal.__name__}s are needed.")


class ControlMechanism(ModulatoryMechanism):
    """
    ControlMechanism(                                            \
        system=None                                              \
        monitor_for_control=None,                                \
        objective_mechanism=None,                                \
        function=Linear,                                         \
        control_signals=None,                                    \
        modulation=ModulationParam.MULTIPLICATIVE                \
        combine_costs=np.sum,                                    \
        compute_reconfiguration_cost=None,                       \
        compute_net_outcome=lambda x,y:x-y,                      \
        params=None,                                             \
        name=None,                                               \
        prefs=None)

    Subclass of `AdaptiveMechanism <AdaptiveMechanism>` that modulates the parameter(s)
    of one or more `Component(s) <Component>`.


    COMMENT:
    .. note::
       ControlMechanism is an abstract class and should NEVER be instantiated by a direct call to its constructor.
       It should be instantiated using the constructor for a `subclass <ControlMechanism_Subtypes>`.

        Description:
            Protocol for instantiating unassigned ControlProjections (i.e., w/o a sender specified):
               If sender is not specified for a ControlProjection (e.g., in a parameter specification tuple)
                   it is flagged for deferred_init() in its __init__ method
               If ControlMechanism is instantiated or assigned as the controller for a System:
                   the System calls its _get_monitored_output_states() method which returns all of the OutputStates
                       within the System that have been specified to be MONITORED_FOR_CONTROL, and then assigns
                       them (along with any specified in the **monitored_for_control** arg of the System's constructor)
                       to the `objective_mechanism` argument of the ControlMechanism's constructor;
                   the System calls its _get_control_signals_for_system() method which returns all of the parameters
                       that have been specified for control within the System, assigns them a ControlSignal
                       (with a ControlProjection to the ParameterState for the parameter), and assigns the
                       ControlSignals (alogn with any specified in the **control_signals** argument of the System's
                       constructor) to the **control_signals** argument of the ControlMechanism's constructor

            OBJECTIVE_MECHANISM param determines which States will be monitored.
                specifies the OutputStates of the terminal Mechanisms in the System to be monitored by ControlMechanism
                this specification overrides any in System.params[], but can be overridden by Mechanism.params[]
                ?? if MonitoredOutputStates appears alone, it will be used to determine how States are assigned from
                    System.execution_graph by default
                if MonitoredOutputStatesOption is used, it applies to any Mechanisms specified in the list for which
                    no OutputStates are listed; it is overridden for any Mechanism for which OutputStates are
                    explicitly listed
                TBI: if it appears in a tuple with a Mechanism, or in the Mechamism's params list, it applies to
                    just that Mechanism

        Class attributes:
            + componentType (str): System Default Mechanism
            + paramClassDefaults (dict):
                + FUNCTION: Linear
                + FUNCTION_PARAMS:{SLOPE:1, INTERCEPT:0}
                + OBJECTIVE_MECHANISM: List[]
    COMMENT

    Arguments
    ---------

    system : System or bool : default None
        specifies the `System` to which the ControlMechanism should be assigned as its `controller
        <System.controller>`.

    monitor_for_control : List[OutputState or Mechanism] : default None
        specifies the `OutputStates <OutputState>` to be monitored by the `ObjectiveMechanism` specified in the
        **objective_mechanism** argument; for any Mechanisms specified, their `primary OutputState
        <OutputState_Primary>` are used.

    objective_mechanism : ObjectiveMechanism or List[OutputState specification] : default None
        specifies either an `ObjectiveMechanism` to use for the ControlMechanism, or a list of the OutputStates it
        should monitor; if a list of `OutputState specifications <ObjectiveMechanism_Monitor>` is used,
        a default ObjectiveMechanism is created and the list is passed to its **monitored_output_states** argument.

    function : TransferFunction : default Linear(slope=1, intercept=0)
        specifies function used to combine values of monitored OutputStates.

    control_signals : ControlSignal specification or List[ControlSignal specification, ...]
        specifies the parameters to be controlled by the ControlMechanism; a `ControlSignal` is created for each
        (see `ControlSignal_Specification` for details of specification).

    modulation : ModulationParam : ModulationParam.MULTIPLICATIVE
        specifies the default form of modulation used by the ControlMechanism's `ControlSignals <ControlSignal>`,
        unless they are `individually specified <ControlSignal_Specification>`.

    combine_costs : Function, function or method : default np.sum
        specifies function used to combine the `cost <ControlSignal.cost>` of the ControlMechanism's `control_signals
        <ControlMechanism.control_signals>`;  must take a list or 1d array of scalar values as its argument and
        return a list or array with a single scalar value.

    compute_reconfiguration_cost : Function, function or method : default None
        specifies function used to compute the ControlMechanism's `reconfiguration_cost
        <ControlMechanism.reconfiguration_cost>`; must take a list or 2d array containing two lists or 1d arrays,
        both with the same shape as the ControlMechanism's control_allocation attribute, and return a scalar value.

    compute_net_outcome : Function, function or method : default lambda outcome, cost: outcome-cost
        function used to combine the values of its `outcome <ControlMechanism.outcome>` and `costs
        <ControlMechanism.costs>` attributes;  must take two 1d arrays (outcome and cost) with scalar values as its
        arguments and return an array with a single scalar value.

    params : Dict[param keyword: param value] : default None
        a `parameter dictionary <ParameterState_Specification>` that can be used to specify the parameters
        for the Mechanism, parameters for its function, and/or a custom function and its parameters. Values
        specified for parameters in the dictionary override any assigned to those parameters in arguments of the
        constructor.

    name : str : default see `name <ControlMechanism.name>`
        specifies the name of the ControlMechanism.

    prefs : PreferenceSet or specification dict : default Mechanism.classPreferences
        specifies the `PreferenceSet` for the ControlMechanism; see `prefs <ControlMechanism.prefs>` for details.

    Attributes
    ----------

    system : System_Base
        The `System` for which the ControlMechanism is a `controller <System>`.  Note that this is distinct from
        a Mechanism's `systems <Mechanism_Base.systems>` attribute, which lists all of the Systems to which a
        `Mechanism` belongs -- a ControlMechanism can belong to but not be the `controller of a System
        <ControlMechanism_System_Controller>`.

    objective_mechanism : ObjectiveMechanism
        `ObjectiveMechanism` that monitors and evaluates the values specified in the ControlMechanism's
        **objective_mechanism** argument, and transmits the result to the ControlMechanism's *OUTCOME*
        `input_state <Mechanism_Base.input_state>`.

    monitor_for_control : List[OutputState]
        each item is an `OutputState` monitored by the ObjectiveMechanism listed in the ControlMechanism's
        `objective_mechanism <ControlMechanism.objective_mechanism>` attribute;  it is the same as that
        ObjectiveMechanism's `monitored_output_states <ObjectiveMechanism.monitored_output_states>` attribute
        (see `ObjectiveMechanism_Monitor` for specification).  The `value <OutputState.value>`
        of the OutputStates in the list are used by the ObjectiveMechanism to generate the ControlMechanism's `input
        <ControlMechanism_Input>`.

    monitored_output_states_weights_and_exponents : List[Tuple(float, float)]
        each tuple in the list contains the weight and exponent associated with a corresponding OutputState specified
        in `monitor_for_control <ControlMechanism.monitor_for_control>`;  these are the same as those in the
        `monitored_output_states_weights_and_exponents
        <ObjectiveMechanism.monitored_output_states_weights_and_exponents>` attribute of the `objective_mechanism
        <ControlMechanism.objective_mechanism>`, and are used by the ObjectiveMechanism's `function
        <ObjectiveMechanism.function>` to parametrize the contribution made to its output by each of the values that
        it monitors (see `ObjectiveMechanism Function <ObjectiveMechanism_Function>`).

    outcome : 1d array
        the `value <InputState.value>` of the ControlMechanism's `primary InputState <InputState_Primary>`,
        which receives its `Projection <Projection>` from the *OUTCOME* `OutputState` of its `objective_mechanism
        <ControlMechanism.objective_mechanism>`.

    function : TransferFunction : default Linear(slope=1, intercept=0)
        determines how the `value <OuputState.value>` \\s of the `OutputStates <OutputState>` specified in the
        **monitor_for_control** argument of the ControlMechanism's constructor are used to generate its
        `control_allocation <ControlMechanism.control_allocation>`.

    control_allocation : 2d array
        each item is the value assigned as the `allocation <ControlSignal.allocation>` for the corresponding
        ControlSignal listed in the `control_signals` attribute;  the control_allocation is the same as the
        ControlMechanism's `value <Mechanism_Base.value>` attribute).

    control_signals : ContentAddressableList[ControlSignal]
        list of the `ControlSignals <ControlSignals>` for the ControlMechanism, including any inherited from a
        `system <ControlMechanism.system>` for which it is a `controller <System.controller>` (same as
        ControlMechanism's `output_states <Mechanism_Base.output_states>` attribute); each sends a `ControlProjection`
        to the `ParameterState` for the parameter it controls

    compute_reconfiguration_cost : Function, function or method
        function used to compute the ControlMechanism's `reconfiguration_cost  <ControlMechanism.reconfiguration_cost>`;
        result is a scalar value representing the difference — defined by the function — between the values of the
        ControlMechanism's current and last `control_alloction <ControlMechanism.control_allocation>`, that can be
        accessed by `reconfiguration_cost <ControlMechanism.reconfiguration_cost>` attribute.

    costs : list
        current costs for the ControlMechanism's `control_signals <ControlMechanism.control_signals>`, computed
        for each using its `compute_costs <ControlSignals.compute_costs>` method.

    combine_costs : Function, function or method
        function used to combine the `cost <ControlSignal.cost>` of its `control_signals
        <ControlMechanism.control_signals>`; result is an array with a scalar value that can be accessed by
        `combined_costs <ControlMechanism.combined_costs>`.

        .. note::
          This function is distinct from the `combine_costs_function <ControlSignal.combine_costs_function>` of a
          `ControlSignal`.  The latter combines the different `costs <ControlSignal_Costs>` for an individual
          ControlSignal to yield its overall `cost <ControlSignal.cost>`; the ControlMechanism's
          `combine_costs <ControlMechanism.combine_costs>` function combines those `cost <ControlSignal.cost>`\\s
          for its `control_signals <ControlMechanism.control_signals>`.

    combined_costs : 1d array
        result of the ControlMechanism's `combine_costs <ControlMechanism.combine_costs>` function.

    compute_net_outcome : Function, function or method
        function used to combine the values of its `outcome <ControlMechanism.outcome>` and `costs
        <ControlMechanism.costs>` attributes;  result is an array with a scalar value that can be accessed
        by the the `net_outcome <ControlMechanism.net_outcome>` attribute.

    net_outcome : 1d array
        result of the ControlMechanism's `compute_net_outcome <ControlMechanism.compute_net_outcome>` function.

    control_projections : List[ControlProjection]
        list of `ControlProjections <ControlProjection>`, one for each `ControlSignal` in `control_signals`.

    modulation : ModulationParam
        the default form of modulation used by the ControlMechanism's `ControlSignals <GatingSignal>`,
        unless they are `individually specified <ControlSignal_Specification>`.

    name : str
        the name of the ControlMechanism; if it is not specified in the **name** argument of the constructor, a
        default is assigned by MechanismRegistry (see `Naming` for conventions used for default and duplicate names).

    prefs : PreferenceSet or specification dict
        the `PreferenceSet` for the ControlMechanism; if it is not specified in the **prefs** argument of the
        constructor, a default is assigned using `classPreferences` defined in __init__.py (see :doc:`PreferenceSet
        <LINK>` for details).
    """

    componentType = "ControlMechanism"

    initMethod = INIT_EXECUTE_METHOD_ONLY

    outputStateTypes = ControlSignal
    stateListAttr = ModulatoryMechanism.stateListAttr.copy()
    stateListAttr.update({ControlSignal:CONTROL_SIGNALS})

    classPreferenceLevel = PreferenceLevel.TYPE
    # Any preferences specified below will override those specified in TypeDefaultPreferences
    # Note: only need to specify setting;  level will be assigned to TYPE automatically
    # classPreferences = {
    #     kwPreferenceSetName: 'ControlMechanismClassPreferences',
    #     kp<pref>: <setting>...}

    # Override control_allocatdion and suppress gating_allocation
    class Parameters(ModulatoryMechanism.Parameters):
        """
            Attributes
            ----------

                control_allocation
                    see `control_allocation <ControlMechanism.control_allocation>

                    :default value: defaultControlAllocation
                    :type:
                    :read only: True

        """
        # This must be a list, as there may be more than one (e.g., one per control_signal)
        value = Parameter(np.array(defaultControlAllocation), aliases='modulatory_allocation')
        control_allocation = Parameter(np.array(defaultControlAllocation),
                                      getter=_control_allocation_getter,
                                      setter=_control_allocation_setter,
                                      read_only=True)

        gating_allocation = Parameter(NotImplemented,
                                      getter=_gating_allocation_getter,
                                      setter=_gating_allocation_setter,
                                      read_only=True)

    @tc.typecheck
    def __init__(self,
                 default_variable=None,
                 size=None,
                 system:tc.optional(tc.any(System_Base, Composition_Base))=None,
                 monitor_for_control:tc.optional(tc.any(is_iterable, Mechanism, OutputState))=None,
                 objective_mechanism=True,
                 function=None,
                 control_signals:tc.optional(tc.any(is_iterable, ParameterState, ControlSignal))=None,
                 modulation:tc.optional(_is_modulation_param)=ModulationParam.MULTIPLICATIVE,
                 combine_costs:is_function_type=np.sum,
                 compute_reconfiguration_cost:tc.optional(is_function_type)=None,
                 compute_net_outcome:is_function_type=lambda outcome, cost : outcome - cost,
                 params=None,
                 name=None,
                 prefs:is_pref_set=None,
                 **kwargs
                 ):

        if kwargs:
                for i in kwargs.keys():
                    raise ControlMechanismError("Unrecognized arg in constructor for {}: {}".
                                                format(self.__class__.__name__, repr(i)))

<<<<<<< HEAD
=======
        control_signals = control_signals or []
        if not isinstance(control_signals, list):
            control_signals = [control_signals]
        self.combine_costs = combine_costs
        self.compute_net_outcome = compute_net_outcome
        self.compute_reconfiguration_cost = compute_reconfiguration_cost

        # If the user passed in True for objective mechanism, then that
        # means we need to create one automatically. Set it to None to
        # single this downstream.
        if objective_mechanism is True:
            objective_mechanism = None

>>>>>>> a9e669ec
        # Assign args to params and functionParams dicts
        params = self._assign_args_to_param_dicts(system=system,
                                                  params=params)

        super(ControlMechanism, self).__init__(system=system,
                                               default_variable=default_variable,
                                               size=size,
                                               monitor_for_modulation=monitor_for_control,
                                               objective_mechanism=objective_mechanism,
                                               function=function,
                                               combine_costs=combine_costs,
                                               compute_reconfiguration_cost=compute_reconfiguration_cost,
                                               compute_net_outcome=compute_net_outcome,
                                               modulatory_signals=control_signals,
                                               modulation=modulation,
                                               params=params,
                                               name=name,
                                               prefs=prefs,
                                               context=ContextFlags.CONSTRUCTOR)

<<<<<<< HEAD
    def _instantiate_control_signal(self, control_signal, context):
        return super()._instantiate_modulatory_signal(modulatory_signal=control_signal, context=context)
=======
        if system is not None:
            self._activate_projections_for_compositions(system)

    def _validate_params(self, request_set, target_set=None, context=None):
        """Validate SYSTEM, MONITOR_FOR_CONTROL and CONTROL_SIGNALS

        If System is specified, validate it
        Check that all items in MONITOR_FOR_CONTROL are Mechanisms or OutputStates for Mechanisms in self.system
        Check that all items in CONTROL_SIGNALS are parameters or ParameterStates for Mechanisms in self.system
        """
        from psyneulink.core.components.system import MonitoredOutputStateTuple
        from psyneulink.core.components.mechanisms.processing.objectivemechanism import ObjectiveMechanism
        from psyneulink.core.components.states.inputstate import InputState
        from psyneulink.core.components.states.state import _parse_state_spec

        super(ControlMechanism, self)._validate_params(request_set=request_set,
                                                       target_set=target_set,
                                                       context=context)

        def validate_monitored_state_spec(spec_list):
            for spec in spec_list:
                if isinstance(spec, MonitoredOutputStateTuple):
                    spec = spec.output_state
                elif isinstance(spec, tuple):
                    spec = spec[0]
                elif isinstance(spec, dict):
                    # If it is a dict, parse to validate that it is an InputState specification dict
                    #    (for InputState of ObjectiveMechanism to be assigned to the monitored_output_state)
                    spec = _parse_state_spec(owner=self,
                                             state_type=InputState,
                                             state_spec=spec,
                                             context=context)
                    # Get the OutputState, to validate that it is in the ControlMechanism's System (below);
                    #    presumes that the monitored_output_state is the first in the list of projection_specs
                    #    in the InputState state specification dictionary returned from the parse,
                    #    and that it is specified as a projection_spec (parsed into that in the call
                    #    to _parse_connection_specs by _parse_state_spec)
                    spec = spec[PROJECTIONS][0][0]

                if not isinstance(spec, (OutputState, Mechanism)):
                    if isinstance(spec, type) and issubclass(spec, Mechanism):
                        raise ControlMechanismError(
                                f"Mechanism class specified in {MONITOR_FOR_CONTROL} arg of {self.name};"
                                f"it must be an instance of the class")
                    elif isinstance(spec, State):
                        raise ControlMechanismError(
                                f"{spec.__class__.__name__} specified in {MONITOR_FOR_CONTROL} arg of {self.name};"
                                f"it must be an {OutputState.__name__}")
                    else:
                        raise ControlMechanismError(
                                f"Erroneous specification of {MONITOR_FOR_CONTROL} arg for {self.name} ({spec});"
                                f"it must be an {OutputState.__name__} or a {Mechanism.__name__}")

                # If ControlMechanism has been assigned to a System, check that
                #    all the items in the list used to specify objective_mechanism are in the same System
                if self.system:
                    if not isinstance(spec, (list, ContentAddressableList)):
                        spec = [spec]
                    self.system._validate_monitored_states_in_system(spec, context=context)


        if SYSTEM in target_set:
            if not isinstance(target_set[SYSTEM], System_Base):
                raise KeyError
            else:
                self.paramClassDefaults[SYSTEM] = request_set[SYSTEM]

        if MONITOR_FOR_CONTROL in target_set and target_set[MONITOR_FOR_CONTROL] is not None:
            spec = target_set[MONITOR_FOR_CONTROL]
            if not isinstance(spec, (list, ContentAddressableList)):
                spec = [spec]
            validate_monitored_state_spec(spec)

        if OBJECTIVE_MECHANISM in target_set and \
                target_set[OBJECTIVE_MECHANISM] is not None and \
                target_set[OBJECTIVE_MECHANISM] is not False:

            if isinstance(target_set[OBJECTIVE_MECHANISM], list):

                obj_mech_spec_list = target_set[OBJECTIVE_MECHANISM]

                # Check if there is any ObjectiveMechanism is in the list;
                #    incorrect but possibly forgivable mis-specification --
                #    if an ObjectiveMechanism is specified, it should be "exposed" (i.e., not in a list)
                if any(isinstance(spec, ObjectiveMechanism) for spec in obj_mech_spec_list):
                    # If an ObjectiveMechanism is the *only* item in the list, forgive the mis-spsecification and use it
                    if len(obj_mech_spec_list)==1 and isinstance(obj_mech_spec_list[0], ObjectiveMechanism):
                        if self.verbosePref:
                            warnings.warn("Specification of {} arg for {} is an {} in a list; it will be used, "
                                                        "but, for future reference, it should not be in a list".
                                                        format(OBJECTIVE_MECHANISM,
                                                               ObjectiveMechanism.__name__,
                                                               self.name))
                        target_set[OBJECTIVE_MECHANISM] = target_set[OBJECTIVE_MECHANISM][0]
                    else:
                        raise ControlMechanismError("Ambigusous specification of {} arg for {}; "
                                                    " it is in a list with other items ({})".
                                                    format(OBJECTIVE_MECHANISM, self.name, obj_mech_spec_list))
                else:
                    validate_monitored_state_spec(obj_mech_spec_list)

            if not isinstance(target_set[OBJECTIVE_MECHANISM], (ObjectiveMechanism, list)):
                raise ControlMechanismError("Specification of {} arg for {} ({}) must be an {}"
                                            "or a list of Mechanisms and/or OutputStates to be monitored for control".
                                            format(OBJECTIVE_MECHANISM,
                                                   self.name, target_set[OBJECTIVE_MECHANISM],
                                                   ObjectiveMechanism.componentName))

        if CONTROL_SIGNALS in target_set and target_set[CONTROL_SIGNALS]:
            if not isinstance(target_set[CONTROL_SIGNALS], list):
                target_set[CONTROL_SIGNALS] = [target_set[CONTROL_SIGNALS]]
            for control_signal in target_set[CONTROL_SIGNALS]:
                _parse_state_spec(state_type=ControlSignal, owner=self, state_spec=control_signal)

    # IMPLEMENTATION NOTE:  THIS SHOULD BE MOVED TO COMPOSITION
    # ONCE THAT IS IMPLEMENTED
    def _instantiate_objective_mechanism(self, context=None):
        """
        # FIX: ??THIS SHOULD BE IN OR MOVED TO ObjectiveMechanism
        Assign InputState to ObjectiveMechanism for each OutputState to be monitored;
            uses _instantiate_monitoring_input_state and _instantiate_control_mechanism_input_state to do so.
            For each item in self.monitored_output_states:
            - if it is a OutputState, call _instantiate_monitoring_input_state()
            - if it is a Mechanism, call _instantiate_monitoring_input_state for relevant Mechanism.output_states
                (determined by whether it is a `TERMINAL` Mechanism and/or MonitoredOutputStatesOption specification)
            - each InputState is assigned a name with the following format:
                '<name of Mechanism that owns the monitoredOutputState>_<name of monitoredOutputState>_Monitor'

        Notes:
        * self.monitored_output_states is a list, each item of which is a Mechanism.output_state from which a
          Projection will be instantiated to a corresponding InputState of the ControlMechanism
        * self.input_states is the usual ordered dict of states,
            each of which receives a Projection from a corresponding OutputState in self.monitored_output_states
        """
        from psyneulink.core.components.projections.pathway.mappingprojection import MappingProjection
        from psyneulink.core.components.mechanisms.processing.objectivemechanism import ObjectiveMechanism, ObjectiveMechanismError
        from psyneulink.core.components.states.inputstate import EXPONENT_INDEX, WEIGHT_INDEX
        from psyneulink.core.components.functions.function import FunctionError

        # GET OutputStates to Monitor (to specify as or add to ObjectiveMechanism's monitored_output_states attribute

        monitored_output_states = []

        # If the ControlMechanism has already been assigned to a System
        #    get OutputStates in System specified as monitor_for_control or already being monitored:
        #        do this by calling _get_monitored_output_states_for_system(),
        #        which also gets any OutputStates already being monitored by the ControlMechanism
        if self.system:
            monitored_output_states.extend(self.system._get_monitored_output_states_for_system(self,context=context))

        self.monitor_for_control = self.monitor_for_control or []
        if not isinstance(self.monitor_for_control, list):
            self.monitor_for_control = [self.monitor_for_control]

        # If objective_mechanism is used to specify OutputStates to be monitored (legacy feature)
        #    move them to monitor_for_control
        if isinstance(self.objective_mechanism, list):
            self.monitor_for_control.extend(self.objective_mechanism)

        # Add items in monitor_for_control to monitored_output_states
        for i, item in enumerate(self.monitor_for_control):
            # If it is already in the list received from System, ignore
            if item in monitored_output_states:
                # NOTE: this can happen if ControlMechanisms is being constructed by System
                #       which passed its monitor_for_control specification
                continue
            monitored_output_states.extend([item])

        # INSTANTIATE ObjectiveMechanism

        # If *objective_mechanism* argument is an ObjectiveMechanism, add monitored_output_states to it
        if isinstance(self.objective_mechanism, ObjectiveMechanism):
            if monitored_output_states:
                self.objective_mechanism.add_to_monitor(monitor_specs=monitored_output_states, context=context)
        # Otherwise, instantiate ObjectiveMechanism with list of states in monitored_output_states
        else:
            try:
                self._objective_mechanism = ObjectiveMechanism(monitor=monitored_output_states,
                                                               function=LinearCombination(operation=PRODUCT),
                                                               name=self.name + '_ObjectiveMechanism')
            except (ObjectiveMechanismError, FunctionError) as e:
                raise ObjectiveMechanismError("Error creating {} for {}: {}".format(OBJECTIVE_MECHANISM, self.name, e))

        # Print monitored_output_states
        if self.prefs.verbosePref:
            print("{0} monitoring:".format(self.name))
            for state in self.monitored_output_states:
                weight = self.monitored_output_states_weights_and_exponents[
                                                         self.monitored_output_states.index(state)][WEIGHT_INDEX]
                exponent = self.monitored_output_states_weights_and_exponents[
                                                         self.monitored_output_states.index(state)][EXPONENT_INDEX]
                print("\t{0} (exp: {1}; wt: {2})".format(state.name, weight, exponent))

        # Assign ObjectiveMechanism's role as CONTROL
        self.objective_mechanism._role = CONTROL

        # If ControlMechanism is a System controller, name Projection from
        # ObjectiveMechanism based on the System
        if self.system is not None:
            name = self.system.name + ' outcome signal'
        # Otherwise, name it based on the ObjectiveMechanism
        else:
            name = self.objective_mechanism.name + ' outcome signal'

        projection_from_objective = MappingProjection(sender=self.objective_mechanism,
                                                      receiver=self,
                                                      matrix=AUTO_ASSIGN_MATRIX,
                                                      name=name)
        for input_state in self.objective_mechanism.input_states:
            input_state.internal_only = True

        self.aux_components.append(self.objective_mechanism)
        self.aux_components.append((projection_from_objective, True))
        self._objective_projection = projection_from_objective
        self.monitor_for_control = self.monitored_output_states

    def _instantiate_input_states(self, context=None):
        super()._instantiate_input_states(context=context)
        self.input_state.name = OUTCOME

        # IMPLEMENTATION NOTE:  THIS SHOULD BE MOVED TO COMPOSITION ONCE THAT IS IMPLEMENTED
        if self.monitor_for_control or \
                self._objective_mechanism is None or \
                type(self._objective_mechanism) is not bool:

                self._instantiate_objective_mechanism(context=context)

    def _instantiate_output_states(self, context=None):
        from psyneulink.core.globals.registry import register_category
        from psyneulink.core.components.states.state import State_Base

        # Create registry for ControlSignals (to manage names)
        register_category(entry=ControlSignal,
                          base_class=State_Base,
                          registry=self._stateRegistry,
                          context=context)

    # ---------------------------------------------------
    # FIX 5/23/17: PROJECTIONS AND PARAMS SHOULD BE PASSED BY ASSIGNING TO STATE SPECIFICATION DICT
    # FIX          UPDATE parse_state_spec TO ACCOMODATE (param, ControlSignal) TUPLE
    # FIX          TRACK DOWN WHERE PARAMS ARE BEING HANDED OFF TO ControlProjection
    # FIX                   AND MAKE SURE THEY ARE NOW ADDED TO ControlSignal SPECIFICATION DICT
    # ---------------------------------------------------

        if self.control_signals:
            self._output_states = []
            self.defaults.value = None

            for control_signal in self.control_signals:
                self._instantiate_control_signal(control_signal, context=context)

        super()._instantiate_output_states(context=context)

        # Reassign control_signals to capture any user_defined ControlSignals instantiated in call to super
        #    and assign to ContentAddressableList
        self._control_signals = ContentAddressableList(component_type=ControlSignal,
                                                       list=[state for state in self.output_states
                                                             if isinstance(state, ControlSignal)])

        # If the ControlMechanism's control_allocation has more than one item,
        #    warn if the number of items does not equal the number of its ControlSignals
        #    (note:  there must be fewer ControlSignals than items in control_allocation,
        #            as the reverse is an error that is checked for in _instantiate_control_signal)
        if len(self.defaults.value) > 1 and len(self.control_signals) != len(self.defaults.value):
            if self.verbosePref:
                warnings.warning("The number of {}s for {} ({}) does not equal the number of items in its {} ({})".
                                 format(ControlSignal.__name__, self.name, len(self.control_signals),
                                        CONTROL_ALLOCATION, len(self.defaults.value)))

    def _instantiate_control_signal(self, control_signal, context=None):
        from psyneulink.core.components.states.state import _instantiate_state
        # Parses and instantiates control_signal specifications (in call to State._parse_state_spec)
        #    and any embedded Projection specifications (in call to <State>._instantiate_projections)
        # Temporarily assign variable to default allocation value to avoid chicken-and-egg problem:
        #    value, output_states and control_signals haven't been expanded yet to accomodate the new ControlSignal;
        #    reassign ControlSignal.variable to actual OWNER_VALUE below, once value has been expanded

        control_signal = _instantiate_state(state_type=ControlSignal,
                                            owner=self,
                                            variable=defaultControlAllocation,
                                            reference_value=ControlSignal.defaults.allocation,
                                            modulation=self.modulation,
                                            state_spec=control_signal,
                                            context=context)
        control_signal.owner = self

        # Update control_signal_costs to accommodate instantiated Projection
        # MODIFIED 11/2/18 OLD:
        control_signal_costs = self.parameters.control_signal_costs.get()
        try:
            control_signal_costs = np.append(control_signal_costs, np.zeros((1, 1)), axis=0)
        except (AttributeError, ValueError):
            control_signal_costs = np.zeros((1, 1))
        self.parameters.control_signal_costs.set(control_signal_costs, override=True)

        # MODIFIED 11/2/18 END

        # UPDATE output_states AND control_projections -------------------------------------------------------------

        # TBI: For control mechanisms that accumulate, starting output must be equal to the initial "previous value"
        # so that modulation that occurs BEFORE the control mechanism executes is computed appropriately
        # if (isinstance(self.function, IntegratorFunction)):
        #     control_signal._intensity = function.initializer

        # Add ControlSignal to output_states list
        self._output_states.append(control_signal)

        # since output_states is exactly control_signals is exactly the shape of value, we can just construct it here
        self.defaults.value = np.array([[ControlSignal.defaults.allocation]
                                                 for i in range(len(self._output_states))])
        self.parameters.value.set(copy.deepcopy(self.defaults.value))

        # Assign ControlSignal's variable to index of owner's value
        control_signal._variable_spec = [(OWNER_VALUE, len(self.defaults.value) - 1)]
        if not isinstance(control_signal.owner_value_index, int):
            raise ControlMechanismError(
                    "PROGRAM ERROR: The \'owner_value_index\' attribute for {} of {} ({})is not an int."
                        .format(control_signal.name, self.name, control_signal.owner_value_index))
        # Validate index
        try:
            self.defaults.value[control_signal.owner_value_index]
        except IndexError:
            raise ControlMechanismError(
                "Index specified for {} of {} ({}) exceeds the number of items of its {} ({})".
                    format(ControlSignal.__name__, self.name, control_signal.owner_value_index,
                           CONTROL_ALLOCATION, len(self.defaults.value)
                )
            )

        return control_signal

    def show(self):
        """Display the OutputStates monitored by ControlMechanism's `objective_mechanism
        <ControlMechanism.objective_mechanism>` and the parameters modulated by its `control_signals
        <ControlMechanism.control_signals>`.
        """

        print("\n---------------------------------------------------------")

        print("\n{0}".format(self.name))
        print("\n\tMonitoring the following Mechanism OutputStates:")
        for state in self.objective_mechanism.input_states:
            for projection in state.path_afferents:
                monitored_state = projection.sender
                monitored_state_mech = projection.sender.owner
                # FIX: 10/3/17 - self.monitored_output_states IS A LIST OF INPUT_STATES,
                # FIX:            BUT monitored_state IS AN INPUT_STATE
                # FIX:            * ??USE monitored_state.name,
                # FIX:              BUT THEN NEED TO UPDATE index METHOD OF
                # ContentAddressableList
                monitored_state_index = self.monitored_output_states.index(monitored_state)

                weight = self.monitored_output_states_weights_and_exponents[monitored_state_index][0]
                exponent = self.monitored_output_states_weights_and_exponents[monitored_state_index][1]

                print ("\t\t{0}: {1} (exp: {2}; wt: {3})".
                       format(monitored_state_mech.name, monitored_state.name, weight, exponent))

        print ("\n\tControlling the following Mechanism parameters:".format(self.name))
        # Sort for consistency of output:
        state_names_sorted = sorted(self.output_states.names)
        for state_name in state_names_sorted:
            for projection in self.output_states[state_name].efferents:
                print ("\t\t{0}: {1}".format(projection.receiver.owner.name, projection.receiver.name))

        print ("\n---------------------------------------------------------")

    def add_to_monitor(self, monitor_specs, context=None):
        """Instantiate OutputStates to be monitored by ControlMechanism's `objective_mechanism
        <ControlMechanism.objective_mechanism>`.

        **monitored_output_states** can be any of the following:
            - `Mechanism`;
            - `OutputState`;
            - `tuple specification <InputState_Tuple_Specification>`;
            - `State specification dictionary <InputState_Specification_Dictionary>`;
            - list with any of the above.
        If any item is a Mechanism, its `primary OutputState <OutputState_Primary>` is used.
        OutputStates must belong to Mechanisms in the same `System` as the ControlMechanism.
        """
        output_states = self.objective_mechanism.add_to_monitor(monitor_specs=monitor_specs,
                                                                context=context)
        if self.system:
            self.system._validate_monitored_states_in_system(output_states, context=context)

    def _add_process(self, process, role:str):
        super()._add_process(process, role)
        self.objective_mechanism._add_process(process, role)
>>>>>>> a9e669ec

    @tc.typecheck
    def assign_as_controller(self, system:System_Base, context=ContextFlags.COMMAND_LINE):
        """Assign ControlMechanism as `controller <System.controller>` for a `System`.

        **system** must be a System for which the ControlMechanism should be assigned as the `controller
        <System.controller>`.
        If the specified System already has a `controller <System.controller>`, it will be replaced by the current
        one, and the current one will inherit any ControlSignals previously specified for the old controller or the
        System itself.
        If the current one is already the `controller <System.controller>` for another System, it will be disabled
        for that System.
        COMMENT:
            [TBI:
            The ControlMechanism's `objective_mechanism <ControlMechanism.objective_mechanism>`,
            `monitored_output_states` and `control_signal <ControlMechanism.control_signals>` attributes will also be
            updated to remove any assignments that are not part of the new System, and add any that are specified for
            the new System.]
        COMMENT

        COMMENT:
            IMPLEMENTATION NOTE:  This is handled as a method on ControlMechanism (rather than System) so that:

                                  - [TBI: if necessary, it can detach itself from a System for which it is already the
                                    `controller <System.controller>`;]

                                  - any class-specific actions that must be taken to instantiate the ControlMechanism
                                    can be handled by subclasses of ControlMechanism (e.g., an EVCControlMechanism must
                                    instantiate its Prediction Mechanisms). However, the actual assignment of the
                                    ControlMechanism the System's `controller <System.controller>` attribute must
                                    be left to the System to avoid recursion, since it is a property, the setter of
                                    which calls the current method.
        COMMENT
        """

        if context == ContextFlags.COMMAND_LINE:
            system.controller = self
            return

        if self._objective_mechanism is None:
            self._instantiate_objective_mechanism(context=context)

        # NEED TO BUFFER OBJECTIVE_MECHANISM AND CONTROL_SIGNAL ARGUMENTS FOR USE IN REINSTANTIATION HERE
        # DETACH AS CONTROLLER FOR ANY EXISTING SYSTEM (AND SET THAT ONE'S CONTROLLER ATTRIBUTE TO None)
        # DELETE ALL EXISTING OBJECTIVE_MECHANISM AND CONTROL_SIGNAL ASSIGNMENTS
        # REINSTANTIATE ITS OWN OBJECTIVE_MECHANISM and CONTROL_SIGNAL ARGUMENT AND THOSE OF THE SYSTEM
        # SUBCLASSES SHOULD ADD OVERRIDE FOR ANY CLASS-SPECIFIC ACTIONS (E.G., INSTANTIATING PREDICTION MECHANISMS)
        # DO *NOT* ASSIGN AS CONTROLLER FOR SYSTEM... LET THE SYSTEM HANDLE THAT
        # Assign the current System to the ControlMechanism

        # Validate that all of the ControlMechanism's monitored_output_states and controlled parameters
        #    are in the new System
        system._validate_monitored_states_in_system(self.monitored_output_states)
        system._validate_control_signals(self.control_signals)

        # Get any and all OutputStates specified in:
        # - **monitored_output_states** argument of the System's constructor
        # - in a MONITOR_FOR_CONTROL specification for individual OutputStates and/or Mechanisms
        # - already being montiored by the ControlMechanism being assigned
        monitored_output_states = list(system._get_monitored_output_states_for_system(controller=self, context=context))

        # Don't add any OutputStates that are already being monitored by the ControlMechanism's ObjectiveMechanism
        for monitored_output_state in monitored_output_states.copy():
            if monitored_output_state.output_state in self.monitored_output_states:
                monitored_output_states.remove(monitored_output_state)

        # Add all other monitored_output_states to the ControlMechanism's monitored_output_states attribute
        #    and to its ObjectiveMechanisms monitored_output_states attribute
        if monitored_output_states:
            self.add_to_monitor(monitored_output_states)

        # The system does NOT already have a controller,
        #    so assign it ControlSignals for any parameters in the System specified for control
        if system.controller is None:
            system_control_signals = system._get_control_signals_for_system(system.control_signals_arg, context=context)
        # The system DOES already have a controller,
        #    so assign it the old controller's ControlSignals
        else:
            system_control_signals = system.control_signals
            for control_signal in system_control_signals:
                control_signal.owner = None

        # Get rid of default ControlSignal if it has no ControlProjections
        if (len(self.control_signals)==1
                and self.control_signals[0].name=='ControlSignal-0'
                and not self.control_signals[0].efferents):
            del self._output_states[0]

        # Add any ControlSignals specified for System
        for control_signal_spec in system_control_signals:
            control_signal = self._instantiate_control_signal(control_signal=control_signal_spec, context=context)
            # FIX: 1/18/18 - CHECK FOR SAME NAME IN _instantiate_control_signal
            # # Don't add any that are already on the ControlMechanism
            if control_signal.name in self.control_signals.names and (self.verbosePref or system.verbosePref):
                warnings.warn("{} specified for {} has same name (\'{}\') "
                              "as one in controller ({}) being assigned to the {}."
                              "".format(ControlSignal.__name__, system.name,
                                        control_signal.name, self.name, system.__class__.__name__))
            self.control_signals.append(control_signal)

        # If it HAS been assigned a System, make sure it is the current one
        if self.system and not self.system is system:
            raise SystemError("The controller being assigned to {} ({}) already belongs to another System ({})".
                              format(system.name, self.name, self.system.name))

        # Assign assign the current System to the ControlMechanism's system attribute
        #    (needed for it to validate and instantiate monitored_output_states and control_signals)
        self.system = system

        # Flag ObjectiveMechanism as associated with a ControlMechanism that is a controller for the System
        self._objective_mechanism.for_controller = True

        if context != ContextFlags.PROPERTY:
            system._controller = self

        self._activate_projections_for_compositions(system)

<<<<<<< HEAD
=======
    def _activate_projections_for_compositions(self, compositions=None):

        if self.objective_mechanism:
            self._objective_projection._activate_for_compositions(compositions)

        for cs in self.control_signals:
            for eff in cs.efferents:
                eff._activate_for_compositions(compositions)

        # assign any deferred init objective mech monitored output state projections to this system
        if self.objective_mechanism:
            for output_state in self.objective_mechanism.monitored_output_states:
                for eff in output_state.efferents:
                    eff._activate_for_compositions(compositions)

        for eff in self.efferents:
            eff._activate_for_compositions(compositions)

        if self.objective_mechanism:
            for aff in self._objective_mechanism.afferents:
                aff._activate_for_compositions(compositions)

>>>>>>> a9e669ec
    def _apply_control_allocation(self, control_allocation, runtime_params, context, execution_id=None):
        self._apply_modulatory_allocation(modulatory_allocation=control_allocation,
                                          runtime_params=runtime_params,
                                          context=context,
                                          execution_id=execution_id)

    # Override control_signals
    @property
    def control_signals(self):
        try:
            return ContentAddressableList(component_type=ControlSignal,
                                          list=[state for state in self.output_states
                                                if isinstance(state, ControlSignal)])
        except:
            return None

    @control_signals.setter
    def control_signals(self, value):
        self._modulatory_signals = value

    # Suppress gating_signals
    @property
<<<<<<< HEAD
    def gating_signals(self):
        from psyneulink.core.components.mechanisms.adaptive.gating import GatingMechanism
        from psyneulink.core.components.states.modulatorysignals.gatingsignal import GatingSignal
        raise ControlMechanismError(f"'gating_signals' attribute is not implemented on {self.name} (a "
                                    f"{self.__class__.__name__}); consider using a {GatingMechanism.__name__} instead, "
                                    f"or a {ModulatoryMechanism.__name__} if both {ControlSignal.__name__}s and "
                                    f"{GatingSignal.__name__}s are needed.")

    @gating_signals.setter
    def gating_signals(self, value):
        from psyneulink.core.components.mechanisms.adaptive.gating import GatingMechanism
        from psyneulink.core.components.states.modulatorysignals.gatingsignal import GatingSignal
        raise ControlMechanismError(f"'gating_signals' attribute is not implemented on {self.name} (a "
                                    f"{self.__class__.__name__}); consider using a {GatingMechanism.__name__} instead, "
                                    f"or a {ModulatoryMechanism.__name__} if both {ControlSignal.__name__}s and "
                                    f"{GatingSignal.__name__}s are needed.")
=======
    def _dependent_components(self):
        return list(itertools.chain(
            super()._dependent_components,
            [self._objective_mechanism] if self.objective_mechanism else [],
        ))
>>>>>>> a9e669ec
<|MERGE_RESOLUTION|>--- conflicted
+++ resolved
@@ -46,7 +46,7 @@
 all of the other Components in the Composition are executed, including any other ControlMechanisms that belong to it
 (see `Composition Execution <Composition_Execution>`).  A ControlMechanism can be assigned as the `controller
 <Composition.controller>` for a Composition by specifying it in the **controller** argument of the Composition's
-constructor, or by specifying the Composition as the **composition       ** argument of either the ControlMechanism's
+constructor, or by specifying the Composition as the **composition** argument of either the ControlMechanism's
 constructor or its `assign_as_controller <ControlMechanism.assign_as_controller>` method. A Composition's `controller
 <Composition.controller>` and its associated Components can be displayed using the Composition's `show_graph
 <Composition.show_graph>` method with its **show_control** argument assigned as `True`.
@@ -700,22 +700,6 @@
                     raise ControlMechanismError("Unrecognized arg in constructor for {}: {}".
                                                 format(self.__class__.__name__, repr(i)))
 
-<<<<<<< HEAD
-=======
-        control_signals = control_signals or []
-        if not isinstance(control_signals, list):
-            control_signals = [control_signals]
-        self.combine_costs = combine_costs
-        self.compute_net_outcome = compute_net_outcome
-        self.compute_reconfiguration_cost = compute_reconfiguration_cost
-
-        # If the user passed in True for objective mechanism, then that
-        # means we need to create one automatically. Set it to None to
-        # single this downstream.
-        if objective_mechanism is True:
-            objective_mechanism = None
-
->>>>>>> a9e669ec
         # Assign args to params and functionParams dicts
         params = self._assign_args_to_param_dicts(system=system,
                                                   params=params)
@@ -736,399 +720,8 @@
                                                prefs=prefs,
                                                context=ContextFlags.CONSTRUCTOR)
 
-<<<<<<< HEAD
     def _instantiate_control_signal(self, control_signal, context):
         return super()._instantiate_modulatory_signal(modulatory_signal=control_signal, context=context)
-=======
-        if system is not None:
-            self._activate_projections_for_compositions(system)
-
-    def _validate_params(self, request_set, target_set=None, context=None):
-        """Validate SYSTEM, MONITOR_FOR_CONTROL and CONTROL_SIGNALS
-
-        If System is specified, validate it
-        Check that all items in MONITOR_FOR_CONTROL are Mechanisms or OutputStates for Mechanisms in self.system
-        Check that all items in CONTROL_SIGNALS are parameters or ParameterStates for Mechanisms in self.system
-        """
-        from psyneulink.core.components.system import MonitoredOutputStateTuple
-        from psyneulink.core.components.mechanisms.processing.objectivemechanism import ObjectiveMechanism
-        from psyneulink.core.components.states.inputstate import InputState
-        from psyneulink.core.components.states.state import _parse_state_spec
-
-        super(ControlMechanism, self)._validate_params(request_set=request_set,
-                                                       target_set=target_set,
-                                                       context=context)
-
-        def validate_monitored_state_spec(spec_list):
-            for spec in spec_list:
-                if isinstance(spec, MonitoredOutputStateTuple):
-                    spec = spec.output_state
-                elif isinstance(spec, tuple):
-                    spec = spec[0]
-                elif isinstance(spec, dict):
-                    # If it is a dict, parse to validate that it is an InputState specification dict
-                    #    (for InputState of ObjectiveMechanism to be assigned to the monitored_output_state)
-                    spec = _parse_state_spec(owner=self,
-                                             state_type=InputState,
-                                             state_spec=spec,
-                                             context=context)
-                    # Get the OutputState, to validate that it is in the ControlMechanism's System (below);
-                    #    presumes that the monitored_output_state is the first in the list of projection_specs
-                    #    in the InputState state specification dictionary returned from the parse,
-                    #    and that it is specified as a projection_spec (parsed into that in the call
-                    #    to _parse_connection_specs by _parse_state_spec)
-                    spec = spec[PROJECTIONS][0][0]
-
-                if not isinstance(spec, (OutputState, Mechanism)):
-                    if isinstance(spec, type) and issubclass(spec, Mechanism):
-                        raise ControlMechanismError(
-                                f"Mechanism class specified in {MONITOR_FOR_CONTROL} arg of {self.name};"
-                                f"it must be an instance of the class")
-                    elif isinstance(spec, State):
-                        raise ControlMechanismError(
-                                f"{spec.__class__.__name__} specified in {MONITOR_FOR_CONTROL} arg of {self.name};"
-                                f"it must be an {OutputState.__name__}")
-                    else:
-                        raise ControlMechanismError(
-                                f"Erroneous specification of {MONITOR_FOR_CONTROL} arg for {self.name} ({spec});"
-                                f"it must be an {OutputState.__name__} or a {Mechanism.__name__}")
-
-                # If ControlMechanism has been assigned to a System, check that
-                #    all the items in the list used to specify objective_mechanism are in the same System
-                if self.system:
-                    if not isinstance(spec, (list, ContentAddressableList)):
-                        spec = [spec]
-                    self.system._validate_monitored_states_in_system(spec, context=context)
-
-
-        if SYSTEM in target_set:
-            if not isinstance(target_set[SYSTEM], System_Base):
-                raise KeyError
-            else:
-                self.paramClassDefaults[SYSTEM] = request_set[SYSTEM]
-
-        if MONITOR_FOR_CONTROL in target_set and target_set[MONITOR_FOR_CONTROL] is not None:
-            spec = target_set[MONITOR_FOR_CONTROL]
-            if not isinstance(spec, (list, ContentAddressableList)):
-                spec = [spec]
-            validate_monitored_state_spec(spec)
-
-        if OBJECTIVE_MECHANISM in target_set and \
-                target_set[OBJECTIVE_MECHANISM] is not None and \
-                target_set[OBJECTIVE_MECHANISM] is not False:
-
-            if isinstance(target_set[OBJECTIVE_MECHANISM], list):
-
-                obj_mech_spec_list = target_set[OBJECTIVE_MECHANISM]
-
-                # Check if there is any ObjectiveMechanism is in the list;
-                #    incorrect but possibly forgivable mis-specification --
-                #    if an ObjectiveMechanism is specified, it should be "exposed" (i.e., not in a list)
-                if any(isinstance(spec, ObjectiveMechanism) for spec in obj_mech_spec_list):
-                    # If an ObjectiveMechanism is the *only* item in the list, forgive the mis-spsecification and use it
-                    if len(obj_mech_spec_list)==1 and isinstance(obj_mech_spec_list[0], ObjectiveMechanism):
-                        if self.verbosePref:
-                            warnings.warn("Specification of {} arg for {} is an {} in a list; it will be used, "
-                                                        "but, for future reference, it should not be in a list".
-                                                        format(OBJECTIVE_MECHANISM,
-                                                               ObjectiveMechanism.__name__,
-                                                               self.name))
-                        target_set[OBJECTIVE_MECHANISM] = target_set[OBJECTIVE_MECHANISM][0]
-                    else:
-                        raise ControlMechanismError("Ambigusous specification of {} arg for {}; "
-                                                    " it is in a list with other items ({})".
-                                                    format(OBJECTIVE_MECHANISM, self.name, obj_mech_spec_list))
-                else:
-                    validate_monitored_state_spec(obj_mech_spec_list)
-
-            if not isinstance(target_set[OBJECTIVE_MECHANISM], (ObjectiveMechanism, list)):
-                raise ControlMechanismError("Specification of {} arg for {} ({}) must be an {}"
-                                            "or a list of Mechanisms and/or OutputStates to be monitored for control".
-                                            format(OBJECTIVE_MECHANISM,
-                                                   self.name, target_set[OBJECTIVE_MECHANISM],
-                                                   ObjectiveMechanism.componentName))
-
-        if CONTROL_SIGNALS in target_set and target_set[CONTROL_SIGNALS]:
-            if not isinstance(target_set[CONTROL_SIGNALS], list):
-                target_set[CONTROL_SIGNALS] = [target_set[CONTROL_SIGNALS]]
-            for control_signal in target_set[CONTROL_SIGNALS]:
-                _parse_state_spec(state_type=ControlSignal, owner=self, state_spec=control_signal)
-
-    # IMPLEMENTATION NOTE:  THIS SHOULD BE MOVED TO COMPOSITION
-    # ONCE THAT IS IMPLEMENTED
-    def _instantiate_objective_mechanism(self, context=None):
-        """
-        # FIX: ??THIS SHOULD BE IN OR MOVED TO ObjectiveMechanism
-        Assign InputState to ObjectiveMechanism for each OutputState to be monitored;
-            uses _instantiate_monitoring_input_state and _instantiate_control_mechanism_input_state to do so.
-            For each item in self.monitored_output_states:
-            - if it is a OutputState, call _instantiate_monitoring_input_state()
-            - if it is a Mechanism, call _instantiate_monitoring_input_state for relevant Mechanism.output_states
-                (determined by whether it is a `TERMINAL` Mechanism and/or MonitoredOutputStatesOption specification)
-            - each InputState is assigned a name with the following format:
-                '<name of Mechanism that owns the monitoredOutputState>_<name of monitoredOutputState>_Monitor'
-
-        Notes:
-        * self.monitored_output_states is a list, each item of which is a Mechanism.output_state from which a
-          Projection will be instantiated to a corresponding InputState of the ControlMechanism
-        * self.input_states is the usual ordered dict of states,
-            each of which receives a Projection from a corresponding OutputState in self.monitored_output_states
-        """
-        from psyneulink.core.components.projections.pathway.mappingprojection import MappingProjection
-        from psyneulink.core.components.mechanisms.processing.objectivemechanism import ObjectiveMechanism, ObjectiveMechanismError
-        from psyneulink.core.components.states.inputstate import EXPONENT_INDEX, WEIGHT_INDEX
-        from psyneulink.core.components.functions.function import FunctionError
-
-        # GET OutputStates to Monitor (to specify as or add to ObjectiveMechanism's monitored_output_states attribute
-
-        monitored_output_states = []
-
-        # If the ControlMechanism has already been assigned to a System
-        #    get OutputStates in System specified as monitor_for_control or already being monitored:
-        #        do this by calling _get_monitored_output_states_for_system(),
-        #        which also gets any OutputStates already being monitored by the ControlMechanism
-        if self.system:
-            monitored_output_states.extend(self.system._get_monitored_output_states_for_system(self,context=context))
-
-        self.monitor_for_control = self.monitor_for_control or []
-        if not isinstance(self.monitor_for_control, list):
-            self.monitor_for_control = [self.monitor_for_control]
-
-        # If objective_mechanism is used to specify OutputStates to be monitored (legacy feature)
-        #    move them to monitor_for_control
-        if isinstance(self.objective_mechanism, list):
-            self.monitor_for_control.extend(self.objective_mechanism)
-
-        # Add items in monitor_for_control to monitored_output_states
-        for i, item in enumerate(self.monitor_for_control):
-            # If it is already in the list received from System, ignore
-            if item in monitored_output_states:
-                # NOTE: this can happen if ControlMechanisms is being constructed by System
-                #       which passed its monitor_for_control specification
-                continue
-            monitored_output_states.extend([item])
-
-        # INSTANTIATE ObjectiveMechanism
-
-        # If *objective_mechanism* argument is an ObjectiveMechanism, add monitored_output_states to it
-        if isinstance(self.objective_mechanism, ObjectiveMechanism):
-            if monitored_output_states:
-                self.objective_mechanism.add_to_monitor(monitor_specs=monitored_output_states, context=context)
-        # Otherwise, instantiate ObjectiveMechanism with list of states in monitored_output_states
-        else:
-            try:
-                self._objective_mechanism = ObjectiveMechanism(monitor=monitored_output_states,
-                                                               function=LinearCombination(operation=PRODUCT),
-                                                               name=self.name + '_ObjectiveMechanism')
-            except (ObjectiveMechanismError, FunctionError) as e:
-                raise ObjectiveMechanismError("Error creating {} for {}: {}".format(OBJECTIVE_MECHANISM, self.name, e))
-
-        # Print monitored_output_states
-        if self.prefs.verbosePref:
-            print("{0} monitoring:".format(self.name))
-            for state in self.monitored_output_states:
-                weight = self.monitored_output_states_weights_and_exponents[
-                                                         self.monitored_output_states.index(state)][WEIGHT_INDEX]
-                exponent = self.monitored_output_states_weights_and_exponents[
-                                                         self.monitored_output_states.index(state)][EXPONENT_INDEX]
-                print("\t{0} (exp: {1}; wt: {2})".format(state.name, weight, exponent))
-
-        # Assign ObjectiveMechanism's role as CONTROL
-        self.objective_mechanism._role = CONTROL
-
-        # If ControlMechanism is a System controller, name Projection from
-        # ObjectiveMechanism based on the System
-        if self.system is not None:
-            name = self.system.name + ' outcome signal'
-        # Otherwise, name it based on the ObjectiveMechanism
-        else:
-            name = self.objective_mechanism.name + ' outcome signal'
-
-        projection_from_objective = MappingProjection(sender=self.objective_mechanism,
-                                                      receiver=self,
-                                                      matrix=AUTO_ASSIGN_MATRIX,
-                                                      name=name)
-        for input_state in self.objective_mechanism.input_states:
-            input_state.internal_only = True
-
-        self.aux_components.append(self.objective_mechanism)
-        self.aux_components.append((projection_from_objective, True))
-        self._objective_projection = projection_from_objective
-        self.monitor_for_control = self.monitored_output_states
-
-    def _instantiate_input_states(self, context=None):
-        super()._instantiate_input_states(context=context)
-        self.input_state.name = OUTCOME
-
-        # IMPLEMENTATION NOTE:  THIS SHOULD BE MOVED TO COMPOSITION ONCE THAT IS IMPLEMENTED
-        if self.monitor_for_control or \
-                self._objective_mechanism is None or \
-                type(self._objective_mechanism) is not bool:
-
-                self._instantiate_objective_mechanism(context=context)
-
-    def _instantiate_output_states(self, context=None):
-        from psyneulink.core.globals.registry import register_category
-        from psyneulink.core.components.states.state import State_Base
-
-        # Create registry for ControlSignals (to manage names)
-        register_category(entry=ControlSignal,
-                          base_class=State_Base,
-                          registry=self._stateRegistry,
-                          context=context)
-
-    # ---------------------------------------------------
-    # FIX 5/23/17: PROJECTIONS AND PARAMS SHOULD BE PASSED BY ASSIGNING TO STATE SPECIFICATION DICT
-    # FIX          UPDATE parse_state_spec TO ACCOMODATE (param, ControlSignal) TUPLE
-    # FIX          TRACK DOWN WHERE PARAMS ARE BEING HANDED OFF TO ControlProjection
-    # FIX                   AND MAKE SURE THEY ARE NOW ADDED TO ControlSignal SPECIFICATION DICT
-    # ---------------------------------------------------
-
-        if self.control_signals:
-            self._output_states = []
-            self.defaults.value = None
-
-            for control_signal in self.control_signals:
-                self._instantiate_control_signal(control_signal, context=context)
-
-        super()._instantiate_output_states(context=context)
-
-        # Reassign control_signals to capture any user_defined ControlSignals instantiated in call to super
-        #    and assign to ContentAddressableList
-        self._control_signals = ContentAddressableList(component_type=ControlSignal,
-                                                       list=[state for state in self.output_states
-                                                             if isinstance(state, ControlSignal)])
-
-        # If the ControlMechanism's control_allocation has more than one item,
-        #    warn if the number of items does not equal the number of its ControlSignals
-        #    (note:  there must be fewer ControlSignals than items in control_allocation,
-        #            as the reverse is an error that is checked for in _instantiate_control_signal)
-        if len(self.defaults.value) > 1 and len(self.control_signals) != len(self.defaults.value):
-            if self.verbosePref:
-                warnings.warning("The number of {}s for {} ({}) does not equal the number of items in its {} ({})".
-                                 format(ControlSignal.__name__, self.name, len(self.control_signals),
-                                        CONTROL_ALLOCATION, len(self.defaults.value)))
-
-    def _instantiate_control_signal(self, control_signal, context=None):
-        from psyneulink.core.components.states.state import _instantiate_state
-        # Parses and instantiates control_signal specifications (in call to State._parse_state_spec)
-        #    and any embedded Projection specifications (in call to <State>._instantiate_projections)
-        # Temporarily assign variable to default allocation value to avoid chicken-and-egg problem:
-        #    value, output_states and control_signals haven't been expanded yet to accomodate the new ControlSignal;
-        #    reassign ControlSignal.variable to actual OWNER_VALUE below, once value has been expanded
-
-        control_signal = _instantiate_state(state_type=ControlSignal,
-                                            owner=self,
-                                            variable=defaultControlAllocation,
-                                            reference_value=ControlSignal.defaults.allocation,
-                                            modulation=self.modulation,
-                                            state_spec=control_signal,
-                                            context=context)
-        control_signal.owner = self
-
-        # Update control_signal_costs to accommodate instantiated Projection
-        # MODIFIED 11/2/18 OLD:
-        control_signal_costs = self.parameters.control_signal_costs.get()
-        try:
-            control_signal_costs = np.append(control_signal_costs, np.zeros((1, 1)), axis=0)
-        except (AttributeError, ValueError):
-            control_signal_costs = np.zeros((1, 1))
-        self.parameters.control_signal_costs.set(control_signal_costs, override=True)
-
-        # MODIFIED 11/2/18 END
-
-        # UPDATE output_states AND control_projections -------------------------------------------------------------
-
-        # TBI: For control mechanisms that accumulate, starting output must be equal to the initial "previous value"
-        # so that modulation that occurs BEFORE the control mechanism executes is computed appropriately
-        # if (isinstance(self.function, IntegratorFunction)):
-        #     control_signal._intensity = function.initializer
-
-        # Add ControlSignal to output_states list
-        self._output_states.append(control_signal)
-
-        # since output_states is exactly control_signals is exactly the shape of value, we can just construct it here
-        self.defaults.value = np.array([[ControlSignal.defaults.allocation]
-                                                 for i in range(len(self._output_states))])
-        self.parameters.value.set(copy.deepcopy(self.defaults.value))
-
-        # Assign ControlSignal's variable to index of owner's value
-        control_signal._variable_spec = [(OWNER_VALUE, len(self.defaults.value) - 1)]
-        if not isinstance(control_signal.owner_value_index, int):
-            raise ControlMechanismError(
-                    "PROGRAM ERROR: The \'owner_value_index\' attribute for {} of {} ({})is not an int."
-                        .format(control_signal.name, self.name, control_signal.owner_value_index))
-        # Validate index
-        try:
-            self.defaults.value[control_signal.owner_value_index]
-        except IndexError:
-            raise ControlMechanismError(
-                "Index specified for {} of {} ({}) exceeds the number of items of its {} ({})".
-                    format(ControlSignal.__name__, self.name, control_signal.owner_value_index,
-                           CONTROL_ALLOCATION, len(self.defaults.value)
-                )
-            )
-
-        return control_signal
-
-    def show(self):
-        """Display the OutputStates monitored by ControlMechanism's `objective_mechanism
-        <ControlMechanism.objective_mechanism>` and the parameters modulated by its `control_signals
-        <ControlMechanism.control_signals>`.
-        """
-
-        print("\n---------------------------------------------------------")
-
-        print("\n{0}".format(self.name))
-        print("\n\tMonitoring the following Mechanism OutputStates:")
-        for state in self.objective_mechanism.input_states:
-            for projection in state.path_afferents:
-                monitored_state = projection.sender
-                monitored_state_mech = projection.sender.owner
-                # FIX: 10/3/17 - self.monitored_output_states IS A LIST OF INPUT_STATES,
-                # FIX:            BUT monitored_state IS AN INPUT_STATE
-                # FIX:            * ??USE monitored_state.name,
-                # FIX:              BUT THEN NEED TO UPDATE index METHOD OF
-                # ContentAddressableList
-                monitored_state_index = self.monitored_output_states.index(monitored_state)
-
-                weight = self.monitored_output_states_weights_and_exponents[monitored_state_index][0]
-                exponent = self.monitored_output_states_weights_and_exponents[monitored_state_index][1]
-
-                print ("\t\t{0}: {1} (exp: {2}; wt: {3})".
-                       format(monitored_state_mech.name, monitored_state.name, weight, exponent))
-
-        print ("\n\tControlling the following Mechanism parameters:".format(self.name))
-        # Sort for consistency of output:
-        state_names_sorted = sorted(self.output_states.names)
-        for state_name in state_names_sorted:
-            for projection in self.output_states[state_name].efferents:
-                print ("\t\t{0}: {1}".format(projection.receiver.owner.name, projection.receiver.name))
-
-        print ("\n---------------------------------------------------------")
-
-    def add_to_monitor(self, monitor_specs, context=None):
-        """Instantiate OutputStates to be monitored by ControlMechanism's `objective_mechanism
-        <ControlMechanism.objective_mechanism>`.
-
-        **monitored_output_states** can be any of the following:
-            - `Mechanism`;
-            - `OutputState`;
-            - `tuple specification <InputState_Tuple_Specification>`;
-            - `State specification dictionary <InputState_Specification_Dictionary>`;
-            - list with any of the above.
-        If any item is a Mechanism, its `primary OutputState <OutputState_Primary>` is used.
-        OutputStates must belong to Mechanisms in the same `System` as the ControlMechanism.
-        """
-        output_states = self.objective_mechanism.add_to_monitor(monitor_specs=monitor_specs,
-                                                                context=context)
-        if self.system:
-            self.system._validate_monitored_states_in_system(output_states, context=context)
-
-    def _add_process(self, process, role:str):
-        super()._add_process(process, role)
-        self.objective_mechanism._add_process(process, role)
->>>>>>> a9e669ec
 
     @tc.typecheck
     def assign_as_controller(self, system:System_Base, context=ContextFlags.COMMAND_LINE):
@@ -1246,31 +839,6 @@
 
         self._activate_projections_for_compositions(system)
 
-<<<<<<< HEAD
-=======
-    def _activate_projections_for_compositions(self, compositions=None):
-
-        if self.objective_mechanism:
-            self._objective_projection._activate_for_compositions(compositions)
-
-        for cs in self.control_signals:
-            for eff in cs.efferents:
-                eff._activate_for_compositions(compositions)
-
-        # assign any deferred init objective mech monitored output state projections to this system
-        if self.objective_mechanism:
-            for output_state in self.objective_mechanism.monitored_output_states:
-                for eff in output_state.efferents:
-                    eff._activate_for_compositions(compositions)
-
-        for eff in self.efferents:
-            eff._activate_for_compositions(compositions)
-
-        if self.objective_mechanism:
-            for aff in self._objective_mechanism.afferents:
-                aff._activate_for_compositions(compositions)
-
->>>>>>> a9e669ec
     def _apply_control_allocation(self, control_allocation, runtime_params, context, execution_id=None):
         self._apply_modulatory_allocation(modulatory_allocation=control_allocation,
                                           runtime_params=runtime_params,
@@ -1293,7 +861,6 @@
 
     # Suppress gating_signals
     @property
-<<<<<<< HEAD
     def gating_signals(self):
         from psyneulink.core.components.mechanisms.adaptive.gating import GatingMechanism
         from psyneulink.core.components.states.modulatorysignals.gatingsignal import GatingSignal
@@ -1309,11 +876,4 @@
         raise ControlMechanismError(f"'gating_signals' attribute is not implemented on {self.name} (a "
                                     f"{self.__class__.__name__}); consider using a {GatingMechanism.__name__} instead, "
                                     f"or a {ModulatoryMechanism.__name__} if both {ControlSignal.__name__}s and "
-                                    f"{GatingSignal.__name__}s are needed.")
-=======
-    def _dependent_components(self):
-        return list(itertools.chain(
-            super()._dependent_components,
-            [self._objective_mechanism] if self.objective_mechanism else [],
-        ))
->>>>>>> a9e669ec
+                                    f"{GatingSignal.__name__}s are needed.")