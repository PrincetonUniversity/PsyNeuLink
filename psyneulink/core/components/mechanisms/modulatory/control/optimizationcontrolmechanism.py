# Princeton University licenses this file to You under the Apache License, Version 2.0 (the "License");
# you may not use this file except in compliance with the License.  You may obtain a copy of the License at:
#     http://www.apache.org/licenses/LICENSE-2.0
# Unless required by applicable law or agreed to in writing, software distributed under the License is distributed
# on an "AS IS" BASIS, WITHOUT WARRANTIES OR CONDITIONS OF ANY KIND, either express or implied.
# See the License for the specific language governing permissions and limitations under the License.


# **************************************  OptimizationControlMechanism *************************************************

# FIX: REWORK WITH REFERENCES TO `outcome <OptimizationControlMechanism.outcome>`
#      INTRODUCE SIMULATION INTO DISCUSSION OF COMPOSITOIN-BASED


"""

Contents
--------

* `OptimizationControlMechanism_Overview`
    - `Expected Value of Control <OptimizationControlMechanism_EVC>`
    - `Agent Representation and Types of Optimization <OptimizationControlMechanism_Agent_Representation_Types>`
        - `Model-Free" Optimization <OptimizationControlMechanism_Model_Free>`
        - `Model-Based" Optimization <OptimizationControlMechanism_Model_Based>`
<<<<<<< HEAD
  * `OptimizationControlMechanism_Creation`
     - `Agent Rep <OptimizationControlMechanism_Agent_Rep_Arg>`
     - `State Features <OptimizationControlMechanism_State_Features_Arg>`
     - `State Feature Functions <OptimizationControlMechanism_State_Feature_Functions_Arg>`
     - `Outcome  <OptimizationControlMechanism_Outcome_Args>`
  * `OptimizationControlMechanism_Structure`
     - `Agent Representation <OptimizationControlMechanism_Agent_Rep>`
       - `State <OptimizationControlMechanism_State>`
     - `Input <OptimizationControlMechanism_Input>`
       - `state_input_ports <OptimizationControlMechanism_State_Features>`
       - `outcome_input_ports <OptimizationControlMechanism_Outcome>`
         - `objective_mechanism <OptimizationControlMechanism_ObjectiveMechanism>`
         - `monitor_for_control <OptimizationControlMechanism_Monitor_for_Control>`
         - `probes <OptimizationControlMechanism_Probes>`
     - `Function <OptimizationControlMechanism_Function>`
        - `Search Function, Search Space and Search Termination Function<OptimizationControlMechanism_Search_Functions>`
  * `OptimizationControlMechanism_Execution`
  * `OptimizationControlMechanism_Class_Reference`
=======
* `OptimizationControlMechanism_Creation`
    - `Agent Rep <OptimizationControlMechanism_Agent_Rep_Arg>`
    - `State Features <OptimizationControlMechanism_State_Features_Arg>`
    - `State Feature Functions <OptimizationControlMechanism_State_Feature_Functions_Arg>`
    - `Outcome  <OptimizationControlMechanism_Outcome_Args>`
* `OptimizationControlMechanism_Structure`
    - `Agent Representation <OptimizationControlMechanism_Agent_Rep>`
        - `State <OptimizationControlMechanism_State>`
    - `Input <OptimizationControlMechanism_Input>`
        - `state_input_ports <OptimizationControlMechanism_State_Features>`
        - `outcome_input_ports <OptimizationControlMechanism_Outcome>`
            - `objective_mechanism <OptimizationControlMechanism_ObjectiveMechanism>`
            - `monitor_for_control <OptimizationControlMechanism_Monitor_for_Control>`
            - `probes <OptimizationControlMechanism_Probes>`
    - `Function <OptimizationControlMechanism_Function>`
        - `OptimizationControlMechanism_Custom_Function`
        - `OptimizationControlMechanism_Search_Functions`
        - `OptimizationControlMechanism_Default_Function`
        .. technical_note::
            - `Randomization ControlSignal <OptimizationControlMechanism_Randomization_Control_Signal>`
* `OptimizationControlMechanism_Execution`
    - `OptimizationControlMechanism_Optimization_Procedure`
    - `OptimizationControlMechanism_Estimation_Randomization`
* `OptimizationControlMechanism_Class_Reference`
>>>>>>> 1a4b63d7


.. _OptimizationControlMechanism_Overview:

Overview
--------

An OptimizationControlMechanism is a `ControlMechanism <ControlMechanism>` that uses an `OptimizationFunction` to
optimize the performance of the `Composition` for which it is a `controller <Composition_Controller>`.  It does so
by using the `OptimizationFunction` (assigned as its `function <OptimizationControlMechanism.function>`) to execute
its `agent_rep <OptimizationControlMechanism.agent_rep>` -- a representation of the Composition to be optimized --
under different `control_allocations <ControlMechanism.control_allocation>`, and selecting
the one that optimizes its `net_outcome <ControlMechanism.net_outcome>`.  The `agent_rep
<OptimizationControlMechanism.agent_rep>` can be the Composition itself (implementing fully `model-based optimization
<OptimizationControlMechanism_Model_Based>`), or some other representation of it (broadly referred to as `model-free
optimization <OptimizationControlMechanism_Model_Free>`).  The `net_outcome <ControlMechanism.net_outcome>` used to
evaluate the `agent_rep <OptimizationControlMechanism.agent_rep>` for a given `state
<OptimizationControlMechanism_State>` (i.e., a specific set of inputs and a given control_allocation) takes into account
both the outcome of executing the `agent_rep <OptimizationControlMechanism.agent_rep>`, as well as any `costs
<ControlMechanism_Costs_NetOutcome>` associated with the `control_allocation <ControlMechanism.control_allocation>`.
If the `agent_rep <OptimizationControlMechanism.agent_rep>` is a `CompositionFunctionApproximator` with an `adapt
<CompositionFunctionApproximator.adapt>` method, that can be used to learn how to best predict its `net_outcome
<ControlMechanism.net_outcome>` for a given `state <OptimizationControlMechanism_State>` that, in turn, it can use
to predict the optimal control_allocation for a given set of inputs.

COMMENT: OLD
to find an optimal `control_allocation <ControlMechanism.control_allocation>` for a given `state
<OptimizationControlMechanism_State>`. The `OptimizationFunction` uses the OptimizationControlMechanism's
`evaluate_agent_rep <OptimizationControlMechanism.evalutate_agent_rep>` method to evaluate different samples
of `control_allocation <ControlMechanism.control_allocation>`, and then implements the one that yields the best
predicted result. The result returned by the `evaluate_agent_rep <OptimizationControlMechanism.evalutate_agent_rep>`
method is the `net_outcome <ControlMechanism.net_outcome>` computed by the OptimizationControlMechanism for
the `Composition` (or part of one) that it controls, and its `ObjectiveFunction` seeks to maximize this,
which corresponds to maximizing the Expected Value of Control, as described below.
COMMENT

.. _OptimizationControlMechanism_EVC:

**Expected Value of Control**

The `net_outcome <ControlMechanism.net_outcome>` of an OptimizationControlMechanism's `agent_rep
<OptimizationControlMechanism.agent_rep>` is computed -- for a given `state <OptimizationControlMechanism_State>`
(i.e., set of `state_feature_values <OptimizationControlMechanism.state_feature_values>` and a `control_allocation
<ControlMechanism.control_allocation>` -- as the difference between the `outcome <ControlMechanism.outcome>` computed
by its `objective_mechanism <ControlMechanism.objective_mechanism>` and the aggregated `costs <ControlMechanism.costs>`
of its `control_signals <OptimizationControlMechanism.control_signals>` computed by its `combine_costs
<ControlMechanism.combine_costs>` function.  If the `outcome <ControlMechanism.outcome>` computed by the
`objective_mechanism <ControlMechanism.objective_mechanism>` is configured to measure the value of processing (e.g.,
reward received, time taken to respond, or a combination of these, etc.), and the `OptimizationFunction` assigned as
the OptimizationControlMechanism's `function <OptimizationControlMechanism.function>` is configured find the
`control_allocation <ControlMechanism.control_allocation>` that maximizes its `net_outcome
<ControlMechanism.net_outcome>` (that is, the `outcome <ControlMechanism.outcome>` discounted by the
result of the `combine_costs <ControlMechanism.combine_costs>` function, then the OptimizationControlMechanism is
said to be maximizing the `Expected Value of Control (EVC) <https://www.ncbi.nlm.nih.gov/pubmed/23889930>`_.  That
is, it implements a cost-benefit analysis that weighs the `costs <ControlMechanism.costs>` of the ControlSignal
`values <ControlSignal.value>` associated with a `control_allocation <ControlMechanism.control_allocation>` against
the `outcome <ControlMechanism.outcome>` expected to result from it.  The costs are computed based on the
`cost_options <ControlSignal.cost_options>` specified for each of the OptimizationControlMechanism's `control_signals
<OptimizationControlMechanism.control_signals>` and its `combine_costs <ControlMechanism.combine_costs>` function.
The EVC is determined by its `compute_net_outcome <ControlMechanism.compute_net_outcome>` function (assigned to its
`net_outcome <ControlMechanism.net_outcome>` attribute), which is computed for a given `state
<OptimizationControlMechanism_State>` by the OptimizationControlMechanism's `evaluate_agent_rep
<OptimizationControlMechanism.evaluate_agent_rep>` method. In these respects, optimization of a Composition's
performance by its OptimizationControlMechanism -- as indexed by its `net_outcome <ControlMechanism.net_outcome>`
attribute -- implement a form of `Bounded Rationality <https://psycnet.apa.org/buy/2009-18254-003>`_,
also referred to as `Resource Rationality <https://www.cambridge.org/core/journals/behavioral-and-brain-sciences/article/abs/resourcerational-analysis-understanding-human-cognition-as-the-optimal-use-of-limited-computational-resources/586866D9AD1D1EA7A1EECE217D392F4A>`_,
in which the constraints imposed by the "bounds" or resources are reflected in the `costs` of the ControlSignals
(also see `Computational Rationality <https://onlinelibrary.wiley.com/doi/full/10.1111/tops.12086>`_ and `Toward a
Rational and Mechanistic Account of Mental Effort
<https://www.annualreviews.org/doi/abs/10.1146/annurev-neuro-072116-031526?casa_token=O2pFelbmqvsAAAAA:YKjdIbygP5cj_O7vAj4KjIvfHehHSh82xm44I5VS6TdTtTELtTypcBeET4BGdAy0U33BnDXBasfqcQ>`_).

COMMENT:
The table `below <OptimizationControlMechanism_Examples>` lists different
parameterizations of OptimizationControlMechanism that implement various models of EVC Optimization.
COMMENT

.. _OptimizationControlMechanism_Agent_Representation_Types:

**Agent Representation and Types of Optimization**

Much of the functionality described above is supported by a `ControlMechanism` (the parent class of an
OptimizationControlMechanism). The defining  characteristic of an OptimizationControlMechanism is its `agent
representation <OptimizationControlMechanism_Agent_Rep>`, that is used to determine the `net_outcome
<ControlMechanism.net_outcome>` for a given `state <OptimizationControlMechanism_State>`, and find the
`control_allocation <ControlMechanism.control_allocation>` that optimizes this.  The `agent_rep
<OptimizationControlMechanism.agent_rep>` can be the `Composition` to which the OptimizationControlMechanism
belongs (and controls), or another one (potentially `nested <Composition_Nested>` within it,
or a `CompositionFunctionApproximator`) that is used to estimate the `net_outcome <ControlMechanism.net_outcome>`
for the parent Composition.  This distinction corresponds closely to the distinction between *model-based* and
*model-free* optimization in the `machine learning
<https://www.google.com/books/edition/Reinforcement_Learning_second_edition/uWV0DwAAQBAJ?hl=en&gbpv=1&dq=Sutton,+R.+S.,+%26+Barto,+A.+G.+(2018).+Reinforcement+learning:+An+introduction.+MIT+press.&pg=PR7&printsec=frontcover>`_
and `cognitive neuroscience <https://www.nature.com/articles/nn1560>`_ literatures, as described below.

|

.. figure:: _static/Optimization_fig.svg
   :scale: 50%
   :alt: OptimizationControlMechanism

   **Functional Anatomy of an OptimizationControlMechanism.** *Panel A:* Examples of use in model-based
   and model-free optimization.  Note that in the example of `model-based optimization
   <OptimizationControlMechanism_Model_Based>` (left), the OptimizationControlMechanism uses the entire
   `Composition` that it controls as its `agent_rep <OptimizationControlMechanism.agent_rep>`, whereas in
   the example of `model-free optimization <OptimizationControlMechanism_Model_Free>` (right) the
   the `agent_rep <OptimizationControlMechanism.agent_rep>` is another (presumably simpler) Composition or
   a `CompositionFunctionApproximator`. *Panel B:* Flow of execution during optimization.  In both panels,
   faded items show process of adaptation when using a `CompositionFunctionApproximator` as the `agent_rep
   <OptimizationControlMechanism.agent_rep>`.
|
.. _OptimizationControlMechanism_Model_Based:

*Model-Based Optimization*

This is implemented by assigning as the `agent_rep  <OptimizationControlMechanism.agent_rep>` the Composition for
which the OptimizationControlMechanism is the `controller <Composition.controller>`). On each `TRIAL <TimeScale.TRIAL>`,
that Composition *itself* is provided with either the most recently inputs to the Composition, or ones predicted for
the upcoming trial (determined by the `state_feature_values <OptimizationControlMechanism.state_feature_values>`)
specified for the OptimizationControlMechanism, and then used to simulate processing on that trial in order to find
the `control_allocation <ControlMechanism.control_allocation>` that yields the best
`net_outcome <ControlMechanism.net_outcome>` for that trial.

.. _OptimizationControlMechanism_Model_Free:

*"Model-Free" Optimization*

<<<<<<< HEAD
.. note::
   The term *model-free* is placed in apology quotes to reflect the fact that, while this term is
   used widely (e.g., in machine learning and cognitive science) to distinguish it from *model-based* forms of
   processing, model-free processing nevertheless relies on *some* form of model -- albeit usually a much simpler
   one -- for learning, planning and decision making.  In the context of a OptimizationControlMechanism, this is
   addressed by use of the term "agent_rep", and how it is implemented, as described below.
=======
    .. note::
       The term *model-free* is placed in apology quotes to reflect the fact that, while this term is
       used widely (e.g., in machine learning and cognitive science) to distinguish it from *model-based* forms of
       processing, model-free processing nevertheless relies on *some* form of model -- albeit usually a much simpler
       one -- for learning, planning and decision making.  In the context of a OptimizationControlMechanism, this is
       addressed by use of the term "agent_rep", and how it is implemented, as described below.
>>>>>>> 1a4b63d7

This is implemented by assigning the `agent_rep <OptimizationControlMechanism.agent_rep>` to something than the
`Composition` for which the OptimizationControlMechanism is the `controller <Composition.controller>`).  This
can be another (presumably simpler) Composition, or a `CompositionFunctionApproximator` that is used to estimate
and/or learn to predict the behavior of the Composition being controlled (e.g., using reinforcement learning algorithms
or other forms of function approximation), in order to optimize its performance. In each `TRIAL <TimeScale.TRIAL>`
the `agent_rep <OptimizationControlMechanism.agent_rep>` is used to search over `control_allocation
<ControlMechanism.control_allocation>`\\s, to find the one that yields the best predicted `net_outcome
<ControlMechanism.net_outcome>` of processing on the upcoming trial, based on the current or (expected)
`state_feature_values <OptimizationControlMechanism.state_feature_values>` for that trial.  The `agent_rep
<OptimizationControlMechanism.agent_rep>` is also given the chance to adapt in order to improve its prediction
of its `net_outcome <ControlMechanism.net_outcome>` based on the `state <OptimizationControlMechanism_State>`,
and `net_outcome <ControlMechanism.net_outcome>` of the prior trial.

.. _OptimizationControlMechanism_Creation:

Creating an OptimizationControlMechanism
----------------------------------------

The constructor has the same arguments as a `ControlMechanism <ControlMechanism>`, with the following
exceptions/additions, which are specific to the OptimizationControlMechanism:

.. _OptimizationControlMechanism_Agent_Rep_Arg:

* **agent_rep** -- specifies the `Composition` used by the OptimizationControlMechanism's `evaluate_agent_rep
  <OptimizationControlMechanism.evaluate_agent_rep>` method to calculate the predicted `net_outcome
  <ControlMechanism.net_outcome>` for a given `state <OptimizationControlMechanism_State>` (see `below
  <OptimizationControlMechanism_Agent_Rep>` for additional details). If it is not specified, then the
  `Composition` to which the OptimizationControlMechanism is assigned becomes its `agent_rep
  <OptimizationControlMechanism.agent_rep>`, and the OptimizationControlMechanism is assigned as that Composition's
  `controller <Composition.controller>`, implementing fully `model-based <OptimizationControlMechanism_Model_Based>`
  optimization.  If that Composition already has a `controller <Composition.controller>` specified,
  the OptimizationControlMechanism is disabled. If another Composition is specified, it must conform to the
  specifications for an `agent_rep <OptimizationControlMechanism.agent_rep>` as described `below
  <OptimizationControlMechanism_Agent_Rep>`.  The  `agent_rep <OptimizationControlMechanism.agent_rep>` can also be
  a `CompositionFunctionApproximator` for `model-free <OptimizationControlMechanism_Model_Free>` forms of
  optimization.  The type of Component assigned as the `agent_rep <OptimizationControlMechanism.agent_rep>` is
  identified in the OptimizationControlMechanism's `agent_rep_type <OptimizationControlMechanism.agent_rep_type>`
  attribute.

.. _OptimizationControlMechanism_State_Features_Arg:

* **state_features** -- specifies the values provided by the OptimizationControlMechanism as the input to the
  `agent_rep <OptimizationControlMechanism.agent_rep>` when used, together with a selected `control_allocation
  <ControlMechanism.control_allocation>`, to estimate or predict the Composition's `net_outcome
  <ControlMechanism.net_outcome>`.  These are used to construct the `state_input_ports
  <OptimizationControlMechanism.state_input_ports>` for the OptimizationControlMechanism, that provide the
  `agent_rep<OptimizationControlMechanism.agent_rep>` with its input, and thus the specification requirements for
  **state_features** depend on whether the `agent_rep<OptimizationControlMechanism.agent_rep>` is a `Composition`
  or a `CompositionFunctionApproximator`:

  .. _OptimizationControlMechanism_Agent_Rep_Composition:

  * *agent_rep is a Composition* -- the **state_features** specify the inputs to the Composition when it is executed
    by the OptimizationControlMechanism to `evaluate <OptimizationControlMechanism_Evaluation>` its performance.
    If **state_features** is not specified, this is done automatically by constructing a set of `state_input_ports
    <OptimizationControlMechanism.state_input_ports>` that `shadow the input <InputPort_Shadow_Inputs>` to every
    `InputPort` of every `INPUT <NodeRole.INPUT>` `Node <Composition_Nodes>` of the Composition assigned as
    the `agent_rep <OptimizationControlMechanism.agent_rep>`.  In this case, if `controller_mode
    <Composition.controller_mode>` of the Composition for which the OptimizationControlMechanism is the `controller
    <Composition_Controller>` is set to *AFTER* (the default), the `input <Composition.input_values>` to
    the Composition on the current trial is used as its input to the `agent_rep
    <OptimizationControlMechanism.agent_rep>` for the optimization process; if the `controller_mode
    <Composition.controller_mode>` is *BEFORE*, then the inputs from the previous trial are used.

    The **state_features** argument can also be specified explicitly, using the formats described below.  This is
    useful if different functions need to be assigned to different `state_input_ports
    <OptimizationControlMechanism.state_input_ports>` used to generate the corresponding `state_feature_values
    state_feature_values <OptimizationControlMechanism.state_feature_values>` (see `below
    <OptimizationControlMechanism_State_Feature_Functions_Arg>`). However, doing so overrides the automatic
    assignment of all state_features, and so a complete and appropriate set of specifications must be provided
    (see note below).

    .. _OptimizationControlMechanism_State_Features_Shapes:

        .. note::
           If **state_features** *are* specified explicitly when the `agent_rep <OptimizationControlMechanism.agent_rep>`
           is a Composition, there must be one for every `InputPort` of every `INPUT <NodeRole.INPUT>` `Node
           <Composition_Nodes>` in that Composition, and these must match -- both individually, and in their order --
           the `inputs to the Composition <Composition_Execution_Inputs>`) required by its `run <Composition.run>`
           method.  Failure to do so generates an error indicating this.

        .. _OptimizationControlMechanism_Selective_Input:

        .. hint::
           For cases in which only a subset of the inputs to the Composition are relevant to its optimization (e.g.,
           the others should be held constant), it is still the case that all must be specified as **state_features**
           (see note above).  This can be handled several ways.  One is by specifying (as required) **state_features**
           for all of the inputs, and assigning *state_feature_functions** (see `below
           <OptimizationControlMechanism_State_Feature_Functions_Arg>`) such that those assigned to the desired
           inputs pass their values unmodified, while those for the inputs that are to be ignored return a constant value.
           Another approach, for cases in which the desired inputs pertain to a subset of Components in the Composition
           that solely responsible for determining its `net_outcome <ControlMechanism.net_outcome>`, is to assign those
           Components to a `nested Composition <Composition_Nested>` and assign that Composition as the `agent_rep
           <OptimizationControlMechanism.agent_rep>`.  A third, more sophisticated approach, would be to assign
           ControlSignals to the InputPorts for the irrelevant features, and specify them to suppress their values.

  .. _OptimizationControlMechanism_Agent_Rep_CFA:

  * *agent_rep is a CompositionFunctionApproximator* -- the **state_features** specify the inputs to the
    CompositionFunctionApproximator's `evaluate <CompositionFunctionApproximator.evaluate>` method.  This is not
    done automatically (see note below).

        .. warning::
           The **state_features** specified when the `agent_rep <OptimizationControlMechanism.agent_rep>` is a
           `CompositionFunctionApproximator` must align with the arguments of its `evaluate
           <CompositionFunctionApproximator.evaluate>` method.  Since the latter cannot always be determined automatically,
           the `state_input_ports <OptimizationControlMechanism.state_input_ports>`) cannot be created automatically, nor
           can the **state_features** specification be validated;  thus, specifying inappropriate **state_features** may
           produce errors that are unexpected or difficult to interpret.

  COMMENT:
   FIX: CONFIRM (OR IMPLEMENT?) THE FOLLOWING
   If all of the inputs to the Composition are still required, these can be specified using the keyword *INPUTS*,
   in which case they are retained along with any others specified.
  COMMENT

  .. _OptimizationControlMechanism_State_Features_Shadow_Inputs:

  The specifications in the **state_features** argument are used to construct the `state_input_ports
  <OptimizationControlMechanism.state_input_ports>`, and can be any of the following, used either singly or in a list:

  * *InputPort specification* -- this creates an InputPort as one of the OptimizationControlMechanism's
    `state_input_ports <OptimizationControlMechanism.state_input_ports>` that `shadows <InputPort_Shadow_Inputs>` the
    input to the specified InputPort;  that is, the value of which is used as the corresponding value of the
    OptimizationControlMechanism's `state_feature_values <OptimizationControlMechanism.state_feature_values>`.

    .. technical_note::
       The InputPorts specified as state_features are marked as `internal_only <InputPorts.internal_only>` = `True`;

  * *OutputPort specification* -- this can be any form of `OutputPort specification <OutputPort_Specification>`
    for any `OutputPort` of another `Mechanism <Mechanism>` in the Composition; the `value <OutputPort.value>`
    of the specified OutputPort is used as the corresponding value of the OptimizationControlMechanism's
    `state_feature_values <OptimizationControlMechanism.state_feature_values>`

  * *Mechanism* -- if the `agent_rep <OptimizationControlMechanism.agent_rep>` is a Composition, it must be an
    `INPUT <NodeRole.INPUT>` `Node <Composition_Nodes>` of that Composition, and the Mechanism's `primary InputPort
    <InputPort_Primary>` is used (since in this case the state_feature must correspond to an input to the Composition).
    If the `agent_rep <OptimizationControlMechanism.agent_rep>` is a `CompositionFunctionApproximator`, then the
    Mechanism's `primary OutputPort <OutputPort_Primary>` is used (since is the typically usage for specifying an
    InputPort);  if the input to the Mechanism is to be shadowed, then its InputPort must be specified explicitly.

  COMMENT:
      FIX: CONFIRM THAT THE FOLLOWING ALL WORK
  COMMENT
  State features can also be added to an existing OptimizationControlMechanism using its `add_state_features` method.

.. _OptimizationControlMechanism_State_Feature_Functions_Arg:

* **state_feature_functions** -- specifies the `function(s) <InputPort.function>` assigned to the `state_input_ports
  <OptimizationControlMechanism.state_input_ports>` created for each of the corresponding **state_features**.
  If **state_feature_functions** is not specified, the identity function is assigned to all of the `state_input_ports
  <OptimizationControlMechanism.state_input_ports>` (whether those were created automatically or explicitly specified;
  see `above <OptimizationControlMechanism_State_Features_Arg>`).  However, other functions can be specified
  individually for the `state_input_ports <OptimizationControlMechanism.state_input_ports>` associated with each
  state_feature. This can be useful, for example to provide an average or integrated value of prior inputs, to
  select specific inputs for use (see `hint <OptimizationControlMechanism_Selective_Input>` above), and/or use a
  generative model of the environment to provide inputs to the `agent_rep <OptimizationControlMechanism.agent_rep>`
  during the optimization process. This can be done by specifying the **state_feature_functions** argument with a
  dict with keys that match each of the specifications in the **state_features** argument, and corresponding values
  that specify the function to use for each.

    .. note::
       A dict can be used to specify **state_feature_functions** only if **state_features** are specified explicitly
       (see `above <OptimizationControlMechanism_State_Features_Arg>`). The dict must contain one entry for
       each of the items specified in **state_features**, and the value returned by each function must preserve the
       shape of its input, which must match that of the corresponding input to the Composition's `run
       <Composition.run>` method (see `note <OptimizationControlMechanism_State_Features_Shapes>` above).

.. _OptimizationControlMechanism_Outcome_Args:

<<<<<<< HEAD
* *Outcome arguments* -- these specify the Components, the values of which are assigned to the `outcome
=======
* **Outcome arguments** -- these specify the Components, the values of which are assigned to the `outcome
>>>>>>> 1a4b63d7
  <ControlMechanism.outcome>` attribute, and used to compute the `net_outcome <ControlMechanism.net_outcome>` for a
  given `control_allocation <ControlMechanism.control_allocation>` (see `OptimizationControlMechanism_Execution`).
  As with a ControlMechanism, these can be sepcified directly in the **monitor_for_control** argument, or through the
  use of `ObjectiveMechanism` specified in the  **objecctive_mechanism** argument (see
  ControlMechanism_Monitor_for_Control for additional details).  However, an OptimizationControlMechanism places some
  restrictions on the specification of these arguments that, as with specification of `state_features
  <OptimizationControlMechanism_State_Features_Arg>`, depend on the nature of the `agent_rep
  <OptimizationControlMechanism.agent_rep>`, as described below.

  * *agent_rep is a Composition* -- the items specified to be monitored for control must belong to the `agent_rep
    <OptimizationControlMechanism.agent_rep>`, since those are the only ones that will be executed when the
    `evaluate_agent_rep <OptimizationControlMechanism.evaluate_agent_rep>` is called; an error will be generated
    identifying any Components that do not belong to the `agent_rep <OptimizationControlMechanism.agent_rep>`.

  * *agent_rep is a CompositionFunctionApproximator* -- the items specified to be monitored for control can be any
    within the Composition for which the OptimizationControlMechanism is the `controller <Composition_Controller>`;
    this is because their values during the last execution of the Composition are used to determine the `net_outcome
    <ControlMechanism.net_outcome>` that the `agent_rep <OptimizationControlMechanism.agent_rep>`\\'s
    `adapt <CompositionFunctionApproximator.adapt>` method -- if it has one -- seeks to predict.  Accordingly,
    the values of the items specified to be monitored control must match, in shape and order, the
    **net_outcome** of that `adapt <CompositionFunctionApproximator.adapt>` method.

  .. _OptimizationControlMechanism_Allow_Probes:
<<<<<<< HEAD

  * **allow_probes** -- this argument is specific to OptimizationControlMechanism, allowing values of Components that
    are `INTERNAL <NodeRole.INTERNAL>` `Nodes <Composition_Nodes>` of a `nested Composition <Composition_Nested>` to be
    included in `outcome <ControlMechanism.outcome>` These can be thought of as providing access to "latent variables"
    of the Composition being evaluated; that is, ones that do not contribute directly to the Composition's `results
    <Composition_Execution_Results>` (see `probes <OptimizationControlMechanism_Probes>` for additional details).

* *Optimization arguments* -- these specify parameters that determine how the OptimizationControlMechanism's
  `function <OptimizationControlMechanism.function>` searches for and determines the optimal `control_allocation
  <ControlMechanism.control_allocation>` (see `OptimizationControlMechanism_Execution`); this includes specification
  of the `num_estimates <OptimizationControlMechanism.num_estimates>` and `number_of_trials_per_estimate
  <OptimizationControlMechanism.number_of_trials_per_estimate>` parameters, which determine how the `net_outcome
=======

  * **allow_probes** -- this argument is specific to OptimizationControlMechanism, allowing values of Components that
    are `INTERNAL <NodeRole.INTERNAL>` `Nodes <Composition_Nodes>` of a `nested Composition <Composition_Nested>` to be
    included in `outcome <ControlMechanism.outcome>` These can be thought of as providing access to "latent variables"
    of the Composition being evaluated; that is, ones that do not contribute directly to the Composition's `results
    <Composition_Execution_Results>` (see `probes <OptimizationControlMechanism_Probes>` for additional details).

* **Optimization arguments** -- these specify parameters that determine how the OptimizationControlMechanism's
  `function <OptimizationControlMechanism.function>` searches for and determines the optimal `control_allocation
  <ControlMechanism.control_allocation>` (see `OptimizationControlMechanism_Execution`); this includes specification
  of the `num_estimates <OptimizationControlMechanism.num_estimates>` and `num_trials_per_estimate
  <OptimizationControlMechanism.num_trials_per_estimate>` parameters, which determine how the `net_outcome
>>>>>>> 1a4b63d7
  <ControlMechanism.net_outcome>` is estimated for a given `control_allocation <ControlMechanism.control_allocation>`
  (see `OptimizationControlMechanism_Estimation_Randomization` for additional details).

.. _OptimizationControlMechanism_Structure:

Structure
---------

An OptimizationControlMechanism conforms to the structure of a `ControlMechanism`, with the following exceptions
and additions.

.. _OptimizationControlMechanism_Agent_Rep:

*Agent Representation*
^^^^^^^^^^^^^^^^^^^^^^

The defining feature of an OptimizationControlMechanism is its agent representation, specified in the **agent_rep**
argument of its constructor, and assigned to its `agent_rep <OptimizationControlMechanism.agent_rep>` attribute.  This
designates a representation of the `Composition` (or parts of it) that the OptimizationControlMechanism uses to
evaluate sample `control_allocations <ControlMechanism.control_allocation>` in order to find one that optimizes the
the `net_outcome <ControlMechanism.net_outcome>` of the Composition when it is fully executed. The `agent_rep
<OptimizationControlMechanism.agent_rep>` can be the Composition itself for which the OptimizationControlMechanism is
the `controller <Composition_Controller>` (fully `model-based optimization <OptimizationControlMechanism_Model_Based>`,
or another one `model-free optimization <OptimizationControlMechanism_Model_Free>`), that is usually a simpler
Composition or a `CompositionFunctionApproximator`  used to estimate the `net_outcome <ControlMechanism.net_outcome>`
for the full Composition (see `above <OptimizationControlMechanism_Agent_Representation_Types>`).  The `evaluate
<Composition.evaluate>` method of the `agent_rep <OptimizationControlMechanism.agent_rep>` is assigned as the
`evaluate_agent_rep <OptimizationControlMechanism.evaluate_agent_rep>` method of the OptimizationControlMechanism.
If the `agent_rep <OptimizationControlMechanism.agent_rep>` is not the Composition for which the
OptimizationControlMechanism is the controller, then it must meet the following requirements:

<<<<<<< HEAD
    * Its `evaluate <Composition.evaluate>` method must accept as its first four positional arguments:

      - values that correspond in shape to  the `state_feature_values
        <OptimizationControlMechanism.state_feature_values>` (inputs for estimate);
      - `control_allocation <ControlMechanism.control_allocation>` (the set of parameters for which estimates
        of `net_outcome <ControlMechanism.net_outcome>` are made);

      - `num_trials_per_estimate <OptimizationControlMechanism.num_trials_per_estimate>` (number of trials executed by
        agent_rep for each estimate).
    ..
    * If it has an `adapt <CompositionFunctionApproximator.adapt>` method, that must accept as its first three
      arguments, in order:
      - values that correspond to the shape of the `state_feature_values
        <OptimizationControlMechanism.state_feature_values>` (inputs that led to the net_come);
      - `control_allocation <ControlMechanism.control_allocation>` (set of parameters that led to the net_outcome);
      - `net_outcome <ControlMechanism.net_outcome>` (the net_outcome that resulted from the `state_feature_values
        <OptimizationControlMechanism.state_feature_values>` and `control_allocation
        <ControlMechanism.control_allocation>`) that must match the shape of `outcome <ControlMechanism.outcome>`.
      COMMENT:
      - `num_estimates <OptimizationControlMechanism.num_trials_per_estimate>` (number of estimates of `net_outcome
        <ControlMechanism.net_outcome>` made for each `control_allocation <ControlMechanism.control_allocation>`).
      COMMENT
=======
* Its `evaluate <Composition.evaluate>` method must accept as its first four positional arguments:

  - values that correspond in shape to  the `state_feature_values
    <OptimizationControlMechanism.state_feature_values>` (inputs for estimate);
  - `control_allocation <ControlMechanism.control_allocation>` (the set of parameters for which estimates
    of `net_outcome <ControlMechanism.net_outcome>` are made);
  - `num_trials_per_estimate <OptimizationControlMechanism.num_trials_per_estimate>` (number of trials executed by
    agent_rep for each estimate).
..
* If it has an `adapt <CompositionFunctionApproximator.adapt>` method, that must accept as its first three
  arguments, in order:

  - values that correspond to the shape of the  `state_feature_values
    <OptimizationControlMechanism.state_feature_values>` (inputs that led to the net_come);
  - `control_allocation <ControlMechanism.control_allocation>` (set of parameters that led to the net_outcome);
  - `net_outcome <ControlMechanism.net_outcome>` (the net_outcome that resulted from the `state_feature_values
    <OptimizationControlMechanism.state_feature_values>` and `control_allocation
    <ControlMechanism.control_allocation>`) that must match the shape of `outcome <ControlMechanism.outcome>`.
  COMMENT:
  - `num_estimates <OptimizationControlMechanism.num_trials_per_estimate>` (number of estimates of `net_outcome
    <ControlMechanism.net_outcome>` made for each `control_allocation <ControlMechanism.control_allocation>`).
  COMMENT
>>>>>>> 1a4b63d7

 .. _OptimizationControlMechanism_State:

*State*
~~~~~~~

The current state of the OptimizationControlMechanism -- or, more properly, its `
<OptimizationControlMechanism.agent_rep>` -- is determined by the OptimizationControlMechanism's current
`state_feature_values <OptimizationControlMechanism.state_feature_values>` (see `below
<OptimizationControlMechanism_State_Features>`) and `control_allocation <ControlMechanism.control_allocation>`.
These are provided as input to the `evaluate_agent_rep <OptimizationControlMechanism.evaluate_agent_rep>` method,
the results of which are used together with the `costs <ControlMechanism_Costs_NetOutcome>` associated with the
`control_allocation <ControlMechanism.control_allocation>`, to evaluate the `net_outcome
<ControlMechanism.net_outcome>` for that state.

.. _OptimizationControlMechanism_Input:

*Input*
^^^^^^^

A OptimizationControlMechanism has two types of `InputPorts <InputPort>`, corresponding to the two forms of input
it requires: `state_input_ports <OptimizationControlMechanism.state_input_ports>` that provide the values of the
Components specified as its `state_features <OptimizationControlMechanism_State_Features_Arg>`, and that are used as
inputs to the `agent_rep <OptimizationControlMechanism.agent_rep>` when its `evaluate <Composition.evaluate>` method
is used to execute it; and `outcome_input_ports <OptimizationControlMechanism.outcome_input_ports>` that provide the
outcome of executing the `agent_rep <OptimizationControlMechanism.agent_rep>`, that is used to compute the `net_outcome
<ControlMechanism.net_outcome>` for the `control_allocation <ControlMechanism.control_allocation>` under which the
execution occurred.  Each of these is described below.

.. _OptimizationControlMechanism_State_Features:

*state_input_ports*
~~~~~~~~~~~~~~~~~~~

The `state_input_ports <OptimizationControlMechanism.state_input_ports>` receive `Projections <Projection>`
from the Components specified as the OptimizationControlMechanism's `state_features
<OptimizationControlMechanism_State_Features_Arg>`, the values of which are assigned as the `state_feature_values
<OptimizationControlMechanism.state_feature_values>`, and conveyed to the `agent_rep
<OptimizationControlMechanism.agent_rep>` when it is `executed <OptimizationControlMechanism_Execution>`. If the
`agent_rep is a `Composition <OptimizationControlMechanism_Agent_Rep_Composition>`, then the
<<<<<<< HEAD
OptimizationControlMechanism has a state_input_port for every `InputPort` of every `INPUT <NodeRoles.INPUT>` `Node
=======
OptimizationControlMechanism has a state_input_port for every `InputPort` of every `INPUT <NodeRole.INPUT>` `Node
>>>>>>> 1a4b63d7
<Composition_Nodes>` of the `agent_rep <OptimizationControlMechanism.agent_rep>` Composition, each of which receives
a `Projection` that `shadows the input <InputPort_Shadow_Inputs>` of the corresponding state_feature. If the
`agent_rep is a CompositionFunctionApproximator <OptimizationControlMechanism_Agent_Rep_CFA>`,
then the OptimizationControlMechanism has a state_input_port that receives a Projection from each Component specified
in the **state_features** arg of its constructor.

COMMENT:
In either, case the the `values <InputPort.value>` of the
`state_input_ports <OptimizationControlMechanism.state_input_ports>` are assigned to the `state_feature_values
<OptimizationControlMechanism.state_feature_values>` attribute that is used, in turn, by the
OptimizationControlMechanism's `evaluate_agent_rep <OptimizationControlMechanism.evaluate_agent_rep>` method to
estimate or predict the `net_outcome <ControlMechanism.net_outcome>` for a given `control_allocation
<ControlMechanism.control_allocation>` (see `OptimizationControlMechanism_Execution`).

State features can be of two types:

* *Input Features* -- these are values that shadow the input received by a `Mechanisms <Mechanism>` in the
  `Composition` for which the OptimizationControlMechanism is a `controller <Composition.controller>` (irrespective
  of whether that is the OptimizationControlMechanism`s `agent_rep <OptimizationControlMechanism.agent_rep>`).
  They are implemented as `shadow InputPorts <InputPort_Shadow_Inputs>` (see
  `OptimizationControlMechanism_State_Features_Shadow_Inputs` for specification) that receive a
  `Projection` from the same source as the Mechanism being shadowed.
..
* *Output Features* -- these are the `value <OutputPort.value>` of an `OutputPort` of  `Mechanism <Mechanism>` in the
  `Composition` for which the OptimizationControlMechanism is a `controller <Composition.controller>` (again,
  irrespective of whether it is the OptimizationControlMechanism`s `agent_rep
  <OptimizationControlMechanism.agent_rep>`); and each is assigned a
  `Projection` from the specified OutputPort(s) to the InputPort of the OptimizationControlMechanism for that feature.

The InputPorts assigned to the **state_features** are listed in the OptimizationControlMechanism's `state_input_port
<OptimizationControlMechanism's.state_input_port>` attribute, and their current `values <InputPort.value>` are
listed in its `state_feature_values <OptimizationControlMechanism.state_feature_values>` attribute.

The InputPorts assigned to the **state_features** are listed in the OptimizationControlMechanism's `state_input_port
<OptimizationControlMechanism's.state_input_port>` attribute, and their current `values <InputPort.value>` are
listed in its `state_feature_values <OptimizationControlMechanism.state_feature_values>` attribute.
COMMENT

.. _OptimizationControlMechanism_Outcome:

*outcome_input_ports*
~~~~~~~~~~~~~~~~~~~~~

The `outcome_input_ports <OptimizationControlMechanism.outcome_input_ports>` comprise either a single `OutputPort`
that receives a `Projection` from the OptimizationControlMechanism's `objective_mechanism
<OptimizationControlMechanism_ObjectiveMechanism>` if has one; or, if it does not, then an OutputPort for each
Component it `monitors <OptimizationControlMechanism_Monitor_for_Control>` to determine the `net_outcome
<ControlMechanism.net_outcome>` of executing its `agent_rep <OptimizationControlMechanism.agent_rep>` (see `outcome
arguments <OptimizationControlMechanism_Outcome_Args>` for how these are specified). The value(s) of the
`outcome_input_ports <OptimizationControlMechanism.outcome_input_ports>` are assigned to the
OptimizationControlMechanism's `outcome <ControlMechanism.outcome>` attribute.

.. _OptimizationControlMechanism_ObjectiveMechanism:

*objective_mechanism*

If an OptimizationControlMechanism has an `objective_mechanism <ControlMechanism.objective_mechanism>`, it is
assigned a single outcome_input_port, named *OUTCOME*, that receives a Projection from the objective_mechanism's
`OUTCOME OutputPort <ObjectiveMechanism_Output>`. The OptimizationControlMechanism's `objective_mechanism
<ControlMechanism>` is used to evaluate the outcome of executing its `agent_rep
<OptimizationControlMechanism.agent_rep>` for a given `state <OptimizationControlMechanism_State>`. This passes
the result to the OptimizationControlMechanism's *OUTCOME* InputPort, that is placed in its `outcome
<ControlMechanism.outcome>` attribute.

    .. note::
        An OptimizationControlMechanism's `objective_mechanism <ControlMechanism.objective_mechanism>` and its `function
        <ObjectiveMechanism.function>` are distinct from, and should not be confused with the `objective_function
        <OptimizationFunction.objective_function>` parameter of the OptimizationControlMechanism's `function
        <OptimizationControlMechanism.function>`.  The `objective_mechanism <ControlMechanism.objective_mechanism>`\\'s
        `function <ObjectiveMechanism.funtion>` evaluates the `outcome <ControlMechanism.outcome>` of processing
        without taking into account the `costs <ControlMechanism.costs>` of the OptimizationControlMechanism's
        `control_signals <OptimizationControlMechanism.control_signals>`.  In contrast, its `evaluate_agent_rep
        <OptimizationControlMechanism.evaluate_agent_rep>` method, which is assigned as the `objective_function`
        parameter of its `function <OptimizationControlMechanism.function>`, takes the `costs <ControlMechanism.costs>`
        of the OptimizationControlMechanism's `control_signals <OptimizationControlMechanism.control_signals>` into
        account when calculating the `net_outcome` that it returns as its result.

COMMENT:
ADD HINT HERE RE: USE OF CONCATENATION

the items specified by `monitor_for_control
<ControlMechanism.monitor_for_control>` are all assigned `MappingProjections <MappingProjection>` to a single
*OUTCOME* InputPort.  This is assigned `Concatenate` as it `function <InputPort.function>`, which concatenates the
`values <Projection_Base.value>` of its Projections into a single array (that is, it is automatically configured
to use the *CONCATENATE* option of a ControlMechanism's `outcome_input_ports_option
<ControlMechanism.outcome_input_ports_option>` Parameter). This ensures that the input to the
OptimizationControlMechanism's `function <OptimizationControlMechanism.function>` has the same format as when an
`objective_mechanism <ControlMechanism.objective_mechanism>` has been specified, as described below.

COMMENT

.. _OptimizationControlMechanism_Monitor_for_Control:

*monitor_for_control*

If an OptimizationControlMechanism is not assigned an `objective_mechanism <ControlMechanism.objective_mechanism>`,
then its `outcome_input_ports <OptimizationControlMechanism.outcome_input_ports>` are determined by its
`monitor_for_control <ControlMechanism.monitor_for_control>`, and its `outcome_input_ports_option
<ControlMechanism.outcome_input_ports_option>` and `allow_probes <OptimizationControlMechanism.allow_probes>`
attributes, specified in the corresponding arguments of its constructor (see `Outcomes arguments
<OptimizationControlMechanism_Outcome_Args>`).  The value(s) of the specified Components are assigned as the
OptimizationControlMechanism's `outcome <ControlMechanism.outcome>` attribute, which is used to compute the `net_outcome
<ControlMechanism.net_outcome>` of executing its `agent_rep <OptimizationControlMechanism.agent_rep>`.

.. _OptimizationControlMechanism_Probes:

*allow probes*

The `allow_probes <OptimizationControlMechanism.allow_probes>` attribute is specific to OptimizationControlMechanism
and its subclasses; it permits items to be `monitored <ControlMechanism_Monitor_for_Control_Argument>` that are
INTERNAL `Nodes <Composition_Nodes>` in a `nested Composition <Composition_Nested>` -- ordinarily, such Components
must be `OUTPUT <NodeRole.OUTPUT>` Nodes of a nested Composition).  If can have the following values:

COMMENT: VERIFY:
This option only applies if an
`objective_mechanism<ControlMechanism.objective_mechanism>` is not used.
COMMENT

- False (the default): items specified in `monitor_for_control <ControlMechanism.monitor_for_control>` that
<<<<<<< HEAD
  are in a `nested Composition <Composition_Nested>` must be `OUTPUT <NodeRole.OUTPUT `Nodes <Composition_Nodes>` of
  that Composition; referencing any `INPUT <NodeRole.INPUT>` or `INTERNAL <NodeRole.INTERNAL>` Nodes of a
  nested Composition raises an error.

- True: *any* `Node <Composition_Nodes> of a `nested Composition <Composition_Nested>` can be specified in
  `monitor_for_control <ControlMechanism.monitor_for_control>`, including `INPUT <NodeRole.INPUT>` and `INTERNAL
  <NodeRole.INTERNAL>` nodes.

  .. technical_note::
     `INTERNAL <NodeRole.INTERNAL>` Nodes of a nested Composition will project via the nested Composition's
     `output_CIM <Composition.output_CIM>` and those of any intervening Compositions, to one of the Composition
     at the same level as the OptimizationControlMechanism, that in turn will project to the corresponding InputPort
     of the OptimizationControlMechanism `outcome_input_ports <ControlMechanism.outcome_input_ports>`.  Note
     that their values will also be included in `results <Composition.results>` attribute of the nested Composition
     and all intervening ones, including the one to which the OptimizationControlMechanism belongs.

  .. technical_note::

     *DIRECT*: this is also a permitted value of **allow_probes**;  the functional result is the same,
     but in this case the specified Nodes project *directly* to one of the OptimizationControlMechanism's
     `outcome_input_ports <ControlMechanism.outcome_input_ports>`, skipping all intervening `output_CIM
     <Composition.output_CIM>`\\s.  This specification is *not recommended*, as it prevents use of `compilation
     <Composition_Compilation>`.  It is supported only for debugging purposes only.
=======
  are in a `nested Composition <Composition_Nested>` must be `OUTPUT <NodeRole.OUTPUT>` `Nodes <Composition_Nodes>`
  of that Composition; referencing any `INPUT <NodeRole.INPUT>` or `INTERNAL <NodeRole.INTERNAL>` Nodes of a
  nested Composition raises an error.

- True: *any* `Node <Composition_Nodes>` of a `nested Composition <Composition_Nested>` can be specified in
  `monitor_for_control <ControlMechanism.monitor_for_control>`, including `INPUT <NodeRole.INPUT>` and `INTERNAL
  <NodeRole.INTERNAL>` nodes.
..
.. technical_note::
       .. note::
           `INTERNAL <NodeRole.INTERNAL>` Nodes of a nested Composition will project via the nested Composition's
           `output_CIM <Composition.output_CIM>` and those of any intervening Compositions, to one of the Composition
           at the same level as the OptimizationControlMechanism, that in turn will project to the corresponding
           InputPort of the OptimizationControlMechanism `outcome_input_ports <ControlMechanism.outcome_input_ports>`.
           Note that their values will also be included in `results <Composition.results>` attribute of the nested
           Composition and all intervening ones, including the one to which the OptimizationControlMechanism belongs.

   - *DIRECT*: this is also a permitted value of **allow_probes**; the functional result is the same,
     but in this case the specified Nodes project *directly* to one of the OptimizationControlMechanism's
     `outcome_input_ports <ControlMechanism.outcome_input_ports>`, skipping all intervening `output_CIM
     <Composition.output_CIM>`\\s. This specification is *not recommended*, as it prevents use of `compilation
     <Composition_Compilation>`. It is supported only for debugging purposes only.
>>>>>>> 1a4b63d7

.. _OptimizationControlMechanism_Function:

*Function*
^^^^^^^^^^

The `function <OptimizationControlMechanism.function>` of an OptimizationControlMechanism is used to find the
`control_allocation <ControlMechanism.control_allocation>` that optimizes the `net_outcome
<ControlMechanism.net_outcome>` for the current (or expected) `state <OptimizationControlMechanism_State>`.
It is generally an `OptimizationFunction`, which in turn has `objective_function
<OptimizationFunction.objective_function>`, `search_function <OptimizationFunction.search_function>` and
`search_termination_function <OptimizationFunction.search_termination_function>` methods, as well as a `search_space
<OptimizationFunction.search_space>` attribute.  The `objective_function <OptimizationFunction.objective_function>`
is automatically assigned the OptimizationControlMechanism's `evaluate_agent_rep
<OptimizationControlMechanism.evaluate_agent_rep>` method, that is used to evaluate each `control_allocation
<ControlMechanism.control_allocation>` sampled from the `search_space <OptimizationFunction.search_space>` by the
`search_function <OptimizationFunction.search_function>` until the `search_termination_function
<OptimizationFunction.search_termination_function>` returns `True` (see `OptimizationControlMechanism_Execution`
for additional details).

.. _OptimizationControlMechanism_Custom_Function:

*Custom Function*
~~~~~~~~~~~~~~~~~

A custom function can be assigned as the OptimizationControlMechanism's `function
<OptimizationControlMechanism.function>`, however it must meet the following requirements:

  - It must accept as its first argument and return as its result an array with the same shape as the
    OptimizationControlMechanism's `control_allocation <ControlMechanism.control_allocation>`.
  ..
  - It must execute the OptimizationControlMechanism's `evaluate_agent_rep
    <OptimizationControlMechanism.evaluate_agent_rep>` `num_estimates <OptimizationControlMechanism.num_estimates>`
    times, and aggregate the results in computing the `net_outcome <ControlMechanism.net_outcome>` for a given
    `control_allocation <ControlMechanism.control_allocation>` (see
    `OptimizationControlMechanism_Estimation_Randomization` for additional details).
  ..
  - It must implement a `reset` method that can accept as keyword arguments **objective_function**,
<<<<<<< HEAD
      **search_function**, **search_termination_function**, and **search_space**, and implement attributes
      with corresponding names.
=======
    **search_function**, **search_termination_function**, and **search_space**, and implement attributes
    with corresponding names.
>>>>>>> 1a4b63d7

.. _OptimizationControlMechanism_Search_Functions:

*Search Function, Search Space and Search Termination Function*
~~~~~~~~~~~~~~~~~~~~~~~~~~~~~~~~~~~~~~~~~~~~~~~~~~~~~~~~~~~~~~~

Subclasses of OptimizationControlMechanism may implement their own `search_function
<OptimizationControlMechanism.search_function>` and `search_termination_function
<OptimizationControlMechanism.search_termination_function>` methods, as well as a
`control_allocation_search_space <OptimizationControlMechanism.control_allocation_search_space>` attribute, that are
passed as parameters to the `OptimizationFunction` when it is constructed.  These can be specified in the
constructor for an `OptimizationFunction` assigned as the **function** argument in the
OptimizationControlMechanism's constructor, as long as they are compatible with the requirements of
the OptimizationFunction and OptimizationControlMechanism.  If they are not specified, then defaults specified
either by the OptimizationControlMechanism or the OptimizationFunction are used.

.. _OptimizationControlMechanism_Default_Function:

*Default Function: GridSearch*
~~~~~~~~~~~~~~~~~~~~~~~~~~~~~~

If the **function** argument is not specified, the `GridSearch` `OptimizationFunction` is assigned as the default,
which evaluates the `net_outcome <ControlMechanism.net_outcome>` using the OptimizationControlMechanism's
`control_allocation_search_space <OptimizationControlMechanism.control_allocation_search_space>` as its
`search_space <OptimizationFunction.search_space>`, and returns the `control_allocation
<ControlMechanism.control_allocation>` that yields the greatest `net_outcome <ControlMechanism.net_outcome>`,
thus implementing a computation of `EVC <OptimizationControlMechanism_EVC>`.

.. _OptimizationControlMechanism_Randomization_Control_Signal:

.. _technical_note::

    *Randomization ControlSignal*
    ~~~~~~~~~~~~~~~~~~~~~~~~~~~~~

    If `num_estimates <OptimizationControlMechanism.num_estimates>` is specified (that is, it is not None),
    a `ControlSignal` is added to the OptimizationControlMechanism's `control_signals
    <OptimizationControlMechanism.control_signals>`, named *RANDOMIZATION_CONTROL_SIGNAL*, that modulates the
    seeds used to randomize each estimate of the `net_outcome <ControlMechanism.net_outcome>` for each run of
    the `agent_rep <OptimizationControlMechanism.agent_rep>` (i.e., in each call to its `evaluate
    <Composition.evaluate>` method). That ControlSignal sends a `ControlProjection` to every `Parameter` of
    every `Component` in `agent_rep <OptimizationControlMechanism.agent_rep>` that is labelled "seed", each of
    which corresponds to a Parameter that uses a random number generator to assign its value (i.e.,
    as its `function <ParameterPort.function>` (see `OptimizationControlMechanism_Estimation_Randomization`
    for additional details of its use). The *RANDOMIZATION_CONTROL_SIGNAL* is included when constructing the
    `control_allocation_search_space <OptimizationFunction.control_allocation_search_space>` passed to the
    OptimizationControlMechanism's `function <OptimizationControlMechanism.function>` constructor as its
    **search_space** argument, along with the index of the *RANDOMIZATION_CONTROL_SIGNAL* as its
    **randomization_dimension** argument. The `initial_seed <OptimizationControlMechanism.initial_seed>` and
    `same_seed_for_all_allocations <OptimizationControlMechanism.same_seed_for_all_allocations>`
    Parameters can be used to further refine this behavior.

.. _OptimizationControlMechanism_Execution:

Execution
---------

When an OptimizationControlMechanism is executed, the `OptimizationFunction` assigned as it's `function
<OptimizationControlMechanism.function>` is used evaluate the effects of different `control_allocations
<ControlMechanism.control_allocation>` to find one that optimizes the `net_outcome <ControlMechanism.net_outcome>`;
that `control_allocation <ControlMechanism.control_allocation>` is then used when the Composition controlled by the
OptimizationControlMechanism is next executed.  The OptimizationFunction does this by either simulating performance
of the Composition or executing the CompositionFunctionApproximator that is its `agent_rep
<OptimizationControlMechanism.agent_rep>`.

.. _OptimizationControlMechanism_Optimization_Procedure:

*Optimization Procedure*
<<<<<<< HEAD
~~~~~~~~~~~~~~~~~~~~~~~~
=======
^^^^^^^^^^^^^^^^^^^^^^^^
>>>>>>> 1a4b63d7

When an OptimizationControlMechanism is executed, it carries out the following steps to find a `control_allocation
<ControlMechanism.control_allocation>` that optmimzes performance of the Composition that it controls:

  .. _OptimizationControlMechanism_Adaptation:

  * *Adaptation* -- if the `agent_rep <OptimizationControlMechanism.agent_rep>` is a `CompositionFunctionApproximator`,
    its `adapt <CompositionFunctionApproximator.adapt>` method, allowing it to modify its parameters in order to better
    predict the `net_outcome <ControlMechanism.net_outcome>` for a given `state <OptimizationControlMechanism_State>`,
    based the state and `net_outcome <ControlMechanism.net_outcome>` of the previous `TRIAL <TimeScale.TRIAL>`.

  .. _OptimizationControlMechanism_Evaluation:

  * *Evaluation* -- the OptimizationControlMechanism's `function <OptimizationControlMechanism.function>` is
    called to find the `control_allocation <ControlMechanism.control_allocation>` that optimizes `net_outcome
    <ControlMechanism.net_outcome>` of its `agent_rep <OptimizationControlMechanism.agent_rep>` for the current
    `state <OptimizationControlMechanism_State>`. The way in which it searches for the best `control_allocation
    <ControlMechanism.control_allocation>` is determined by the type of `OptimizationFunction` assigned to `function
    <OptimizationControlMechanism.function>`, whereas the way that it evaluates each one is determined by the
    OptimizationControlMechanism's `evaluate_agent_rep <OptimizationControlMechanism.evaluate_agent_rep>` method.
    More specifically, it carries out the following procedure:

    .. _OptimizationControlMechanism_Estimation:

    * *Estimation* - the `function <OptimizationControlMechanism.function>` selects a sample `control_allocation
      <ControlMechanism.control_allocation>` (using its `search_function <OptimizationFunction.search_function>`
      to select one from its `search_space <OptimizationFunction.search_space>`), and evaluates the `net_outcome
      <ControlMechanism.net_outcome>` for that `control_allocation <ControlMechanism.control_allocation>`.
      It does this by calling the OptimizationControlMechanism's `evaluate_agent_rep
      <OptimizationControlMechanism.evaluate_agent_rep>` method `num_estimates <OptimizationControlMechanism>` times,
      each with the current `state_feature_values <OptimizationControlMechanism.state_feature_values>` as its input,
      and executing it for `num_trials_per_estimate <OptimizationControlMechanism.num_trials_per_estimate>` trials
      for each estimate.  The `control_allocation <ControlMechanism.control_allocation>` remains fixed for each
      estimate, but the random seed of any Parameters that rely on randomization is varied, so that the values of those
      Parameters are randomly sampled for every estimate (see `OptimizationControlMechanism_Estimation_Randomization`).

<<<<<<< HEAD
     * *Aggregation* - the `function <OptimizationControlMechanism.function>`\\'s `aggregation_function
       <OptimizationFunction.aggregation_function>` is used to aggregate the `net_outcome
       <ControlMechanism.net_outcome>` over the all the estimates for a given `control_allocation
       <ControlMechanism.control_allocation>`, and the aggregated value is returned as the `outcome
       <ControlMechanism.outcome>` and used to the compute the `net_outcome <ControlMechanism.net_outcome>`
       for that `control_allocation <ControlMechanism.control_allocation>`.
=======
    * *Aggregation* - the `function <OptimizationControlMechanism.function>`\\'s `aggregation_function
      <OptimizationFunction.aggregation_function>` is used to aggregate the `net_outcome
      <ControlMechanism.net_outcome>` over the all the estimates for a given `control_allocation
      <ControlMechanism.control_allocation>`, and the aggregated value is returned as the `outcome
      <ControlMechanism.outcome>` and used to the compute the `net_outcome <ControlMechanism.net_outcome>`
      for that `control_allocation <ControlMechanism.control_allocation>`.
>>>>>>> 1a4b63d7

    * *Termination* - the `function <OptimizationControlMechanism.function>` continues to evaluate samples of
      `control_allocations <ControlMechanism.control_allocation>` provided by its `search_function
      <OptimizationFunction.search_function>` until its `search_termination_function
      <OptimizationFunction.search_termination_function>` returns `True`.

  .. _OptimizationControlMechanism_Control_Assignment:

  * *Assignment* - when the search completes, the `function <OptimizationControlMechanism.function>`
    assigns the `control_allocation <ControlMechanism.control_allocation>` that yielded the optimal value of
    `net_outcome <ControlMechanism.net_outcome>` to the OptimizationControlMechanism's `control_signals,
    that compute their `values <ControlSignal.value>` which, in turn, are assigned to their `ControlProjections
    <ControlProjection>` to `modulate the Parameters <ModulatorySignal_Modulation>` they control when the
    Composition is next executed.

.. _OptimizationControlMechanism_Estimation_Randomization:

*Randomization of Estimation*
<<<<<<< HEAD
~~~~~~~~~~~~~~~~~~~~~~~~~~~~~

If `num_estimates <OptimizationControlMechanism.num_estimates>` is specified (i.e., it is not None) then, for a given
`control_allocation <ControlMechanism.control_allocation>`,  the `evaluate_agent_rep
<OptimizationControlMechanism.evaluate_agent_rep>` method is called that number of times by the
OptimizationControlMechanism's `function OptimizationControlMechanism.function>` to estimate the `outcome
<ControlMechanism.outcome>` of the `agent_rep <OptimizationControlMechanism.agent_rep>`.
=======
^^^^^^^^^^^^^^^^^^^^^^^^^^^^^
>>>>>>> 1a4b63d7

If `num_estimates <OptimizationControlMechanism.num_estimates>` is specified (i.e., it is not None), then each
`control_allocation <ControlMechanism.control_allocation>` is independently evaluated `num_estimates
<OptimizationControlMechanism.num_estimates>` times (i.e., by that number of calls to the
OptimizationControlMechanism's `evaluate_agent_rep <OptimizationControlMechanism.evaluate_agent_rep>` method),
to estimate the `outcome <ControlMechanism.outcome>` of the `agent_rep <OptimizationControlMechanism.agent_rep>`
for a given `control_allocation <ControlMechanism.control_allocation>`.  This is controlled by the
`RANDOMIZATION_CONTROL_SIGNAL <OptimizationControlMechanism_Randomization_Control_Signal>`, which is used to change
the seeds for all Parameters that use random values on each call to `evaluate_agent_rep
<OptimizationControlMechanism.evaluate_agent_rep>` (i.e., at the start of each run of the `agent_rep
<OptimizationControlMechanism.agent_rep>`), while holding constant all of the other ControlSignals (i.e., the ones for
the parameters being optimized). Randomization over estimates can be configured using the
OptimizationControlMechanism's `initial_seed <OptimizationControlMechanism.initial_seed>` and
`same_seed_for_all_allocations <OptimizationControlMechanism.same_seed_for_all_allocations>` Parameters. The results
of the independent estimates are aggregated by the `aggregation_function <OptimizationFunction.aggregation_function>`
of the `OptimizationFunction` assigned to the OptimizationControlMechanism's `function <OptimizationControlMechanism>`,
and used to compute the `net_outcome <ControlMechanism.net_outcome>` over the estimates for that `control_allocation
<<<<<<< HEAD
<ControlMechanism.control_allocation>`.  (See `OptimizationControlMechanism_Execution` for additional details).
=======
<ControlMechanism.control_allocation>` (see `OptimizationControlMechanism_Execution` for additional details).
>>>>>>> 1a4b63d7

COMMENT:
.. _OptimizationControlMechanism_Examples:

Examples
--------

The table below lists `model-free <OptimizationControlMechanism_Model_Free>` and `model-based
<ModelBasedOptimizationControlMechanism` subclasses of OptimizationControlMechanisms.

.. table:: **Model-Free and Model-Based OptimizationControlMechanisms**

   +-------------------------+----------------------+----------------------+---------------------+---------------------+------------------------------+
   |                         |     *Model-Free*     |                           *Model-Based*                                                         |
   +-------------------------+----------------------+----------------------+---------------------+---------------------+------------------------------+
   |**Functions**            |`LVOCControlMechanism`| LVOMControlMechanism | MDPControlMechanism |`EVCControlMechanism`| ParameterEstimationMechanism |
   +-------------------------+----------------------+----------------------+---------------------+---------------------+------------------------------+
   |**learning_function**    |     `BayesGLM`       |        `pymc`        |    `BeliefUpdate`   |       *None*        |           `pymc`             |
   +-------------------------+----------------------+----------------------+---------------------+---------------------+------------------------------+
   |**function** *(primary)* |`GradientOptimization`|     `GridSearch`     |       `Sample`      |    `GridSearch`     |           `Sample`           |
   +-------------------------+----------------------+----------------------+---------------------+---------------------+------------------------------+
   |       *search_function* |  *follow_gradient*   |   *traverse_grid*    | *sample_from_dist*  |   *traverse_grid*   |      *sample_from_dist*      |
   +-------------------------+----------------------+----------------------+---------------------+---------------------+------------------------------+
   |    *objective_function* |    *compute_EVC*     |  *evaluate*,   |  *evaluate*,  |  *evaluate*,  |    *evaluate*,         |
   |                         |                      |  *compute_EVC*       |  *compute_EVC*      |  *compute_EVC*      |    *compute_likelihood*      |
   +-------------------------+----------------------+----------------------+---------------------+---------------------+------------------------------+
   |             *execution* | *iterate w/in trial* |  *once per trial*    | *iterate w/in trial*| *iterate w/in trial*|     *iterate w/in trial*     |
   +-------------------------+----------------------+----------------------+---------------------+---------------------+------------------------------+

The following models provide examples of implementing the OptimizationControlMechanisms in the table above:

`LVOCControlMechanism`\\:  `BustamanteStroopXORLVOCModel`
`EVCControlMechanism`\\:  `UmemotoTaskSwitchingEVCModel`
COMMENT



.. _OptimizationControlMechanism_Class_Reference:

Class Reference
---------------

"""
import copy
import warnings
from collections.abc import Iterable

import numpy as np
import typecheck as tc

from psyneulink.core import llvm as pnlvm
from psyneulink.core.components.component import DefaultsFlexibility
from psyneulink.core.components.functions.function import is_function_type
from psyneulink.core.components.functions.nonstateful.optimizationfunctions import \
    GridSearch, OBJECTIVE_FUNCTION, SEARCH_SPACE, RANDOMIZATION_DIMENSION
from psyneulink.core.components.functions.nonstateful.transferfunctions import CostFunctions
from psyneulink.core.components.mechanisms.mechanism import Mechanism
from psyneulink.core.components.mechanisms.modulatory.control.controlmechanism import \
    ControlMechanism, ControlMechanismError
from psyneulink.core.components.ports.inputport import InputPort, _parse_shadow_inputs
from psyneulink.core.components.ports.modulatorysignals.controlsignal import ControlSignal
from psyneulink.core.components.ports.outputport import OutputPort
from psyneulink.core.components.ports.port import _parse_port_spec, _instantiate_port
from psyneulink.core.components.shellclasses import Function
from psyneulink.core.globals.context import Context, ContextFlags
from psyneulink.core.globals.context import handle_external_context
from psyneulink.core.globals.defaults import defaultControlAllocation
from psyneulink.core.globals.keywords import \
    COMPOSITION, COMPOSITION_FUNCTION_APPROXIMATOR, CONCATENATE, DEFAULT_VARIABLE, DIRECT, EID_FROZEN, \
    FUNCTION, INTERNAL_ONLY, OPTIMIZATION_CONTROL_MECHANISM, OWNER_VALUE, PARAMS, PROJECTIONS, \
    SEPARATE, SHADOW_INPUTS, SHADOW_INPUT_NAME
from psyneulink.core.globals.parameters import Parameter
from psyneulink.core.globals.preferences.preferenceset import PreferenceLevel
from psyneulink.core.globals.sampleiterator import SampleIterator, SampleSpec
from psyneulink.core.globals.utilities import convert_to_list, convert_to_np_array, ContentAddressableList

__all__ = [
    'OptimizationControlMechanism', 'OptimizationControlMechanismError',
    'AGENT_REP', 'STATE_FEATURES', 'STATE_FEATURE_FUNCTIONS', 'RANDOMIZATION_CONTROL_SIGNAL'
]

AGENT_REP = 'agent_rep'
STATE_FEATURES = 'state_features'
STATE_FEATURE_FUNCTIONS = 'state_feature_functions'
RANDOMIZATION_CONTROL_SIGNAL = 'RANDOMIZATION_CONTROL_SIGNAL'

def _parse_state_feature_values_from_variable(index, variable):
    """Return values of state_input_ports"""
    return convert_to_np_array(np.array(variable[index:]).tolist())

class OptimizationControlMechanismError(Exception):
    def __init__(self, error_value):
        self.error_value = error_value

    def __str__(self):
        return repr(self.error_value)


def _control_allocation_search_space_getter(owning_component=None, context=None):
    search_space = owning_component.parameters.search_space._get(context)
    if not search_space:
        return [c.parameters.allocation_samples._get(context) for c in owning_component.control_signals]
    else:
        return search_space


class OptimizationControlMechanism(ControlMechanism):
    """OptimizationControlMechanism(                    \
        agent_rep=None,                                 \
        state_features=None,                            \
        state_feature_functions=None,                   \
        monitor_for_control=None,                       \
        allow_probes=False,                             \
        objective_mechanism=None,                       \
        function=GridSearch,                            \
        num_estimates=1,                                \
        initial_seed=None,                              \
        same_seed_for_all_parameter_combinations=False  \
        num_trials_per_estimate=None,                   \
        search_function=None,                           \
        search_termination_function=None,               \
        search_space=None,                              \
        control_signals=None,                           \
        modulation=MULTIPLICATIVE,                      \
        combine_costs=np.sum,                           \
        compute_reconfiguration_cost=None,              \
        compute_net_outcome=lambda x,y:x-y)

    Subclass of `ControlMechanism <ControlMechanism>` that adjusts its `ControlSignals <ControlSignal>` to optimize
    performance of the `Composition` to which it belongs.  See `ControlMechanism <ControlMechanism_Class_Reference>`
    for arguments not described here.

    Arguments
    ---------

    state_features : Mechanism, InputPort, OutputPort, Projection, dict, or list containing any of these
        specifies Components for which `state_input_ports <OptimizationControlMechanism.state_input_ports>`
        are created, the `values <InputPort.value>` of which are assigned to `state_feature_values
        <OptimizationControlMechanism.state_feature_values>` and used to predict `net_outcome
        <ControlMechanism.net_outcome>`. Any `InputPort specification <InputPort_Specification>`
        can be used that resolves to an `OutputPort` that projects to that InputPort (see
        `state_features <OptimizationControlMechanism_State_Features_Arg` for additional details>).

    state_feature_functions : Function or function : default None
        specifies the `function <InputPort.function>` assigned the `InputPort` in `state_input_ports
        <OptimizationControlMechanism.state_input_ports>` assigned to each **state_feature**
        (see `state_feature_functions <OptimizationControlMechanism_State_Feature_Functions_Arg>` for additional details).

    allow_probes : bool : default False
        specifies whether `Projections <Projection>` are permitted to the ControlMechanism from items
        `being monitored <ControlMechanism_Monitor_for_Control_Argument>` that are INTERNAL `Nodes <Composition_Nodes>`
        of a `nested Composition <Composition_Nested>` (see `allow_probes <OptimizationControlMechanism_Allow_Probes>`
        for addition information).

    agent_rep : None or Composition  : default None or Composition to which OptimizationControlMechanism is assigned
        specifies the `Composition` used by `evaluate_agent_rep <OptimizationControlMechanism.evaluate_agent_rep>`
        to predict the `net_outcome <ControlMechanism.net_outcome>` for a given `state
        <OptimizationControlMechanism_State>`.  If a Composition is specified, it must be suitably configured
        (see `agent_rep <OptimizationControlMechanism_Agent_Rep_Arg>` for additional details).  It can also be a
        `CompositionFunctionApproximator`, or subclass of one, used for `model-free
        <OptimizationControlMechanism_Model_Free>` optimization. If **agent_rep** is not specified, the
        OptimizationControlMechanism is placed in `deferred_init` status until it is assigned as the `controller
        <Composition.controller>` of a Composition, at which time that Composition is assigned as the `agent_rep
        <agent_rep <OptimizationControlMechanism.agent_rep`.

    num_estimates : int : 1
        specifies the number independent runs of `agent_rep <OptimizationControlMechanism.agent_rep>` used
        to estimate its `net_outcome <ControlMechanism.net_outcome>` for each `control_allocation
        <ControlMechanism.control_allocation>` sampled (see `num_estimates
        <OptimizationControlMechanism.num_estimates>` for additional information).

    initial_seed : int : default None
        specifies the seed used to initialize the random number generator at construction.
        If it is not specified then then the seed is set to a random value (see `initial_seed
        <OptimizationControlMechanism.initial_seed>` for additional information).

    same_seed_for_all_parameter_combinations :  bool : default False
        specifies whether the random number generator is re-initialized to the same value when estimating each
        `control_allocation <ControlMechanism.control_allocation>` (see `same_seed_for_all_parameter_combinations
        <OptimizationControlMechanism.same_seed_for_all_allocations>` for additional information).

    num_trials_per_estimate : int : default None
        specifies the number of trials to execute in each run of `agent_rep
        <OptimizationControlMechanism.agent_rep>` by a call to `evaluate_agent_rep
        <OptimizationControlMechanism.evaluate_agent_rep>` (see `num_trials_per_estimate
        <OptimizationControlMechanism.num_trials_per_estimate>` for additional information).

    search_function : function or method
        specifies the function assigned to `function <OptimizationControlMechanism.function>` as its
        `search_function <OptimizationFunction.search_function>` parameter, unless that is specified in a
        constructor for `function <OptimizationControlMechanism.function>`.  It must take as its arguments
        an array with the same shape as `control_allocation <ControlMechanism.control_allocation>` and an integer
        (indicating the iteration of the `optimization process <OptimizationFunction_Process>`), and return
        an array with the same shape as `control_allocation <ControlMechanism.control_allocation>`.

    search_termination_function : function or method
        specifies the function assigned to `function <OptimizationControlMechanism.function>` as its
        `search_termination_function <OptimizationFunction.search_termination_function>` parameter, unless that is
        specified in a constructor for `function <OptimizationControlMechanism.function>`.  It must take as its
        arguments an array with the same shape as `control_allocation <ControlMechanism.control_allocation>` and two
        integers (the first representing the `net_outcome <ControlMechanism.net_outcome>` for the current
        `control_allocation <ControlMechanism.control_allocation>`, and the second the current iteration of the
        `optimization process <OptimizationFunction_Process>`);  it must return `True` or `False`.

    search_space : iterable [list, tuple, ndarray, SampleSpec, or SampleIterator] | list, tuple, ndarray, SampleSpec, or SampleIterator
        specifies the `search_space <OptimizationFunction.search_space>` parameter for `function
        <OptimizationControlMechanism.function>`, unless that is specified in a constructor for `function
        <OptimizationControlMechanism.function>`.  An element at index i should correspond to an element at index i in
        `control_allocation <ControlMechanism.control_allocation>`. If
        `control_allocation <ControlMechanism.control_allocation>` contains only one element, then search_space can be
        specified as a single element without an enclosing iterable.

    function : OptimizationFunction, function or method
        specifies the function used to optimize the `control_allocation <ControlMechanism.control_allocation>`;
        must take as its sole argument an array with the same shape as `control_allocation
        <ControlMechanism.control_allocation>`, and return a similar array (see `Function
        <OptimizationControlMechanism_Function>` for additional details).

    Attributes
    ----------

    agent_rep : Composition
        determines the `Composition` used by the `evaluate_agent_rep <OptimizationControlMechanism.evaluate_agent_rep>`
        method to predict the `net_outcome <ControlMechanism.net_outcome>` for a given `state
        <OptimizationControlMechanism_State>`; see `Agent Representation <OptimizationControlMechanism_Agent_Rep>`
        for additional details.

    agent_rep_type : None, COMPOSITION or COMPOSITION_FUNCTION_APPROXIMATOR
        identifies whether the agent_rep is a `Composition`, a `CompositionFunctionApproximator` or
        one of its subclasses, or it has not been assigned (None); see `Agent Representation and Types
        of Optimization <OptimizationControlMechanism_Agent_Representation_Types>` for additional details.

    state_feature_values : 2d array
        the current value of each item of the OptimizationControlMechanism's
        `OptimizationControlMechanism_State_Features>` (each of which is a 1d array).

    state_input_ports : ContentAddressableList
        lists the OptimizationControlMechanism's `InputPorts <InputPort>` that receive `Projections <Projection>`
        from the items specified in the **state_features** argument in the OptimizationControlMechanism's constructor
        or constructed automatically (see `state_features <OptimizationControlMechanism_State_Features_Arg>`), and
        that provide the `state_feature_values <OptimizationControlMechanism.state_feature_values>` to the `agent_rep
        <OptimizationControlMechanism>` (see `OptimizationControlMechanism_State_Features` for additional details).

    num_state_input_ports : int
        cantains the number of `state_input_ports <OptimizationControlMechanism.state_input_ports>`.

    allow_probes : bool
        determines whether `Projections <Projection>` are permitted to the ControlMechanism from items
        `being monitored <ControlMechanism_Monitor_for_Control_Argument>` that are INTERNAL `Nodes <Composition_Nodes>`
        of a `nested Composition <Composition_Nested>` (see `probes <OptimizationControlMechanism_Probes>` for
        addition information).

    outcome_input_ports : ContentAddressableList
        lists the OptimizationControlMechanism's `OutputPorts <OutputPort>` that receive `Projections <Projection>`
        from either its `objective_mechanism <ControlMechanism.objective_mechanism>` or the Components listed in
        its `monitor_for_control <ControlMechanism.monitor_for_control>` attribute, the values of which are used
        to compute the `net_outcome <ControlMechanism.net_outcome>` of executing the agent_rep
        <OptimizationControlMechanism.agent_rept>` in a given `OptimizationControlMechanism_State`
        (see `Outcome <OptimizationControlMechanism_Outcome>` for additional details).

    num_estimates : int
        determines the number independent runs of `agent_rep <OptimizationControlMechanism.agent_rep>` (i.e., calls to
        `evaluate_agent_rep <OptimizationControlMechanism.evaluate_agent_rep>`) used to estimate the `net_outcome
        <ControlMechanism.net_outcome>` of each `control_allocation <ControlMechanism.control_allocation>` evaluated
        by the OptimizationControlMechanism's `function <OptimizationControlMechanism.function>` (i.e.,
<<<<<<< HEAD
        that are specified by its `search_space <OptimizationFunction.search_space>`).
        # FIX: 11/3/21 ADD POINTER TO DESCRIPTION OF RANDOMIZATION ControlSignal
=======
        that are specified by its `search_space <OptimizationFunction.search_space>`); see
        `OptimizationControlMechanism_Estimation_Randomization` for additional details.
>>>>>>> 1a4b63d7

    initial_seed : int or None
        determines the seed used to initialize the random number generator at construction.
        If it is not specified then then the seed is set to a random value, and different runs of a
        Composition containing the OptimizationControlMechanism will yield different results, which should be roughly
        comparable if the estimation process is stable.  If **initial_seed** is specified, then running the Composition
        should yield identical results for the estimation process, which can be useful for debugging.

    same_seed_for_all_allocations :  bool
        determines whether the random number generator used to select seeds for each estimate of the `agent_rep
        <OptimizationControlMechanism.agent_rep>`\\'s `net_outcome <ControlMechanism.net_outcome>` is re-initialized
        to the same value for each `control_allocation <ControlMechanism.control_allocation>` evaluated.
        If same_seed_for_all_allocations is True, then any differences in the estimates made of `net_outcome
        <ControlMechanism.net_outcome>` for each `control_allocation <ControlMechanism.control_allocation>` will reflect
        exclusively the influence of the different control_allocations on the execution of the `agent_rep
        <OptimizationControlMechanism.agent_rep>`, and *not* any variability intrinsic to the execution of
        the Composition itself (e.g., any of its Components). This can be confirmed by identical results for repeated
        executions of the OptimizationControlMechanism's `evaluate_agent_rep
        <OptimizationControlMechanism.evaluate_agent_rep>` method for the same `control_allocation
        <ControlMechanism.control_allocation>`. If same_seed_for_all_allocations is False, then each time a
        `control_allocation <ControlMechanism.control_allocation>` is estimated, it will use a different set of seeds.
        This can be confirmed by differing results for repeated executions of the OptimizationControlMechanism's
        `evaluate_agent_rep <OptimizationControlMechanism.evaluate_agent_rep>` method with the same `control_allocation
        <ControlMechanism.control_allocation>`). Small differences in results suggest
        stability of the estimation process across `control_allocations <ControlMechanism.control_allocation>`, while
        substantial differences indicate instability, which may be helped by increasing `num_estimates
        <OptimizationControlMechanism.num_estimates>`.

    num_trials_per_estimate : int or None
        imposes an exact number of trials to execute in each run of `agent_rep <OptimizationControlMechanism.agent_rep>`
        used to evaluate its `net_outcome <ControlMechanism.net_outcome>` by a call to the
        OptimizationControlMechanism's `evaluate_agent_rep <OptimizationControlMechanism.evaluate_agent_rep>` method.
        If it is None (the default), then either the number of **inputs** or the value specified for **num_trials** in
        the Composition's `run <Composition.run>` method used to determine the number of trials executed (see
        `Composition_Execution_Num_Trials` for additional information).

    function : OptimizationFunction, function or method
        takes current `control_allocation <ControlMechanism.control_allocation>` (as initializer),
        uses its `search_function <OptimizationFunction.search_function>` to select samples of `control_allocation
        <ControlMechanism.control_allocation>` from its `search_space <OptimizationFunction.search_space>`,
        evaluates these using its `evaluate_agent_rep <OptimizationControlMechanism.evaluate_agent_rep>` method by
        calling it `num_estimates <OptimizationControlMechanism.num_estimates>` times to estimate its `net_outcome
        `net_outcome <ControlMechanism.net_outcome>` for a given `control_allocation
        <ControlMechanism.control_allocation>`, and returns the one that yields the optimal `net_outcome
        <ControlMechanism.net_outcome>` (see `Function <OptimizationControlMechanism_Function>` for additional details).

    evaluate_agent_rep : function or method
        returns the `net_outcome(s) <ControlMechanism.net_outcome>` for a given `state
        <OptimizationControlMechanism_State>` (i.e., combination of `state_feature_values
        <OptimizationControlMechanism.state_feature_values>` and `control_allocation
        <ControlMechanism.control_allocation>`). It is assigned as the `objective_function
        <OptimizationFunction.objective_function>` parameter of `function
        <OptimizationControlMechanism.function>`, and calls the `evaluate` method of the OptimizationControlMechanism's
        `agent_rep <OptimizationControlMechanism.agent_rep>` with the current `state_feature_values
        <OptimizationControlMechanism.state_feature_values>` and a specified `control_allocation
        <ControlMechanism.control_allocation>`, which runs of the `agent_rep
        <OptimizationControlMechanism.agent_rep>` for `num_trials_per_estimate
        <OptimizationControlMechanism.num_trials_per_estimate>` trials. It returns an array containing the
        `net_outcome <ControlMechanism.net_outcome>` of the run and, if the **return_results** argument is True,
        an array containing the `results <Composition.results>` of the run. This method is `num_estimates
        <OptimizationControlMechanism>` times by the OptimizationControlMechanism's `function
        <OptimizationControlMechanism.function>`, which aggregates the `net_outcome <ControlMechanism.net_outcome>`
        over those in evaluating a given `control_allocation <ControlMechanism.control_allocation>`
        (see `OptimizationControlMechanism_Function` for additional details).

    search_function : function or method
        `search_function <OptimizationFunction.search_function>` assigned to `function
        <OptimizationControlMechanism.function>`; used to select samples of `control_allocation
        <ControlMechanism.control_allocation>` to evaluate by `evaluate_agent_rep
        <OptimizationControlMechanism.evaluate_agent_rep>`.

    search_termination_function : function or method
        `search_termination_function <OptimizationFunction.search_termination_function>` assigned to
        `function <OptimizationControlMechanism.function>`;  determines when to terminate the
        `optimization process <OptimizationFunction_Process>`.

    control_signals : ContentAddressableList[ControlSignal]
        list of the `ControlSignals <ControlSignal>` for the OptimizationControlMechanism for the Parameters being
        optimized by the OptimizationControlMechanism, including any inherited from the `Composition` for which it is
        the `controller <Composition.controller>` (this is the same as ControlMechanism's `output_ports
        <Mechanism_Base.output_ports>` attribute). Each sends a `ControlProjection` to the `ParameterPort` for the
        Parameter it controls when evaluating a `control_allocation <ControlMechanism.control_allocation>`. If
        `num_estimates <OptimizationControlMechanism.num_estimates>` is specified (that is, it is not None), a
        `ControlSignal` is added to control_signals, named *RANDOMIZATION_CONTROL_SIGNAL*, that is used to randomize
        estimates of `outcome <ControlMechanism.outcome>` for a given `control_allocation
        <ControlMechanism.control_allocation>` (see `OptimizationControlMechanism_Estimation_Randomization` for
        details.)

    control_allocation_search_space : list of SampleIterators
        `search_space <OptimizationFunction.search_space>` assigned by default to the
        OptimizationControlMechanism's `function <OptimizationControlMechanism.function>`, that determines the
        samples of `control_allocation <ControlMechanism.control_allocation>` evaluated by the `evaluate_agent_rep
        <OptimizationControlMechanism.evaluate_agent_rep>` method.  This is a proprety that, unless overridden,
        returns a list of the `SampleIterators <SampleIterator>` generated from the `allocation_sample
        <ControlSignal.allocation_sample>` specifications for each of the OptimizationControlMechanism's
        `control_signals <OptimizationControlMechanism.control_signals>`, and includes the
        *RANDOMIZATION_CONTROL_SIGNAL* used to randomize estimates of each `control_allocation
        <ControlMechanism.control_allocation>` (see `note <OptimizationControlMechanism_Randomization_Control_Signal>` above).

    saved_samples : list
        contains all values of `control_allocation <ControlMechanism.control_allocation>` sampled by `function
        <OptimizationControlMechanism.function>` if its `save_samples <OptimizationFunction.save_samples>` parameter
        is `True`;  otherwise list is empty.

    saved_values : list
        contains values of `net_outcome <ControlMechanism.net_outcome>` associated with all samples of
        `control_allocation <ControlMechanism.control_allocation>` evaluated by by `function
        <OptimizationControlMechanism.function>` if its `save_values <OptimizationFunction.save_samples>` parameter
        is `True`;  otherwise list is empty.

    search_statefulness : bool : True
        if set to False, an `OptimizationControlMechanism`\\ 's `evaluate_agent_rep` will never run simulations; the
        evaluations will simply execute in the original `execution context <_Execution_Contexts>`.

        if set to True, `simulations <OptimizationControlMechanism_Execution>` will be created normally for each
        `control allocation <control_allocation>`.

    """

    componentType = OPTIMIZATION_CONTROL_MECHANISM
    # initMethod = INIT_FULL_EXECUTE_METHOD
    # initMethod = INIT_EXECUTE_METHOD_ONLY

    classPreferenceLevel = PreferenceLevel.SUBTYPE
    # classPreferenceLevel = PreferenceLevel.TYPE
    # Any preferences specified below will override those specified in TYPE_DEFAULT_PREFERENCES
    # Note: only need to specify setting;  level will be assigned to Type automatically
    # classPreferences = {
    #     PREFERENCE_SET_NAME: 'DefaultControlMechanismCustomClassPreferences',
    #     PREFERENCE_KEYWORD<pref>: <setting>...}

    # FIX: ADD OTHER Parameters() HERE??
    class Parameters(ControlMechanism.Parameters):
        """
            Attributes
            ----------

                agent_rep
                    see `agent_rep <OptimizationControlMechanism_Agent_Rep>`

                    :default value: None
                    :type:

                comp_execution_mode
                    see `comp_execution_mode <OptimizationControlMechanism.comp_execution_mode>`

                    :default value: `PYTHON`
                    :type: ``str``

                control_allocation_search_space
                    see `control_allocation_search_space <OptimizationControlMechanism.control_allocation_search_space>`

                    :default value: None
                    :type:

                state_feature_functions
                    see `state_feature_functions <OptimizationControlMechanism_Feature_Function>`

                    :default value: None
                    :type:

                function
                    see `function <OptimizationControlMechanism_Function>`

                    :default value: None
                    :type:

                input_ports
                    see `input_ports <Mechanism_Base.input_ports>`

                    :default value: ["{name: OUTCOME, params: {internal_only: True}}"]
                    :type: ``list``
                    :read only: True

                num_estimates
                    see `num_estimates <OptimizationControlMechanism.num_estimates>`

                    :default value: None
                    :type:

                num_trials_per_estimate
                    see `num_trials_per_estimate <OptimizationControlMechanism.num_trials_per_estimate>`

                    :default value: None
                    :type:

                saved_samples
                    see `saved_samples <OptimizationControlMechanism.saved_samples>`

                    :default value: None
                    :type:

                saved_values
                    see `saved_values <OptimizationControlMechanism.saved_values>`

                    :default value: None
                    :type:

                search_function
                    see `search_function <OptimizationControlMechanism.search_function>`

                    :default value: None
                    :type:

                search_statefulness
                    see `search_statefulness <OptimizationControlMechanism.search_statefulness>`

                    :default value: True
                    :type: ``bool``

                search_termination_function
                    see `search_termination_function <OptimizationControlMechanism.search_termination_function>`

                    :default value: None
                    :type:
        """
        outcome_input_ports_option = Parameter(CONCATENATE, stateful=False, loggable=False, structural=True)
        function = Parameter(GridSearch, stateful=False, loggable=False)
        state_feature_functions = Parameter(None, reference=True, stateful=False, loggable=False)
        search_function = Parameter(None, stateful=False, loggable=False)
        search_space = Parameter(None, read_only=True)
        search_termination_function = Parameter(None, stateful=False, loggable=False)
        comp_execution_mode = Parameter('Python', stateful=False, loggable=False, pnl_internal=True)
        search_statefulness = Parameter(True, stateful=False, loggable=False)

        agent_rep = Parameter(None, stateful=False, loggable=False, pnl_internal=True, structural=True)

        # FIX: NEED TO MODIFY IF OUTCOME InputPorts ARE MOVED (CHANGE 1 to 0? IF STATE_INPUT_PORTS ARE FIRST)
        state_feature_values = Parameter(_parse_state_feature_values_from_variable(1, [defaultControlAllocation]),
                                         user=False,
                                         pnl_internal=True)

        # FIX: Should any of these be stateful?
        initial_seed = None
        same_seed_for_all_allocations = False
        num_estimates = None
        num_trials_per_estimate = None

        # search_space = None
        control_allocation_search_space = Parameter(None, read_only=True, getter=_control_allocation_search_space_getter)

        saved_samples = None
        saved_values = None

    @handle_external_context()
    @tc.typecheck
    def __init__(self,
                 agent_rep=None,
                 state_features: tc.optional(tc.optional(tc.any(Iterable, Mechanism, OutputPort, InputPort))) = None,
                 state_feature_functions: tc.optional(tc.optional(tc.any(dict, is_function_type))) = None,
                 allow_probes:tc.any(bool, tc.enum(DIRECT)) = False,  # FIX: MAKE THIS A PARAMETER AND THEN SET TO None
                 function=None,
                 num_estimates = None,
                 initial_seed=None,
                 same_seed_for_all_allocations=None,
                 num_trials_per_estimate = None,
                 search_function: tc.optional(tc.optional(tc.any(is_function_type))) = None,
                 search_termination_function: tc.optional(tc.optional(tc.any(is_function_type))) = None,
                 search_statefulness=None,
                 context=None,
                 **kwargs):
        """Implement OptimizationControlMechanism"""

        # Legacy warnings and conversions
        for k in kwargs.copy():
            if k == 'features':
                if state_features:
                    warnings.warn(f"Both 'features' and 'state_features' were specified in the constructor for an"
                                  f" {self.__class__.__name__}. Note: 'features' has been deprecated; "
                                  f"'state_features' ({state_features}) will be used.")
                else:
                    warnings.warn(f"'features' was specified in the constructor for an {self.__class__.__name__}; "
                                  f"Note: 'features' has been deprecated; please use 'state_features' in the future.")
                    state_features = kwargs['features']
                kwargs.pop('features')
                continue
            if k == 'feature_function':
                if state_feature_functions:
                    warnings.warn(f"Both 'feature_function' and 'state_feature_functions' were specified in the "
                                  f"constructor for an {self.__class__.__name__}. Note: 'feature_function' has been "
                                  f"deprecated; 'state_feature_functions' ({state_feature_functions}) will be used.")
                else:
                    warnings.warn(f"'feature_function' was specified in the constructor for an"
                                  f"{self.__class__.__name__}; Note: 'feature_function' has been deprecated; "
                                  f"please use 'state_feature_functions' in the future.")
                    state_feature_functions = kwargs['feature_function']
                kwargs.pop('feature_function')
                continue
        self.state_features = convert_to_list(state_features)
        self.allow_probes = allow_probes

        function = function or GridSearch

        # If agent_rep hasn't been specified, put into deferred init
        if agent_rep is None:
            if context.source==ContextFlags.COMMAND_LINE:
                # Temporarily name InputPort
                self._assign_deferred_init_name(self.__class__.__name__)
                # Store args for deferred initialization
                self._store_deferred_init_args(**locals())

                # Flag for deferred initialization
                self.initialization_status = ContextFlags.DEFERRED_INIT
                return
            # If constructor is called internally (i.e., for controller of Composition),
            # agent_rep needs to be specified
            else:
                assert False, f"PROGRAM ERROR: 'agent_rep' arg should have been specified " \
                              f"in internal call to constructor for {self.name}."

        super().__init__(
            function=function,
            state_feature_functions=state_feature_functions,
            num_estimates=num_estimates,
            num_trials_per_estimate = num_trials_per_estimate,
            initial_seed=initial_seed,
            same_seed_for_all_allocations=same_seed_for_all_allocations,
            search_statefulness=search_statefulness,
            search_function=search_function,
            search_termination_function=search_termination_function,
            agent_rep=agent_rep,
            **kwargs
        )

    def _validate_params(self, request_set, target_set=None, context=None):
        """Insure that specification of ObjectiveMechanism has projections to it"""

        super()._validate_params(request_set=request_set, target_set=target_set, context=context)

        from psyneulink.core.compositions.composition import Composition
        if request_set[AGENT_REP] is None:
            raise OptimizationControlMechanismError(f"The '{AGENT_REP}' arg of an {self.__class__.__name__} must "
                                                    f"be specified and be a {Composition.__name__}")

        elif not (isinstance(request_set[AGENT_REP], Composition)
                  or (isinstance(request_set[AGENT_REP], type) and issubclass(request_set[AGENT_REP], Composition))):
            raise OptimizationControlMechanismError(f"The '{AGENT_REP}' arg of an {self.__class__.__name__} "
                                                    f"must be either a {Composition.__name__} or a sublcass of one")

        elif request_set[STATE_FEATURE_FUNCTIONS]:
            state_feats = request_set.pop(STATE_FEATURES, None)
            state_feat_fcts = request_set.pop(STATE_FEATURE_FUNCTIONS, None)
            # If no or only one item is specified in state_features, only one state_function is allowed
            if ((not state_feats or len(convert_to_list(state_feats))==1)
                    and len(convert_to_list(state_feat_fcts))!=1):
                raise OptimizationControlMechanismError(f"Only one function is allowed to be specified for "
                                                        f"the '{STATE_FEATURE_FUNCTIONS}' arg of {self.name} "
                                                        f"if either no only one items is specified for its "
                                                        f"'{STATE_FEATURES}' arg.")
            if len(convert_to_list(state_feat_fcts))>1 and not isinstance(state_feat_fcts, dict):
                raise OptimizationControlMechanismError(f"The '{STATE_FEATURES}' arg of {self.name} contains more "
                                                        f"than one item, so its '{STATE_FEATURE_FUNCTIONS}' arg "
                                                        f"must be either only a single function (applied to all "
                                                        f"{STATE_FEATURES}) or a dict with entries of the form "
                                                        f"<state_feature>:<function>.")
            if len(convert_to_list(state_feat_fcts))>1:
                invalid_fct_specs = [fct_spec for fct_spec in state_feat_fcts if fct_spec not in state_feats]
                if invalid_fct_specs:
                    raise OptimizationControlMechanismError(f"The following entries of the dict specified for "
                                                            f"'{STATE_FEATURE_FUNCTIONS} of {self.name} have keys that "
                                                            f"do not match any InputPorts specified in its "
                                                            f"{STATE_FEATURES} arg: {invalid_fct_specs}.")

    # FIX: CONSIDER GETTING RID OF THIS METHOD ENTIRELY, AND LETTING state_input_ports
    #      BE HANDLED ENTIRELY BY _update_state_input_ports_for_controller
    def _instantiate_input_ports(self, context=None):
        """Instantiate InputPorts for state_features (with state_feature_functions if specified).

        This instantiates the OptimizationControlMechanism's `state_input_ports;
             these are used to provide input to the agent_rep when its evaluate method is called
             (see Composition._build_predicted_inputs_dict).
        The OptimizationCOntrolMechanism's outcome_input_ports are instantiated by
            ControlMechanism._instantiate_input_ports in the call to super().

        InputPorts are constructed for **state_features** by calling _parse_state_feature_specs
            with them and **state_feature_functions** arguments of the OptimizationControlMechanism constructor.
        The constructed state_input_ports  are passed to ControlMechanism_instantiate_input_ports(),
             which appends them to the InputPort(s) that receive input from the **objective_mechanism* (if specified)
             or **monitor_for_control** ports (if **objective_mechanism** is not specified).
        Also ensures that:
             - every state_input_port has only a single Projection;
             - every outcome_input_ports receive Projections from within the agent_rep if it is a Composition.

        If no **state_features** are specified in the constructor, assign ones for INPUT Nodes of owner.
          - warn for model-free `model-free optimization <<OptimizationControlMechanism_Model_Based>`.
          - ignore here for `model-based optimization <<OptimizationControlMechanism_Model_Based>`
            (handled in _update_state_input_ports_for_controller)

        See`state_features <OptimizationControlMechanism_State_Features_Arg>` and
        `OptimizationControlMechanism_State_Features` for additional details.
        """

        # If any state_features were specified parse them and pass to ControlMechanism._instantiate_input_ports()
        state_input_ports_specs = None

        # FIX: 11/3/21 :
        #    ADD CHECK IN _parse_state_feature_specs THAT IF A NODE RATHER THAN InputPort IS SPECIFIED,
        #    ITS PRIMARY IS USED (SEE SCRATCH PAD FOR EXAMPLES)
        if not self.state_features:
            # For model-free (agent_rep = CompositionFunctionApproximator), warn if no state_features specified.
            # Note: for model-based optimization, state_input_ports and any state_feature_functions specified
            #       are assigned in _update_state_input_ports_for_controller.
            if self.agent_rep_type == COMPOSITION_FUNCTION_APPROXIMATOR:
                warnings.warn(f"No 'state_features' specified for use with `agent_rep' of {self.name}")

        else:
            # FIX: 11/29/21: DISALLOW FOR COMPOSITION
            # Implement any specified state_features
            state_input_ports_specs = self._parse_state_feature_specs(self.state_features,
                                                                      self.state_feature_functions)
            # Note:
            #   if state_features were specified for model-free (i.e., agent_rep is a CompositionFunctionApproximator),
            #   assume they are OK (no way to check their validity for agent_rep.evaluate() method, and skip assignment

        # Pass state_input_ports_sepcs to ControlMechanism for instantiation and addition to OCM's input_ports
        super()._instantiate_input_ports(state_input_ports_specs, context=context)

        # Assign to self.state_input_ports attribute
        start = self.num_outcome_input_ports # FIX: 11/3/21 NEED TO MODIFY IF OUTCOME InputPorts ARE MOVED
        stop = start + len(state_input_ports_specs) if state_input_ports_specs else 0
        # FIX 11/3/21: THIS SHOULD BE MADE A PARAMETER
        self.state_input_ports = ContentAddressableList(component_type=InputPort,
                                                          list=self.input_ports[start:stop])

        # Ensure that every state_input_port has no more than one afferent projection
        # FIX: NEED TO MODIFY IF OUTCOME InputPorts ARE MOVED
        for i in range(self.num_outcome_input_ports, self.num_state_input_ports):
            port = self.input_ports[i]
            if len(port.path_afferents) > 1:
                raise OptimizationControlMechanismError(f"Invalid {type(port).__name__} on {self.name}. "
                                                        f"{port.name} should receive exactly one projection, "
                                                        f"but it receives {len(port.path_afferents)} projections.")

    def _validate_monitor_for_control(self, nodes):
        # Ensure all of the Components being monitored for control are in the agent_rep if it is Composition
        if self.agent_rep_type == COMPOSITION:
            try:
                super()._validate_monitor_for_control(self.agent_rep._get_all_nodes())
            except ControlMechanismError as e:
                raise OptimizationControlMechanismError(f"{self.name} has 'outcome_ouput_ports' that receive "
                                                        f"Projections from the following Components that do not "
                                                        f"belong to its {AGENT_REP} ({self.agent_rep.name}): {e.data}.")

    def _parse_monitor_for_control_input_ports(self, context):
        """Override ControlMechanism to implement allow_probes=DIRECT option

        If is False (default), simply pass results of super()._parse_monitor_for_control_input_ports(context);
            this is restricted to the use of OUTPUT Nodes in nested Compositions, and routes Projections from nodes in
            nested Compositions through their respective output_CIMs.

        If allow_probes option is True, any INTERNAL Nodes of nested Compositions specified in monitor_for_control
           are assigned NodeRole.OUTPUT, and Projections from them to the OptimizationControlMechanism are routed
           from the nested Composition(s) through the respective output_CIM(s).

        If allow_probes option is DIRECT, Projection specifications are added to Port specification dictionaries,
           so that the call to super()._instantiate_input_ports in ControlMechanism instantiates Projections from
            monitored node to OptimizationControlMechanism. This allows *direct* Projections from monitored nodes in
            nested Compositions to the OptimizationControlMechanism, bypassing output_CIMs and preventing inclusion
            of their values in the results attribute of those Compositions.

        Return port specification dictionaries (*with* Projection specifications), their value sizes and null list
        (to suppress Projection assignment to aux_components in ControlMechanism._instantiate_input_ports)
        """

        outcome_input_port_specs, outcome_value_sizes, monitored_ports \
            = super()._parse_monitor_for_control_input_ports(context)

        if self.allow_probes == DIRECT:
            # Add Projection specifications to port specification dictionaries for outcome_input_ports
            #    and return monitored_ports = []

            if self.outcome_input_ports_option == SEPARATE:
                # Add port spec to to each outcome_input_port_spec (so that a Projection is specified directly to each)
                for i in range(self.num_outcome_input_ports):
                    outcome_input_port_specs[i].update({PROJECTIONS: monitored_ports[i]})
            else:
                # Add all ports specs as list to single outcome_input_port
                outcome_input_port_specs[0].update({PROJECTIONS: monitored_ports})

            # Return [] for ports to suppress creation of Projections in _instantiate_input_ports
            monitored_ports = []

        return outcome_input_port_specs, outcome_value_sizes, monitored_ports


    def _update_state_input_ports_for_controller(self, context=None):
        """Check and update state_input_ports for model-based optimization (agent_rep==Composition)

        If no agent_rep has been specified or it is model-free, return
            (note: validation of state_features specified for model-free optimization is up to the
            CompositionFunctionApproximator)

        For model-based optimization (agent_rep is a Composition):

        - ensure that state_input_ports for all specified state_features are for InputPorts of INPUT Nodes of agent_rep;
          raises an error if any receive a Projection that is not a shadow Projection from an INPUT Node of agent_rep
          (note: there should already be state_input_ports for any **state_features** specified in the constructor).

        - if no state_features specified, assign a state_input_port for every InputPort of every INPUT Node of agent_rep
          (note: shadow Projections for all state_input_ports are created in Composition._update_shadow_projections()).

        - assign state_feature_functions to relevant state_input_ports (same function for all if no state_features
          are specified or only one state_function is specified;  otherwise, use dict for specifications).
        """

        # FIX: 11/15/21 - REPLACE WITH ContextFlags.PROCESSING ??
        #               TRY TESTS WITHOUT THIS
        # Don't instantiate unless being called by Composition.run() (which does not use ContextFlags.METHOD)
        # This avoids error messages if called prematurely (i.e., before run is complete)
        # MODIFIED 11/29/21 OLD:
        if context.flags & ContextFlags.METHOD:
            return
        # MODIFIED 11/29/21 END

        # Don't bother for model-free optimization (see OptimizationControlMechanism_Model_Free)
        #    since state_input_ports specified or model-free optimization are entirely the user's responsibility;
        #    this is because they can't be programmatically validated against the agent_rep's evaluate() method.
        #    (This contrast with model-based optimization, for which there must be a state_input_port for every
        #    InputPort of every INPUT node of the agent_rep (see OptimizationControlMechanism_Model_Based).
        if self.agent_rep_type != COMPOSITION:
            return

        from psyneulink.core.compositions.composition import Composition, NodeRole, CompositionInterfaceMechanism

        def _get_all_input_nodes(comp):
            """Return all input_nodes, including those for any Composition nested one level down.
            Note: more deeply nested Compositions will either be served by their containing one(s) or own controllers
            """
            _input_nodes = comp.get_nodes_by_role(NodeRole.INPUT)
            input_nodes = []
            for node in _input_nodes:
                if isinstance(node, Composition):
                    input_nodes.extend(_get_all_input_nodes(node))
                else:
                    input_nodes.append(node)
            return input_nodes

        if self.state_features:
            # FIX: 11/26/21 - EXPLAIN THIS BEHAVIOR IN DOSCSTRING;
            warnings.warn(f"The 'state_features' argument has been specified for {self.name}, that is being "
                          f"configured as a model-based {self.__class__.__name__} (i.e, one that uses a "
                          f"{Composition.componentType} as its agent_rep).  This overrides automatic assignment of "
                          f"all inputs to its agent_rep ({self.agent_rep.name}) as the 'state_features'; only the "
                          f"ones specified will be used ({self.state_features}), and they must match the shape of the "
                          f"input to {self.agent_rep.name} when it is run.  Remove this specification from the "
                          f"constructor for {self.name} if automatic assignment is preferred.")

            comp = self.agent_rep
            # Ensure that all InputPorts shadowed by specified state_input_ports
            #    are in agent_rep or one of its nested Compositions
            invalid_state_features = [input_port for input_port in self.state_input_ports
                                      if (not (input_port.shadow_inputs.owner in
                                                list(comp.nodes) + [n[0] for n in comp._get_nested_nodes()])
                                          and (not [input_port.shadow_inputs.owner.composition is x for x in
                                                      comp._get_nested_compositions()
                                               if isinstance(input_port.shadow_inputs.owner,
                                                         CompositionInterfaceMechanism)]))]
            if any(invalid_state_features):
                raise OptimizationControlMechanismError(f"{self.name}, being used as controller for model-based "
                                                        f"optimization of {self.agent_rep.name}, has 'state_features' "
                                                        f"specified ({[d.name for d in invalid_state_features]}) that "
                                                        f"are missing from the Composition or any nested within it.")

            # Ensure that all  InputPorts shadowed by specified state_input_ports
            #    reference INPUT Nodes of agent_rep or of a nested Composition
            invalid_state_features = [input_port for input_port in self.state_input_ports
                                      if (not (input_port.shadow_inputs.owner in _get_all_input_nodes(self.agent_rep))
                                          and (isinstance(input_port.shadow_inputs.owner,
                                                         CompositionInterfaceMechanism)
                                               and not (input_port.shadow_inputs.owner.composition in
                                                        [nested_comp for nested_comp in comp._get_nested_compositions()
                                                         if nested_comp in comp.get_nodes_by_role(NodeRole.INPUT)])))]
            if any(invalid_state_features):
                raise OptimizationControlMechanismError(f"{self.name}, being used as controller for model-based "
                                                        f"optimization of {self.agent_rep.name}, has 'state_features' "
                                                        f"specified ({[d.name for d in invalid_state_features]}) that "
                                                        f"are not INPUT nodes for the Composition or any nested "
                                                        f"within it.")
            return

        # Model-based agent_rep, but no state_features have been specified,
        #   so assign a state_input_port to shadow every InputPort of every INPUT node of agent_rep
        shadow_input_ports = []
        for node in _get_all_input_nodes(self.agent_rep):
            for input_port in node.input_ports:
                if input_port.internal_only:
                    continue
                # if isinstance(input_port.owner, CompositionInterfaceMechanism):
                #     input_port = input_port.
                shadow_input_ports.append(input_port)

        local_context = Context(source=ContextFlags.METHOD)
        state_input_ports_to_add = []
        # for input_port in input_ports_not_specified:
        for input_port in shadow_input_ports:
            input_port_name = f"{SHADOW_INPUT_NAME} of {input_port.owner.name}[{input_port.name}]"
            # MODIFIED 11/28/21 NEW:
            params = {SHADOW_INPUTS: input_port,
                      INTERNAL_ONLY:True}
            # Note: state_feature_functions has been validated _validate_params
            #       to have only a single function in for model-based agent_rep
            if self.state_feature_functions:
                params.update({FUNCTION: self._parse_state_feature_function(self.state_feature_functions)})
            # MODIFIED 11/28/21 END
            state_input_ports_to_add.append(_instantiate_port(name=input_port_name,
                                                              port_type=InputPort,
                                                              owner=self,
                                                              reference_value=input_port.value,
                                                              params=params,
                                                              context=local_context))
        self.add_ports(state_input_ports_to_add,
                             update_variable=False,
                             context=local_context)
        self.state_input_ports.extend(state_input_ports_to_add)

    def _instantiate_output_ports(self, context=None):
        """Assign CostFunctions.DEFAULTS as default for cost_option of ControlSignals.
        """
        super()._instantiate_output_ports(context)

        for control_signal in self.control_signals:
            if control_signal.cost_options is None:
                control_signal.cost_options = CostFunctions.DEFAULTS
                control_signal._instantiate_cost_attributes(context)

    def _instantiate_control_signals(self, context):
        """Size control_allocation and assign modulatory_signals
        Set size of control_allocation equal to number of modulatory_signals.
        Assign each modulatory_signal sequentially to corresponding item of control_allocation.
        """

        # MODIFIED 11/21/21 NEW:
        #  FIX - PURPOSE OF THE FOLLOWING IS TO "CAPTURE" CONTROL SPECS MADE LOCALLY ON MECHANISMS IN THE COMP
        #        AND INSTANTIATE ControlSignals FOR THEM HERE, ALONG WITH THOSE SPECIFIED IN THE CONSTRUCTOR
        #         FOR THE OCM. ALSO CAPTURES DUPLICATES (SEE MOD BELOW).
        # FIX: WITHOUT THIS, GET THE mod param ERROR;  WITH IT, GET FAILURES IN test_control:
        #        TestModelBasedOptimizationControlMechanisms_Execution
        #            test_evc
        #            test_stateful_mechanism_in_simulation
        #        TestControlMechanisms:
        #            test_lvoc
        #            test_lvoc_both_prediction_specs
        #            test_lvoc_features_function
        # if self.agent_rep and self.agent_rep.componentCategory=='Composition':
        #     control_signals_from_composition = self.agent_rep._get_control_signals_for_composition()
        # self.output_ports.extend(control_signals_from_composition)
        # MODIFIED 11/21/21 END

        if self.num_estimates:

            randomization_seed_mod_values = SampleSpec(start=1,stop=self.num_estimates,step=1)

            # FIX: 11/3/21 noise PARAM OF TransferMechanism IS MARKED AS SEED WHEN ASSIGNED A DISTRIBUTION FUNCTION,
            #                BUT IT HAS NO PARAMETER PORT BECAUSE THAT PRESUMABLY IS FOR THE INTEGRATOR FUNCTION,
            #                BUT THAT IS NOT FOUND BY model.all_dependent_parameters
            # Get ParameterPorts for seeds of parameters in agent_rep that use them (i.e., that return a random value)
            seed_param_ports = [param._port for param in self.agent_rep.all_dependent_parameters('seed').keys()]

            # Construct ControlSignal to modify seeds over estimates
            self.output_ports.append(ControlSignal(name=RANDOMIZATION_CONTROL_SIGNAL,
                                                   modulates=seed_param_ports,
                                                   allocation_samples=randomization_seed_mod_values))

        control_signals = []
        for i, spec in list(enumerate(self.output_ports)):
            control_signal = self._instantiate_control_signal(spec, context=context)
            control_signal._variable_spec = (OWNER_VALUE, i)
            # MODIFIED 11/20/21 NEW:
            #  FIX - SHOULD MOVE THIS TO WHERE IT IS CALLED IN ControlSignal._instantiate_control_signal
            if self._check_for_duplicates(control_signal, control_signals, context):
                continue
            # MODIFIED 11/20/21 END
            # control_signals.append(control_signal)
            self.output_ports[i] = control_signal

        self.defaults.value = np.tile(control_signal.parameters.variable.default_value, (i + 1, 1))
        self.parameters.control_allocation._set(copy.deepcopy(self.defaults.value), context)

    def _instantiate_function(self, function, function_params=None, context=None):
        # this indicates a significant peculiarity of OCM, in that its function
        # corresponds to its value (control_allocation) rather than anything to
        # do with its variable. see _instantiate_attributes_after_function

        # Workaround this issue here, and explicitly allow the function's
        # default variable to be modified
        if isinstance(function, Function):
            function._variable_shape_flexibility = DefaultsFlexibility.FLEXIBLE

        super()._instantiate_function(function, function_params, context)

    def _instantiate_attributes_after_function(self, context=None):
        """Instantiate OptimizationControlMechanism's OptimizationFunction attributes"""

        super()._instantiate_attributes_after_function(context=context)

        search_space = self.parameters.search_space._get(context)
        if type(search_space) == np.ndarray:
            search_space = search_space.tolist()
        if search_space:
            corrected_search_space = []
            try:
                if type(search_space) == SampleIterator:
                    corrected_search_space.append(search_space)
                elif type(search_space) == SampleSpec:
                    corrected_search_space.append(SampleIterator(search_space))
                else:
                    for i in self.parameters.search_space._get(context):
                        if not type(i) == SampleIterator:
                            corrected_search_space.append(SampleIterator(specification=i))
                            continue
                        corrected_search_space.append(i)
            except AssertionError:
                corrected_search_space = [SampleIterator(specification=search_space)]
            self.parameters.search_space._set(corrected_search_space, context)

        # If there is no randomization_control_signal, but num_estimates is 1 or None,
        #     pass None for randomization_control_signal_index (1 will be used by default by OptimizationFunction)
        if RANDOMIZATION_CONTROL_SIGNAL not in self.control_signals and self.num_estimates in {1, None}:
            randomization_control_signal_index = None
        # Otherwise, assert that num_estimates and number of seeds generated by randomization_control_signal are equal
        else:
            num_seeds = self.control_signals[RANDOMIZATION_CONTROL_SIGNAL].allocation_samples.base.num
            assert self.num_estimates == num_seeds, \
                    f"PROGRAM ERROR:  The value of the 'num_estimates' Parameter of {self.name}" \
                    f"({self.num_estimates}) is not equal to the number of estimates that will be generated by " \
                    f"its {RANDOMIZATION_CONTROL_SIGNAL} ControlSignal ({num_seeds})."
            randomization_control_signal_index = self.control_signals.names.index(RANDOMIZATION_CONTROL_SIGNAL)

        # Assign parameters to function (OptimizationFunction) that rely on OptimizationControlMechanism
        self.function.reset(**{
            DEFAULT_VARIABLE: self.parameters.control_allocation._get(context),
            OBJECTIVE_FUNCTION: self.evaluate_agent_rep,
            # SEARCH_FUNCTION: self.search_function,
            # SEARCH_TERMINATION_FUNCTION: self.search_termination_function,
            SEARCH_SPACE: self.parameters.control_allocation_search_space._get(context),
            RANDOMIZATION_DIMENSION: randomization_control_signal_index
        })

        if isinstance(self.agent_rep, type):
            self.agent_rep = self.agent_rep()

        if self.agent_rep_type == COMPOSITION_FUNCTION_APPROXIMATOR:
            self._initialize_composition_function_approximator(context)

    def _execute(self, variable=None, context=None, runtime_params=None):
        """Find control_allocation that optimizes result of agent_rep.evaluate().
        """

        if self.is_initializing:
            return [defaultControlAllocation]

        # # FIX: THESE NEED TO BE FOR THE PREVIOUS TRIAL;  ARE THEY FOR FUNCTION_APPROXIMATOR?
        # FIX: NEED TO MODIFY IF OUTCOME InputPorts ARE MOVED
        self.parameters.state_feature_values._set(_parse_state_feature_values_from_variable(
            self.num_outcome_input_ports,
            variable), context)

        # Assign default control_allocation if it is not yet specified (presumably first trial)
        control_allocation = self.parameters.control_allocation._get(context)
        if control_allocation is None:
            control_allocation = [c.defaults.variable for c in self.control_signals]
            self.parameters.control_allocation._set(control_allocation, context=None)

        # Give the agent_rep a chance to adapt based on last trial's state_feature_values and control_allocation
        if hasattr(self.agent_rep, "adapt"):
            # KAM 4/11/19 switched from a try/except to hasattr because in the case where we don't
            # have an adapt method, we also don't need to call the net_outcome getter
            net_outcome = self.parameters.net_outcome._get(context)

            # FIX: NEED TO MODIFY IF OUTCOME InputPorts ARE MOVED
            self.agent_rep.adapt(_parse_state_feature_values_from_variable(self.num_outcome_input_ports, variable),
                                 control_allocation,
                                 net_outcome,
                                 context=context)

        # freeze the values of current context, because they can be changed in between simulations,
        # and the simulations must start from the exact spot
        self.agent_rep._initialize_from_context(self._get_frozen_context(context),
                                                base_context=context,
                                                override=True)

        # Get control_allocation that optimizes net_outcome using OptimizationControlMechanism's function
        # IMPLEMENTATION NOTE: skip ControlMechanism._execute since it is a stub method that returns input_values
        optimal_control_allocation, optimal_net_outcome, saved_samples, saved_values = \
                                                super(ControlMechanism,self)._execute(variable=control_allocation,
                                                                                      num_estimates=self.parameters.num_estimates._get(context),
                                                                                      context=context,
                                                                                      runtime_params=runtime_params
                                                                                      )

        # clean up frozen values after execution
        self.agent_rep._delete_contexts(self._get_frozen_context(context))

        optimal_control_allocation = np.array(optimal_control_allocation).reshape((len(self.defaults.value), 1))
        if self.function.save_samples:
            self.saved_samples = saved_samples
        if self.function.save_values:
            self.saved_values = saved_values

        # Return optimal control_allocation
        return optimal_control_allocation

    def _get_frozen_context(self, context=None):
        return Context(execution_id=f'{context.execution_id}{EID_FROZEN}')

    def _set_up_simulation(self, base_context=Context(execution_id=None), control_allocation=None):
        sim_context = copy.copy(base_context)
        sim_context.execution_id = self.get_next_sim_id(base_context, control_allocation)

        try:
            self.parameters.simulation_ids._get(base_context).append(sim_context.execution_id)
        except AttributeError:
            self.parameters.simulation_ids._set([sim_context.execution_id], base_context)

        self.agent_rep._initialize_from_context(sim_context, self._get_frozen_context(base_context), override=False)

        return sim_context

    def _tear_down_simulation(self, sim_context=None):
        if not self.agent_rep.parameters.retain_old_simulation_data._get():
            self.agent_rep._delete_contexts(sim_context, check_simulation_storage=True)

    def evaluate_agent_rep(self, control_allocation, context=None, return_results=False):
        """Call `evaluate <Composition.evaluate>` method of `agent_rep <OptimizationControlMechanism.agent_rep>`

        Assigned as the `objective_function <OptimizationFunction.objective_function>` for the
        OptimizationControlMechanism's `function <OptimizationControlMechanism.function>`.

        Evaluates `agent_rep <OptimizationControlMechanism.agent_rep>` by calling its `evaluate <Composition.evaluate>`
        method, which executes its `agent_rep <OptimizationControlMechanism.agent_rep>` using the current
        `state_feature_values <OptimizationControlMechanism.state_feature_values>` as the input and the specified
        **control_allocation**.

        If the `agent_rep <OptimizationControlMechanism.agent_rep>` is a `Composition`, each execution is a call to
        its `run <Composition.run>` method that uses the `num_trials_per_estimate
        <OptimizationControlMechanism.num_trials_per_estimate>` as its **num_trials** argument, and the same
        `state_feature_values <OptimizationControlMechanism.state_feature_values>` and **control_allocation**
        but a different randomly chosen seed for the random number generator for each run.  It then returns an array of
        length **number_estimates** containing the `net_outcome <ControlMechanism.net_outcome>` of each execution
        and, if **return_results** is True, also an array with the `results <Composition.results>` of each run.

        COMMENT:
        FIX: THIS SHOULD BE REFACTORED TO BE HANDLED THE SAME AS A Composition AS agent_rep
        COMMENT
        If the `agent_rep <OptimizationControlMechanism.agent_rep>` is a CompositionFunctionApproximator,
        then `num_estimates <OptimizationControlMechanism.num_estimates>` is passed to it to handle execution and
        estimation as determined by its implementation, and returns a single estimated net_outcome.


        (See `evaluate <Composition.evaluate>` for additional details.)
        """

        # agent_rep is a Composition (since runs_simulations = True)
        if self.agent_rep.runs_simulations:
            # KDM 5/20/19: crudely using default here because it is a stateless parameter
            # and there is a bug in setting parameter values on init, see TODO note above
            # call to self._instantiate_defaults around component.py:1115
            if self.defaults.search_statefulness:
                new_context = self._set_up_simulation(context, control_allocation)
            else:
                new_context = context

            old_composition = context.composition
            context.composition = self.agent_rep

            # We shouldn't get this far if execution mode is not Python
            assert self.parameters.comp_execution_mode._get(context) == "Python"
            exec_mode = pnlvm.ExecutionMode.Python
            ret_val = self.agent_rep.evaluate(self.parameters.state_feature_values._get(context),
                                              control_allocation,
                                              self.parameters.num_trials_per_estimate._get(context),
                                              base_context=context,
                                              context=new_context,
                                              execution_mode=exec_mode,
                                              return_results=return_results)
            context.composition = old_composition
            if self.defaults.search_statefulness:
                self._tear_down_simulation(new_context)

            # FIX: THIS SHOULD BE REFACTORED TO BE HANDLED THE SAME AS A Composition AS agent_rep
            # If results of the simulation should be returned then, do so. agent_rep's evaluate method will
            # return a tuple in this case in which the first element is the outcome as usual and the second
            # is the results of the composition run.
            if return_results:
                return ret_val[0], ret_val[1]
            else:
                return ret_val

        # FIX: 11/3/21 - ??REFACTOR CompositionFunctionApproximator TO NOT TAKE num_estimates
        #                (i.e., LET OptimzationFunction._grid_evaluate HANDLE IT)
        # agent_rep is a CompositionFunctionApproximator (since runs_simuluations = False)
        else:
            return self.agent_rep.evaluate(self.parameters.state_feature_values._get(context),
                                           control_allocation,
                                           self.parameters.num_estimates._get(context),
                                           self.parameters.num_trials_per_estimate._get(context),
                                           context=context
                                           )

    def _get_evaluate_input_struct_type(self, ctx):
        # We construct input from optimization function input
        return ctx.get_input_struct_type(self.function)

    def _get_evaluate_output_struct_type(self, ctx):
        # Returns a scalar that is the predicted net_outcome
        return ctx.float_ty

    def _get_evaluate_alloc_struct_type(self, ctx):
        return pnlvm.ir.ArrayType(ctx.float_ty,
                                  len(self.parameters.control_allocation_search_space.get()))

    def _gen_llvm_net_outcome_function(self, *, ctx, tags=frozenset()):
        assert "net_outcome" in tags
        args = [ctx.get_param_struct_type(self).as_pointer(),
                ctx.get_state_struct_type(self).as_pointer(),
                self._get_evaluate_alloc_struct_type(ctx).as_pointer(),
                ctx.float_ty.as_pointer(),
                ctx.float_ty.as_pointer()]

        builder = ctx.create_llvm_function(args, self, str(self) + "_net_outcome")
        llvm_func = builder.function
        for p in llvm_func.args:
            p.attributes.add('nonnull')
        params, state, allocation_sample, objective_ptr, arg_out = llvm_func.args

        op_params = pnlvm.helpers.get_param_ptr(builder, self, params,
                                                "output_ports")
        op_states = pnlvm.helpers.get_state_ptr(builder, self, state,
                                                "output_ports", None)

        # calculate cost function
        total_cost = builder.alloca(ctx.float_ty)
        builder.store(ctx.float_ty(-0.0), total_cost)
        for i, op in enumerate(self.output_ports):
            op_i_params = builder.gep(op_params, [ctx.int32_ty(0),
                                                  ctx.int32_ty(i)])
            op_i_state = builder.gep(op_states, [ctx.int32_ty(0),
                                                 ctx.int32_ty(i)])

            op_f = ctx.import_llvm_function(op, tags=frozenset({"costs"}))

            op_in = builder.alloca(op_f.args[2].type.pointee)

            # copy allocation_sample, the input is 1-element array in a struct
            data_in = builder.gep(allocation_sample, [ctx.int32_ty(0),
                                                      ctx.int32_ty(i)])
            data_out = builder.gep(op_in, [ctx.int32_ty(0), ctx.int32_ty(0),
                                           ctx.int32_ty(0)])
            if data_in.type != data_out.type:
                warnings.warn("Shape mismatch: Allocation sample '{}' ({}) doesn't match input port input ({}).".format(i, self.parameters.control_allocation_search_space.get(), op.defaults.variable))
                assert len(data_out.type.pointee) == 1
                data_out = builder.gep(data_out, [ctx.int32_ty(0), ctx.int32_ty(0)])

            builder.store(builder.load(data_in), data_out)

            # Invoke cost function
            cost = builder.call(op_f, [op_i_params, op_i_state, op_in])

            # simplified version of combination fmax(cost, 0)
            ltz = builder.fcmp_ordered("<", cost, cost.type(0))
            cost = builder.select(ltz, cost.type(0), cost)

            # combine is not a PNL function
            assert self.combine_costs is np.sum
            val = builder.load(total_cost)
            val = builder.fadd(val, cost)
            builder.store(val, total_cost)

        # compute net_outcome
        objective = builder.load(objective_ptr)
        net_outcome = builder.fsub(objective, builder.load(total_cost))
        builder.store(net_outcome, arg_out)

        builder.ret_void()
        return llvm_func

    def _gen_llvm_evaluate_alloc_range_function(self, *, ctx:pnlvm.LLVMBuilderContext,
                                                   tags=frozenset()):
        assert "evaluate" in tags
        assert "alloc_range" in tags
        evaluate_f = ctx.import_llvm_function(self,
                                              tags=tags - {"alloc_range"})


        args = [*evaluate_f.type.pointee.args[:2],
                ctx.int32_ty, ctx.int32_ty,
                *evaluate_f.type.pointee.args[3:]]
        builder = ctx.create_llvm_function(args, self, str(self) + "_evaluate_range")
        llvm_func = builder.function

        params, state, start, stop, arg_out, arg_in, data = llvm_func.args
        for p in llvm_func.args:
            if isinstance(p.type, (pnlvm.ir.PointerType)):
                p.attributes.add('nonnull')

        nodes_params = pnlvm.helpers.get_param_ptr(builder, self.composition,
                                                   params, "nodes")
        my_idx = self.composition._get_node_index(self)
        my_params = builder.gep(nodes_params, [ctx.int32_ty(0),
                                               ctx.int32_ty(my_idx)])
        func_params = pnlvm.helpers.get_param_ptr(builder, self,
                                                  my_params, "function")
        search_space = pnlvm.helpers.get_param_ptr(builder, self.function,
                                                   func_params, "search_space")

        allocation = builder.alloca(evaluate_f.args[2].type.pointee)
        with pnlvm.helpers.for_loop(builder, start, stop, stop.type(1), "alloc_loop") as (b, idx):

            func_out = b.gep(arg_out, [idx])
            pnlvm.helpers.create_allocation(b, allocation, search_space, idx)

            b.call(evaluate_f, [params, state, allocation, func_out, arg_in, data])

        builder.ret_void()
        return llvm_func

    def _gen_llvm_evaluate_function(self, *, ctx:pnlvm.LLVMBuilderContext,
                                             tags=frozenset()):
        assert "evaluate" in tags
        args = [ctx.get_param_struct_type(self.agent_rep).as_pointer(),
                ctx.get_state_struct_type(self.agent_rep).as_pointer(),
                self._get_evaluate_alloc_struct_type(ctx).as_pointer(),
                self._get_evaluate_output_struct_type(ctx).as_pointer(),
                self._get_evaluate_input_struct_type(ctx).as_pointer(),
                ctx.get_data_struct_type(self.agent_rep).as_pointer()]

        builder = ctx.create_llvm_function(args, self, str(self) + "_evaluate")
        llvm_func = builder.function
        for p in llvm_func.args:
            p.attributes.add('nonnull')

        comp_params, base_comp_state, allocation_sample, arg_out, arg_in, base_comp_data = llvm_func.args

        # Create a simulation copy of composition state
        comp_state = builder.alloca(base_comp_state.type.pointee, name="state_copy")
        builder.store(builder.load(base_comp_state), comp_state)

        # Create a simulation copy of composition data
        comp_data = builder.alloca(base_comp_data.type.pointee, name="data_copy")
        builder.store(builder.load(base_comp_data), comp_data)

        # Evaluate is called on composition controller
        assert self.composition.controller is self
        assert self.composition is self.agent_rep
        nodes_states = pnlvm.helpers.get_state_ptr(builder, self.composition,
                                                   comp_state, "nodes", None)
        nodes_params = pnlvm.helpers.get_param_ptr(builder, self.composition,
                                                   comp_params, "nodes")

        controller_idx = self.composition._get_node_index(self)
        controller_state = builder.gep(nodes_states, [ctx.int32_ty(0),
                                                      ctx.int32_ty(controller_idx)])
        controller_params = builder.gep(nodes_params, [ctx.int32_ty(0),
                                                       ctx.int32_ty(controller_idx)])

        # Get simulation function
        sim_f = ctx.import_llvm_function(self.agent_rep,
                                         tags=frozenset({"run", "simulation"}))

        # Apply allocation sample to simulation data
        assert len(self.output_ports) == len(allocation_sample.type.pointee)
        idx = self.agent_rep._get_node_index(self)
        ocm_out = builder.gep(comp_data, [ctx.int32_ty(0), ctx.int32_ty(0),
                                          ctx.int32_ty(idx)])
        for i, _ in enumerate(self.output_ports):
            idx = ctx.int32_ty(i)
            sample_ptr = builder.gep(allocation_sample, [ctx.int32_ty(0), idx])
            sample_dst = builder.gep(ocm_out, [ctx.int32_ty(0), idx, ctx.int32_ty(0)])
            if sample_ptr.type != sample_dst.type:
                assert len(sample_dst.type.pointee) == 1
                sample_dst = builder.gep(sample_dst, [ctx.int32_ty(0),
                                                      ctx.int32_ty(0)])
            builder.store(builder.load(sample_ptr), sample_dst)

        # Construct input
        comp_input = builder.alloca(sim_f.args[3].type.pointee, name="sim_input")

        input_initialized = [False] * len(comp_input.type.pointee)
        for src_idx, ip in enumerate(self.input_ports):
            if ip.shadow_inputs is None:
                continue

            # shadow inputs point to an input port of of a node.
            # If that node takes direct input, it will have an associated
            # (input_port, output_port) in the input_CIM.
            # Take the former as an index to composition input variable.
            cim_in_port = self.agent_rep.input_CIM_ports[ip.shadow_inputs][0]
            dst_idx = self.agent_rep.input_CIM.input_ports.index(cim_in_port)

            # Check that all inputs are unique
            assert not input_initialized[dst_idx], "Double initialization of input {}".format(dst_idx)
            input_initialized[dst_idx] = True

            src = builder.gep(arg_in, [ctx.int32_ty(0), ctx.int32_ty(src_idx)])
            # Destination is a struct of 2d arrays
            dst = builder.gep(comp_input, [ctx.int32_ty(0),
                                           ctx.int32_ty(dst_idx),
                                           ctx.int32_ty(0)])
            builder.store(builder.load(src), dst)

        # Assert that we have populated all inputs
        assert all(input_initialized), \
          "Not all inputs to the simulated composition are initialized: {}".format(input_initialized)

        # Determine simulation counts
        num_trials_per_estimate_ptr = pnlvm.helpers.get_param_ptr(builder, self,
                                                        controller_params,
                                                        "num_trials_per_estimate")

        num_trials_per_estimate = builder.load(num_trials_per_estimate_ptr, "num_trials_per_estimate")

        # if num_trials_per_estimate is 0, run 1 trial
        param_is_zero = builder.icmp_unsigned("==", num_trials_per_estimate,
                                                    ctx.int32_ty(0))
        num_sims = builder.select(param_is_zero, ctx.int32_ty(1),
                                  num_trials_per_estimate, "corrected_estimates")

        num_runs = builder.alloca(ctx.int32_ty, name="num_runs")
        builder.store(num_sims, num_runs)

        # We only provide one input
        num_inputs = builder.alloca(ctx.int32_ty, name="num_inputs")
        builder.store(num_inputs.type.pointee(1), num_inputs)

        # Simulations don't store output
        comp_output = sim_f.args[4].type(None)
        builder.call(sim_f, [comp_state, comp_params, comp_data, comp_input,
                             comp_output, num_runs, num_inputs])

        # Extract objective mechanism value
        idx = self.agent_rep._get_node_index(self.objective_mechanism)
        # Mechanisms' results are stored in the first substructure
        objective_os_ptr = builder.gep(comp_data, [ctx.int32_ty(0),
                                                   ctx.int32_ty(0),
                                                   ctx.int32_ty(idx)])
        # Objective mech output shape should be 1 single element 2d array
        objective_val_ptr = builder.gep(objective_os_ptr,
                                        [ctx.int32_ty(0), ctx.int32_ty(0),
                                         ctx.int32_ty(0)], "obj_val_ptr")

        net_outcome_f = ctx.import_llvm_function(self, tags=tags.union({"net_outcome"}))
        builder.call(net_outcome_f, [controller_params, controller_state,
                                     allocation_sample, objective_val_ptr,
                                     arg_out])

        builder.ret_void()

        return llvm_func

    def _gen_llvm_function(self, *, ctx:pnlvm.LLVMBuilderContext, tags:frozenset):
        if "net_outcome" in tags:
            return self._gen_llvm_net_outcome_function(ctx=ctx, tags=tags)
        if "evaluate" in tags and "alloc_range" in tags:
            return self._gen_llvm_evaluate_alloc_range_function(ctx=ctx, tags=tags)
        if "evaluate" in tags:
            return self._gen_llvm_evaluate_function(ctx=ctx, tags=tags)

        is_comp = not isinstance(self.agent_rep, Function)
        if is_comp:
            extra_args = [ctx.get_param_struct_type(self.agent_rep).as_pointer(),
                          ctx.get_state_struct_type(self.agent_rep).as_pointer(),
                          ctx.get_data_struct_type(self.agent_rep).as_pointer()]
        else:
            extra_args = []

        f = super()._gen_llvm_function(ctx=ctx, extra_args=extra_args, tags=tags)
        if is_comp:
            for a in f.args[-len(extra_args):]:
                a.attributes.add('nonnull')

        return f

    def _gen_llvm_invoke_function(self, ctx, builder, function, params, context, variable, *, tags:frozenset):
        fun = ctx.import_llvm_function(function)
        fun_out = builder.alloca(fun.args[3].type.pointee)

        args = [params, context, variable, fun_out]
        # If we're calling compiled version of Composition.evaluate,
        # we need to pass extra arguments
        if len(fun.args) > 4:
            args += builder.function.args[-3:]
        builder.call(fun, args)

        return fun_out, builder

    def _gen_llvm_output_port_parse_variable(self, ctx, builder, params, context, value, port):
        i = self.output_ports.index(port)
        # Allocate the only member of the port input struct
        oport_input = builder.alloca(ctx.get_input_struct_type(port).elements[0])
        # FIXME: workaround controller signals occasionally being 2d
        dest_ptr = pnlvm.helpers.unwrap_2d_array(builder, oport_input)
        dest_ptr = builder.gep(dest_ptr, [ctx.int32_ty(0), ctx.int32_ty(0)])
        val_ptr = builder.gep(value, [ctx.int32_ty(0), ctx.int32_ty(0), ctx.int32_ty(i)])
        builder.store(builder.load(val_ptr), dest_ptr)
        return oport_input

    # @property
    # def state_feature_values(self):
    #     if hasattr(self.agent_rep, 'model_based_optimizer') and self.agent_rep.model_based_optimizer is self:
    #         return self.agent_rep._get_predicted_input()
    #     else:
    #         return np.array(np.array(self.variable[1:]).tolist())

    @property
    def agent_rep_type(self):
        from psyneulink.core.compositions.compositionfunctionapproximator import CompositionFunctionApproximator
        if isinstance(self.agent_rep, CompositionFunctionApproximator):
            return COMPOSITION_FUNCTION_APPROXIMATOR
        elif self.agent_rep.componentCategory=='Composition':
            return COMPOSITION
        else:
            return None

    def _parse_state_feature_function(self, feature_function):
        if isinstance(feature_function, Function):
            return copy.deepcopy(feature_function)
        else:
            return feature_function

    @tc.typecheck
    def _parse_state_feature_specs(self, state_features, feature_functions, context=None):
        """Parse entries of state_features into InputPort spec dictionaries
        Set INTERNAL_ONLY entry of params dict of InputPort spec dictionary to True
            (so that inputs to Composition are not required if the specified state is on an INPUT Mechanism)
        Assign functions specified in **state_feature_functions** to InputPorts for all state_features
        Return list of InputPort specification dictionaries
        """

        _state_input_ports = _parse_shadow_inputs(self, state_features)

        parsed_features = []

        for spec in _state_input_ports:
            # MODIFIED 11/29/21 NEW:
            # If optimization uses Composition, assume that shadowing a Mechanism means shadowing its primary InputPort
            if isinstance(spec, Mechanism) and self.agent_rep_type == COMPOSITION:
                # FIX: 11/29/21: MOVE THIS TO _parse_shadow_inputs
                #      (ADD ARG TO THAT FOR DOING SO, OR RESTRICTING TO INPUTPORTS IN GENERAL)
                if len(spec.input_ports)!=1:
                    raise OptimizationControlMechanismError(f"A Mechanism ({spec.name}) is specified in the "
                                                            f"'{STATE_FEATURES}' arg for {self.name} that has "
                                                            f"more than one InputPort; a specific one or subset "
                                                            f"of them must be specified.")
                spec = spec.input_port
            parsed_spec = _parse_port_spec(owner=self, port_type=InputPort, port_spec=spec)    # returns InputPort dict
            parsed_spec[PARAMS].update({INTERNAL_ONLY:True,
                                        PROJECTIONS:None})
            if feature_functions:
                if isinstance(feature_functions, dict) and spec in feature_functions:
                    feat_fct = feature_functions.pop(spec)
                else:
                    feat_fct = feature_functions
                parsed_spec.update({FUNCTION: self._parse_state_feature_function(feat_fct)})
            parsed_spec = [parsed_spec] # so that extend works below

            parsed_features.extend(parsed_spec)

        return parsed_features

    @property
    def num_state_input_ports(self):
        try:
            return len(self.state_input_ports)
        except:
            return 0

    @property
    def _model_spec_parameter_blacklist(self):
        # default_variable is hidden in constructor arguments,
        # and anyway assigning it is problematic because it is modified
        # several times when creating input ports, and assigning function that
        # fits the control allocation
        return super()._model_spec_parameter_blacklist.union({
            'variable',
        })

    # ******************************************************************************************************************
    # FIX:  THE FOLLOWING IS SPECIFIC TO CompositionFunctionApproximator AS agent_rep
    # ******************************************************************************************************************

    def _initialize_composition_function_approximator(self, context):
        """Initialize CompositionFunctionApproximator"""

        # CompositionFunctionApproximator needs to have access to control_signals to:
        # - to construct control_allocation_search_space from their allocation_samples attributes
        # - compute their values and costs for samples of control_allocations from control_allocation_search_space
        self.agent_rep.initialize(features_array=np.array(self.defaults.variable[1:]),
                                  control_signals = self.control_signals,
                                  context=context)

    # FIX: THE FOLLOWING SHOULD BE MERGED WITH HANDLING OF PredictionMechanisms FOR ORIG MODEL-BASED APPROACH;
    # FIX: SHOULD BE GENERALIZED AS SOMETHING LIKE update_feature_values
    @tc.typecheck
    @handle_external_context()
    def add_state_features(self, features, context=None):
        """Add InputPorts and Projections to OptimizationControlMechanism for state_features used to
        predict `net_outcome <ControlMechanism.net_outcome>`

        **state_features** argument can use any of the forms of specification allowed for InputPort(s)
        """

        if features:
            features = self._parse_state_feature_specs(features=features,
                                                       context=context)
        self.add_ports(InputPort, features)<|MERGE_RESOLUTION|>--- conflicted
+++ resolved
@@ -22,26 +22,6 @@
     - `Agent Representation and Types of Optimization <OptimizationControlMechanism_Agent_Representation_Types>`
         - `Model-Free" Optimization <OptimizationControlMechanism_Model_Free>`
         - `Model-Based" Optimization <OptimizationControlMechanism_Model_Based>`
-<<<<<<< HEAD
-  * `OptimizationControlMechanism_Creation`
-     - `Agent Rep <OptimizationControlMechanism_Agent_Rep_Arg>`
-     - `State Features <OptimizationControlMechanism_State_Features_Arg>`
-     - `State Feature Functions <OptimizationControlMechanism_State_Feature_Functions_Arg>`
-     - `Outcome  <OptimizationControlMechanism_Outcome_Args>`
-  * `OptimizationControlMechanism_Structure`
-     - `Agent Representation <OptimizationControlMechanism_Agent_Rep>`
-       - `State <OptimizationControlMechanism_State>`
-     - `Input <OptimizationControlMechanism_Input>`
-       - `state_input_ports <OptimizationControlMechanism_State_Features>`
-       - `outcome_input_ports <OptimizationControlMechanism_Outcome>`
-         - `objective_mechanism <OptimizationControlMechanism_ObjectiveMechanism>`
-         - `monitor_for_control <OptimizationControlMechanism_Monitor_for_Control>`
-         - `probes <OptimizationControlMechanism_Probes>`
-     - `Function <OptimizationControlMechanism_Function>`
-        - `Search Function, Search Space and Search Termination Function<OptimizationControlMechanism_Search_Functions>`
-  * `OptimizationControlMechanism_Execution`
-  * `OptimizationControlMechanism_Class_Reference`
-=======
 * `OptimizationControlMechanism_Creation`
     - `Agent Rep <OptimizationControlMechanism_Agent_Rep_Arg>`
     - `State Features <OptimizationControlMechanism_State_Features_Arg>`
@@ -66,7 +46,6 @@
     - `OptimizationControlMechanism_Optimization_Procedure`
     - `OptimizationControlMechanism_Estimation_Randomization`
 * `OptimizationControlMechanism_Class_Reference`
->>>>>>> 1a4b63d7
 
 
 .. _OptimizationControlMechanism_Overview:
@@ -192,21 +171,12 @@
 
 *"Model-Free" Optimization*
 
-<<<<<<< HEAD
-.. note::
-   The term *model-free* is placed in apology quotes to reflect the fact that, while this term is
-   used widely (e.g., in machine learning and cognitive science) to distinguish it from *model-based* forms of
-   processing, model-free processing nevertheless relies on *some* form of model -- albeit usually a much simpler
-   one -- for learning, planning and decision making.  In the context of a OptimizationControlMechanism, this is
-   addressed by use of the term "agent_rep", and how it is implemented, as described below.
-=======
     .. note::
        The term *model-free* is placed in apology quotes to reflect the fact that, while this term is
        used widely (e.g., in machine learning and cognitive science) to distinguish it from *model-based* forms of
        processing, model-free processing nevertheless relies on *some* form of model -- albeit usually a much simpler
        one -- for learning, planning and decision making.  In the context of a OptimizationControlMechanism, this is
        addressed by use of the term "agent_rep", and how it is implemented, as described below.
->>>>>>> 1a4b63d7
 
 This is implemented by assigning the `agent_rep <OptimizationControlMechanism.agent_rep>` to something than the
 `Composition` for which the OptimizationControlMechanism is the `controller <Composition.controller>`).  This
@@ -378,11 +348,7 @@
 
 .. _OptimizationControlMechanism_Outcome_Args:
 
-<<<<<<< HEAD
-* *Outcome arguments* -- these specify the Components, the values of which are assigned to the `outcome
-=======
 * **Outcome arguments** -- these specify the Components, the values of which are assigned to the `outcome
->>>>>>> 1a4b63d7
   <ControlMechanism.outcome>` attribute, and used to compute the `net_outcome <ControlMechanism.net_outcome>` for a
   given `control_allocation <ControlMechanism.control_allocation>` (see `OptimizationControlMechanism_Execution`).
   As with a ControlMechanism, these can be sepcified directly in the **monitor_for_control** argument, or through the
@@ -406,7 +372,6 @@
     **net_outcome** of that `adapt <CompositionFunctionApproximator.adapt>` method.
 
   .. _OptimizationControlMechanism_Allow_Probes:
-<<<<<<< HEAD
 
   * **allow_probes** -- this argument is specific to OptimizationControlMechanism, allowing values of Components that
     are `INTERNAL <NodeRole.INTERNAL>` `Nodes <Composition_Nodes>` of a `nested Composition <Composition_Nested>` to be
@@ -414,25 +379,11 @@
     of the Composition being evaluated; that is, ones that do not contribute directly to the Composition's `results
     <Composition_Execution_Results>` (see `probes <OptimizationControlMechanism_Probes>` for additional details).
 
-* *Optimization arguments* -- these specify parameters that determine how the OptimizationControlMechanism's
-  `function <OptimizationControlMechanism.function>` searches for and determines the optimal `control_allocation
-  <ControlMechanism.control_allocation>` (see `OptimizationControlMechanism_Execution`); this includes specification
-  of the `num_estimates <OptimizationControlMechanism.num_estimates>` and `number_of_trials_per_estimate
-  <OptimizationControlMechanism.number_of_trials_per_estimate>` parameters, which determine how the `net_outcome
-=======
-
-  * **allow_probes** -- this argument is specific to OptimizationControlMechanism, allowing values of Components that
-    are `INTERNAL <NodeRole.INTERNAL>` `Nodes <Composition_Nodes>` of a `nested Composition <Composition_Nested>` to be
-    included in `outcome <ControlMechanism.outcome>` These can be thought of as providing access to "latent variables"
-    of the Composition being evaluated; that is, ones that do not contribute directly to the Composition's `results
-    <Composition_Execution_Results>` (see `probes <OptimizationControlMechanism_Probes>` for additional details).
-
 * **Optimization arguments** -- these specify parameters that determine how the OptimizationControlMechanism's
   `function <OptimizationControlMechanism.function>` searches for and determines the optimal `control_allocation
   <ControlMechanism.control_allocation>` (see `OptimizationControlMechanism_Execution`); this includes specification
   of the `num_estimates <OptimizationControlMechanism.num_estimates>` and `num_trials_per_estimate
   <OptimizationControlMechanism.num_trials_per_estimate>` parameters, which determine how the `net_outcome
->>>>>>> 1a4b63d7
   <ControlMechanism.net_outcome>` is estimated for a given `control_allocation <ControlMechanism.control_allocation>`
   (see `OptimizationControlMechanism_Estimation_Randomization` for additional details).
 
@@ -464,30 +415,6 @@
 If the `agent_rep <OptimizationControlMechanism.agent_rep>` is not the Composition for which the
 OptimizationControlMechanism is the controller, then it must meet the following requirements:
 
-<<<<<<< HEAD
-    * Its `evaluate <Composition.evaluate>` method must accept as its first four positional arguments:
-
-      - values that correspond in shape to  the `state_feature_values
-        <OptimizationControlMechanism.state_feature_values>` (inputs for estimate);
-      - `control_allocation <ControlMechanism.control_allocation>` (the set of parameters for which estimates
-        of `net_outcome <ControlMechanism.net_outcome>` are made);
-
-      - `num_trials_per_estimate <OptimizationControlMechanism.num_trials_per_estimate>` (number of trials executed by
-        agent_rep for each estimate).
-    ..
-    * If it has an `adapt <CompositionFunctionApproximator.adapt>` method, that must accept as its first three
-      arguments, in order:
-      - values that correspond to the shape of the `state_feature_values
-        <OptimizationControlMechanism.state_feature_values>` (inputs that led to the net_come);
-      - `control_allocation <ControlMechanism.control_allocation>` (set of parameters that led to the net_outcome);
-      - `net_outcome <ControlMechanism.net_outcome>` (the net_outcome that resulted from the `state_feature_values
-        <OptimizationControlMechanism.state_feature_values>` and `control_allocation
-        <ControlMechanism.control_allocation>`) that must match the shape of `outcome <ControlMechanism.outcome>`.
-      COMMENT:
-      - `num_estimates <OptimizationControlMechanism.num_trials_per_estimate>` (number of estimates of `net_outcome
-        <ControlMechanism.net_outcome>` made for each `control_allocation <ControlMechanism.control_allocation>`).
-      COMMENT
-=======
 * Its `evaluate <Composition.evaluate>` method must accept as its first four positional arguments:
 
   - values that correspond in shape to  the `state_feature_values
@@ -510,7 +437,6 @@
   - `num_estimates <OptimizationControlMechanism.num_trials_per_estimate>` (number of estimates of `net_outcome
     <ControlMechanism.net_outcome>` made for each `control_allocation <ControlMechanism.control_allocation>`).
   COMMENT
->>>>>>> 1a4b63d7
 
  .. _OptimizationControlMechanism_State:
 
@@ -551,11 +477,7 @@
 <OptimizationControlMechanism.state_feature_values>`, and conveyed to the `agent_rep
 <OptimizationControlMechanism.agent_rep>` when it is `executed <OptimizationControlMechanism_Execution>`. If the
 `agent_rep is a `Composition <OptimizationControlMechanism_Agent_Rep_Composition>`, then the
-<<<<<<< HEAD
-OptimizationControlMechanism has a state_input_port for every `InputPort` of every `INPUT <NodeRoles.INPUT>` `Node
-=======
 OptimizationControlMechanism has a state_input_port for every `InputPort` of every `INPUT <NodeRole.INPUT>` `Node
->>>>>>> 1a4b63d7
 <Composition_Nodes>` of the `agent_rep <OptimizationControlMechanism.agent_rep>` Composition, each of which receives
 a `Projection` that `shadows the input <InputPort_Shadow_Inputs>` of the corresponding state_feature. If the
 `agent_rep is a CompositionFunctionApproximator <OptimizationControlMechanism_Agent_Rep_CFA>`,
@@ -675,31 +597,6 @@
 COMMENT
 
 - False (the default): items specified in `monitor_for_control <ControlMechanism.monitor_for_control>` that
-<<<<<<< HEAD
-  are in a `nested Composition <Composition_Nested>` must be `OUTPUT <NodeRole.OUTPUT `Nodes <Composition_Nodes>` of
-  that Composition; referencing any `INPUT <NodeRole.INPUT>` or `INTERNAL <NodeRole.INTERNAL>` Nodes of a
-  nested Composition raises an error.
-
-- True: *any* `Node <Composition_Nodes> of a `nested Composition <Composition_Nested>` can be specified in
-  `monitor_for_control <ControlMechanism.monitor_for_control>`, including `INPUT <NodeRole.INPUT>` and `INTERNAL
-  <NodeRole.INTERNAL>` nodes.
-
-  .. technical_note::
-     `INTERNAL <NodeRole.INTERNAL>` Nodes of a nested Composition will project via the nested Composition's
-     `output_CIM <Composition.output_CIM>` and those of any intervening Compositions, to one of the Composition
-     at the same level as the OptimizationControlMechanism, that in turn will project to the corresponding InputPort
-     of the OptimizationControlMechanism `outcome_input_ports <ControlMechanism.outcome_input_ports>`.  Note
-     that their values will also be included in `results <Composition.results>` attribute of the nested Composition
-     and all intervening ones, including the one to which the OptimizationControlMechanism belongs.
-
-  .. technical_note::
-
-     *DIRECT*: this is also a permitted value of **allow_probes**;  the functional result is the same,
-     but in this case the specified Nodes project *directly* to one of the OptimizationControlMechanism's
-     `outcome_input_ports <ControlMechanism.outcome_input_ports>`, skipping all intervening `output_CIM
-     <Composition.output_CIM>`\\s.  This specification is *not recommended*, as it prevents use of `compilation
-     <Composition_Compilation>`.  It is supported only for debugging purposes only.
-=======
   are in a `nested Composition <Composition_Nested>` must be `OUTPUT <NodeRole.OUTPUT>` `Nodes <Composition_Nodes>`
   of that Composition; referencing any `INPUT <NodeRole.INPUT>` or `INTERNAL <NodeRole.INTERNAL>` Nodes of a
   nested Composition raises an error.
@@ -722,7 +619,6 @@
      `outcome_input_ports <ControlMechanism.outcome_input_ports>`, skipping all intervening `output_CIM
      <Composition.output_CIM>`\\s. This specification is *not recommended*, as it prevents use of `compilation
      <Composition_Compilation>`. It is supported only for debugging purposes only.
->>>>>>> 1a4b63d7
 
 .. _OptimizationControlMechanism_Function:
 
@@ -761,13 +657,8 @@
     `OptimizationControlMechanism_Estimation_Randomization` for additional details).
   ..
   - It must implement a `reset` method that can accept as keyword arguments **objective_function**,
-<<<<<<< HEAD
-      **search_function**, **search_termination_function**, and **search_space**, and implement attributes
-      with corresponding names.
-=======
     **search_function**, **search_termination_function**, and **search_space**, and implement attributes
     with corresponding names.
->>>>>>> 1a4b63d7
 
 .. _OptimizationControlMechanism_Search_Functions:
 
@@ -823,7 +714,7 @@
 .. _OptimizationControlMechanism_Execution:
 
 Execution
----------
+---------
 
 When an OptimizationControlMechanism is executed, the `OptimizationFunction` assigned as it's `function
 <OptimizationControlMechanism.function>` is used evaluate the effects of different `control_allocations
@@ -836,11 +727,7 @@
 .. _OptimizationControlMechanism_Optimization_Procedure:
 
 *Optimization Procedure*
-<<<<<<< HEAD
-~~~~~~~~~~~~~~~~~~~~~~~~
-=======
 ^^^^^^^^^^^^^^^^^^^^^^^^
->>>>>>> 1a4b63d7
 
 When an OptimizationControlMechanism is executed, it carries out the following steps to find a `control_allocation
 <ControlMechanism.control_allocation>` that optmimzes performance of the Composition that it controls:
@@ -877,21 +764,12 @@
       estimate, but the random seed of any Parameters that rely on randomization is varied, so that the values of those
       Parameters are randomly sampled for every estimate (see `OptimizationControlMechanism_Estimation_Randomization`).
 
-<<<<<<< HEAD
-     * *Aggregation* - the `function <OptimizationControlMechanism.function>`\\'s `aggregation_function
-       <OptimizationFunction.aggregation_function>` is used to aggregate the `net_outcome
-       <ControlMechanism.net_outcome>` over the all the estimates for a given `control_allocation
-       <ControlMechanism.control_allocation>`, and the aggregated value is returned as the `outcome
-       <ControlMechanism.outcome>` and used to the compute the `net_outcome <ControlMechanism.net_outcome>`
-       for that `control_allocation <ControlMechanism.control_allocation>`.
-=======
     * *Aggregation* - the `function <OptimizationControlMechanism.function>`\\'s `aggregation_function
       <OptimizationFunction.aggregation_function>` is used to aggregate the `net_outcome
       <ControlMechanism.net_outcome>` over the all the estimates for a given `control_allocation
       <ControlMechanism.control_allocation>`, and the aggregated value is returned as the `outcome
       <ControlMechanism.outcome>` and used to the compute the `net_outcome <ControlMechanism.net_outcome>`
       for that `control_allocation <ControlMechanism.control_allocation>`.
->>>>>>> 1a4b63d7
 
     * *Termination* - the `function <OptimizationControlMechanism.function>` continues to evaluate samples of
       `control_allocations <ControlMechanism.control_allocation>` provided by its `search_function
@@ -910,17 +788,7 @@
 .. _OptimizationControlMechanism_Estimation_Randomization:
 
 *Randomization of Estimation*
-<<<<<<< HEAD
-~~~~~~~~~~~~~~~~~~~~~~~~~~~~~
-
-If `num_estimates <OptimizationControlMechanism.num_estimates>` is specified (i.e., it is not None) then, for a given
-`control_allocation <ControlMechanism.control_allocation>`,  the `evaluate_agent_rep
-<OptimizationControlMechanism.evaluate_agent_rep>` method is called that number of times by the
-OptimizationControlMechanism's `function OptimizationControlMechanism.function>` to estimate the `outcome
-<ControlMechanism.outcome>` of the `agent_rep <OptimizationControlMechanism.agent_rep>`.
-=======
 ^^^^^^^^^^^^^^^^^^^^^^^^^^^^^
->>>>>>> 1a4b63d7
 
 If `num_estimates <OptimizationControlMechanism.num_estimates>` is specified (i.e., it is not None), then each
 `control_allocation <ControlMechanism.control_allocation>` is independently evaluated `num_estimates
@@ -938,11 +806,7 @@
 of the independent estimates are aggregated by the `aggregation_function <OptimizationFunction.aggregation_function>`
 of the `OptimizationFunction` assigned to the OptimizationControlMechanism's `function <OptimizationControlMechanism>`,
 and used to compute the `net_outcome <ControlMechanism.net_outcome>` over the estimates for that `control_allocation
-<<<<<<< HEAD
-<ControlMechanism.control_allocation>`.  (See `OptimizationControlMechanism_Execution` for additional details).
-=======
 <ControlMechanism.control_allocation>` (see `OptimizationControlMechanism_Execution` for additional details).
->>>>>>> 1a4b63d7
 
 COMMENT:
 .. _OptimizationControlMechanism_Examples:
@@ -1208,13 +1072,8 @@
         `evaluate_agent_rep <OptimizationControlMechanism.evaluate_agent_rep>`) used to estimate the `net_outcome
         <ControlMechanism.net_outcome>` of each `control_allocation <ControlMechanism.control_allocation>` evaluated
         by the OptimizationControlMechanism's `function <OptimizationControlMechanism.function>` (i.e.,
-<<<<<<< HEAD
-        that are specified by its `search_space <OptimizationFunction.search_space>`).
-        # FIX: 11/3/21 ADD POINTER TO DESCRIPTION OF RANDOMIZATION ControlSignal
-=======
         that are specified by its `search_space <OptimizationFunction.search_space>`); see
         `OptimizationControlMechanism_Estimation_Randomization` for additional details.
->>>>>>> 1a4b63d7
 
     initial_seed : int or None
         determines the seed used to initialize the random number generator at construction.
