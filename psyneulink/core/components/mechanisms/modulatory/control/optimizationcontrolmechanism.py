--- conflicted
+++ resolved
@@ -3210,15 +3210,10 @@
                                            context=context
                                            )
 
-<<<<<<< HEAD
     def _get_evaluate_output_struct_type(self, ctx, tags):
         if "evaluate_type_all_results" in tags:
             return ctx.get_output_struct_type(self.agent_rep)
-        assert "evaluate_type_objective" in tags
-=======
-    def _get_evaluate_output_struct_type(self, ctx, *, tags):
         assert "evaluate_type_objective" in tags, "Unknown evaluate type: {}".format(tags)
->>>>>>> 91296809
         # Returns a scalar that is the predicted net_outcome
         return ctx.float_ty
 
@@ -3334,11 +3329,8 @@
 
             if "evaluate_type_objective" in tags:
                 out_idx = idx
-<<<<<<< HEAD
             elif "evaluate_type_all_results" in tags:
                 out_idx = builder.mul(idx, builder.load(num_trials_per_estimate_ptr))
-=======
->>>>>>> 91296809
             else:
                 assert False, "Evaluation type not detected in tags, or unknown: {}".format(tags)
 
@@ -3355,11 +3347,7 @@
         args = [ctx.get_param_struct_type(self.agent_rep).as_pointer(),
                 ctx.get_state_struct_type(self.agent_rep).as_pointer(),
                 self._get_evaluate_alloc_struct_type(ctx).as_pointer(),
-<<<<<<< HEAD
-                self._get_evaluate_output_struct_type(ctx, tags).as_pointer(),
-=======
                 self._get_evaluate_output_struct_type(ctx, tags=tags).as_pointer(),
->>>>>>> 91296809
                 ctx.get_input_struct_type(self.agent_rep).as_pointer(),
                 ctx.get_data_struct_type(self.agent_rep).as_pointer()]
 
@@ -3458,17 +3446,11 @@
         num_inputs = builder.alloca(ctx.int32_ty, name="num_sim_inputs")
         builder.store(num_inputs.type.pointee(1), num_inputs)
 
-<<<<<<< HEAD
         # Simulations don't store output unless we run parameter fitting
         if 'evaluate_type_objective' in tags:
             comp_output = sim_f.args[4].type(None)
         elif 'evaluate_type_all_results' in tags:
             comp_output = arg_out
-=======
-        # Simulations don't store output
-        if "evaluate_type_objective" in tags:
-            comp_output = sim_f.args[4].type(None)
->>>>>>> 91296809
         else:
             assert False, "Evaluation type not detected in tags, or unknown: {}".format(tags)
 
@@ -3479,19 +3461,11 @@
             # Extract objective mechanism value
             idx = self.agent_rep._get_node_index(self.objective_mechanism)
             # Mechanisms' results are stored in the first substructure
-<<<<<<< HEAD
-            objective_os_ptr = builder.gep(comp_data, [ctx.int32_ty(0),
-                                                       ctx.int32_ty(0),
-                                                       ctx.int32_ty(idx)])
-            # Objective mech output shape should be 1 single element 2d array
-            objective_val_ptr = builder.gep(objective_os_ptr,
-=======
             objective_op_ptr = builder.gep(comp_data, [ctx.int32_ty(0),
                                                        ctx.int32_ty(0),
                                                        ctx.int32_ty(idx)])
             # Objective mech output shape should be 1 single element 2d array
             objective_val_ptr = builder.gep(objective_op_ptr,
->>>>>>> 91296809
                                             [ctx.int32_ty(0), ctx.int32_ty(0),
                                              ctx.int32_ty(0)], "obj_val_ptr")
 
@@ -3499,11 +3473,8 @@
             builder.call(net_outcome_f, [controller_params, controller_state,
                                          allocation_sample, objective_val_ptr,
                                          arg_out])
-<<<<<<< HEAD
         elif "evaluate_type_all_results" in tags:
             pass
-=======
->>>>>>> 91296809
         else:
             assert False, "Evaluation type not detected in tags, or unknown: {}".format(tags)
 
