--- conflicted
+++ resolved
@@ -955,24 +955,14 @@
 from psyneulink.core.components.states.state import REMOVE_STATES, _parse_state_spec
 from psyneulink.core.globals.context import Context, ContextFlags, handle_external_context
 from psyneulink.core.globals.keywords import \
-<<<<<<< HEAD
-    ADDITIVE_PARAM, CURRENT_EXECUTION_COUNT, CURRENT_EXECUTION_TIME, EXECUTION_PHASE, FUNCTION, FUNCTION_PARAMS, \
-    INITIALIZING, INIT_EXECUTE_METHOD_ONLY, INIT_FUNCTION_METHOD_ONLY, \
+    ADDITIVE_PARAM, CURRENT_EXECUTION_COUNT, CURRENT_EXECUTION_TIME, EXECUTION_PHASE, \
+    FUNCTION, FUNCTION_PARAMS, INITIALIZING, INIT_EXECUTE_METHOD_ONLY, INIT_FUNCTION_METHOD_ONLY, \
     INPUT_LABELS_DICT, INPUT_STATE, INPUT_STATES, INPUT_STATE_VARIABLES, \
     MONITOR_FOR_CONTROL, MONITOR_FOR_LEARNING, MULTIPLICATIVE_PARAM, \
     OUTPUT_LABELS_DICT, OUTPUT_STATE, OUTPUT_STATES, OWNER_VALUE, \
-    PARAMETER_STATE, PARAMETER_STATES, PREVIOUS_VALUE, REFERENCE_VALUE, TARGET_LABELS_DICT, VALUE, VARIABLE, \
-    kwMechanismComponentCategory
+    PARAMETER_STATE, PARAMETER_STATES, PREVIOUS_VALUE, PROJECTIONS, REFERENCE_VALUE, \
+    TARGET_LABELS_DICT, VALUE, VARIABLE, kwMechanismComponentCategory
 from psyneulink.core.globals.parameters import Parameter, parse_execution_context
-=======
-    CURRENT_EXECUTION_COUNT, CURRENT_EXECUTION_TIME, EXECUTION_PHASE, FUNCTION, FUNCTION_PARAMS, \
-    INITIALIZING, INIT_EXECUTE_METHOD_ONLY, INIT_FUNCTION_METHOD_ONLY, \
-    INPUT_LABELS_DICT, INPUT_STATE, INPUT_STATES, INPUT_STATE_VARIABLES, MONITOR_FOR_CONTROL, MONITOR_FOR_LEARNING, \
-    OUTPUT_LABELS_DICT, OUTPUT_STATE, OUTPUT_STATES, OWNER_VALUE, \
-    PARAMETER_STATE, PARAMETER_STATES, PREVIOUS_VALUE, PROJECTIONS, \
-    REFERENCE_VALUE, TARGET_LABELS_DICT, VALUE, VARIABLE, kwMechanismComponentCategory
-from psyneulink.core.globals.parameters import Parameter
->>>>>>> b2ab8472
 from psyneulink.core.scheduling.condition import Condition
 from psyneulink.core.globals.preferences.preferenceset import PreferenceLevel
 from psyneulink.core.globals.registry import register_category, remove_instance_from_registry
@@ -2368,20 +2358,12 @@
 
         # REPORT EXECUTION
         if self.prefs.reportOutputPref and (context.execution_phase & ContextFlags.PROCESSING | ContextFlags.LEARNING):
-<<<<<<< HEAD
-            self._report_mechanism_execution(self.get_input_values(execution_id), self.user_params, self.output_state.parameters.value._get(execution_id))
-
-        # # TEST PRINT 9/7/19:
-        # self._report_mechanism_execution(self.get_input_values(execution_id), self.user_params, self.output_state.parameters.value._get(execution_id))
-
-=======
             self._report_mechanism_execution(
                 self.get_input_values(context),
                 self.user_params,
                 self.output_state.parameters.value._get(context),
                 context=context
             )
->>>>>>> b2ab8472
         return value
 
     def run(
