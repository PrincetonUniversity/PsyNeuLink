--- conflicted
+++ resolved
@@ -2472,12 +2472,8 @@
         for i in range(len(self.input_states)):
             state = self.input_states[i]
             state.update(execution_id=execution_id, params=runtime_params, context=context)
-<<<<<<< HEAD
-
         return np.array(self.get_input_values(execution_id))
-=======
-        return np.array([state.parameters.value._get(execution_id) for state in self.input_states])
->>>>>>> dc36ac1f
+
 
     def _update_parameter_states(self, execution_id=None, runtime_params=None, context=None):
 
