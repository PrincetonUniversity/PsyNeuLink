# Princeton University licenses this file to You under the Apache License, Version 2.0 (the "License");
# you may not use this file except in compliance with the License.  You may obtain a copy of the License at:
#     http://www.apache.org/licenses/LICENSE-2.0
# Unless required by applicable law or agreed to in writing, software distributed under the License is distributed
# on an "AS IS" BASIS, WITHOUT WARRANTIES OR CONDITIONS OF ANY KIND, either express or implied.
# See the License for the specific language governing permissions and limitations under the License.


# **************************************  ParameterState ******************************************************

"""

Overview
--------

ParameterStates belong to either a `Mechanism <Mechanism>` or a `Projection <Projection>`. A ParameterState is created
to represent each `modulatable parameter <ParameterState_Configurable_Parameters>` of the `Mechanism
<Mechanism>` or a `Projection <Projection>`, as well as those of the component's `function <Component_Function>`. A
ParameterState provides the current value of the parameter it represents during any relevant computations, and serves as
an interface for parameter modulation.

A ParameterState can receive one or more `ControlProjections  <ControlProjection>` and/or `LearningProjections
<LearningProjection>` that modify the value returned by the ParameterState according to the ParameterState's
`function <ParameterState.function>`. The Projections received by a ParameterState  are listed in its `mod_afferents
<ParameterState.mod_afferents>` attribute.

When the Mechanism or Projection to which a ParameterState belongs executes, that component and its function use the
ParameterState's value -- not the parameter attribute's value -- for any computation. A ParameterState's corresponding
attribute on the Mechanism, Projection, or Function to which it belongs (i.e. MyTransferMech.function.gain),
stores the "base value" of that parameter. The base value of a parameter is the variable of the ParameterState's
function. The base value can be viewed or changed at any time through this attribute.

The ParameterState value is available on the ParameterState itself, as well as the mod_name attribute of the Mechanism
or Projection to which it belongs (i.e. MyTransferMech.mod_gain would return the value of the "gain" ParameterState
of the MyTransferMech mechanism.)

.. note::
    Either of these options for looking up the value of the ParameterState will return the parameter state value that
    was used during the most recent execution. This means that if the value of MyTransferMech.function.gain (the
    base value) is updated after execution #1, the base value will change immediately, but the ParameterState value (and
    MyTransferMech.mod_gain) will not be computed again until execution #2.

    As a result, if either MyTransferMech.mod_gain or MyTransferMech.parameter_states["gain"].value is viewed in between
    execution #1 and execution #2, it will return the gain parameter state value that was used during execution 1.

.. _ParameterState_Creation:

Creating a ParameterState
-------------------------

ParameterStates are created automatically when the `Mechanism <Mechanism>` or `Projection <Projection>` to which they
belong is created.  The `owner <ParameterState.owner>` of a ParameterState must be a `Mechanism` or `MappingProjection`.
One ParameterState is created for each configurable parameter of its owner, as well as for each configurable parameter
of the owner's `function <Component.function>` (the `configurable parameters <ParameterState_Configurable_Parameters>`
of a Component are listed in its `user_params <Component.user_params>` and function_params <Component.function_params>`
dictionaries. Each ParameterState is created using the value specified for the corresponding parameter, as described
below.  The ParameterStates for the parameters of a Mechanism or Projection are listed in its
:keyword:`parameter_states` attribute.

COMMENT:
    FOR DEVELOPERS: The instantiation of ParameterStates for all of the `user_params` of a Component can be
                    suppressed if a *PARAMETER_STATES* entry is included and set to `NotImplemented` in the
                    paramClassDefaults dictionary of its class definition;  the instantiation of a ParameterState
                    for an individual parameter in user_params can be suppressed by including it in
                    exclude_from_parameter_states for the class (or one of its parent classes)
                    (see LearningProjection and EVCControlMechanism for examples, and `note
                    <ParameterStates_Suppression>` below for additional information about how
                    to suppress creation of a ParameterState for individual parameters.  This should be done
                    for any parameter than can take a value or a string that is a keyword as its specification
                    (i.e., of the arg for the parameter in the Component's constructor) but should not have a
                    ParameterState (e.g., input_state and output_state), as otherwise the
                    specification will be interpreted as a numeric parameter (in the case of a value) or
                    a parameter of the keyword's type, a ParameterState will be created, and then it's value,
                    rather than the parameter's actual value, will be returned when the parameter is accessed
                    using "dot notation" (this is because the getter for an attribute's property first checks
                    to see if there is a ParameterState for that attribute and, if so, returns the value of the
                    ParameterState).
COMMENT

.. _ParameterState_Specification:

*Specifying Parameters*
~~~~~~~~~~~~~~~~~~~~~~~

Parameters can be specified in one of several places:

    * In the **argument** of the constructor for the `Component <Component>` to which the parameter belongs
      (see `Component_Structural_Attributes` for additional details).
    ..
    * In a *parameter specification dictionary* assigned to the **params** argument in the constructor for the
      Component to which the parameter belongs. The entry for each parameter must use the name of the parameter
      (or a corresponding keyword) as its key, and the parameter's specification as its value (see
      `examples <ParameterState_Specification_Examples>` below). Parameters for a Component's
      `function <Component.function>` can be specified in an entry with the key *FUNCTION_PARAMS*, and a value that
      is itself a parameter specification dictionary containing an entry for each of the function's parameters to be
      specified.  When a value is assigned to a parameter in a specification dictionary, it overrides any value
      assigned to the argument for the parameter in the Component's constructor.
    ..
    * By direct assignment to the Component's attribute for the parameter
      (see `below <ParameterState_Configurable_Parameters>`).
    ..
    * In the `assign_params <Component.assign_params>` method for the Component.
    ..
    * In the **runtime_params** argument of a call to a Composition's `Run` method

.. _ParameterState_Value_Specification:

The specification of the initial value of a parameter can take any of the following forms:

    .. _ParameterState_Value_Assignment:

    * **Value** -- this must be a valid value for the parameter. It creates a default ParameterState,
      assigns the parameter's default value as the ParameterState's `value <ParameterState.value>`,
      and assigns the parameter's name as the name of the ParameterState.

    * **ParameterState reference** -- this must refer to an existing **ParameterState** object; its name must be the
      name of a parameter of the owner or of the owner's `function <Component.function>`, and its value must be a valid
      one for the parameter.

      .. note::
          This capability is provided for generality and potential
          future use, but its current use is not advised.

    .. _ParameterState_Modulatory_Specification:

    * **Modulatory specification** -- this can be an existing `ControlSignal` or `ControlProjection`,
      a `LearningSignal` or `LearningProjection`, a constructor or the class name for any of these, or the
      keywords *CONTROL*, *CONTROL_PROJECTION*, *LEARNING*, or *LEARNING_PROJECTION*.  Any of these create a default
      ParameterState, assign the parameter's default value as the ParameterState's `value <ParameterState.value>`,
      and assign the parameter's name as the name of the ParameterState.  They also create and/or assign the
      corresponding ModulatorySignal and ModulatoryProjection, and assign the ParameterState as the
      ModulatoryProjection's `receiver <Projection_Base.receiver>`. If the ModulatorySignal and/or
      ModulatoryProjection already exist, their value(s) must be valid one(s) for the parameter.  Note that only
      Control and Learning Modulatory components can be assigned to a ParameterState (Gating components cannot be
      used -- they can only be assigned to `InputStates <InputState>` and `OutputStates <OutputState>`).

    .. _ParameterState_Tuple_Specification:

    * **2-item tuple:** *(<value>, <Modulatory specification>)* -- this creates a default ParameterState, uses the value
      specification (1st item) as parameter's `value assignment <ParameterState_Value_Assignment>`, and assigns the
      parameter's name as the name of the ParameterState.  The Modulatory specification (2nd item) is used as the
      ParameterState's `modulatory assignment <ParameterState_Modulatory_Specification>`, and the ParameterState
      is assigned as the `receiver <Projection_Base.receiver>` for the corresponding `ModulatoryProjection
      <ModulatoryProjection>`.

      .. note::
          Currently, the `function <Component.function>` of a Component, although it can be specified as a parameter
          value, cannot be assigned a `ModulatorySignal <ModulatorySignal>` or modified in the **runtime_params**
          argument of a call to a Mechanism's `execute <Mechanism_Base.execute>` method. This may change in the future.

The value specified for a parameter (either explicitly or by default) is assigned to an attribute of the Component or
of the Component's `function <Mechanism_Base.function>` to which the parameter belongs.  The attribute has the same
name as the parameter, and can be referenced using standard Python attribute ("dot") notation;  for example, the value
of a parameter named *param* is assigned to an attribute named ``param`` that can be referenced as
``my_component.param``). The parameter's value is assigned as the **default value** for the ParameterState.

.. _ParameterStates_Suppression:

.. note::
   If the value of a parameter is specified as `NotImplemented`, or any non-numeric value that is not one of those
   listed above, then no ParameterState is created and the parameter cannot be modified by a `ModulatorySignal
   <ModulatorySignal>` or in the **runtime_params** argument of a call to a Mechanism's `execute
   <Mechanism_Base.execute>` method.

.. _ParameterState_Specification_Examples:

*Examples*
~~~~~~~~~~

In the following example, a Mechanism is created by specifying two of its parameters, as well as its
`function <Component.function>` and two of that function's parameters, each using a different specification format::

    >>> import psyneulink as pnl
    >>> my_mechanism = pnl.RecurrentTransferMechanism(
    ...                         size=5,
    ...                         noise=pnl.ControlSignal(),
    ...                         function=pnl.Logistic(
    ...                                         gain=(0.5, pnl.ControlSignal),
    ...                                         bias=(1.0, pnl.ControlSignal(modulation=pnl.ADDITIVE))))

COMMENT:
    If assigning a default ControlSignal makes the noise value the same as the
    default noise value, why are we using a ControlSignal here??
COMMENT

The first argument of the constructor for the Mechanism specifies its `size <Component.size>` parameter by
directly assigning a value to it.  The second specifies the `noise <RecurrentTransferMechanism.noise>` parameter
by assigning a default `ControlSignal`;  this will use the default value of the
`noise <RecurrentTransferMechanism.noise>` attribute.  The **function** argument is specified using the constructor for
a `Logistic` function, that specifies two of its parameters.  The `gain <Logistic.gain>` parameter
is specified using a tuple, the first item of which is the value to be assigned, and the second specifies
a default `ControlSignal`.  The `bias <Logistic.bias>` parameter is also specified using a tuple,
in this case with a constructor for the ControlSignal that specifies its `modulation <ControlSignal.modulation>`
parameter.

In the following example, a `MappingProjection` is created, and its
`matrix <MappingProjection.MappingProjection.matrix>` parameter is assigned a random weight matrix (using a
`matrix keyword <Matrix_Keywords>`) and `LearningSignal`::

    >>> my_input_mechanism = pnl.TransferMechanism()
    >>> my_output_mechanism = pnl.TransferMechanism()
    >>> my_mapping_projection = pnl.MappingProjection(sender=my_input_mechanism,
    ...                                               receiver=my_output_mechanism,
    ...                                               matrix=(pnl.RANDOM_CONNECTIVITY_MATRIX,
    ...                                                       pnl.LearningSignal))

.. note::
   The `matrix <MappingProjection.MappingProjection.matrix>` parameter belongs to the MappingProjection's
   `function <MappingProjection.MappingProjection.function>`;  however, since it has only one standard function,
   its arguments are available in the constructor for the Projection (see
   `Component_Specifying_Functions_and_Parameters` for a more detailed explanation).

The example below shows how to specify the parameters in the first example using a parameter specification dictionary::

    >>> my_mechanism = pnl.RecurrentTransferMechanism(
    ...                      noise=5,
    ...                      params={pnl.NOISE: pnl.CONTROL,
    ...                              pnl.FUNCTION: pnl.Logistic,
    ...                              pnl.FUNCTION_PARAMS:{
    ...                                     pnl.GAIN:(0.5,pnl.ControlSignal),
    ...                                     pnl.BIAS:(1.0,pnl.ControlSignal(modulation=pnl.ADDITIVE))}})

There are several things to note here.

First, the parameter specification dictionary must be assigned to the **params** argument of the constructor. Note that
if the parameter is specified in a parameter specification dictionary, the key for the parameter must be a string that
is the same as the name of parameter (i.e., identical to how it appears as an arg in the constructor; as is shown
for **noise** in the example), or using a keyword that resolves to such a string (as shown for *NOISE* in the
example).

Second, both methods for specifying a parameter -- directly in an argument for the parameter, or in an entry of a
parameter specification dictionary -- can be used within the same constructor.

If a particular parameter is specified in both ways (as is the case for **noise** in the example), the value in the
parameter specification dictionary takes priority (i.e., it is the value that will be assigned to the parameter).

Finally, the keyword *FUNCTION_PARAMS* can be used in a parameter specification dictionary to specify
parameters of the Component's `function <Component.function>`, as shown for the **gain** and **bias** parameters of
the Logistic function in the example.

The example below shows how to access ParameterState values vs base values, and demonstrates their differences:

    >>> my_transfer_mechanism = pnl.TransferMechanism(              #doctest: +SKIP
    ...                      noise=5.0,                             #doctest: +SKIP
    ...                      function=pnl.Linear(slope=2.0))        #doctest: +SKIP
    >>> assert my_transfer_mechanism.noise == 5.0                   #doctest: +SKIP
    >>> assert my_transfer_mechanism.mod_noise == [5.0]             #doctest: +SKIP
    >>> assert my_transfer_mechanism.function.slope == 2.0   #doctest: +SKIP
    >>> assert my_transfer_mechanism.mod_slope == [2.0]             #doctest: +SKIP

Notice that the noise attribute, which stores the base value for the noise ParameterState of my_transfer_mechanism, is
on my_transfer_mechanism, while the slope attribute, which stores the base value for the slope ParameterState of
my_transfer_mechanism, is on my_transfer_mechanism's function. However, mod_noise and mod_slope are both properties on
my_transfer_mechanism.

    >>> my_transfer_mechanism.noise = 4.0                           #doctest: +SKIP
    >>> my_transfer_mechanism.function.slope = 1.0           #doctest: +SKIP
    >>> assert my_transfer_mechanism.noise == 4.0                   #doctest: +SKIP
    >>> assert my_transfer_mechanism.mod_noise == [5.0]             #doctest: +SKIP
    >>> assert my_transfer_mechanism.function.slope == 1.0   #doctest: +SKIP
    >>> assert my_transfer_mechanism.mod_slope == [2.0]             #doctest: +SKIP

When the base values of noise and slope are updated, we can inspect these attributes immediately and observe that they
have changed. We do not observe a change in mod_noise or mod_slope because the ParameterState value will not update
until the mechanism executes.

    >>> my_transfer_mechanism.execute([10.0])                       #doctest: +SKIP
    >>> assert my_transfer_mechanism.noise == 4.0                   #doctest: +SKIP
    >>> assert my_transfer_mechanism.mod_noise == [4.0]             #doctest: +SKIP
    >>> assert my_transfer_mechanism.function.slope == 1.0   #doctest: +SKIP
    >>> assert my_transfer_mechanism.mod_slope == 1.0               #doctest: +SKIP

Now that the mechanism has executed, we can see that each ParameterState evaluated its function with the base value,
producing a modulated noise value of 4.0 and a modulated slope value of 1.0. These values were used by
my_transfer_mechanism and its Linear function when the mechanism executed.

.. _ParameterState_Structure:

Structure
---------

Every ParameterState is owned by a `Mechanism <Mechanism>` or `MappingProjection`. It can receive one or more
`ControlProjections <ControlProjection>` or `LearningProjections <LearningProjection>`, that are listed in its
`mod_afferents <ParameterState.mod_afferents>` attribute.  A ParameterState cannot receive
`PathwayProjections <PathwayProjection>` or `GatingProjections <GatingProjection>`.  When the ParameterState is
updated (i.e., its owner is executed), it uses the values of its ControlProjections and LearningProjections to
determine whether and how to modify its parameter's attribute value, which is then assigned as the ParameterState's
`value <ParameterState.value>` (see `ParameterState_Execution` for addition details). ParameterStates have the
following core attributes:

* `variable <ParameterState.variable>` - the parameter's attribute value; that is, the value assigned to the
  attribute for the parameter of the ParameterState's owner;  it can be thought of as the parameter's "base" value.
  It is used by its `function <ParameterState.function>` to determine the ParameterState's
  `value <ParameterState.value>`.  It must match the format (the number and type of elements) of the parameter's
  attribute value.

* `mod_afferents <ParameterState.mod_afferents>` - lists the `ModulatoryProjections <ModulationProjection>` received
  by the ParameterState.  These specify either modify the ParameterState's `function <ParameterState.function>`, or
  directly assign the `value <ParameterState.value>` of the ParameterState itself (see `ModulatorySignals_Modulation`).

* `function <ParameterState.function>` - takes the parameter's attribute value as its input, modifies it under the
  influence of any `ModulatoryProjections` it receives (listed in `mod_afferents <ParameterState.mod_afferents>`,
  and assigns the result as the ParameterState's `value <ParameterState.value>` which is used as the parameter's
  "actual" value.

* `value <ParameterState.value>` - the result of `function <ParameterState.function>`; used by the ParameterState's
  owner as the value of the parameter for which the ParameterState is responsible.

.. _ParameterState_Configurable_Parameters:

All of the configurable parameters of a Component -- that is, for which it has ParameterStates -- are listed in its
`user_params <Component.user_params>` attribute, which is a read-only dictionary with an entry for each parameter.
The parameters for a Component's `function <Component.function>` are listed both in a *FUNCTION_PARAMS* entry of the
`user_params <Component.user_params>` dictionary, and in their own `function_params <Component.function_params>`
attribute, which is also a read-only dictionary (with an entry for each of its function's parameters).  The
ParameterStates for a Mechanism or Projection are listed in its :keyword:`parameter_states` attribute, which is also
read-only.

An initial value can be assigned to a parameter in the corresponding argument of the constructor for the Component
(see `above <ParameterState_Value_Specification>`.  Parameter values can also be modified by a assigning a value to
the corresponding attribute, or in groups using the Component's `assign_params <Component.assign_params>` method.
The parameters of a Component's function can be modified by assigning a value to the corresponding attribute of the
Component's `function <Component.function>` attribute (e.g., ``myMechanism.function.my_parameter``)
or in *FUNCTION_PARAMS* dict in a call to the Component's `assign_params <Component.assign_params>` method.
See `Mechanism_ParameterStates` for additional information.


.. _ParameterState_Execution:

Execution
---------

A ParameterState cannot be executed directly.  It is executed when the Component to which it belongs is executed.
When this occurs, the ParameterState executes any `ModulatoryProjections` it receives, the values of which
modulate parameters of the ParameterState's `function <ParameterState.function>`.  The ParameterState then calls
its `function <ParameterState.function>` and the result is assigned as its `value <ParameterState.value>`.  The
ParameterState's `value <ParameterState.value>` is used as the value of the corresponding parameter by the Component,
or by its own `function <Component.function>`.

.. note::
   It is important to note the distinction between the `function <ParameterState.function>` of a ParameterState,
   and the `function <Component.function>` of the Component to which it belongs. The former is used to determine the
   value of a parameter used by the latter (see `figure <ModulatorySignal_Anatomy_Figure>`, and `State_Execution` for
   additional details).

.. _ParameterState_Class_Reference:

Class Reference
---------------

"""

import inspect
import warnings

import numpy as np
import typecheck as tc

from psyneulink.core.components.component import Component, function_type, method_type, parameter_keywords
from psyneulink.core.components.functions.function import get_param_value_for_keyword
from psyneulink.core.components.shellclasses import Mechanism, Projection
from psyneulink.core.components.states.modulatorysignals.modulatorysignal import ModulatorySignal
from psyneulink.core.components.states.state import StateError, State_Base, _instantiate_state, state_type_keywords
from psyneulink.core.globals.context import ContextFlags
from psyneulink.core.globals.keywords import \
    ADDITIVE, CONTEXT, CONTROL_PROJECTION, CONTROL_SIGNAL, CONTROL_SIGNALS, DISABLE, FUNCTION, FUNCTION_PARAMS, \
    LEARNING_SIGNAL, LEARNING_SIGNALS, MECHANISM, MULTIPLICATIVE, NAME, OVERRIDE, PARAMETER_STATE, PARAMETER_STATES, \
    PARAMETER_STATE_PARAMS, PATHWAY_PROJECTION, PROJECTION, PROJECTIONS, PROJECTION_TYPE, REFERENCE_VALUE, SENDER, VALUE
from psyneulink.core.globals.preferences.componentpreferenceset import is_pref_set
from psyneulink.core.globals.preferences.preferenceset import PreferenceLevel
from psyneulink.core.globals.utilities \
    import ContentAddressableList, ReadOnlyOrderedDict, is_iterable, is_numeric, is_value_spec, iscompatible

__all__ = [
    'ParameterState', 'ParameterStateError', 'state_type_keywords',
]

state_type_keywords = state_type_keywords.update({PARAMETER_STATE})


class ParameterStateError(Exception):
    def __init__(self, error_value):
        self.error_value = error_value

    def __str__(self):
        return repr(self.error_value)


class ParameterState(State_Base):
    """
    ParameterState(                                              \
    owner,                                                       \
    reference_value=None                                         \
    function=LinearCombination(operation=PRODUCT),               \
    variable=None,                                               \
    size=None,                                                   \
    parameter_modulation_operation=Modulation.MULTIPLY,          \
    params=None,                                                 \
    name=None,                                                   \
    prefs=None)

    Subclass of `State <State>` that represents and possibly modifies the parameter of
    a `Mechanism <Mechanism>`, `Projection <Projection>`, or its `Function`.


    COMMENT:

        Description
        -----------
            The ParameterState class is a componentType in the State category of Function,
            Its FUNCTION executes the Projections that it receives and updates the ParameterState's value

        Class attributes
        ----------------
            + componentType (str) = kwMechanisParameterState
            + classPreferences
            + classPreferenceLevel (PreferenceLevel.Type)
            + paramClassDefaults (dict)
                + FUNCTION (Linear)
                + PROJECTION_TYPE (CONTROL_PROJECTION)

        Class methods
        -------------
            _instantiate_function: insures that function is ARITHMETIC) (default: Operation.PRODUCT)
            update: updates self.value from Projections, base_value and runtime in PARAMETER_STATE_PARAMS

        StateRegistry
        -------------
            All ParameterStates are registered in StateRegistry, which maintains an entry for the subclass,
              a count for all instances of it, and a dictionary of those instances

    COMMENT

    COMMENT:

    Arguments
    ---------

    owner : Mechanism or MappingProjection
        the `Mechanism <Mechanism>` or `MappingProjection` to which to which the ParameterState belongs; it must be
        specified or determinable from the context in which the ParameterState is created. The owner of a ParameterState
        for the parameter of a `function <Component.function>` should be specified as the Mechanism or Projection to
        which the function belongs.

    reference_value : number, list or np.ndarray
        specifies the default value of the parameter for which the ParameterState is responsible.

    variable : number, list or np.ndarray
        specifies the parameter's initial value and attribute value — that is, the value of the attribute of the
        ParameterState's owner or its `function <Component.function>` assigned to the parameter.

    size : int, list or np.ndarray of ints
        specifies variable as array(s) of zeros if **variable** is not passed as an argument;
        if **variable** is specified, it takes precedence over the specification of **size**.
        As an example, the following mechanisms are equivalent::
            T1 = TransferMechanism(size = [3, 2])
            T2 = TransferMechanism(default_variable = [[0, 0, 0], [0, 0]])

    function : Function or method : default LinearCombination(operation=SUM)
        specifies the function used to convert the parameter's attribute value (same as the ParameterState's
        `variable <ParameterState.variable>`) to the ParameterState's `value <ParameterState.value>`.

    params : Dict[param keyword: param value] : default None
        a `parameter dictionary <ParameterState_Specification>` that can be used to specify the parameters for
        the ParameterState or its function, and/or a custom function and its parameters.  Values specified for
        parameters in the dictionary override any assigned to those parameters in arguments of the constructor.

    name : str : default see `name <ParameterState.name>`
        specifies the name of the ParameterState; see ParameterState `name <ParameterState.name>` for details.

    prefs : PreferenceSet or specification dict : default State.classPreferences
        specifies the `PreferenceSet` for the ParameterState; see `prefs <ParameterState.prefs>` for details.

    COMMENT

    Attributes
    ----------

    owner : Mechanism or MappingProjection
        the `Mechanism <Mechanism>` or `MappingProjection` to which the ParameterState belongs.

    mod_afferents : Optional[List[Projection]]
        a list of the `ModulatoryProjection <ModulatoryProjection>` that project to the ParameterState (i.e.,
        for which it is a `receiver <Projection_Base.receiver>`); these can be
        `ControlProjection(s) <ControlProjection>` and/or `LearningProjection(s) <LearningProjection>`,
        but not `GatingProjection <GatingProjection>`.  The `value <ModulatoryProjection_Base.value>` of each
        must match the format (number and types of elements) of the ParameterState's
        `variable <ParameterState.variable>`.

    variable : number, list or np.ndarray
        the parameter's attribute value — that is, the value of the attribute of the
        ParameterState's owner or its `function <Component.function>` assigned to the parameter.

    function : Function : default Linear
        converts the parameter's attribute value (same as the ParameterState's `variable <ParameterState.variable>`)
        to the ParameterState's `value <ParameterState.value>`, under the influence of any
        `ModulatoryProjections <ModulatoryProjection>` received by the ParameterState (and listed in its
        `mod_afferents <ParameterState.mod_afferents>` attribute.  The result is assigned as the ParameterState's
        `value <ParameterState>`.

    value : number, List[number] or np.ndarray
        the result returned by the ParameterState's `function <ParameterState.function>`, and used by the
        ParameterState's owner or its `function <Component.function>` as the value of the parameter for which the
        ParmeterState is responsible.  Note that this is not necessarily the same as the parameter's attribute value
        (that is, the value of the owner's attribute for the parameter), since the ParameterState's
        `function <ParameterState.function>` may modify the latter under the influence of its
        `mod_afferents <ParameterState.mod_afferents>`.

    name : str
        the name of the ParameterState; same as the name of the attribute for the Parameter to which the
        ParameterState corresponds.

        .. note::
            Unlike other PsyNeuLink components, State names are "scoped" within a Mechanism, meaning that States with
            the same name are permitted in different Mechanisms.

    prefs : PreferenceSet or specification dict
        the `PreferenceSet` for the ParameterState; if it is not specified in the **prefs** argument of the
        constructor, a default is assigned using `classPreferences` defined in __init__.py (see :doc:`PreferenceSet
        <LINK>` for details).
    """

    #region CLASS ATTRIBUTES

    componentType = PARAMETER_STATE
    paramsType = PARAMETER_STATE_PARAMS

    stateAttributes = State_Base.stateAttributes

    connectsWith = [CONTROL_SIGNAL, LEARNING_SIGNAL]
    connectsWithAttribute = [CONTROL_SIGNALS, LEARNING_SIGNALS]
    projectionSocket = SENDER
    modulators = [CONTROL_SIGNAL, LEARNING_SIGNAL]
    canReceive = modulators

    classPreferenceLevel = PreferenceLevel.TYPE
    # Any preferences specified below will override those specified in TypeDefaultPreferences
    # Note: only need to specify setting;  level will be assigned to TYPE automatically
    # classPreferences = {
    #     kwPreferenceSetName: 'ParameterStateCustomClassPreferences',
    #     kp<pref>: <setting>...}

    paramClassDefaults = State_Base.paramClassDefaults.copy()
    paramClassDefaults.update({PROJECTION_TYPE: CONTROL_PROJECTION})
    #endregion

    tc.typecheck
    def __init__(self,
                 owner,
                 reference_value=None,
                 variable=None,
                 size=None,
                 function=None,
                 projections=None,
                 params=None,
                 name=None,
                 prefs:is_pref_set=None,
                 **kwargs):

        # If context is not COMPONENT or CONSTRUCTOR, raise exception
        context = kwargs.pop(CONTEXT, None)
        if context is None:
            raise ParameterStateError(f"Contructor for {self.__class__.__name__} cannot be called directly"
                                      f"(context: {context}")

        # FIX: UPDATED TO INCLUDE LEARNING [CHANGE THIS TO INTEGRATOR FUNCTION??]
        # # Reassign default for MATRIX param of MappingProjection
        # if isinstance(owner, MappingProjection) and name is MATRIX:
        #     function = LinearCombination(operation=SUM)

        # Assign args to params and functionParams dicts
        params = self._assign_args_to_param_dicts(function=function,
                                                  params=params)

        self.reference_value = reference_value

        # Validate sender (as variable) and params, and assign to variable and paramInstanceDefaults
        # Note: pass name of Mechanism (to override assignment of componentName in super.__init__)
        super(ParameterState, self).__init__(owner,
                                             variable=variable,
                                             size=size,
                                             projections=projections,
                                             function=function,
                                             params=params,
                                             name=name,
                                             prefs=prefs,
                                             context=context)

    def _validate_params(self, request_set, target_set=None, context=None):
        """Insure that ParameterState (as identified by its name) is for a valid parameter of the owner

        Parameter can be either owner's, or owner's function
        """

        # If the parameter is not in either the owner's user_params dict or its function_params dict, throw exception
        if not self.name in self.owner.user_params.keys() and not self.name in self.owner.function_params.keys():
            raise ParameterStateError("Name of requested ParameterState ({}) does not refer to a valid parameter "
                                      "of the component ({}) or its function ({})".
                                      format(self.name,
                                             # self.owner.function.__class__.__name__,
                                             self.owner.name,
                                             self.owner.function.componentName))

        super()._validate_params(request_set=request_set, target_set=target_set, context=context)

    def _validate_against_reference_value(self, reference_value):
        """Validate that value of the State is compatible with the reference_value

        reference_value is the value of the parameter to which the ParameterState is assigned
        """
        if reference_value is not None and not iscompatible(np.squeeze(reference_value), np.squeeze(self.defaults.value)):
            iscompatible(np.squeeze(reference_value), np.squeeze(self.defaults.value))
            name = self.name or ""
            raise ParameterStateError("Value specified for {} {} of {} ({}) is not compatible "
                                      "with its expected format ({})".
                                      format(name, self.componentName, self.owner.name, self.defaults.value, reference_value))

    def _instantiate_projections(self, projections, context=None):
        """Instantiate Projections specified in PROJECTIONS entry of params arg of State's constructor

        Disallow any PathwayProjections
        Call _instantiate_projections_to_state to assign ModulatoryProjections to .mod_afferents

        """

        # MODIFIED 7/8/17
        # FIX:  THIS SHOULD ALSO LOOK FOR OTHER FORMS OF SPECIFICATION
        # FIX:  OF A PathwayProjection (E.G., TARGET STATE OR MECHANISM)

        from psyneulink.core.components.projections.pathway.pathwayprojection import PathwayProjection_Base
        pathway_projections = [proj for proj in projections if isinstance(proj, PathwayProjection_Base)]
        if pathway_projections:
            pathway_proj_names = []
            for proj in pathway_projections:
                pathway_proj_names.append(proj.name + ' ')
            raise StateError("{} not allowed for {}: {}".
                             format(PathwayProjection_Base.__self__.__name__,
                                    self.__class__.__name__,
                                    pathway_proj_names))

        self._instantiate_projections_to_state(projections=projections, context=context)

    def _check_for_duplicate_projections(self, projection):
        """Check if projection is redundant with one in mod_afferents of ParameterState

        Check for any instantiated projection in mod_afferents with the same sender as projection
        or one in deferred_init status with sender specification that is the same type as projection.

        Returns redundant Projection if found, otherwise False.
        """
        # # MODIFIED 9/14/19 OLD: OUTER
        #
        # # # MODIFIED 9/14/19 OLD:
        # # if any(proj.sender == projection.sender and proj != projection for proj in self.path_afferents):
        # # MODIFIED 9/14/19 NEW:
        # # Check that projection's sender is not the same as any already instantiated projection to mod_afferents;
        # # If so, warn and return True
        # if any(proj.sender == projection.sender and proj != projection for proj in self.mod_afferents):
        # # MODIFIED 9/14/19 END
        #
        # # FIX: 9/14/19 - SHOULD WARNING SAY THAT DUPLICATE WILL BE IGNORED?  DOESN'T THAT DEPEND ON CALLER?
        #     from psyneulink.core.components.projections.projection import Projection
        #     warnings.warn(f'{Projection.__name__} from {projection.sender.name}  {projection.sender.__class__.__name__}'
        #                   f' of {projection.sender.owner.name} to {self.name} {self.__class__.__name__} of '
        #                   f'{self.owner.name} already exists; will ignore additional one specified ({projection.name}).')
        #     return True
        #
        # # MODIFIED 9/14/19 NEW:
        # # Check that projection's sender is not the same as any already deferred projection to mod_afferents
        # deferred_init_proj = next(iter([p for p in self.mod_afferents
        #                                 if (p.initialization_status == ContextFlags.DEFERRED_INIT
        #                                     and p.init_args[SENDER] == type(projection.sender))]), None)
        # if deferred_init_proj:
        #     return deferred_init_proj
        # # MODIFIED 9/14/19 END
        #
        # return False

        # MODIFIED 9/14/19 NEW: OUTER
        # FIX: 9/14/19 - RESTORE WARNING
        duplicate = next(iter([proj for proj in self.mod_afferents
                               if ((proj.sender == projection.sender and proj != projection)
                                   or (proj.initialization_status == ContextFlags.DEFERRED_INIT
                                       and proj.init_args[SENDER] == type(projection.sender)))]), None)
        if duplicate and self.verbosePref or self.owner.verbosePref:
            from psyneulink.core.components.projections.projection import Projection
            warnings.warn(f'{Projection.__name__} from {projection.sender.name}  {projection.sender.__class__.__name__}'
                          f' of {projection.sender.owner.name} to {self.name} {self.__class__.__name__} of '
                          f'{self.owner.name} already exists; will ignore additional one specified ({projection.name}).')
        return duplicate
        # MODIFIED 9/14/19 END OUTER


    @tc.typecheck
    def _parse_state_specific_specs(self, owner, state_dict, state_specific_spec):
        """Get connections specified in a ParameterState specification tuple

        Tuple specification can be:
            (state_spec, projections)
        Assumes that state_spec has already been extracted and used by _parse_state_spec

        Returns params dict with PROJECTIONS entries if any of these was specified.

        """
        from psyneulink.core.components.projections.projection import _parse_connection_specs, _is_projection_spec

        params_dict = {}
        state_spec = state_specific_spec

        if isinstance(state_specific_spec, dict):
            return None, state_specific_spec

        elif isinstance(state_specific_spec, tuple):

            tuple_spec = state_specific_spec

            # GET STATE_SPEC (PARAM VALUE) AND ASSIGN PROJECTIONS_SPEC **********************************************

            # 2-item tuple specification
            if len(tuple_spec) == 2:

                # 1st item is a value, so treat as State spec (and return to _parse_state_spec to be parsed)
                #   and treat 2nd item as Projection specification
                if is_numeric(tuple_spec[0]):
                    state_spec = tuple_spec[0]
                    reference_value = state_dict[REFERENCE_VALUE]
                    # Assign value so sender_dim is skipped below
                    # (actual assignment is made in _parse_state_spec)
                    if reference_value is None:
                        state_dict[REFERENCE_VALUE]=state_spec
                    elif  not iscompatible(state_spec, reference_value):
                        raise StateError("Value in first item of 2-item tuple specification for {} of {} ({}) "
                                         "is not compatible with its {} ({})".
                                         format(ParameterState.__name__, owner.name, state_spec,
                                                REFERENCE_VALUE, reference_value))
                    projections_spec = tuple_spec[1]

                elif _is_projection_spec(tuple_spec[0], include_matrix_spec=True):
                    state_spec, projections_spec = tuple_spec

                # Tuple is Projection specification that is used to specify the State,
                else:
                    # return None in state_spec to suppress further, recursive parsing of it in _parse_state_spec
                    state_spec = None
                    if tuple_spec[0] != self:
                        # If 1st item is not the current state (self), treat as part of the projection specification
                        projections_spec = tuple_spec
                    else:
                        # Otherwise, just use 2nd item as projection spec
                        state_spec = None
                        projections_spec = tuple_spec[1]

            # 3- or 4-item tuple specification
            elif len(tuple_spec) in {3,4}:
                # Tuple is projection specification that is used to specify the State,
                #    so return None in state_spec to suppress further, recursive parsing of it in _parse_state_spec
                state_spec = None
                # Reduce to 2-item tuple Projection specification
                projection_item = tuple_spec[3] if len(tuple_spec)==4 else None
                projections_spec = (tuple_spec[0],projection_item)

            # GET PROJECTIONS IF SPECIFIED *************************************************************************

            try:
                projections_spec
            except UnboundLocalError:
                pass
            else:
                try:
                    params_dict[PROJECTIONS] = _parse_connection_specs(self,
                                                                       owner=owner,
                                                                       connections=projections_spec)

                    # Parse the value of all of the Projections to get/validate parameter value
                    from psyneulink.core.components.projections.modulatory.controlprojection import ControlProjection
                    from psyneulink.core.components.projections.modulatory.learningprojection import LearningProjection

                    for projection_spec in params_dict[PROJECTIONS]:
                        if state_dict[REFERENCE_VALUE] is None:
                            # FIX: - PUTTING THIS HERE IS A HACK...
                            # FIX:     MOVE TO _parse_state_spec UNDER PROCESSING OF ProjectionTuple SPEC
                            # FIX:     USING _get_state_for_socket
                            # from psyneulink.core.components.projections.projection import _parse_projection_spec

                            # defaults.value?
                            mod_signal_value = projection_spec.state.value \
                                if isinstance(projection_spec.state, State_Base) else None

                            mod_projection = projection_spec.projection
                            if isinstance(mod_projection, dict):
                                if mod_projection[PROJECTION_TYPE] not in {ControlProjection, LearningProjection}:
                                    raise ParameterStateError("PROGRAM ERROR: {} other than {} or {} ({}) found "
                                                              "in specification tuple for {} param of {}".
                                                              format(Projection.__name__,
                                                                     ControlProjection.__name__,
                                                                     LearningProjection.__name__,
                                                                     mod_projection, state_dict[NAME], owner.name))
                                elif VALUE in mod_projection:
                                    mod_proj_value = mod_projection[VALUE]
                                else:
                                    mod_proj_value = None
                            elif isinstance(mod_projection, Projection):
                                if not isinstance(mod_projection, (ControlProjection, LearningProjection)):
                                    raise ParameterStateError("PROGRAM ERROR: {} other than {} or {} ({}) found "
                                                              "in specification tuple for {} param of {}".
                                                              format(Projection.__name__,
                                                                     ControlProjection.__name__,
                                                                     LearningProjection.__name__,
                                                                     mod_projection, state_dict[NAME], owner.name))
                                elif mod_projection.initialization_status == ContextFlags.DEFERRED_INIT:
                                    continue
                                mod_proj_value = mod_projection.defaults.value
                            else:
                                raise ParameterStateError("Unrecognized Projection specification for {} of {} ({})".
                                                      format(self.name, owner.name, projection_spec))

                            # FIX: 11/25/17 THIS IS A MESS:  CHECK WHAT IT'S ACTUALLY DOING
                            # If ModulatoryProjection's value is not specified, try to assign one
                            if mod_proj_value is None:
                                # If not specified for State, assign that
                                if VALUE not in state_dict or state_dict[VALUE] is None:
                                    state_dict[VALUE] = mod_signal_value
                                # If value has been assigned, make sure value is the same for ModulatorySignal
                                elif state_dict[VALUE] != mod_signal_value:
                                    # If the values differ, assign None so that State's default is used
                                    state_dict[VALUE] = None
                                    # No need to check any more ModulatoryProjections
                                    break

                            #
                            else:
                                state_dict[VALUE] = mod_proj_value

                except ParameterStateError:
                    raise ParameterStateError("Tuple specification in {} specification dictionary "
                                          "for {} ({}) is not a recognized specification for one or more "
                                          "{}s, {}s, or {}s that project to it".
                                          format(ParameterState.__name__,
                                                 owner.name,
                                                 projections_spec,
                                                 Mechanism.__name__,
                                                 ModulatorySignal.__name__,
                                                 Projection.__name__))

        elif state_specific_spec is not None:
            raise ParameterStateError("PROGRAM ERROR: Expected tuple or dict for {}-specific params but, got: {}".
                                  format(self.__class__.__name__, state_specific_spec))

        return state_spec, params_dict

    @staticmethod
    def _get_state_function_value(owner, function, variable):
        """Return parameter variable (since ParameterState's function never changes the form of its variable"""
        return variable

    def _get_fallback_variable(self, context=None):
        """
        Get backingfield ("base") value of param of function of Mechanism to which the ParameterState belongs.
        """

        # FIX 3/6/19: source does not yet seem to have been assigned to owner.function
        return getattr(self.source.parameters, self.name)._get(context)

    @property
    def pathway_projections(self):
        raise ParameterStateError("PROGRAM ERROR: Attempt to access {} for {}; {}s do not have {}s".
                                  format(PATHWAY_PROJECTION, self.name, PARAMETER_STATE, PATHWAY_PROJECTION))

    @pathway_projections.setter
    def pathway_projections(self, value):
        raise ParameterStateError("PROGRAM ERROR: Attempt to assign {} to {}; {}s cannot accept {}s".
                                  format(PATHWAY_PROJECTION, self.name, PARAMETER_STATE, PATHWAY_PROJECTION))

<<<<<<< HEAD
    def _get_input_struct_type(self, ctx):
        func_input_type = ctx.get_input_struct_type(self.function)
        input_types = [func_input_type]
        for mod in self.mod_afferents:
            input_types.append(ctx.get_output_struct_type(mod))
        return pnlvm.ir.LiteralStructType(input_types)

    def _gen_llvm_function_body(self, ctx, builder, params, state, arg_in, arg_out):
        mf_state = ctx.get_state_ptr(self, builder, state, self.parameters.function.name)
        mf_params = ctx.get_param_ptr(self, builder, params, self.parameters.function.name)
        state_f = ctx.get_llvm_function(self.function)

        # Extract the original mechanism function's param value
        f_input = builder.gep(arg_in, [ctx.int32_ty(0), ctx.int32_ty(0)])


        # Create a local copy of the function parameters
        f_params = builder.alloca(state_f.args[0].type.pointee)
        builder.store(builder.load(mf_params), f_params)

        # FIXME: is this always true, by design?
        assert len(self.mod_afferents) <= 1

        for idx, afferent in enumerate(self.mod_afferents):
            # The first input is function input (the old parameter value)
            # Modulatory projections are ordered after that
            # FIXME: It's expected to be a single element array,
            #        so why is the parameter below a scalar?
            f_mod_ptr = builder.gep(arg_in, [ctx.int32_ty(0), ctx.int32_ty(idx + 1), ctx.int32_ty(0)])

            f_mod = builder.load(f_mod_ptr)

            # Get name of the modulated parameter
            if afferent.sender.modulation is MULTIPLICATIVE:
                name = self.function.parameters.multiplicative_param.source.name
            elif afferent.sender.modulation is ADDITIVE:
                name = self.function.parameters.additive_param.source.name
            elif afferent.sender.modulation is DISABLE:
                name = None
            elif afferent.sender.modulation is OVERRIDE:
                # Directly store the value in the output array
                output_ptr = builder.gep(arg_out, [ctx.int32_ty(0), ctx.int32_ty(0)])
                builder.store(f_mod, output_ptr)
                return builder
            else:
                assert False, "Unsupported modulation parameter: {}".format(afferent.sender.modulation)

            if name is not None:
                f_mod_param_ptr = ctx.get_param_ptr(self.function, builder, f_params, name)
                builder.store(f_mod, f_mod_param_ptr)


        builder.call(state_f, [f_params, mf_state, f_input, arg_out])
        return builder

=======
>>>>>>> b729497b
def _instantiate_parameter_states(owner, function=None, context=None):
    """Call _instantiate_parameter_state for all params in user_params to instantiate ParameterStates for them

    If owner.params[PARAMETER_STATE] is None or False:
        - no ParameterStates will be instantiated.
    Otherwise, instantiate ParameterState for each allowable param in owner.user_params
    :param function:

    """

    # TBI / IMPLEMENT: use specs to implement ParameterStates below

    owner._parameter_states = ContentAddressableList(component_type=ParameterState,
                                                     name=owner.name+'.parameter_states')

    # Check that all ParameterStates for owner have not been explicitly suppressed
    #    (by assigning `NotImplemented` to PARAMETER_STATES entry of paramClassDefaults)
    try:
        if owner.params[PARAMETER_STATES] is NotImplemented:
            return
    except KeyError:
        # PARAMETER_STATES not specified at all, so OK to continue and construct them
        pass

    try:
        owner.user_params
    except AttributeError:
        return
    # Instantiate ParameterState for each param in user_params (including all params in function_params dict),
    #     using its value as the state_spec
    # Exclude input_states and output_states which are also in user_params
    # IMPLEMENTATION NOTE:  Use user_params_for_instantiation since user_params may have been overwritten
    #                       when defaults were assigned to paramsCurrent in Component.__init__,
    #                       (since that will assign values to the properties of each param;
    #                       and that, in turn, will overwrite their current values with the defaults from paramsCurrent)
    for param_name, param_value in owner.user_params_for_instantiation.items():
        # Skip any parameter that has been specifically excluded
        if param_name in owner.exclude_from_parameter_states:
            continue
        if hasattr(owner.parameters, param_name) and not getattr(owner.parameters, param_name).modulable:
            # skip non modulable parameters
            continue

        _instantiate_parameter_state(owner, param_name, param_value, context=context, function=function)


def _instantiate_parameter_state(owner, param_name, param_value, context, function=None):
    """Call _instantiate_state for allowable params, to instantiate a ParameterState for it

    Include ones in owner.user_params[FUNCTION_PARAMS] (nested iteration through that dict)
    Exclude if it is a:
        ParameterState that already exists (e.g., in case of a call from Component.assign_params)
        non-numeric value (including NotImplemented, False or True)
            unless it is:
                a tuple (could be one specifying Modulatory Component)
                a dict with the name FUNCTION_PARAMS (otherwise exclude)
        function or method
            IMPLEMENTATION NOTE: FUNCTION_RUNTIME_PARAM_NOT_SUPPORTED
            (this is because paramInstanceDefaults[FUNCTION] could be a class rather than an bound method;
            i.e., not yet instantiated;  could be rectified by assignment in _instantiate_function)
    # FIX: UPDATE WITH MODULATION_MODS
    # FIX:    CHANGE TO IntegratorFunction FUnction ONCE LearningProjection MODULATES ParameterState Function:
    If param_name is FUNCTION_PARAMS and param is a matrix (presumably for a MappingProjection)
        modify ParameterState's function to be LinearCombination (rather Linear which is the default)
    """
    from psyneulink.core.components.states.modulatorysignals.modulatorysignal import _is_modulatory_spec
    from psyneulink.core.components.projections.modulatory.modulatoryprojection import ModulatoryProjection_Base

    def _get_tuple_for_single_item_modulatory_spec(obj, name, value):
        """Return (<default param value>, <modulatory spec>) for modulatory spec
        """
        try:
            param_default_value = obj.get_constructor_defaults()[name]
            # Only assign default value if it is not None
            if param_default_value is not None:
                return (param_default_value, value)
            else:
                return value
        except KeyError:
            raise ParameterStateError("Unrecognized specification for {} paramater of {} ({})".
                                      format(param_name, owner.name, param_value))

    # EXCLUSIONS:

    # # Skip if ParameterState already exists (e.g., in case of call from Component.assign_params)
    # if param_name in owner.ParameterStates:
    #     return

    if param_value is NotImplemented:
        return
    # Allow numerics but omit booleans (which are treated by is_numeric as numerical)
    if is_numeric(param_value) and not isinstance(param_value, bool):
        pass
    # Only allow a FUNCTION_PARAMS dict
    elif isinstance(param_value, (ReadOnlyOrderedDict, dict)) and param_name is FUNCTION_PARAMS:
        pass
    # Allow ModulatoryProjection
    elif isinstance(param_value, Projection):
        if isinstance(param_value, ModulatoryProjection_Base):
            pass
        else:
            return
    # Allow Projection class
    elif inspect.isclass(param_value) and issubclass(param_value, Projection):
        if issubclass(param_value, (ModulatoryProjection_Base)):
            pass
        else:
            return

    elif _is_modulatory_spec(param_value, include_matrix_spec=False) and not isinstance(param_value, tuple):
        # If parameter is a single Modulatory specification (e.g., ControlSignal, or CONTROL, etc.)
         #  try to place it in a tuple (for interpretation by _parse_state_spec) using default value as 1st item
        #   (note: exclude matrix since it is allowed as a value specification but not a projection reference)
        try:
            param_value = _get_tuple_for_single_item_modulatory_spec(function, param_name, param_value)
        except ParameterStateError:
            param_value = _get_tuple_for_single_item_modulatory_spec(owner, param_name, param_value)

    # Allow tuples (could be spec that includes a Projection or Modulation)
    elif isinstance(param_value, tuple):
        # # FIX: EXTRACT VALUE HERE (AS IN Component.__init__?? [4/18/17]
        # param_value = owner._get_param_value_from_tuple(param_value)
        pass
    # Allow if it is a keyword for a parameter
    elif isinstance(param_value, str) and param_value in parameter_keywords:
        pass
    # Exclude function (see docstring above)
    elif param_name is FUNCTION:
        return
    # (7/19/17 CW) added this if statement below while adding `hetero` and `auto` and AutoAssociativeProjections: this
    # allows `hetero` to be specified as a matrix, while still generating a ParameterState
    elif isinstance(param_value, np.ndarray) or isinstance(param_value, np.matrix):
        pass
    # Exclude all others
    else:
        return

    # Assign ParameterStates to Component for parameters of its function (function_params), except for ones that are:
    #    - another component
    #    - a function or method
    #    - have a value of None (see IMPLEMENTATION_NOTE below)
    #    - they have the same name as another parameter of the component (raise exception for this)
    if param_name is FUNCTION_PARAMS:
        for function_param_name in param_value.keys():
            if (hasattr(function.parameters, function_param_name) and
                    not getattr(function.parameters, function_param_name).modulable):
                # skip non modulable function parameters
                continue

            function_param_value = param_value[function_param_name]

            # IMPLEMENTATION NOTE:
            # The following is necessary since, if ANY parameters of a function are specified, entries are made
            #    in the FUNCTION_PARAMS dict of its owner for ALL of the function's params;  however, their values
            #    will be set to None (and there may not be any relevant paramClassDefaults or a way to determine a
            #    default; e.g., the length of the array for the weights or exponents params for LinearCombination).
            #    Therefore, None will be passed as the reference_value, which will cause validation of the
            #    ParameterState's function (in _instantiate_function()) to fail.
            #  Current solution is to simply not instantiate a ParameterState for any function_param that has
            #    not been explicitly specified
            if function_param_value is None:
                continue

            if not _is_legal_param_value(owner, function_param_value):
                continue

            # Raise exception if the function parameter's name is the same as one that already exists for its owner
            if function_param_name in owner.user_params:
                if inspect.isclass(function):
                    function_name = function.__name__
                else:
                    function_name= function.name
                raise ParameterStateError("PROGRAM ERROR: the function ({}) of a component ({}) has a parameter ({}) "
                                          "with the same name as a parameter of the component itself".
                                          format(function_name, owner.name, function_param_name))

            elif (_is_modulatory_spec(function_param_value, include_matrix_spec=False)
                  and not isinstance(function_param_value, tuple)):
                # If parameter is a single Modulatory specification (e.g., ControlSignal, or CONTROL, etc.)
                # try to place it in a tuple (for interpretation by _parse_state_spec) using default value as 1st item
                #   (note: exclude matrix since it is allowed as a value specification vs. a projection reference)
                try:
                    function_param_value = _get_tuple_for_single_item_modulatory_spec(
                        function,
                        function_param_name,
                        function_param_value
                    )
                except ParameterStateError:
                    function_param_value = _get_tuple_for_single_item_modulatory_spec(
                        owner,
                        function_param_name,
                        function_param_value
                    )


            # # FIX: 10/3/17 - ??MOVE THIS TO _parse_state_specific_specs ----------------
            # # Use function_param_value as constraint
            # # IMPLEMENTATION NOTE:  need to copy, since _instantiate_state() calls _parse_state_value()
            # #                       for constraints before state_spec, which moves items to subdictionaries,
            # #                       which would make them inaccessible to the subsequent parse of state_spec
            from psyneulink.core.components.states.modulatorysignals.modulatorysignal import ModulatorySignal
            from psyneulink.core.components.mechanisms.adaptive.adaptivemechanism import AdaptiveMechanism_Base
            if (
                is_iterable(function_param_value)
                and any(isinstance(item, (ModulatorySignal, ModulatoryProjection_Base, AdaptiveMechanism_Base)) for item in function_param_value)
            ):
                reference_value = function_param_value
            else:
                from copy import deepcopy
                reference_value = deepcopy(function_param_value)

            # Assign parameterState for function_param to the component
            state = _instantiate_state(owner=owner,
                                      state_type=ParameterState,
                                      name=function_param_name,
                                      state_spec=function_param_value,
                                      reference_value=reference_value,
                                      reference_value_name=function_param_name,
                                      params=None,
                                      context=context)
            if state:
                owner._parameter_states[function_param_name] = state
                # will be parsed on assignment of function
                # FIX: if the function is manually changed after assignment,
                # FIX: the source will remain pointing to the original Function
                state.source = FUNCTION

    elif _is_legal_param_value(owner, param_value):
        state = _instantiate_state(owner=owner,
                                  state_type=ParameterState,
                                  name=param_name,
                                  state_spec=param_value,
                                  reference_value=param_value,
                                  reference_value_name=param_name,
                                  params=None,
                                  context=context)
        if state:
            owner._parameter_states[param_name] = state
            state.source = owner


def _is_legal_param_value(owner, value):

    from psyneulink.core.components.mechanisms.adaptive.control.controlmechanism import _is_control_spec
    from psyneulink.core.components.mechanisms.adaptive.gating.gatingmechanism import _is_gating_spec

    # LEGAL PARAMETER VALUES:

    # # lists, arrays or numeric values
    if is_value_spec(value):
        return True

    # tuple, first item of which is a legal parameter value
    #     note: this excludes (param_name, Mechanism) tuples used to specify a ParameterState
    #           (e.g., if specified for the control_signals param of ControlMechanism)
    if isinstance(value, tuple):
        if _is_legal_param_value(owner, value[0]):
            return True

    if isinstance(value, dict) and VALUE in value:
        return True

    if _is_control_spec(value) or _is_gating_spec(value):
        return True

    # keyword that resolves to one of the above
    if get_param_value_for_keyword(owner, value) is not None:
        return True

    # Assignment of ParameterState for Component objects, function or method are not currently supported
    if isinstance(value, (function_type, method_type, Component)):
        return False


def _get_parameter_state(sender_owner, sender_type, param_name, component):
    """Return ParameterState for named parameter of a Mechanism requested by owner
    """

    # Validate that component is a Mechanism or Projection
    if not isinstance(component, (Mechanism, Projection)):
        raise ParameterStateError("Request for {} of a component ({}) that is not a {} or {}".
                                  format(PARAMETER_STATE, component, MECHANISM, PROJECTION))

    try:
        return component._parameter_states[param_name]
    except KeyError:
        # Check that param (named by str) is an attribute of the Mechanism
        if not (hasattr(component, param_name) or hasattr(component.function, param_name)):
            raise ParameterStateError("{} (in specification of {}  {}) is not an attribute "
                                        "of {} or its function"
                                        .format(param_name, sender_type, sender_owner.name, component))
        # Check that the Mechanism has a ParameterState for the param
        if not param_name in component._parameter_states.names:
            raise ParameterStateError("There is no ParameterState for the parameter ({}) of {} "
                                        "specified in {} for {}".
                                        format(param_name, component.name, sender_type, sender_owner.name))<|MERGE_RESOLUTION|>--- conflicted
+++ resolved
@@ -871,64 +871,6 @@
         raise ParameterStateError("PROGRAM ERROR: Attempt to assign {} to {}; {}s cannot accept {}s".
                                   format(PATHWAY_PROJECTION, self.name, PARAMETER_STATE, PATHWAY_PROJECTION))
 
-<<<<<<< HEAD
-    def _get_input_struct_type(self, ctx):
-        func_input_type = ctx.get_input_struct_type(self.function)
-        input_types = [func_input_type]
-        for mod in self.mod_afferents:
-            input_types.append(ctx.get_output_struct_type(mod))
-        return pnlvm.ir.LiteralStructType(input_types)
-
-    def _gen_llvm_function_body(self, ctx, builder, params, state, arg_in, arg_out):
-        mf_state = ctx.get_state_ptr(self, builder, state, self.parameters.function.name)
-        mf_params = ctx.get_param_ptr(self, builder, params, self.parameters.function.name)
-        state_f = ctx.get_llvm_function(self.function)
-
-        # Extract the original mechanism function's param value
-        f_input = builder.gep(arg_in, [ctx.int32_ty(0), ctx.int32_ty(0)])
-
-
-        # Create a local copy of the function parameters
-        f_params = builder.alloca(state_f.args[0].type.pointee)
-        builder.store(builder.load(mf_params), f_params)
-
-        # FIXME: is this always true, by design?
-        assert len(self.mod_afferents) <= 1
-
-        for idx, afferent in enumerate(self.mod_afferents):
-            # The first input is function input (the old parameter value)
-            # Modulatory projections are ordered after that
-            # FIXME: It's expected to be a single element array,
-            #        so why is the parameter below a scalar?
-            f_mod_ptr = builder.gep(arg_in, [ctx.int32_ty(0), ctx.int32_ty(idx + 1), ctx.int32_ty(0)])
-
-            f_mod = builder.load(f_mod_ptr)
-
-            # Get name of the modulated parameter
-            if afferent.sender.modulation is MULTIPLICATIVE:
-                name = self.function.parameters.multiplicative_param.source.name
-            elif afferent.sender.modulation is ADDITIVE:
-                name = self.function.parameters.additive_param.source.name
-            elif afferent.sender.modulation is DISABLE:
-                name = None
-            elif afferent.sender.modulation is OVERRIDE:
-                # Directly store the value in the output array
-                output_ptr = builder.gep(arg_out, [ctx.int32_ty(0), ctx.int32_ty(0)])
-                builder.store(f_mod, output_ptr)
-                return builder
-            else:
-                assert False, "Unsupported modulation parameter: {}".format(afferent.sender.modulation)
-
-            if name is not None:
-                f_mod_param_ptr = ctx.get_param_ptr(self.function, builder, f_params, name)
-                builder.store(f_mod, f_mod_param_ptr)
-
-
-        builder.call(state_f, [f_params, mf_state, f_input, arg_out])
-        return builder
-
-=======
->>>>>>> b729497b
 def _instantiate_parameter_states(owner, function=None, context=None):
     """Call _instantiate_parameter_state for all params in user_params to instantiate ParameterStates for them
 
