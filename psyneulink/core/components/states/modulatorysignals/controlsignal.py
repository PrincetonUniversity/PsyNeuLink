# Princeton University licenses this file to You under the Apache License, Version 2.0 (the "License");
# you may not use this file except in compliance with the License.  You may obtain a copy of the License at:
#     http://www.apache.org/licenses/LICENSE-2.0
# Unless required by applicable law or agreed to in writing, software distributed under the License is distributed
# on an "AS IS" BASIS, WITHOUT WARRANTIES OR CONDITIONS OF ANY KIND, either express or implied.
# See the License for the specific language governing permissions and limitations under the License.


# ******************************************  ControlSignal *****************************************************

"""
Overview
--------

A ControlSignal is a type of `ModulatorySignal <ModulatorySignal>` that is specialized for use with a `ControlMechanism
<ControlMechanism>` and one or more `ControlProjections <ControlProjection>`, to modify the parameter(s) of one or more
`Components <Component>`. A ControlSignal receives an `allocation <ControlSignal.allocation>` value from the
ControlMechanism to which it belongs, and uses that to compute an `intensity` (also referred to as a `control_signal`)
that is assigned as the `value <ControlProjection.ControlProjection.value>` of its ControlProjections. Each
ControlProjection conveys its value to the `ParameterState` for the parameter it controls, which uses that value to
`modulate <ModulatorySignal_Modulation>` the `value <ParameterState.value>` of the parameter.  A ControlSignal also
calculates a `cost`, based on its `intensity` and/or its time course, that may be used by the ControlMechanism to
adapt the ControlSignal's `allocation <ControlSignal.allocation>` in subsequent executions.

.. _ControlSignal_Creation:

Creating a ControlSignal
------------------------

A ControlSignal is created automatically whenever the parameter of a Mechanism or of its function is `specified for
control <ControlMechanism_Control_Signals>`.  ControlSignals can also be specified in the **control_signals** argument
of the constructor for a `ControlMechanism <ControlMechanism>`, as well as in the `specification of the parameter
<ParameterState_Specification>` that the ControlSignal is intended to modulate (also see `Modualory Specificadtion
<ParameterState_Modulatory_Specification>`.  Although a ControlSignal can also be  created on its own using its
constructor (or any of the other ways for `creating an OutputState <OutputStates_Creation>`), this is usually not
necessary nor is it advisable, as a ControlSignal has dedicated components and requirements for configuration that
must be met for it to function properly.

.. _ControlSignal_Specification:

*Specifying ControlSignals*
~~~~~~~~~~~~~~~~~~~~~~~~~~~

When a ControlSignal is specified in the **control_signals** argument of the constructor for a `ControlMechanism
<ControlMechanism>`, the parameter(s) to be controlled must be specified.  If other attributes of the ControlSignal
need to be specified (e.g., one or more of its `cost functions <ControlSignal_Costs>`), then the Constructor for the
ControlSignal can be used or a `state specification dictionary <State_Specification>`, in which the parameter(s) to be
controlled in the **projections** argument or *PROJECTIONS* entry, respectively, using any of the forms below.
For convenience, the parameters can also be specified on their own in the **control_signals** argument of the
ControlMechanism's constructor, in which case a default ControlSignal will be created for each.  In all cases, any
of the following can be use to specify the parameter(s) to be controlled:

  * **ParameterState** (or list of them) -- for the Mechanism(s) to which the parameter(s) belong;
  ..
  * **2-item tuple:** *(parameter name or list of them>, <Mechanism>)* -- the 1st item must be the name of the
    parameter (or list of parameter names), and the 2nd item the Mechanism to which it (they) belong(s); this is a
    convenience format, that is simpler to use than a specification dictionary (see above), but precludes
    specification of any `parameters <ControlSignal_Structure>` for the ControlSignal.

  * **specification dictionary** -- this is an abbreviated form of `state specification dictionary
    <State_Specification>`, in which the parameter(s) to be controlled can be specified in either of the two
    following ways:

    * for controlling a single parameter, the dictionary can have the following two entries:

        * *NAME*: str
            the string must be the name of the parameter to be controlled;

        * *MECHANISM*: Mechanism
            the Mechanism must be the one to the which the parameter to be controlled belongs.

    * for controlling multiple parameters, the dictionary can have the following entry:

        * <str>:list
            the string used as the key specifies the name to be used for the ControlSignal,
            and each item of the list must be a `specification of a parameter <ParameterState_Specification>` to be
            controlled by the ControlSignal (and that will receive a `ControlProjection` from it).
  ..

.. _ControlSignal_Structure:

Structure
---------

A ControlSignal is owned by an `ControlMechanism <ControlMechanism>`, and controls the parameters of one or more
Components by modulating the `function <ParameterState.function>` of the `ParameterState` that determines the value
of each of the parameters that it control.  Its operation is governed by several attributes of the ControlSignal,
that are described below.

.. _ControlSignal_Projections:

*Projections*
~~~~~~~~~~~~~

When a ControlSignal is created, it can be assigned one or more `ControlProjections <ControlProjection>`, using either
the **projections** argument of its constructor, or in an entry of a dictionary assigned to the **params** argument
with the key *PROJECTIONS*.  These will be assigned to its `efferents  <ControlSignal.efferents>` attribute.  See
`State Projections <State_Projections>` for additional details concerning the specification of Projections when
creating a State.

.. note::
   Although a ControlSignal can be assigned more than one `ControlProjection`, all of those Projections will receive
   the same `value <ControlProjection.value>` (based on the `intensity` of that ControlSignal), and use the same
   form of `modulation <ControlSignal_Modulation>`.  Thus, for them to be meaningful, they should project to
   ParameterStates for parameters that are meaningfully related to one another (for example, the threshold parameter
   of multiple `DDM` Mechanisms).

.. _ControlSignal_Modulation:

*Modulation*
~~~~~~~~~~~~

A ControlSignal has a `modulation <GatingSignal.modulation>` attribute that determines how its ControlSignal's
`value <ControlSignal.value>` is used by the States to which it projects to modify their `value <State_Base.value>` \\s
(see `ModulatorySignal_Modulation` for an explanation of how the `modulation <ControlSignal.modulation>`  attribute is
specified and used to modulate the `value <State_Base.value>` of a State). The `modulation <ControlSignal.modulation>`
attribute can be specified in the **modulation** argument of the constructor for a ControlSignal, or in a specification
dictionary as described `above <ControlSignal_Specification>`. The value must be a value of `ModulationParam`;  if it
is not specified, its default is the value of the `modulation <ControlMechanism.modulation>` attribute of the
ControlMechanism to which the ControlSignal belongs (which is the same for all of the ControlSignals belonging to that
ControlMechanism).  The value of the `modulation <ControlSignal.modulation>` attribute of a ControlSignal is used by
all of the `ControlProjections <ControlProjection>` that project from that ControlSignal.

.. _ControlSignal_Allocation_and_Intensity

*Allocation, Function and Intensity*
~~~~~~~~~~~~~~~~~~~~~~~~~~~~~~~~~~~~

*Allocation (variable)*. A ControlSignal is assigned an `allocation <ControlSignal>` by the ControlMechanism to which
it belongs. Some ControlMechanisms sample different allocation values for their ControlSignals to determine which to
use (e.g., `OptimizationControlMechanism`);  in those cases, they use each ControlSignal's
`allocation_samples <ControlSignal.allocation_samples>` attribute (specified in the **allocation_samples** argument
of the ControlSignal's constructor) to determine the allocation values to sample for that ControlSignal.  A
ControlSignal's `allocation <ControlSignal>` attribute contains the value assigned to it by the ControlMechanism
at the end of the previous `TRIAL` (i.e., when the ControlMechanism last executed --  see
`ControlMechanism Execution <ControlMechanism_Execution>`); its value from the previous `TRIAL` is assigned to the
`last_intensity` attribute.

FIX: 8/30/19 -- ADD DESCRIPTION OF function AS ACTUALLY IMPLEMENTED AS TransferWithCosts
                AND MODIFY DOCUMENTATION OF COSTS AND COST FUNCTIONS BELOW, AND THEIR Attributes ENTRIES ACCORDINGLY:
                - cost functions can be specified, but attributes are pointers to function's cost functions
                - cost attributes get value of corresponding attributes of cost function
                - ?handling of cost_options
*Function*. A ControlSignal's `allocation <ControlSignal.alloction>` serves as its`variable <ControlSignal.variable>`,
and is used by its `function <ControlSignal.function>` to generate an `intensity`. The default `function
<ControlSignal.function>` for a ControlSignal is an identity function (`Linear` with `slope <Linear.slope>` \\=1 and
`intercept <Linear.intercept>`\\=0), that simply assigns the `allocation <ControlSignal.allocation>` as the
ControlSignal's `intensity <ControlSignal.intensity>`. However, another `TransferFunction` can be assigned
(e.g., `Exponential`), or any other function that takes and returns a scalar value or 1d array.

*Intensity (value)*. The result of the function is assigned as the value of the ControlSignal's `intensity`
attribute, which serves as the ControlSignal's `value <ControlSignal.value>` (also referred to as `control_signal`).
The `intensity` is used by its `ControlProjection(s) <ControlProjection>` to modulate the parameter(s) for which the
ControlSignal is responsible. The ControlSignal's `intensity` attribute  reflects its value for the current `TRIAL`;
its value from the previous `TRIAL` is assigned to the `last_intensity` attribute.

.. _ControlSignal_Costs:

*Costs and Cost Functions*
~~~~~~~~~~~~~~~~~~~~~~~~~~

A ControlSignal has a `cost <ControlSignal.cost>` attribute that may be used by the ControlMechanism to which it
belongs to determine its `allocation <ControlSignal.allocation>`.  The value of the `cost <ControlSignal.cost>`
is computed from the ControlSignal's `intensity` using one or more of three cost functions, each of which
computes a different component of the cost, and a function that combines them, as listed below:

    * `intensity_cost` - calculated by the `intensity_cost_function` based on the current `intensity` of the
      ControlSignal;
    ..
    * `adjustment_cost` - calculated by the `adjustment_cost_function` based on a change in the ControlSignal's
      `intensity` from its last value;
    ..
    * `duration_cost` - calculated by the `duration_cost_function` based on an integral of the ControlSignal's
      `cost <ControlSignal.cost>`;
    ..
    * `cost` - calculated by the `combine_costs_function` that combines the results of any cost functions that are
      enabled.

The components used to determine the ControlSignal's `cost <ControlSignal.cost>` can be specified in the
**costs_options** argument of its constructor, or using its `enable_costs`, `disable_costs` and `assign_costs`
methods.  All of these take one or more values of `CostFunctions`, each of which specifies a cost component.
How the enabled components are combined is determined by the `combine_costs_function`.  By default, the values of
the enabled cost components are summed, however this can be modified by specifying the `combine_costs_function`.

    COMMENT:
    .. _ControlSignal_Toggle_Costs:

    *Enabling and Disabling Cost Functions*.  Any of the cost functions (except the `combine_costs_function`) can
    be enabled or disabled using the `toggle_cost_function` method to turn it `ON` or `OFF`. If it is disabled, that
    component of the cost is not included in the ControlSignal's `cost` attribute.  A cost function  can  also be
    permanently disabled for the ControlSignal by assigning it's attribute `None`.  If a cost function is permanently
    disabled for a ControlSignal, it cannot be re-enabled using `toggle_cost_function`.
    COMMENT

.. note:: The `index <OutputState.OutputState.index>` and `assign <OutputState.OutputState.assign>`
        attributes of a ControlSignal are automatically assigned and should not be modified.

.. _ControlSignal_Execution:

Execution
---------

A ControlSignal cannot be executed directly.  It is executed whenever the `ControlMechanism <ControlMechanism>` to
which it belongs is executed.  When this occurs, the ControlMechanism provides the ControlSignal with an `allocation
<ControlSignal.allocation>`, that is used by its `function <ControlSignal.function>` to compute its `intensity` for
that `TRIAL`.  The `intensity` is used by the ControlSignal's `ControlProjections <ControlProjection>` to set the
`value <ParameterState.value>` \\(s) of the `ParameterState(s) <ParameterState>` to which the ControlSignal projects.

Recall that the ParameterState value is referenced anywhere that the controlled parameter is used in computation, and
that it does not update until the component to which the ParameterState belongs executes. If the distinction between the
base value stored in the parameter attribute (i.e. MyTransferMech.function.gain) and the value of the
ParameterState is unfamiliar, see `Parameter State documentation <ParameterState>` for more details, or see
`ModulatorySignal_Modulation` for a detailed description of how modulation operates.

The ControlSignal's `intensity` is also used  by its `cost functions <ControlSignal_Costs>` to compute its `cost`
attribute. That is used by some ControlMechanisms, along with the ControlSignal's `allocation_samples` attribute, to
evaluate a `control_allocation <ControlMechanism.control_allocation>`, and adjust the ControlSignal's `allocation
<ControlSignal.allocation>` for the next `TRIAL`.

.. note::
   The changes in a parameter in response to the execution of a ControlMechanism are not applied until the Mechanism
   with the parameter being controlled is next executed; see :ref:`Lazy Evaluation <LINK>` for an explanation of
   "lazy" updating).

.. _ControlSignal_Examples:

Examples
--------

*Modulate the parameter of a Mechanism's function*.  The following example assigns a
ControlSignal to the `bias <Logistic.gain>` parameter of the `Logistic` Function used by a `TransferMechanism`::

    >>> from psyneulink import *
    >>> my_mech = TransferMechanism(function=Logistic(bias=(1.0, ControlSignal)))

Note that the ControlSignal is specified by it class.  This will create a default ControlSignal,
with a ControlProjection that projects to the TransferMechanism's `ParameterState` for the `bias <Logistic.bias>`
parameter of its `Logistic` Function.  The default value of a ControlSignal's `modulation <ControlSignal.modulation>`
attribute is *MULTIPLICATIVE*, so that it will multiply the value of the `bias <Logistic.bias>` parameter.
When the TransferMechanism executes, the Logistic Function will use the value of the ControlSignal as its
bias parameter.

*Specify attributes of a ControlSignal*.  Ordinarily, ControlSignals modify the *MULTIPLICATIVE_PARAM* of a
ParameterState's `function <ParameterState.function>` to modulate the parameter's value.
In the example below, this is changed by specifying the `modulation <ControlSignal.modulation>` attribute of a
`ControlSignal` for the `Logistic` Function of the `TransferMechanism`.  It is changed so that the value of the
ControlSignal adds to, rather than multiplies, the value of the `gain <Logistic.gain>` parameter of the Logistic
function::

    >>> my_mech = TransferMechanism(function=Logistic(gain=(1.0, ControlSignal(modulation=ADDITIVE))))

Note that the `ModulationParam` specified for the `ControlSignal` refers to how the parameter of the *Logistic*
Function (in this case, its `gain <Logistic.gain>` parameter) is modified, and not directly to input Logistic function;
that is, in this example, the value of the ControlSignal is added to the *gain parameter* of the Logistic
function, *not* its `variable <Logistic.variable>`.  If the value of the ControlSignal's **modulation** argument
had been ``ModulationParam.OVERRIDE``, then the ControlSignal's value would have been used as (i.e., it would have
replaced) the value of the *Logistic* Function's `gain <Logistic.gain>` parameter, rather than added to it.

COMMENT:
    MOVE THIS EXAMPLE TO EVCControlMechanism

*Modulate the parameters of several Mechanisms by an OptimizationControlMechanism*.  This shows::

    my_mech_A = TransferMechanism(function=Logistic)
    my_mech_B = TransferMechanism(function=Linear,
                                 output_states=[RESULT, OUTPUT_MEAN])

    my_ocm = OptimizationControlMechanism(monitor_for_control=[my_mech_A.output_states[RESULT],
                                                               my_mech_B.output_states[OUTPUT_MEAN]],
                                          control_signals=[(GAIN, my_mech_A),
                                                           {NAME: INTERCEPT,
                                                            MECHANISM: my_mech_B,
                                                            MODULATION:ADDITIVE}],
                                          name='my_ocm')

*Modulate the parameters of several Mechanisms in a System*.  The following example assigns ControlSignals to modulate
the `gain <Logistic.gain>` parameter of the `Logistic` function for ``my_mech_A`` and the `intercept
<Logistic.intercept>` parameter of the `Linear` function for ``my_mech_B``::

    >>> my_mech_A = TransferMechanism(function=Logistic)
    >>> my_mech_B = TransferMechanism(function=Linear,
    ...                                   output_states=[RESULT, OUTPUT_MEAN])

    >>> process_a = Process(pathway=[my_mech_A])
    >>> process_b = Process(pathway=[my_mech_B])

    >>> my_system = System(processes=[process_a, process_b],
    ...                        monitor_for_control=[my_mech_A.output_states[RESULTS],
    ...                                             my_mech_B.output_states[OUTPUT_MEAN]],
    ...                        control_signals=[(GAIN, my_mech_A),
    ...                                         {NAME: INTERCEPT,
    ...                                          MECHANISM: my_mech_B,
    ...                                          MODULATION: ADDITIVE}],
    ...                        name='My Test System')

COMMENT


Class Reference
---------------

"""

<<<<<<< HEAD
=======
import inspect
import itertools
import warnings

>>>>>>> b2ab8472
from enum import IntEnum

import numpy as np
import typecheck as tc

# FIX: EVCControlMechanism IS IMPORTED HERE TO DEAL WITH COST FUNCTIONS THAT ARE DEFINED IN EVCControlMechanism
#            SHOULD THEY BE LIMITED TO EVC??
from psyneulink.core.components.functions.combinationfunctions import Reduce
from psyneulink.core.components.functions.function import is_function_type
from psyneulink.core.components.functions.statefulfunctions.integratorfunctions import SimpleIntegrator
from psyneulink.core.components.functions.transferfunctions import Exponential, Linear, CostFunctions
from psyneulink.core.components.states.modulatorysignals.modulatorysignal import ModulatorySignal
from psyneulink.core.components.states.outputstate import SEQUENTIAL, _output_state_variable_getter
from psyneulink.core.components.states.state import State_Base
from psyneulink.core.globals.context import ContextFlags
from psyneulink.core.globals.defaults import defaultControlAllocation
from psyneulink.core.globals.keywords import \
    ALLOCATION_SAMPLES, CONTROLLED_PARAMS, CONTROL_PROJECTION, CONTROL_SIGNAL, \
    INPUT_STATE, INPUT_STATES, \
    OUTPUT_STATE, OUTPUT_STATES, OUTPUT_STATE_PARAMS, \
    PARAMETER_STATE, PARAMETER_STATES, \
    PROJECTION_TYPE, RECEIVER, SUM
from psyneulink.core.globals.parameters import Parameter, get_validator_by_function, get_validator_by_type_only
from psyneulink.core.globals.sampleiterator import is_sample_spec
from psyneulink.core.globals.preferences.componentpreferenceset import is_pref_set
from psyneulink.core.globals.preferences.preferenceset import PreferenceLevel
from psyneulink.core.globals.utilities import \
    is_numeric, iscompatible, kwCompatibilityLength, kwCompatibilityNumeric, kwCompatibilityType
from psyneulink.core.globals.sampleiterator import SampleSpec, SampleIterator

__all__ = ['ControlSignal', 'ControlSignalError', 'COST_OPTIONS']

# class OutputStateLog(IntEnum):
#     NONE            = 0
#     TIME_STAMP      = 1 << 0
#     ALL = TIME_STAMP
#     DEFAULTS = NONE


# -------------------------------------------    KEY WORDS  -------------------------------------------------------


# class CostFunctions(IntEnum):
#     """Options for selecting `cost functions <ControlSignal_Costs>` to be used by a ControlSignal.
#
#     These can be used alone or in combination with one another, by `enabling or disabling <ControlSignal_Toggle_Costs>`
#     each using the ControlSignal's `toggle_cost_function` method.
#
#     Attributes
#     ----------
#
#     NONE
#         ControlSignal's `cost` is not computed.
#
#     INTENSITY
#         `intensity_cost_function` is used to calculate a contribution to the ControlSignal's `cost
#         <ControlSignal.cost>` based its current `intensity` value.
#
#     ADJUSTMENT
#         `adjustment_cost_function` is used to calculate a contribution to the `cost` based on the change in its
#         `intensity` from its last value.
#
#     DURATION
#         `duration_cost_function` is used to calculate a contribitution to the `cost` based on an integral of the
#         ControlSignal's `cost <ControlSignal.cost>` (i.e., it accumulated value over multiple executions).
#
#     ALL
#         all of the `cost functions <ControlSignal_Costs> are used to calculate the ControlSignal's
#         `cost <ControlSignal.cost>`.
#
#     DEFAULTS
#         assign default set of `cost functions <ControlSignal_Costs>` as `INTENSITY`).
#
#     """
#     NONE          = 0
#     INTENSITY     = 1 << 1
#     ADJUSTMENT    = 1 << 2
#     DURATION      = 1 << 3
#     ALL           = INTENSITY | ADJUSTMENT | DURATION
#     DEFAULTS      = INTENSITY

# Getters for cost attributes (from TransferWithCosts function)

from psyneulink.core.components.functions.transferfunctions import \
    ENABLED_COST_FUNCTIONS, \
    INTENSITY_COST, INTENSITY_COST_FUNCTION, ADJUSTMENT_COST, ADJUSTMENT_COST_FUNCTION, \
    DURATION_COST, DURATION_COST_FUNCTION, COMBINED_COSTS, COMBINE_COSTS_FUNCTION, costFunctionNames

COST_OPTIONS = 'cost_options'


# # FIX: DOESN'T WORK SINCE DON'T HAVE ACCESS TO OTHER ARGS
# def _function_parser(function):
#     from psyneulink.core.components.functions.transferfunctions import TransferWithCosts
#     return TransferWithCosts(default_variable=self.defaults.variable,
#                              transfer_fct=function,
#                              enabled_cost_functions=cost_options,
#                              intensity_cost_fct=intensity_cost_function,
#                              adjustment_cost_fct=adjustment_cost_function,
#                              duration_cost_fct=duration_cost_function,
#                              combine_costs_fct=combine_costs_function)


def _cost_options_getter(owning_component=None, execution_id=None):
    try:
        return getattr(owning_component.function.parameters, ENABLED_COST_FUNCTIONS)._get(execution_id)
    except (TypeError, IndexError):
        return None


def _cost_options_setter(value, owning_component=None, execution_id=None):
    if hasattr(owning_component, "function") and owning_component.function:
        if hasattr(owning_component.function.parameters, ENABLED_COST_FUNCTIONS):
            getattr(owning_component.function.parameters, ENABLED_COST_FUNCTIONS)._set(value, execution_id)
    return value


def _intensity_cost_getter(owning_component=None, execution_id=None):
    try:
        return getattr(owning_component.function.parameters, INTENSITY_COST)._get(execution_id)
    except (TypeError, IndexError):
        return None


def _adjustment_cost_getter(owning_component=None, execution_id=None):
    try:
        return getattr(owning_component.function.parameters, ADJUSTMENT_COST)._get(execution_id)
    except (TypeError, IndexError):
        return None


def _duration_cost_getter(owning_component=None, execution_id=None):
    try:
        return getattr(owning_component.function.parameters, DURATION_COST)._get(execution_id)
    except (TypeError, IndexError):
        return None


def _cost_getter(owning_component=None, execution_id=None):
    try:
        return getattr(owning_component.function.parameters, COMBINED_COSTS)._get(execution_id)
    except (TypeError, IndexError):
        return None


class ControlSignalError(Exception):
    def __init__(self, error_value):
        self.error_value = error_value


    def __str__(self):
        return repr(self.error_value)


class ControlSignal(ModulatorySignal):
    """
    ControlSignal(                                                 \
        owner,                                                     \
        default_allocation=defaultControlAllocation,               \
        index=SEQUENTIAL,                                          \
        function=TransferWithCosts,                                \
        costs_options=None,                                        \
        intensity_cost_function=Exponential,                       \
        adjustment_cost_function=Linear,                           \
        duration_cost_function=IntegratorFunction,                 \
        combine_costs_function=Reduce(operation=SUM),              \
        allocation_samples=self.class_defaults.allocation_samples, \
        modulation=MULTIPLICATIVE                                  \
        projections=None                                           \
        params=None,                                               \
        name=None,                                                 \
        prefs=None)

    A subclass of `ModulatorySignal <ModulatorySignal>` used by a `ControlMechanism <ControlMechanism>` to
    modulate the parameter(s) of one or more other `Mechanisms <Mechanism>`.

    COMMENT:

        Description
        -----------
            The ControlSignal class is a subtype of the OutputState type in the State category of Component,
            It is used as the sender for ControlProjections
            Its FUNCTION updates its value:
                note:  currently, this is the identity function, that simply maps variable to self.value

        Class attributes:
            + componentType (str) = CONTROL_SIGNAL
            + paramClassDefaults (dict)
                + FUNCTION (Linear)
                + FUNCTION_PARAMS   (Operation.PRODUCT)

        Class methods:
            function (executes function specified in params[FUNCTION];  default: Linear)

        StateRegistry
        -------------
            All OutputStates are registered in StateRegistry, which maintains an entry for the subclass,
              a count for all instances of it, and a dictionary of those instances
    COMMENT


    Arguments
    ---------

    owner : ControlMechanism
        specifies the `ControlMechanism <ControlMechanism>` to which to assign the ControlSignal.

    default_allocation : scalar, list or np.ndarray : defaultControlAllocation
        specifies the template and default value used for `allocation <ControlSignal.allocation>`;  must match the
        shape of each item specified in `allocation_samples <ControlSignal.allocation_samples>`.

    index : int : default SEQUENTIAL
        specifies the item of the owner ControlMechanism's `control_allocation <ControlMechanism.control_allocation>`
        used as the ControlSignal's `value <ControlSignal.value>`.

    function : Function or method : default TransferWithCosts(transfer_fct=Linear(slope=1, intercept=0))
        specifies the function used to determine the `intensity` of the ControlSignal from its `allocation`;
        must be TransferWithCosts or a subclass of that, or one that meets the requirements described see `above
        <ControlSignal_Function>`);  see `function <ControlSignal.function>` for default behavior.

    cost_options : CostFunctions or List[CostsFunctions] : None
        specifies the cost components to include in the computation of the ControlSignal's `cost <ControlSignal.cost>`.

    intensity_cost_function : Optional[TransferFunction] : default Exponential
        specifies the function used to calculate the contribution of the ControlSignal's `intensity` to its
        `cost <ControlSignal.cost>`.

    adjustment_cost_function : Optional[TransferFunction] : default Linear
        specifies the function used to calculate the contribution of the change in the ControlSignal's `intensity`
        (from its `last_intensity` value) to its `cost <ControlSignal.cost>`.

    duration_cost_function : IntegratorFunction : default IntegratorFunction
        specifies the function used to calculate the contribution of the ControlSignal's duration to its
        `cost <ControlSignal.cost>`.

    combine_costs_function : function : default `Reduce(operation=SUM) <Function.Reduce>`
        specifies the function used to combine the results of any cost functions that are enabled, the result of
        which is assigned as the ControlSignal's `cost <ControlSignal.cost>` attribute.

    allocation_samples : list, 1d array, or SampleSpec : default SampleSpec(0.1, 1, 0.1)
        specifies the values used by the ControlSignal's `owner <ControlSignal.owner>` to determine its
        `control_allocation <ControlMechanism.control_allocation>` (see `ControlSignal_Execution`).

    modulation : ModulationParam : default ModulationParam.MULTIPLICATIVE
        specifies the way in which the `value <ControlSignal.value>` the ControlSignal is used to modify the value of
        the parameter(s) that it controls.

    modulates : list of Projection specifications
        specifies the `ControlProjection(s) <ControlProjection>` to be assigned to the ControlSignal, and that will be
        listed in its `efferents <ControlSignal.efferents>` attribute (see `ControlSignal_Projections` for additional
        details).

    params : Dict[param keyword: param value] : default None
        a `parameter dictionary <ParameterState_Specification>` that can be used to specify the parameters for
        the ControlSignal and/or a custom function and its parameters. Values specified for parameters in the dictionary
        override any assigned to those parameters in arguments of the constructor.

    name : str : default see ModulatorySignal `name <ModulatorySignal.name>`
        specifies the name of the ControlSignal; see ControlSignal `name <ModulatorySignal.name>` for additional
        details.

    prefs : PreferenceSet or specification dict : default State.classPreferences
        specifies the `PreferenceSet` for the ControlSignal; see `prefs <ControlSignal.prefs>` for details.


    Attributes
    ----------

    owner : ControlMechanism
        the `ControlMechanism <ControlMechanism>` to which the ControlSignal belongs.

    variable : scalar, list or np.ndarray
        same as `allocation <ControlSignal.allocation>`.

    allocation : float : default: defaultControlAllocation
        value assigned by the ControlSignal's `owner <ControlSignal.owner>`, and used as the `variable
        <ControlSignal.variable>` of its `function <ControlSignal.function>` to determine the ControlSignal's
        `ControlSignal.intensity`.
    COMMENT:
    FOR DEVELOPERS:  Implemented as an alias of the ControlSignal's variable Parameter
    COMMENT

    last_allocation : float
        value of `allocation` in the previous execution of ControlSignal's `owner <ControlSignal.owner>`.

    allocation_samples : SampleIterator
        `SampleIterator` created from **allocation_samples** specification and used to generate a set of values to
        sample by the ControlSignal's `owner <ControlSignal.owner>` when determining its `control_allocation
        <ControlMechanism.control_allocation>`.

    function : TransferWithCosts
        converts `allocation` into the ControlSignal's `intensity`.  The default is the identity function, which
        assigns the ControlSignal's `allocation` as its `intensity`, and does not calculate any costs.  See
        `ControlSignals_Function` for additional details.

    value : float
        result of the ControlSignal's `function <ControlSignal.function>`; same as `intensity` and `control_signal`.

    intensity : float
        result of the ControlSignal's `function <ControlSignal.function>`;
        assigned as the value of the ControlSignal's ControlProjection, and used to modify the value of the parameter
        to which the ControlSignal is assigned; same as `control_signal <ControlSignal.control_signal>`.

    last_intensity : float
        the `intensity` of the ControlSignal on the previous execution of its `owner <ControlSignal.owner>`.

    index : int
        the item of the owner ControlMechanism's `control_allocation <ControlMechanism.control_allocation>` used as the
        ControlSignal's `value <ControlSignal.value>`.

    control_signal : float
        result of the ControlSignal's `function <ControlSignal.function>`; same as `intensity`.

    cost_options : CostFunctions or None
        boolean combination of currently assigned `CostFunctions`. Specified initially in **costs** argument of
        ControlSignal's constructor;  can be modified using the `assign_cost_options` method.

    intensity_cost_function : TransferFunction : default default Exponential
        calculates `intensity_cost` from the current value of `intensity`. It can be any `TransferFunction`, or any
        other function that takes and returns a scalar value. The default is `Exponential`.  It can be disabled
        permanently for the ControlSignal by assigning `None`.

    intensity_cost : float
        cost associated with the current `intensity`.

    adjustment_cost_function : TransferFunction : default Linear
        calculates `adjustment_cost` based on the change in `intensity` from  `last_intensity`.  It can be any
        `TransferFunction`, or any other function that takes and returns a scalar value. It can be disabled
        permanently for the ControlSignal by assigning `None`.

    adjustment_cost : float
        cost associated with last change to `intensity`.

        .. note::

        A ControlSignal's `adjustment_cost`, and its `adjustment_cost_function` are distinct from the
        `reconfiguration_cost <ModulatoryMechanism.reconfiguration_cost>` and `compute_reconfiguration_cost
        <ModulatoryMechanism.compute_reconfiguration_cost` function of the `ModulatoryMechanism` to which the
        ControlSignal belongs (see `ModulatoryMechanism Reconfiguration Cost <ModulatoryMechanism_Reconfiguration_Cost>`
        for additional details).

    duration_cost_function : IntegratorFunction : default Linear
        calculates an integral of the ControlSignal's `cost`.  It can be any `IntegratorFunction`, or any other
        function that takes a list or array of two values and returns a scalar value. It can be disabled permanently
        for the ControlSignal by assigning `None`.

    duration_cost : float
        intregral of `cost`.

    combine_costs_function : function : default Reduce(operation=SUM)
        combines the results of all cost functions that are enabled, and assigns the result to `cost`.
        It can be any function that takes an array and returns a scalar value.

    cost : float
        combined result of all `cost functions <ControlSignal_Costs>` that are enabled.

    modulation : ModulationParam
        specifies the way in which the `value <ControlSignal.value>` the ControlSignal is used to modify the value of
        the parameter(s) that it controls.

    efferents : [List[ControlProjection]]
        a list of the `ControlProjections <ControlProjection>` assigned to (i.e., that project from) the ControlSignal.

    name : str
        name of the ControlSignal; if it is not specified in the **name** argument of its constructor, a default name
        is assigned (see `name <ModulatorySignal.name>`).

        .. note::
            Unlike other PsyNeuLink components, State names are "scoped" within a Mechanism, meaning that States with
            the same name are permitted in different Mechanisms.  However, they are *not* permitted in the same
            Mechanism: States within a Mechanism with the same base name are appended an index in the order of their
            creation.

    prefs : PreferenceSet or specification dict
        the `PreferenceSet` for the ControlSignal; if it is not specified in the **prefs** argument of the constructor,
        a default is assigned using `classPreferences` defined in __init__.py (see :doc:`PreferenceSet <LINK>` for
        details).

    """

    #region CLASS ATTRIBUTES

    componentType = CONTROL_SIGNAL
    paramsType = OUTPUT_STATE_PARAMS

    class Parameters(ModulatorySignal.Parameters):
        """
            Attributes
            ----------

                variable
                    see `variable <ControlSignal.variable>`

                    :default value: numpy.array([1.])
                    :type: numpy.ndarray

                value
                    see `value <ControlSignal.value>`

                    :default value: numpy.array([1.])
                    :type: numpy.ndarray
                    :read only: True

                adjustment_cost
                    see `adjustment_cost <ControlSignal.adjustment_cost>`

                    :default value: 0
                    :type: int

                adjustment_cost_function
                    see `adjustment_cost_function <ControlSignal.adjustment_cost_function>`

                    :default value: `Linear`
                    :type: `Function`

                allocation_samples
                    see `allocation_samples <ControlSignal.allocation_samples>`

                    :default value: numpy.array([0.1, 0.4, 0.7, 1. ])
                    :type: numpy.ndarray

                combine_costs_function
                    see `combine_costs_function <ControlSignal.combine_costs_function>`

                    :default value: `Reduce`
                    :type: `Function`

                cost
                    see `cost <ControlSignal.cost>`

                    :default value: None
                    :type:

                cost_options
                    see `cost_options <ControlSignal.cost_options>`

                    :default value: CostFunctions.INTENSITY
                    :type: `CostFunctions`

                duration_cost
                    see `duration_cost <ControlSignal.duration_cost>`

                    :default value: 0
                    :type: int

                duration_cost_function
                    see `duration_cost_function <ControlSignal.duration_cost_function>`

                    :default value: `SimpleIntegrator`
                    :type: `Function`

                intensity_cost
                    see `intensity_cost <ControlSignal.intensity_cost>`

                    :default value: None
                    :type:

                intensity_cost_function
                    see `intensity_cost_function <ControlSignal.intensity_cost_function>`

                    :default value: `Exponential`
                    :type: `Function`

        """
        # FIX: if the specification of this getter is happening in several other classes, should consider
        #      refactoring Parameter to allow individual attributes to be inherited, othwerise, leaving this is an
        #      isolated case
        variable = Parameter(np.array([defaultControlAllocation]),
                             aliases='allocation',
                             getter=_output_state_variable_getter)

        # # FIX: DOESN'T WORK, SINCE DON'T HAVE ACCESS TO OTHER ARGS
        # function = Parameter(TransferWithCosts, stateful=False, loggable=False, )
        # _parse_function = _function_parser

        value = Parameter(np.array([defaultControlAllocation]), read_only=True, aliases=['intensity'],
                          history_min_length=1)
        allocation_samples = Parameter(None, modulable=True)

        cost_options = Parameter(CostFunctions.DEFAULTS, getter=_cost_options_getter, setter=_cost_options_setter)
        intensity_cost = Parameter(None, read_only=True, getter=_intensity_cost_getter)
        adjustment_cost = Parameter(0, read_only=True, getter=_adjustment_cost_getter)
        duration_cost = Parameter(0, read_only=True, getter=_duration_cost_getter)
        cost = Parameter(None, read_only=True, getter=_cost_getter)

        intensity_cost_function = Parameter(Exponential, stateful=False, loggable=False)
        adjustment_cost_function = Parameter(Linear, stateful=False, loggable=False)
        duration_cost_function = Parameter(SimpleIntegrator, stateful=False, loggable=False)
        combine_costs_function = Parameter(Reduce(operation=SUM), stateful=False, loggable=False)
        modulation = None
        _validate_cost_options = get_validator_by_type_only([CostFunctions, list])
        _validate_intensity_cost_function = get_validator_by_function(is_function_type)
        _validate_adjustment_cost_function = get_validator_by_function(is_function_type)
        _validate_duration_cost_function = get_validator_by_function(is_function_type)

        # below cannot validate because the default value is None and this is considered
        # invalid. Is it that tc.typecheck only runs if an argument is specified at
        # construction?
        # _validate_modulation = get_validator_by_function(_is_modulation_param)

    stateAttributes = ModulatorySignal.stateAttributes | {ALLOCATION_SAMPLES,
                                                          COST_OPTIONS,
                                                          INTENSITY_COST_FUNCTION,
                                                          ADJUSTMENT_COST_FUNCTION,
                                                          DURATION_COST_FUNCTION,
                                                          COMBINE_COSTS_FUNCTION}

    connectsWith = [PARAMETER_STATE, INPUT_STATE, OUTPUT_STATE]
    connectsWithAttribute = [PARAMETER_STATES, INPUT_STATES, OUTPUT_STATES]
    projectionSocket = RECEIVER
    modulators = []

    classPreferenceLevel = PreferenceLevel.TYPE
    # Any preferences specified below will override those specified in TypeDefaultPreferences
    # Note: only need to specify setting;  level will be assigned to TYPE automatically
    # classPreferences = {
    #     kwPreferenceSetName: 'OutputStateCustomClassPreferences',
    #     kp<pref>: <setting>...}

    paramClassDefaults = State_Base.paramClassDefaults.copy()
    # paramClassDefaults = OutputState.paramClassDefaults.copy()
    paramClassDefaults.update({
        PROJECTION_TYPE: CONTROL_PROJECTION,
        CONTROLLED_PARAMS:None
    })
    #endregion

    @tc.typecheck
    def __init__(self,
                 owner=None,
                 reference_value=None,
                 default_allocation=None,
                 size=None,
                 index=None,
                 function=Linear(),
                 cost_options:tc.optional(tc.any(CostFunctions, list))=None,
                 intensity_cost_function:(is_function_type)=Exponential,
                 adjustment_cost_function:tc.optional(is_function_type)=Linear,
                 duration_cost_function:tc.optional(is_function_type)=SimpleIntegrator,
                 combine_costs_function:tc.optional(is_function_type)=Reduce(operation=SUM),
                 allocation_samples=Parameters.allocation_samples.default_value,
                 modulation:tc.optional(str)=None,
                 modulates=None,
                 params=None,
                 name=None,
                 prefs:is_pref_set=None,
                 **kwargs):

        from psyneulink.core.components.functions.transferfunctions import TransferWithCosts
        function = TransferWithCosts(default_variable=self.defaults.variable,
                                     transfer_fct=function,
                                     enabled_cost_functions=cost_options,
                                     intensity_cost_fct=intensity_cost_function,
                                     adjustment_cost_fct=adjustment_cost_function,
                                     duration_cost_fct=duration_cost_function,
                                     combine_costs_fct=combine_costs_function)

        # This is included in case ControlSignal was created by another Component (such as ControlProjection)
        #    that specified ALLOCATION_SAMPLES in params
        if params and ALLOCATION_SAMPLES in params and params[ALLOCATION_SAMPLES] is not None:
            allocation_samples =  params[ALLOCATION_SAMPLES]

        # Note index and assign are not used by ControlSignal, but included here for consistency with OutputState
        # If index has not been specified, but the owner has, control_allocation has been determined, so use that
        index = index or SEQUENTIAL

        # Assign args to params and functionParams dicts
        params = self._assign_args_to_param_dicts(function=function,
                                                  cost_options=cost_options,
                                                  intensity_cost_function=intensity_cost_function,
                                                  adjustment_cost_function=adjustment_cost_function,
                                                  duration_cost_function=duration_cost_function,
                                                  combine_costs_function=combine_costs_function,
                                                  allocation_samples=allocation_samples,
                                                  params=params)

        # FIX: ??MOVE THIS TO _validate_params OR ANOTHER _instantiate METHOD??
        # IMPLEMENTATION NOTE:
        # Consider adding self to owner.output_states here (and removing from ControlProjection._instantiate_sender)
        #  (test for it, and create if necessary, as per OutputStates in ControlProjection._instantiate_sender),

        # Validate sender (as variable) and params, and assign to variable and paramInstanceDefaults
        super().__init__(owner=owner,
                         reference_value=reference_value,
                         default_allocation=default_allocation,
                         size=size,
                         index=index,
                         assign=None,
                         function=function,
                         modulation=modulation,
                         modulates=modulates,
                         params=params,
                         name=name,
                         prefs=prefs,
                         **kwargs)

    def _validate_params(self, request_set, target_set=None, context=None):
        """Validate cost functions and allocation_samples

        Checks if:
        - cost functions are all appropriate
           (i.e., are references to valid ControlProjection costFunctions (listed in self.costFunctions)
        - allocation_samples is a list, array, range or SampleSpec

        """

        # FIX: REINSTATE IF WANT VALIDATION ON CONTROLSIGNAL RATHER THAN ITS FUNCTION (TO HIDE FROM USER)
        # # MODIFIED 8/30/19 OLD:
        # # Validate cost functions in request_set
        # #   This should be all of them if this is an initialization call;
        # #   Otherwise, just those specified in assign_params
        # for cost_function_name in [item for item in request_set if item in costFunctionNames]:
        #     cost_function = request_set[cost_function_name]
        #
        #     # cost function assigned None: OK
        #     if not cost_function:
        #         continue
        #
        #     # cost_function is Function class specification:
        #     #    instantiate it and test below
        #     if inspect.isclass(cost_function) and issubclass(cost_function, Function):
        #         cost_function = cost_function()
        #
        #     # cost_function is Function object:
        #     #     COMBINE_COSTS_FUNCTION must be CombinationFunction
        #     #     DURATION_COST_FUNCTION must be an IntegratorFunction
        #     #     others must be TransferFunction
        #     if isinstance(cost_function, Function):
        #         if cost_function_name == COMBINE_COSTS_FUNCTION:
        #             if not isinstance(cost_function, CombinationFunction):
        #                 raise ControlSignalError("Assignment of Function to {} ({}) must be a CombinationFunction".
        #                                          format(COMBINE_COSTS_FUNCTION, cost_function))
        #         elif cost_function_name == DURATION_COST_FUNCTION:
        #             if not isinstance(cost_function, IntegratorFunction):
        #                 raise ControlSignalError("Assignment of Function to {} ({}) must be an IntegratorFunction".
        #                                          format(DURATION_COST_FUNCTION, cost_function))
        #         elif not isinstance(cost_function, TransferFunction):
        #             raise ControlSignalError("Assignment of Function to {} ({}) must be a TransferFunction".
        #                                      format(cost_function_name, cost_function))
        #
        #     # cost_function is custom-specified function
        #     #     DURATION_COST_FUNCTION and COMBINE_COSTS_FUNCTION must accept an array
        #     #     others must accept a scalar
        #     #     all must return a scalar
        #     elif isinstance(cost_function, (function_type, method_type)):
        #         if cost_function_name in COMBINE_COSTS_FUNCTION:
        #             test_value = [1, 1]
        #         else:
        #             test_value = 1
        #         try:
        #             result = cost_function(test_value)
        #             if not (is_numeric(result) or is_numeric(np.asscalar(result))):
        #                 raise ControlSignalError("Function assigned to {} ({}) must return a scalar".
        #                                          format(cost_function_name, cost_function))
        #         except:
        #             raise ControlSignalError("Function assigned to {} ({}) must accept {}".
        #                                      format(cost_function_name, cost_function, type(test_value)))
        #
        #     # Unrecognized function assignment
        #     else:
        #         raise ControlSignalError("Unrecognized function ({}) assigned to {}".
        #                                  format(cost_function, cost_function_name))
        # MODIFIED 8/30/19 END

        # Validate allocation samples list:
        # - default is 1D np.array (defined by self.class_defaults.allocation_samples)
        # - however, for convenience and compatibility, allow lists:
        #    check if it is a list of numbers, and if so convert to np.array
        if ALLOCATION_SAMPLES in request_set:
            from psyneulink.core.globals.sampleiterator import allowable_specs
            allocation_samples = request_set[ALLOCATION_SAMPLES]
            if isinstance(allocation_samples, list):
                if iscompatible(allocation_samples, **{kwCompatibilityType: list,
                                                           kwCompatibilityNumeric: True,
                                                           kwCompatibilityLength: False,
                                                           }):
                    # Convert to np.array to be compatible with default value
                    request_set[ALLOCATION_SAMPLES] = np.array(allocation_samples)
            elif isinstance(allocation_samples, np.ndarray) and allocation_samples.ndim == 1:
                pass
            # elif all(isinstance(allocation_samples, spec) for spec in allowable_specs):
            elif is_sample_spec(allocation_samples):
                pass
            else:
                raise ControlSignalError("allocation_samples argument ({}) in {} must be "
                                         "a list or 1D array of numbers, a range, or a {}".
                                         format(allocation_samples, self.name, SampleSpec.__name__))

        super()._validate_params(request_set=request_set, target_set=target_set, context=context)

        # FIX: ??REINSTATE IF ABOVE IS REINSTATED??
        # # MODIFIED 8/30/19 OLD:
        # # ControlProjection Cost Functions
        # for cost_function_name in [item for item in target_set if item in costFunctionNames]:
        #     cost_function = target_set[cost_function_name]
        #     if not cost_function:
        #         continue
        #     if ((not isinstance(cost_function, (Function, function_type, method_type)) and
        #              not issubclass(cost_function, Function))):
        #         raise ControlSignalError("{0} not a valid Function".format(cost_function))
        # MODIFIED 8/30/19 END

    def _instantiate_attributes_before_function(self, function=None, context=None):

        super()._instantiate_attributes_before_function(function=function, context=context)
        self._instantiate_cost_functions(context=context)
        self._instantiate_allocation_samples(context=context)

    def _instantiate_allocation_samples(self, context=None):
        """Assign specified `allocation_samples <ControlSignal.allocation_samples>` to a `SampleIterator`."""

        a = self.paramsCurrent[ALLOCATION_SAMPLES]

        if a is None:
            return

        # KDM 12/14/18: below is a temporary fix that exists to bypass a validation loop
        # resulting from the function_object->function refactor. When this validation/assign_params/etc.
        # is taken care of, this check can be removed
        if isinstance(a, SampleIterator):
            return

        if isinstance(a, (range, np.ndarray)):
            a = list(a)
        self.parameters.allocation_samples._set(SampleIterator(specification=a), context)

    def _instantiate_cost_attributes(self, context=None):

        if self.cost_options:
            # Default cost params
            if self.initialization_status != ContextFlags.DEFERRED_INIT:
                self.intensity_cost = self.intensity_cost_function(self.defaults.allocation, context=context)
            else:
                self.intensity_cost = self.intensity_cost_function(self.class_defaults.allocation, context=context)
            self.defaults.intensity_cost = self.intensity_cost
            self.adjustment_cost = 0
            self.duration_cost = 0
            self.cost = self.defaults.cost = self.intensity_cost

    def _instantiate_cost_functions(self, context=None):

        for cost_function_name in costFunctionNames:
            self.paramsCurrent[cost_function_name] = getattr(self.function,
                                                             cost_function_name.replace('function','fct'))

    # MODIFIED 8/30/19 OLD:
    # def _initialize_cost_attributes(self, context=None):
    #     if self.cost_options:
    #         # Default cost params
    #         if self.initialization_status != ContextFlags.DEFERRED_INIT:
    #             self.intensity_cost = self.intensity_cost_function(self.defaults.allocation)
    #         else:
    #             self.intensity_cost = self.intensity_cost_function(self.class_defaults.allocation)
    #         self.defaults.intensity_cost = self.intensity_cost
    #         self.adjustment_cost = 0
    #         self.duration_cost = 0
    #         self.cost = self.defaults.cost = self.intensity_cost
    # MODIFIED 8/30/19 END

    def _parse_state_specific_specs(self, owner, state_dict, state_specific_spec):
        """Get ControlSignal specified for a parameter or in a 'control_signals' argument

        Tuple specification can be:
            (parameter name, Mechanism)
            [TBI:] (Mechanism, parameter name, weight, exponent, projection_specs)

        Returns params dict with CONNECTIONS entries if any of these was specified.

        """
        from psyneulink.core.components.projections.projection import _parse_connection_specs
        from psyneulink.core.globals.keywords import PROJECTIONS

        params_dict = {}
        state_spec = state_specific_spec

        if isinstance(state_specific_spec, dict):
            return None, state_specific_spec

        elif isinstance(state_specific_spec, tuple):

            state_spec = None
            params_dict[PROJECTIONS] = _parse_connection_specs(connectee_state_type=self,
                                                               owner=owner,
                                                               connections=state_specific_spec)
        elif state_specific_spec is not None:
            raise ControlSignalError("PROGRAM ERROR: Expected tuple or dict for {}-specific params but, got: {}".
                                  format(self.__class__.__name__, state_specific_spec))

        if params_dict[PROJECTIONS] is None:
            raise ControlSignalError("PROGRAM ERROR: No entry found in {} params dict for {} "
                                     "with specification of parameter's Mechanism or ControlProjection(s) to it".
                                        format(CONTROL_SIGNAL, owner.name))

        return state_spec, params_dict

    def _update(self, context=None, params=None):
        """Update value (intensity) and costs
        """
        super()._update(context=context, params=params)

<<<<<<< HEAD
    def compute_costs(self, intensity,
                      # previous_intensity,
                      # duration,
                      execution_id=None):
        """Compute costs for cost_functions enabled in cost_options using specified values."""

        # FIX 8/30/19: NEED TO DEAL WITH DURATION_COST AS STATEFUL:  DON'T WANT TO MESS UP MAIN VALUE
=======
        if self.parameters.cost_options._get(context):
            intensity = self.parameters.value._get(context)
            self.parameters.cost._set(self.compute_costs(intensity, context), context)

    def compute_costs(self, intensity, context=None):
        """Compute costs based on self.value (`intensity <ControlSignal.intensity>`)."""
>>>>>>> b2ab8472

        cost_options = self.parameters.cost_options._get(context)

<<<<<<< HEAD
=======
        try:
            intensity_change = intensity - self.parameters.intensity.get_previous(context)
        except TypeError:
            intensity_change = [0]

>>>>>>> b2ab8472
        # COMPUTE COST(S)
        # Initialize as backups for cost function that are not enabled
        intensity_cost = adjustment_cost = duration_cost = 0

<<<<<<< HEAD
        if CostFunctions.INTENSITY & cost_options:
            intensity_cost = self.intensity_cost_function(intensity)
            self.parameters.intensity_cost._set(intensity_cost, execution_id)

        if CostFunctions.ADJUSTMENT & cost_options:
            try:
                intensity_change = intensity - self.parameters.intensity.get_previous(execution_id)
            except TypeError:
                intensity_change = [0]
            adjustment_cost = self.adjustment_cost_function(intensity_change)
            self.parameters.adjustment_cost._set(adjustment_cost, execution_id)

        if CostFunctions.DURATION & cost_options:
            duration_cost = self.duration_cost_function(self.parameters.cost._get(execution_id))
            self.parameters.duration_cost._set(duration_cost, execution_id)

        return max(0.0,
                   self.combine_costs_function([intensity_cost, adjustment_cost, duration_cost]))

=======
        if ControlSignalCosts.INTENSITY & cost_options:
            intensity_cost = self.intensity_cost_function(intensity, context=context)
            self.parameters.intensity_cost._set(intensity_cost, context)

        if ControlSignalCosts.ADJUSTMENT & cost_options:
            adjustment_cost = self.adjustment_cost_function(intensity_change, context=context)
            self.parameters.adjustment_cost._set(adjustment_cost, context)

        if ControlSignalCosts.DURATION & cost_options:
            duration_cost = self.duration_cost_function(self.parameters.cost._get(context), context=context)
            self.parameters.duration_cost._set(duration_cost, context)

        return max(
            0.0,
            self.combine_costs_function(
                [
                    intensity_cost,
                    adjustment_cost,
                    duration_cost
                ],
                context=context
            )
        )

    @tc.typecheck
    def assign_costs(self, costs: tc.any(ControlSignalCosts, list), context=None):
        """assign_costs(costs)
        Assigns specified costs; all others are disabled.

        Arguments
        ---------
        costs: ControlSignalCost or List[ControlSignalCosts]
            cost or list of costs to be used;  all other will be disabled.
        Returns
        -------
        cost_options :  boolean combination of ControlSignalCosts
            current value of `cost_options`.

        """
        if isinstance(costs, ControlSignalCosts):
            costs = [costs]
        self.parameters.cost_options.set(ControlSignalCosts.NONE, context)
        return self.enable_costs(costs, context)

    @tc.typecheck
    def enable_costs(self, costs: tc.any(ControlSignalCosts, list), context=None):
        """enable_costs(costs)
        Enables specified costs; settings for all other costs are left intact.

        Arguments
        ---------
        costs: ControlSignalCost or List[ControlSignalCosts]
            cost or list of costs to be enabled, in addition to any that are already enabled.
        Returns
        -------
        cost_options :  boolean combination of ControlSignalCosts
            current value of `cost_options`.

        """
        if isinstance(costs, ControlSignalCosts):
            options = [costs]
        cost_options = self.parameters.cost_options.get(context)
        for cost in costs:
            cost_options |= cost

        self.parameters.cost_options.set(cost_options, context)
        return cost_options

    @tc.typecheck
    def disable_costs(self, costs: tc.any(ControlSignalCosts, list), context=None):
        """disable_costs(costs)
        Disables specified costs; settings for all other costs are left intact.

        Arguments
        ---------
        costs: ControlSignalCost or List[ControlSignalCosts]
            cost or list of costs to be disabled.
        Returns
        -------
        cost_options :  boolean combination of ControlSignalCosts
            current value of `cost_options`.

        """
        if isinstance(costs, ControlSignalCosts):
            options = [costs]
        cost_options = self.parameters.cost_options.get(context)
        for cost in costs:
            cost_options &= ~cost

        self.parameters.cost_options.set(cost_options, context)
        return cost_options

    def get_cost_options(self, context=None):
        options = []
        cost_options = self.parameters.cost_options.get(context)
        if cost_options & ControlSignalCosts.INTENSITY:
            options.append(INTENSITY_COST)
        if cost_options & ControlSignalCosts.ADJUSTMENT:
            options.append(ADJUSTMENT_COST)
        if cost_options & ControlSignalCosts.DURATION:
            options.append(DURATION_COST)
        return options

    def toggle_cost_function(self, cost_function_name, assignment=ON, context=None):
        """Enables/disables use of a cost function.

        ``cost_function_name`` should be a keyword (list under :ref:`Structure <ControlProjection_Structure>`).
        """
        if cost_function_name == INTENSITY_COST_FUNCTION:
            cost_option = ControlSignalCosts.INTENSITY
        elif cost_function_name == DURATION_COST_FUNCTION:
            cost_option = ControlSignalCosts.DURATION
        elif cost_function_name == ADJUSTMENT_COST_FUNCTION:
            cost_option = ControlSignalCosts.ADJUSTMENT
        elif cost_function_name == COMBINE_COSTS_FUNCTION:
            raise ControlSignalError("{} cannot be disabled".format(COMBINE_COSTS_FUNCTION))
        else:
            raise ControlSignalError("toggle_cost_function: unrecognized cost function: {}".format(cost_function_name))

        cost_options = self.parameters.cost_options.get(context)
        if assignment:
            if not self.paramsCurrent[cost_function_name]:
                raise ControlSignalError("Unable to toggle {} ON as function assignment is \'None\'".
                                         format(cost_function_name))
            cost_options |= cost_option
        else:
            cost_options &= ~cost_option

        self.parameters.cost_options.set(cost_options, context)
        return cost_options

    def get_costs(self, context=None):
        """Return three-element list with the values of ``intensity_cost``, ``adjustment_cost`` and ``duration_cost``
        """
        return [
            self.parameters.intensity_cost.get(context),
            self.parameters.adjustment_cost.get(context),
            self.parameters.duration_cost.get(context)
        ]

    @property
    def cost(self):
        try:
            return self._cost
        except:
            warnings.warn("Attempt to access {} attribute for {} of {} that has not been assigned; "
                          "check that an appropriate (set of) cost_option(s) have been assigned".
                          format(repr('cost'), self.name, self.owner.name))
            return None

    @cost.setter
    def cost(self, value):
        self._cost = value

    @property
    def _dependent_components(self):
        return list(itertools.chain(
            super()._dependent_components,
            [
                f for f in [
                    self.intensity_cost_function,
                    self.adjustment_cost_function,
                    self.duration_cost_function,
                    self.combine_costs_function
                ]
                if isinstance(f, Function)
            ]
        ))
>>>>>>> b2ab8472
<|MERGE_RESOLUTION|>--- conflicted
+++ resolved
@@ -301,13 +301,10 @@
 
 """
 
-<<<<<<< HEAD
-=======
 import inspect
 import itertools
 import warnings
 
->>>>>>> b2ab8472
 from enum import IntEnum
 
 import numpy as np
@@ -1108,38 +1105,35 @@
         """
         super()._update(context=context, params=params)
 
-<<<<<<< HEAD
-    def compute_costs(self, intensity,
-                      # previous_intensity,
-                      # duration,
-                      execution_id=None):
-        """Compute costs for cost_functions enabled in cost_options using specified values."""
-
-        # FIX 8/30/19: NEED TO DEAL WITH DURATION_COST AS STATEFUL:  DON'T WANT TO MESS UP MAIN VALUE
-=======
         if self.parameters.cost_options._get(context):
             intensity = self.parameters.value._get(context)
             self.parameters.cost._set(self.compute_costs(intensity, context), context)
 
     def compute_costs(self, intensity, context=None):
         """Compute costs based on self.value (`intensity <ControlSignal.intensity>`)."""
->>>>>>> b2ab8472
+        # FIX 8/30/19: NEED TO DEAL WITH DURATION_COST AS STATEFUL:  DON'T WANT TO MESS UP MAIN VALUE
 
         cost_options = self.parameters.cost_options._get(context)
 
-<<<<<<< HEAD
-=======
         try:
             intensity_change = intensity - self.parameters.intensity.get_previous(context)
         except TypeError:
             intensity_change = [0]
 
->>>>>>> b2ab8472
+        # COMPUTE COST(S)
+        intensity_cost = adjustment_cost = duration_cost = 0
+
+        if ControlSignalCosts.INTENSITY & cost_options:
+            intensity_cost = self.intensity_cost_function(intensity, context=context)
+            self.parameters.intensity_cost._set(intensity_cost, context)
+
+        if ControlSignalCosts.ADJUSTMENT & cost_options:
+            adjustment_cost = self.adjustment_cost_function(intensity_change, context=context)
+            self.parameters.adjustment_cost._set(adjustment_cost, context)
         # COMPUTE COST(S)
         # Initialize as backups for cost function that are not enabled
         intensity_cost = adjustment_cost = duration_cost = 0
 
-<<<<<<< HEAD
         if CostFunctions.INTENSITY & cost_options:
             intensity_cost = self.intensity_cost_function(intensity)
             self.parameters.intensity_cost._set(intensity_cost, execution_id)
@@ -1153,179 +1147,11 @@
             self.parameters.adjustment_cost._set(adjustment_cost, execution_id)
 
         if CostFunctions.DURATION & cost_options:
-            duration_cost = self.duration_cost_function(self.parameters.cost._get(execution_id))
-            self.parameters.duration_cost._set(duration_cost, execution_id)
-
-        return max(0.0,
-                   self.combine_costs_function([intensity_cost, adjustment_cost, duration_cost]))
-
-=======
-        if ControlSignalCosts.INTENSITY & cost_options:
-            intensity_cost = self.intensity_cost_function(intensity, context=context)
-            self.parameters.intensity_cost._set(intensity_cost, context)
-
-        if ControlSignalCosts.ADJUSTMENT & cost_options:
-            adjustment_cost = self.adjustment_cost_function(intensity_change, context=context)
-            self.parameters.adjustment_cost._set(adjustment_cost, context)
-
-        if ControlSignalCosts.DURATION & cost_options:
             duration_cost = self.duration_cost_function(self.parameters.cost._get(context), context=context)
             self.parameters.duration_cost._set(duration_cost, context)
 
-        return max(
-            0.0,
-            self.combine_costs_function(
-                [
-                    intensity_cost,
-                    adjustment_cost,
-                    duration_cost
-                ],
-                context=context
-            )
-        )
-
-    @tc.typecheck
-    def assign_costs(self, costs: tc.any(ControlSignalCosts, list), context=None):
-        """assign_costs(costs)
-        Assigns specified costs; all others are disabled.
-
-        Arguments
-        ---------
-        costs: ControlSignalCost or List[ControlSignalCosts]
-            cost or list of costs to be used;  all other will be disabled.
-        Returns
-        -------
-        cost_options :  boolean combination of ControlSignalCosts
-            current value of `cost_options`.
-
-        """
-        if isinstance(costs, ControlSignalCosts):
-            costs = [costs]
-        self.parameters.cost_options.set(ControlSignalCosts.NONE, context)
-        return self.enable_costs(costs, context)
-
-    @tc.typecheck
-    def enable_costs(self, costs: tc.any(ControlSignalCosts, list), context=None):
-        """enable_costs(costs)
-        Enables specified costs; settings for all other costs are left intact.
-
-        Arguments
-        ---------
-        costs: ControlSignalCost or List[ControlSignalCosts]
-            cost or list of costs to be enabled, in addition to any that are already enabled.
-        Returns
-        -------
-        cost_options :  boolean combination of ControlSignalCosts
-            current value of `cost_options`.
-
-        """
-        if isinstance(costs, ControlSignalCosts):
-            options = [costs]
-        cost_options = self.parameters.cost_options.get(context)
-        for cost in costs:
-            cost_options |= cost
-
-        self.parameters.cost_options.set(cost_options, context)
-        return cost_options
-
-    @tc.typecheck
-    def disable_costs(self, costs: tc.any(ControlSignalCosts, list), context=None):
-        """disable_costs(costs)
-        Disables specified costs; settings for all other costs are left intact.
-
-        Arguments
-        ---------
-        costs: ControlSignalCost or List[ControlSignalCosts]
-            cost or list of costs to be disabled.
-        Returns
-        -------
-        cost_options :  boolean combination of ControlSignalCosts
-            current value of `cost_options`.
-
-        """
-        if isinstance(costs, ControlSignalCosts):
-            options = [costs]
-        cost_options = self.parameters.cost_options.get(context)
-        for cost in costs:
-            cost_options &= ~cost
-
-        self.parameters.cost_options.set(cost_options, context)
-        return cost_options
-
-    def get_cost_options(self, context=None):
-        options = []
-        cost_options = self.parameters.cost_options.get(context)
-        if cost_options & ControlSignalCosts.INTENSITY:
-            options.append(INTENSITY_COST)
-        if cost_options & ControlSignalCosts.ADJUSTMENT:
-            options.append(ADJUSTMENT_COST)
-        if cost_options & ControlSignalCosts.DURATION:
-            options.append(DURATION_COST)
-        return options
-
-    def toggle_cost_function(self, cost_function_name, assignment=ON, context=None):
-        """Enables/disables use of a cost function.
-
-        ``cost_function_name`` should be a keyword (list under :ref:`Structure <ControlProjection_Structure>`).
-        """
-        if cost_function_name == INTENSITY_COST_FUNCTION:
-            cost_option = ControlSignalCosts.INTENSITY
-        elif cost_function_name == DURATION_COST_FUNCTION:
-            cost_option = ControlSignalCosts.DURATION
-        elif cost_function_name == ADJUSTMENT_COST_FUNCTION:
-            cost_option = ControlSignalCosts.ADJUSTMENT
-        elif cost_function_name == COMBINE_COSTS_FUNCTION:
-            raise ControlSignalError("{} cannot be disabled".format(COMBINE_COSTS_FUNCTION))
-        else:
-            raise ControlSignalError("toggle_cost_function: unrecognized cost function: {}".format(cost_function_name))
-
-        cost_options = self.parameters.cost_options.get(context)
-        if assignment:
-            if not self.paramsCurrent[cost_function_name]:
-                raise ControlSignalError("Unable to toggle {} ON as function assignment is \'None\'".
-                                         format(cost_function_name))
-            cost_options |= cost_option
-        else:
-            cost_options &= ~cost_option
-
-        self.parameters.cost_options.set(cost_options, context)
-        return cost_options
-
-    def get_costs(self, context=None):
-        """Return three-element list with the values of ``intensity_cost``, ``adjustment_cost`` and ``duration_cost``
-        """
-        return [
-            self.parameters.intensity_cost.get(context),
-            self.parameters.adjustment_cost.get(context),
-            self.parameters.duration_cost.get(context)
-        ]
-
-    @property
-    def cost(self):
-        try:
-            return self._cost
-        except:
-            warnings.warn("Attempt to access {} attribute for {} of {} that has not been assigned; "
-                          "check that an appropriate (set of) cost_option(s) have been assigned".
-                          format(repr('cost'), self.name, self.owner.name))
-            return None
-
-    @cost.setter
-    def cost(self, value):
-        self._cost = value
-
-    @property
-    def _dependent_components(self):
-        return list(itertools.chain(
-            super()._dependent_components,
-            [
-                f for f in [
-                    self.intensity_cost_function,
-                    self.adjustment_cost_function,
-                    self.duration_cost_function,
-                    self.combine_costs_function
-                ]
-                if isinstance(f, Function)
-            ]
-        ))
->>>>>>> b2ab8472
+        return max(0.0,
+                   self.combine_costs_function([intensity_cost,
+                                                adjustment_cost,
+                                                duration_cost],
+                                               context=context))