# Princeton University licenses this file to You under the Apache License, Version 2.0 (the "License");
# you may not use this file except in compliance with the License.  You may obtain a copy of the License at:
#     http://www.apache.org/licenses/LICENSE-2.0
# Unless required by applicable law or agreed to in writing, software distributed under the License is distributed
# on an "AS IS" BASIS, WITHOUT WARRANTIES OR CONDITIONS OF ANY KIND, either express or implied.
# See the License for the specific language governing permissions and limitations under the License.


# ******************************************  ControlSignal *****************************************************

"""
Overview
--------

A ControlSignal is a type of `ModulatorySignal <ModulatorySignal>` that is specialized for use with a `ControlMechanism
<ControlMechanism>` and one or more `ControlProjections <ControlProjection>`, to modify the parameter(s) of one or more
`Components <Component>`. A ControlSignal receives an `allocation <ControlSignal.allocation>` value from the
ControlMechanism to which it belongs, and uses that to compute an `intensity` (also referred to as a `control_signal`)
that is assigned as the `value <ControlProjection.ControlProjection.value>` of its ControlProjections. Each
ControlProjection conveys its value to the `ParameterState` for the parameter it controls, which uses that value to
`modulate <ModulatorySignal_Modulation>` the `value <ParameterState.value>` of the parameter.  A ControlSignal also
calculates a `cost`, based on its `intensity` and/or its time course, that may be used by the ControlMechanism to
adapt the ControlSignal's `allocation <ControlSignal.allocation>` in subsequent executions.

.. _ControlSignal_Creation:

Creating a ControlSignal
------------------------

A ControlSignal is created automatically whenever the parameter of a Mechanism or of its function is `specified for
control <ControlMechanism_Control_Signals>`.  ControlSignals can also be specified in the **control_signals** argument
of the constructor for a `ControlMechanism <ControlMechanism>`, as well as in the `specification of the parameter
<ParameterState_Specification>` that the ControlSignal is intended to modulate (also see `Modualory Specificadtion
<ParameterState_Modulatory_Specification>`.  Although a ControlSignal can also be  created on its own using its
constructor (or any of the other ways for `creating an OutputState <OutputStates_Creation>`), this is usually not
necessary nor is it advisable, as a ControlSignal has dedicated components and requirements for configuration that
must be met for it to function properly.

.. _ControlSignal_Specification:

*Specifying ControlSignals*
~~~~~~~~~~~~~~~~~~~~~~~~~~~

When a ControlSignal is specified in the **control_signals** argument of the constructor for a `ControlMechanism
<ControlMechanism>`, the parameter(s) to be controlled must be specified.  If other attributes of the ControlSignal
need to be specified (e.g., one or more of its `cost functions <ControlSignal_Costs>`), then the Constructor for the
ControlSignal can be used or a `state specification dictionary <State_Specification>`, in which the parameter(s) to be
controlled in the **projections** argument or *PROJECTIONS* entry, respectively, using any of the forms below.
For convenience, the parameters can also be specified on their own in the **control_signals** argument of the
ControlMechanism's constructor, in which case a default ControlSignal will be created for each.  In all cases, any
of the following can be use to specify the parameter(s) to be controlled:

  * **ParameterState** (or list of them) -- for the Mechanism(s) to which the parameter(s) belong;
  ..
  * **2-item tuple:** *(parameter name or list of them>, <Mechanism>)* -- the 1st item must be the name of the
    parameter (or list of parameter names), and the 2nd item the Mechanism to which it (they) belong(s); this is a
    convenience format, that is simpler to use than a specification dictionary (see above), but precludes
    specification of any `parameters <ControlSignal_Structure>` for the ControlSignal.

  * **specification dictionary** -- this is an abbreviated form of `state specification dictionary
    <State_Specification>`, in which the parameter(s) to be controlled can be specified in either of the two
    following ways:

    * for controlling a single parameter, the dictionary can have the following two entries:

        * *NAME*: str
            the string must be the name of the parameter to be controlled;

        * *MECHANISM*: Mechanism
            the Mechanism must be the one to the which the parameter to be controlled belongs.

    * for controlling multiple parameters, the dictionary can have the following entry:

        * <str>:list
            the string used as the key specifies the name to be used for the ControlSignal,
            and each item of the list must be a `specification of a parameter <ParameterState_Specification>` to be
            controlled by the ControlSignal (and that will receive a `ControlProjection` from it).
  ..

.. _ControlSignal_Structure:

Structure
---------

A ControlSignal is owned by an `ControlMechanism <ControlMechanism>`, and controls the parameters of one or more
Components by modulating the `function <ParameterState.function>` of the `ParameterState` that determines the value
of each of the parameters that it control.  Its operation is governed by several attributes of the ControlSignal,
that are described below.

.. _ControlSignal_Projections:

*Projections*
~~~~~~~~~~~~~

When a ControlSignal is created, it can be assigned one or more `ControlProjections <ControlProjection>`, using either
the **projections** argument of its constructor, or in an entry of a dictionary assigned to the **params** argument
with the key *PROJECTIONS*.  These will be assigned to its `efferents  <ControlSignal.efferents>` attribute.  See
`State Projections <State_Projections>` for additional details concerning the specification of Projections when
creating a State.

.. note::
   Although a ControlSignal can be assigned more than one `ControlProjection`, all of those Projections will receive
   the same `value <ControlProjection.value>` (based on the `intensity` of that ControlSignal), and use the same
   form of `modulation <ControlSignal_Modulation>`.  Thus, for them to be meaningful, they should project to
   ParameterStates for parameters that are meaningfully related to one another (for example, the threshold parameter
   of multiple `DDM` Mechanisms).

.. _ControlSignal_Modulation:

*Modulation*
~~~~~~~~~~~~

A ControlSignal has a `modulation <GatingSignal.modulation>` attribute that determines how its ControlSignal's
`value <ControlSignal.value>` is used by the States to which it projects to modify their `value <State_Base.value>` \\s
(see `ModulatorySignal_Modulation` for an explanation of how the `modulation <ControlSignal.modulation>`  attribute is
specified and used to modulate the `value <State_Base.value>` of a State). The `modulation <ControlSignal.modulation>`
attribute can be specified in the **modulation** argument of the constructor for a ControlSignal, or in a specification
dictionary as described `above <ControlSignal_Specification>`. The value must be a value of `ModulationParam`;  if it
is not specified, its default is the value of the `modulation <ControlMechanism.modulation>` attribute of the
ControlMechanism to which the ControlSignal belongs (which is the same for all of the ControlSignals belonging to that
ControlMechanism).  The value of the `modulation <ControlSignal.modulation>` attribute of a ControlSignal is used by
all of the `ControlProjections <ControlProjection>` that project from that ControlSignal.

.. _ControlSignal_Allocation_and_Intensity

*Allocation, Function and Intensity*
~~~~~~~~~~~~~~~~~~~~~~~~~~~~~~~~~~~~

*Allocation (variable)*. A ControlSignal is assigned an `allocation <ControlSignal>` by the ControlMechanism to which
it belongs. Some ControlMechanisms sample different allocation values for their ControlSignals to determine which to
use (e.g., `OptimizationControlMechanism`);  in those cases, they use each ControlSignal's
`allocation_samples <ControlSignal.allocation_samples>` attribute (specified in the **allocation_samples** argument
of the ControlSignal's constructor) to determine the allocation values to sample for that ControlSignal.  A
ControlSignal's `allocation <ControlSignal>` attribute contains the value assigned to it by the ControlMechanism
at the end of the previous `TRIAL` (i.e., when the ControlMechanism last executed --  see
`ControlMechanism Execution <ControlMechanism_Execution>`); its value from the previous `TRIAL` is assigned to the
`last_intensity` attribute.

FIX: 8/30/19 -- ADD DESCRIPTION OF function AS ACTUALLY IMPLEMENTED AS TransferWithCosts
                AND MODIFY DOCUMENTATION OF COSTS AND COST FUNCTIONS BELOW, AND THEIR Attributes ENTRIES ACCORDINGLY:
                - cost functions can be specified, but attributes are pointers to function's cost functions
                - cost attributes get value of corresponding attributes of cost function
                - ?handling of cost_options
*Function*. A ControlSignal's `allocation <ControlSignal.alloction>` serves as its`variable <ControlSignal.variable>`,
and is used by its `function <ControlSignal.function>` to generate an `intensity`. The default `function
<ControlSignal.function>` for a ControlSignal is an identity function (`Linear` with `slope <Linear.slope>` \\=1 and
`intercept <Linear.intercept>`\\=0), that simply assigns the `allocation <ControlSignal.allocation>` as the
ControlSignal's `intensity <ControlSignal.intensity>`. However, another `TransferFunction` can be assigned
(e.g., `Exponential`), or any other function that takes and returns a scalar value or 1d array.

*Intensity (value)*. The result of the function is assigned as the value of the ControlSignal's `intensity`
attribute, which serves as the ControlSignal's `value <ControlSignal.value>` (also referred to as `control_signal`).
The `intensity` is used by its `ControlProjection(s) <ControlProjection>` to modulate the parameter(s) for which the
ControlSignal is responsible. The ControlSignal's `intensity` attribute  reflects its value for the current `TRIAL`;
its value from the previous `TRIAL` is assigned to the `last_intensity` attribute.

.. _ControlSignal_Costs:

*Costs and Cost Functions*
~~~~~~~~~~~~~~~~~~~~~~~~~~

A ControlSignal has a `cost <ControlSignal.cost>` attribute that may be used by the ControlMechanism to which it
belongs to determine its `allocation <ControlSignal.allocation>`.  The value of the `cost <ControlSignal.cost>`
is computed from the ControlSignal's `intensity` using one or more of three cost functions, each of which
computes a different component of the cost, and a function that combines them, as listed below:

    * `intensity_cost` - calculated by the `intensity_cost_function` based on the current `intensity` of the
      ControlSignal;
    ..
    * `adjustment_cost` - calculated by the `adjustment_cost_function` based on a change in the ControlSignal's
      `intensity` from its last value;
    ..
    * `duration_cost` - calculated by the `duration_cost_function` based on an integral of the ControlSignal's
      `cost <ControlSignal.cost>`;
    ..
    * `cost` - calculated by the `combine_costs_function` that combines the results of any cost functions that are
      enabled.

The components used to determine the ControlSignal's `cost <ControlSignal.cost>` can be specified in the
**costs_options** argument of its constructor, or using its `enable_costs`, `disable_costs` and `assign_costs`
methods.  All of these take one or more values of `CostFunctions`, each of which specifies a cost component.
How the enabled components are combined is determined by the `combine_costs_function`.  By default, the values of
the enabled cost components are summed, however this can be modified by specifying the `combine_costs_function`.

    COMMENT:
    .. _ControlSignal_Toggle_Costs:

    *Enabling and Disabling Cost Functions*.  Any of the cost functions (except the `combine_costs_function`) can
    be enabled or disabled using the `toggle_cost_function` method to turn it `ON` or `OFF`. If it is disabled, that
    component of the cost is not included in the ControlSignal's `cost` attribute.  A cost function  can  also be
    permanently disabled for the ControlSignal by assigning it's attribute `None`.  If a cost function is permanently
    disabled for a ControlSignal, it cannot be re-enabled using `toggle_cost_function`.
    COMMENT

.. note:: The `index <OutputState.OutputState.index>` and `assign <OutputState.OutputState.assign>`
        attributes of a ControlSignal are automatically assigned and should not be modified.

.. _ControlSignal_Execution:

Execution
---------

A ControlSignal cannot be executed directly.  It is executed whenever the `ControlMechanism <ControlMechanism>` to
which it belongs is executed.  When this occurs, the ControlMechanism provides the ControlSignal with an `allocation
<ControlSignal.allocation>`, that is used by its `function <ControlSignal.function>` to compute its `intensity` for
that `TRIAL`.  The `intensity` is used by the ControlSignal's `ControlProjections <ControlProjection>` to set the
`value <ParameterState.value>` \\(s) of the `ParameterState(s) <ParameterState>` to which the ControlSignal projects.

Recall that the ParameterState value is referenced anywhere that the controlled parameter is used in computation, and
that it does not update until the component to which the ParameterState belongs executes. If the distinction between the
base value stored in the parameter attribute (i.e. MyTransferMech.function.gain) and the value of the
ParameterState is unfamiliar, see `Parameter State documentation <ParameterState>` for more details, or see
`ModulatorySignal_Modulation` for a detailed description of how modulation operates.

The ControlSignal's `intensity` is also used  by its `cost functions <ControlSignal_Costs>` to compute its `cost`
attribute. That is used by some ControlMechanisms, along with the ControlSignal's `allocation_samples` attribute, to
evaluate a `control_allocation <ControlMechanism.control_allocation>`, and adjust the ControlSignal's `allocation
<ControlSignal.allocation>` for the next `TRIAL`.

.. note::
   The changes in a parameter in response to the execution of a ControlMechanism are not applied until the Mechanism
   with the parameter being controlled is next executed; see :ref:`Lazy Evaluation <LINK>` for an explanation of
   "lazy" updating).

.. _ControlSignal_Examples:

Examples
--------

*Modulate the parameter of a Mechanism's function*.  The following example assigns a
ControlSignal to the `bias <Logistic.gain>` parameter of the `Logistic` Function used by a `TransferMechanism`::

    >>> from psyneulink import *
    >>> my_mech = TransferMechanism(function=Logistic(bias=(1.0, ControlSignal)))

Note that the ControlSignal is specified by it class.  This will create a default ControlSignal,
with a ControlProjection that projects to the TransferMechanism's `ParameterState` for the `bias <Logistic.bias>`
parameter of its `Logistic` Function.  The default value of a ControlSignal's `modulation <ControlSignal.modulation>`
attribute is Modulation.MULTIPLICATIVE, so that it will multiply the value of the `bias <Logistic.bias>` parameter.
When the TransferMechanism executes, the Logistic Function will use the value of the ControlSignal as its
gain parameter.

*Specify attributes of a ControlSignal*.  Ordinarily, ControlSignals modify the *MULTIPLICATIVE_PARAM* of a
ParameterState's `function <ParameterState.function>` to modulate the parameter's value.
In the example below, this is changed by specifying the `modulation <ControlSignal.modulation>` attribute of a
`ControlSignal` for the `Logistic` Function of the `TransferMechanism`.  It is changed so that the value of the
ControlSignal adds to, rather than multiplies, the value of the `gain <Logistic.gain>` parameter of the Logistic
function::

    >>> my_mech = TransferMechanism(function=Logistic(gain=(1.0, ControlSignal(modulation=ADDITIVE))))

Note that the `ModulationParam` specified for the `ControlSignal` refers to how the parameter of the *Logistic*
Function (in this case, its `gain <Logistic.gain>` parameter) is modified, and not directly to input Logistic function;
that is, in this example, the value of the ControlSignal is added to the *gain parameter* of the Logistic
function, *not* its `variable <Logistic.variable>`.  If the value of the ControlSignal's **modulation** argument
had been ``ModulationParam.OVERRIDE``, then the ControlSignal's value would have been used as (i.e., it would have
replaced) the value of the *Logistic* Function's `gain <Logistic.gain>` parameter, rather than added to it.

COMMENT:
    MOVE THIS EXAMPLE TO EVCControlMechanism

*Modulate the parameters of several Mechanisms by an OptimizationControlMechanism*.  This shows::

    my_mech_A = TransferMechanism(function=Logistic)
    my_mech_B = TransferMechanism(function=Linear,
                                 output_states=[RESULT, OUTPUT_MEAN])

    my_ocm = OptimizationControlMechanism(monitor_for_control=[my_mech_A.output_states[RESULT],
                                                               my_mech_B.output_states[OUTPUT_MEAN]],
                                          control_signals=[(GAIN, my_mech_A),
                                                           {NAME: INTERCEPT,
                                                            MECHANISM: my_mech_B,
                                                            MODULATION:ADDITIVE}],
                                          name='my_ocm')

*Modulate the parameters of several Mechanisms in a System*.  The following example assigns ControlSignals to modulate
the `gain <Logistic.gain>` parameter of the `Logistic` function for ``my_mech_A`` and the `intercept
<Logistic.intercept>` parameter of the `Linear` function for ``my_mech_B``::

    >>> my_mech_A = TransferMechanism(function=Logistic)
    >>> my_mech_B = TransferMechanism(function=Linear,
    ...                                   output_states=[RESULT, OUTPUT_MEAN])

    >>> process_a = Process(pathway=[my_mech_A])
    >>> process_b = Process(pathway=[my_mech_B])

    >>> my_system = System(processes=[process_a, process_b],
    ...                        monitor_for_control=[my_mech_A.output_states[RESULTS],
    ...                                             my_mech_B.output_states[OUTPUT_MEAN]],
    ...                        control_signals=[(GAIN, my_mech_A),
    ...                                         {NAME: INTERCEPT,
    ...                                          MECHANISM: my_mech_B,
    ...                                          MODULATION: ADDITIVE}],
    ...                        name='My Test System')

COMMENT


Class Reference
---------------

"""

from enum import IntEnum

import numpy as np
import typecheck as tc

# FIX: EVCControlMechanism IS IMPORTED HERE TO DEAL WITH COST FUNCTIONS THAT ARE DEFINED IN EVCControlMechanism
#            SHOULD THEY BE LIMITED TO EVC??
from psyneulink.core.components.functions.combinationfunctions import Reduce
from psyneulink.core.components.functions.function import is_function_type
from psyneulink.core.components.functions.statefulfunctions.integratorfunctions import SimpleIntegrator
from psyneulink.core.components.functions.transferfunctions import Exponential, Linear, CostFunctions
from psyneulink.core.components.states.modulatorysignals.modulatorysignal import ModulatorySignal
from psyneulink.core.components.states.outputstate import SEQUENTIAL, _output_state_variable_getter
from psyneulink.core.components.states.state import State_Base
from psyneulink.core.globals.context import ContextFlags
from psyneulink.core.globals.defaults import defaultControlAllocation
from psyneulink.core.globals.keywords import \
    ALLOCATION_SAMPLES, CONTROLLED_PARAMS, CONTROL_PROJECTION, CONTROL_SIGNAL, \
    INPUT_STATE, INPUT_STATES, \
    OUTPUT_STATE, OUTPUT_STATES, OUTPUT_STATE_PARAMS, \
    PARAMETER_STATE, PARAMETER_STATES, \
    PROJECTION_TYPE, RECEIVER, SUM
from psyneulink.core.globals.parameters import Parameter, get_validator_by_function, get_validator_by_type_only
from psyneulink.core.globals.sampleiterator import is_sample_spec
from psyneulink.core.globals.preferences.componentpreferenceset import is_pref_set
from psyneulink.core.globals.preferences.preferenceset import PreferenceLevel
from psyneulink.core.globals.utilities import \
    is_numeric, iscompatible, kwCompatibilityLength, kwCompatibilityNumeric, kwCompatibilityType
from psyneulink.core.globals.sampleiterator import SampleSpec, SampleIterator

__all__ = ['ControlSignal', 'ControlSignalError', 'COST_OPTIONS']

# class OutputStateLog(IntEnum):
#     NONE            = 0
#     TIME_STAMP      = 1 << 0
#     ALL = TIME_STAMP
#     DEFAULTS = NONE


# -------------------------------------------    KEY WORDS  -------------------------------------------------------


# class CostFunctions(IntEnum):
#     """Options for selecting `cost functions <ControlSignal_Costs>` to be used by a ControlSignal.
#
#     These can be used alone or in combination with one another, by `enabling or disabling <ControlSignal_Toggle_Costs>`
#     each using the ControlSignal's `toggle_cost_function` method.
#
#     Attributes
#     ----------
#
#     NONE
#         ControlSignal's `cost` is not computed.
#
#     INTENSITY
#         `intensity_cost_function` is used to calculate a contribution to the ControlSignal's `cost
#         <ControlSignal.cost>` based its current `intensity` value.
#
#     ADJUSTMENT
#         `adjustment_cost_function` is used to calculate a contribution to the `cost` based on the change in its
#         `intensity` from its last value.
#
#     DURATION
#         `duration_cost_function` is used to calculate a contribitution to the `cost` based on an integral of the
#         ControlSignal's `cost <ControlSignal.cost>` (i.e., it accumulated value over multiple executions).
#
#     ALL
#         all of the `cost functions <ControlSignal_Costs> are used to calculate the ControlSignal's
#         `cost <ControlSignal.cost>`.
#
#     DEFAULTS
#         assign default set of `cost functions <ControlSignal_Costs>` as `INTENSITY`).
#
#     """
#     NONE          = 0
#     INTENSITY     = 1 << 1
#     ADJUSTMENT    = 1 << 2
#     DURATION      = 1 << 3
#     ALL           = INTENSITY | ADJUSTMENT | DURATION
#     DEFAULTS      = INTENSITY

# Getters for cost attributes (from TransferWithCosts function)

from psyneulink.core.components.functions.transferfunctions import \
    ENABLED_COST_FUNCTIONS, \
    INTENSITY_COST, INTENSITY_COST_FUNCTION, INTENSITY_COST_FCT_MULTIPLICATIVE_PARAM, \
    INTENSITY_COST_FCT_ADDITIVE_PARAM, \
    ADJUSTMENT_COST, ADJUSTMENT_COST_FUNCTION, ADJUSTMENT_COST_FCT_MULTIPLICATIVE_PARAM, \
    ADJUSTMENT_COST_FCT_ADDITIVE_PARAM, \
    DURATION_COST, DURATION_COST_FUNCTION, DURATION_COST_FCT_MULTIPLICATIVE_PARAM, DURATION_COST_FCT_ADDITIVE_PARAM, \
    COMBINED_COSTS, COMBINE_COSTS_FUNCTION, COMBINE_COSTS_FCT_MULTIPLICATIVE_PARAM, COMBINE_COSTS_FCT_ADDITIVE_PARAM, \
    costFunctionNames

COST_OPTIONS = 'cost_options'


# # FIX: DOESN'T WORK SINCE DON'T HAVE ACCESS TO OTHER ARGS
# def _function_parser(function):
#     from psyneulink.core.components.functions.transferfunctions import TransferWithCosts
#     return TransferWithCosts(default_variable=self.defaults.variable,
#                              transfer_fct=function,
#                              enabled_cost_functions=cost_options,
#                              intensity_cost_fct=intensity_cost_function,
#                              adjustment_cost_fct=adjustment_cost_function,
#                              duration_cost_fct=duration_cost_function,
#                              combine_costs_fct=combine_costs_function)


def _cost_options_getter(owning_component=None, execution_id=None):
    try:
        return getattr(owning_component.function.parameters, ENABLED_COST_FUNCTIONS)._get(execution_id)
    except (TypeError, IndexError):
        return None


def _cost_options_setter(value, owning_component=None, execution_id=None):
    if hasattr(owning_component, "function") and owning_component.function:
        if hasattr(owning_component.function.parameters, ENABLED_COST_FUNCTIONS):
            getattr(owning_component.function.parameters, ENABLED_COST_FUNCTIONS)._set(value, execution_id)
    return value


def _intensity_cost_getter(owning_component=None, execution_id=None):
    try:
        return getattr(owning_component.function.parameters, INTENSITY_COST)._get(execution_id)
    except (TypeError, IndexError):
        return None


def _adjustment_cost_getter(owning_component=None, execution_id=None):
    try:
        return getattr(owning_component.function.parameters, ADJUSTMENT_COST)._get(execution_id)
    except (TypeError, IndexError):
        return None


def _duration_cost_getter(owning_component=None, execution_id=None):
    try:
        return getattr(owning_component.function.parameters, DURATION_COST)._get(execution_id)
    except (TypeError, IndexError):
        return None


def _cost_getter(owning_component=None, execution_id=None):
    try:
        return getattr(owning_component.function.parameters, COMBINED_COSTS)._get(execution_id)
    except (TypeError, IndexError):
        return None


class ControlSignalError(Exception):
    def __init__(self, error_value):
        self.error_value = error_value


    def __str__(self):
        return repr(self.error_value)


class ControlSignal(ModulatorySignal):
    """
    ControlSignal(                                                 \
        owner,                                                     \
        default_allocation=defaultControlAllocation,               \
        index=SEQUENTIAL,                                          \
        function=TransferWithCosts,                                \
        costs_options=None,                                        \
        intensity_cost_function=Exponential,                       \
        adjustment_cost_function=Linear,                           \
        duration_cost_function=IntegratorFunction,                 \
        combine_costs_function=Reduce(operation=SUM),              \
        allocation_samples=self.class_defaults.allocation_samples, \
        modulation=MULTIPLICATIVE                                  \
        projections=None                                           \
        params=None,                                               \
        name=None,                                                 \
        prefs=None)

    A subclass of `ModulatorySignal <ModulatorySignal>` used by a `ControlMechanism <ControlMechanism>` to
    modulate the parameter(s) of one or more other `Mechanisms <Mechanism>`.

    COMMENT:

        Description
        -----------
            The ControlSignal class is a subtype of the OutputState type in the State category of Component,
            It is used as the sender for ControlProjections
            Its FUNCTION updates its value:
                note:  currently, this is the identity function, that simply maps variable to self.value

        Class attributes:
            + componentType (str) = CONTROL_SIGNAL
            + paramClassDefaults (dict)
                + FUNCTION (Linear)
                + FUNCTION_PARAMS   (Operation.PRODUCT)

        Class methods:
            function (executes function specified in params[FUNCTION];  default: Linear)

        StateRegistry
        -------------
            All OutputStates are registered in StateRegistry, which maintains an entry for the subclass,
              a count for all instances of it, and a dictionary of those instances
    COMMENT


    Arguments
    ---------

    owner : ControlMechanism
        specifies the `ControlMechanism <ControlMechanism>` to which to assign the ControlSignal.

    default_allocation : scalar, list or np.ndarray : defaultControlAllocation
        specifies the template and default value used for `allocation <ControlSignal.allocation>`;  must match the
        shape of each item specified in `allocation_samples <ControlSignal.allocation_samples>`.

    index : int : default SEQUENTIAL
        specifies the item of the owner ControlMechanism's `control_allocation <ControlMechanism.control_allocation>`
        used as the ControlSignal's `value <ControlSignal.value>`.

    function : Function or method : default TransferWithCosts(transfer_fct=Linear(slope=1, intercept=0))
        specifies the function used to determine the `intensity` of the ControlSignal from its `allocation`;
        must be TransferWithCosts or a subclass of that, or one that meets the requirements described see `above
        <ControlSignal_Function>`);  see `function <ControlSignal.function>` for default behavior.

    cost_options : CostFunctions or List[CostsFunctions] : None
        specifies the cost components to include in the computation of the ControlSignal's `cost <ControlSignal.cost>`.

    intensity_cost_function : Optional[TransferFunction] : default Exponential
        specifies the function used to calculate the contribution of the ControlSignal's `intensity` to its
        `cost <ControlSignal.cost>`.

    adjustment_cost_function : Optional[TransferFunction] : default Linear
        specifies the function used to calculate the contribution of the change in the ControlSignal's `intensity`
        (from its `last_intensity` value) to its `cost <ControlSignal.cost>`.

    duration_cost_function : IntegratorFunction : default IntegratorFunction
        specifies the function used to calculate the contribution of the ControlSignal's duration to its
        `cost <ControlSignal.cost>`.

    combine_costs_function : function : default `Reduce(operation=SUM) <Function.Reduce>`
        specifies the function used to combine the results of any cost functions that are enabled, the result of
        which is assigned as the ControlSignal's `cost <ControlSignal.cost>` attribute.

    allocation_samples : list, 1d array, or SampleSpec : default SampleSpec(0.1, 1, 0.1)
        specifies the values used by the ControlSignal's `owner <ControlSignal.owner>` to determine its
        `control_allocation <ControlMechanism.control_allocation>` (see `ControlSignal_Execution`).

    modulation : ModulationParam : default ModulationParam.MULTIPLICATIVE
        specifies the way in which the `value <ControlSignal.value>` the ControlSignal is used to modify the value of
        the parameter(s) that it controls.

    modulates : list of Projection specifications
        specifies the `ControlProjection(s) <ControlProjection>` to be assigned to the ControlSignal, and that will be
        listed in its `efferents <ControlSignal.efferents>` attribute (see `ControlSignal_Projections` for additional
        details).

    params : Dict[param keyword: param value] : default None
        a `parameter dictionary <ParameterState_Specification>` that can be used to specify the parameters for
        the ControlSignal and/or a custom function and its parameters. Values specified for parameters in the dictionary
        override any assigned to those parameters in arguments of the constructor.

    name : str : default see ModulatorySignal `name <ModulatorySignal.name>`
        specifies the name of the ControlSignal; see ControlSignal `name <ModulatorySignal.name>` for additional
        details.

    prefs : PreferenceSet or specification dict : default State.classPreferences
        specifies the `PreferenceSet` for the ControlSignal; see `prefs <ControlSignal.prefs>` for details.


    Attributes
    ----------

    owner : ControlMechanism
        the `ControlMechanism <ControlMechanism>` to which the ControlSignal belongs.

    variable : scalar, list or np.ndarray
        same as `allocation <ControlSignal.allocation>`.

    allocation : float : default: defaultControlAllocation
        value assigned by the ControlSignal's `owner <ControlSignal.owner>`, and used by the ControlSignal's `function
        <ControlSignal.function>` to determine its `ControlSignal.intensity`.

    last_allocation : float
        value of `allocation` in the previous execution of ControlSignal's `owner <ControlSignal.owner>`.

    allocation_samples : SampleIterator
        `SampleIterator` created from **allocation_samples** specification and used to generate a set of values to
        sample by the ControlSignal's `owner <ControlSignal.owner>` when determining its `control_allocation
        <ControlMechanism.control_allocation>`.

    function : TransferWithCosts
        converts `allocation` into the ControlSignal's `intensity`.  The default is the identity function, which
        assigns the ControlSignal's `allocation` as its `intensity`, and does not calculate any costs.  See
        `ControlSignals_Function` for additional details.

    value : float
        result of the ControlSignal's `function <ControlSignal.function>`; same as `intensity` and `control_signal`.

    intensity : float
        result of the ControlSignal's `function <ControlSignal.function>`;
        assigned as the value of the ControlSignal's ControlProjection, and used to modify the value of the parameter
        to which the ControlSignal is assigned; same as `control_signal <ControlSignal.control_signal>`.

    last_intensity : float
        the `intensity` of the ControlSignal on the previous execution of its `owner <ControlSignal.owner>`.

    index : int
        the item of the owner ControlMechanism's `control_allocation <ControlMechanism.control_allocation>` used as the
        ControlSignal's `value <ControlSignal.value>`.

    control_signal : float
        result of the ControlSignal's `function <ControlSignal.function>`; same as `intensity`.

    cost_options : CostFunctions or None
        boolean combination of currently assigned `CostFunctions`. Specified initially in **costs** argument of
        ControlSignal's constructor;  can be modified using the `assign_cost_options` method.

    intensity_cost_function : TransferFunction : default default Exponential
        calculates `intensity_cost` from the current value of `intensity`. It can be any `TransferFunction`, or any
        other function that takes and returns a scalar value. The default is `Exponential`.  It can be disabled
        permanently for the ControlSignal by assigning `None`.

    intensity_cost : float
        cost associated with the current `intensity`.

    adjustment_cost_function : TransferFunction : default Linear
        calculates `adjustment_cost` based on the change in `intensity` from  `last_intensity`.  It can be any
        `TransferFunction`, or any other function that takes and returns a scalar value. It can be disabled
        permanently for the ControlSignal by assigning `None`.

    adjustment_cost : float
        cost associated with last change to `intensity`.

        .. note::

        A ControlSignal's `adjustment_cost`, and its `adjustment_cost_function` are distinct from the
        `reconfiguration_cost <ModulatoryMechanism.reconfiguration_cost>` and `compute_reconfiguration_cost
        <ModulatoryMechanism.compute_reconfiguration_cost` function of the `ModulatoryMechanism` to which the
        ControlSignal belongs (see `ModulatoryMechanism Reconfiguration Cost <ModulatoryMechanism_Reconfiguration_Cost>`
        for additional details).

    duration_cost_function : IntegratorFunction : default Linear
        calculates an integral of the ControlSignal's `cost`.  It can be any `IntegratorFunction`, or any other
        function that takes a list or array of two values and returns a scalar value. It can be disabled permanently
        for the ControlSignal by assigning `None`.

    duration_cost : float
        intregral of `cost`.

    combine_costs_function : function : default Reduce(operation=SUM)
        combines the results of all cost functions that are enabled, and assigns the result to `cost`.
        It can be any function that takes an array and returns a scalar value.

    cost : float
        combined result of all `cost functions <ControlSignal_Costs>` that are enabled.

    modulation : ModulationParam
        specifies the way in which the `value <ControlSignal.value>` the ControlSignal is used to modify the value of
        the parameter(s) that it controls.

    efferents : [List[ControlProjection]]
        a list of the `ControlProjections <ControlProjection>` assigned to (i.e., that project from) the ControlSignal.

    name : str
        name of the ControlSignal; if it is not specified in the **name** argument of its constructor, a default name
        is assigned (see `name <ModulatorySignal.name>`).

        .. note::
            Unlike other PsyNeuLink components, State names are "scoped" within a Mechanism, meaning that States with
            the same name are permitted in different Mechanisms.  However, they are *not* permitted in the same
            Mechanism: States within a Mechanism with the same base name are appended an index in the order of their
            creation.

    prefs : PreferenceSet or specification dict
        the `PreferenceSet` for the ControlSignal; if it is not specified in the **prefs** argument of the constructor,
        a default is assigned using `classPreferences` defined in __init__.py (see :doc:`PreferenceSet <LINK>` for
        details).

    """

    #region CLASS ATTRIBUTES

    componentType = CONTROL_SIGNAL
    paramsType = OUTPUT_STATE_PARAMS

    class Parameters(ModulatorySignal.Parameters):
        """
            Attributes
            ----------

                variable
                    see `variable <ControlSignal.variable>`

                    :default value: numpy.array([1.])
                    :type: numpy.ndarray

                value
                    see `value <ControlSignal.value>`

                    :default value: numpy.array([1.])
                    :type: numpy.ndarray
                    :read only: True

                adjustment_cost
                    see `adjustment_cost <ControlSignal.adjustment_cost>`

                    :default value: 0
                    :type: int

                adjustment_cost_function
                    see `adjustment_cost_function <ControlSignal.adjustment_cost_function>`

                    :default value: `Linear`
                    :type: `Function`

                allocation_samples
                    see `allocation_samples <ControlSignal.allocation_samples>`

                    :default value: numpy.array([0.1, 0.4, 0.7, 1. ])
                    :type: numpy.ndarray

                combine_costs_function
                    see `combine_costs_function <ControlSignal.combine_costs_function>`

                    :default value: `Reduce`
                    :type: `Function`

                cost
                    see `cost <ControlSignal.cost>`

                    :default value: None
                    :type:

                cost_options
                    see `cost_options <ControlSignal.cost_options>`

                    :default value: CostFunctions.INTENSITY
                    :type: `CostFunctions`

                duration_cost
                    see `duration_cost <ControlSignal.duration_cost>`

                    :default value: 0
                    :type: int

                duration_cost_function
                    see `duration_cost_function <ControlSignal.duration_cost_function>`

                    :default value: `SimpleIntegrator`
                    :type: `Function`

                intensity_cost
                    see `intensity_cost <ControlSignal.intensity_cost>`

                    :default value: None
                    :type:

                intensity_cost_function
                    see `intensity_cost_function <ControlSignal.intensity_cost_function>`

                    :default value: `Exponential`
                    :type: `Function`

        """
        # FIX: if the specification of this getter is happening in several other classes, should consider
        #      refactoring Parameter to allow individual attributes to be inherited, othwerise, leaving this is an
        #      isolated case
        variable = Parameter(np.array([defaultControlAllocation]),
                             aliases='allocation',
                             getter=_output_state_variable_getter)

        # # FIX: DOESN'T WORK, SINCE DON'T HAVE ACCESS TO OTHER ARGS
        # function = Parameter(TransferWithCosts, stateful=False, loggable=False, )
        # _parse_function = _function_parser

        value = Parameter(np.array([defaultControlAllocation]), read_only=True, aliases=['intensity'],
                          history_min_length=1)
        allocation_samples = Parameter(None, modulable=True)

        cost_options = Parameter(CostFunctions.DEFAULTS, getter=_cost_options_getter, setter=_cost_options_setter)
        intensity_cost = Parameter(None, read_only=True, getter=_intensity_cost_getter)
        adjustment_cost = Parameter(0, read_only=True, getter=_adjustment_cost_getter)
        duration_cost = Parameter(0, read_only=True, getter=_duration_cost_getter)
        cost = Parameter(None, read_only=True, getter=_cost_getter)

<<<<<<< HEAD
        intensity_cost_function = Parameter(Exponential, read_only=True)
        adjustment_cost_function = Parameter(Linear, read_only=True)
        duration_cost_function = Parameter(SimpleIntegrator, read_only=True)
        combine_costs_function = Parameter(Reduce(operation=SUM), read_only=True)
=======
        intensity_cost_function = Parameter(Exponential, stateful=False, loggable=False)
        adjustment_cost_function = Parameter(Linear, stateful=False, loggable=False)
        duration_cost_function = Parameter(SimpleIntegrator, stateful=False, loggable=False)
        combine_costs_function = Parameter(Reduce(operation=SUM), stateful=False, loggable=False)
>>>>>>> 437b2778
        modulation = None
        _validate_cost_options = get_validator_by_type_only([CostFunctions, list])
        _validate_intensity_cost_function = get_validator_by_function(is_function_type)
        _validate_adjustment_cost_function = get_validator_by_function(is_function_type)
        _validate_duration_cost_function = get_validator_by_function(is_function_type)

        # below cannot validate because the default value is None and this is considered
        # invalid. Is it that tc.typecheck only runs if an argument is specified at
        # construction?
        # _validate_modulation = get_validator_by_function(_is_modulation_param)

    stateAttributes = ModulatorySignal.stateAttributes | {ALLOCATION_SAMPLES,
                                                          COST_OPTIONS,
                                                          INTENSITY_COST_FUNCTION,
                                                          ADJUSTMENT_COST_FUNCTION,
                                                          DURATION_COST_FUNCTION,
                                                          COMBINE_COSTS_FUNCTION}

    connectsWith = [PARAMETER_STATE, INPUT_STATE, OUTPUT_STATE]
    connectsWithAttribute = [PARAMETER_STATES, INPUT_STATES, OUTPUT_STATES]
    projectionSocket = RECEIVER
    modulators = []

    classPreferenceLevel = PreferenceLevel.TYPE
    # Any preferences specified below will override those specified in TypeDefaultPreferences
    # Note: only need to specify setting;  level will be assigned to TYPE automatically
    # classPreferences = {
    #     kwPreferenceSetName: 'OutputStateCustomClassPreferences',
    #     kp<pref>: <setting>...}

    paramClassDefaults = State_Base.paramClassDefaults.copy()
    # paramClassDefaults = OutputState.paramClassDefaults.copy()
    paramClassDefaults.update({
        PROJECTION_TYPE: CONTROL_PROJECTION,
        CONTROLLED_PARAMS:None
    })
    #endregion

    @tc.typecheck
    def __init__(self,
                 owner=None,
                 reference_value=None,
                 default_allocation=None,
                 size=None,
                 index=None,
                 function=Linear(),
                 cost_options:tc.optional(tc.any(CostFunctions, list))=None,
                 intensity_cost_function:(is_function_type)=Exponential,
                 adjustment_cost_function:tc.optional(is_function_type)=Linear,
                 duration_cost_function:tc.optional(is_function_type)=SimpleIntegrator,
                 combine_costs_function:tc.optional(is_function_type)=Reduce(operation=SUM),
                 allocation_samples=Parameters.allocation_samples.default_value,
                 modulation:tc.optional(str)=None,
                 modulates=None,
                 params=None,
                 name=None,
                 prefs:is_pref_set=None,
                 **kwargs):

        from psyneulink.core.components.functions.transferfunctions import TransferWithCosts
        function = TransferWithCosts(default_variable=self.defaults.variable,
                                     transfer_fct=function,
                                     enabled_cost_functions=cost_options,
                                     intensity_cost_fct=intensity_cost_function,
                                     adjustment_cost_fct=adjustment_cost_function,
                                     duration_cost_fct=duration_cost_function,
                                     combine_costs_fct=combine_costs_function)

        # This is included in case ControlSignal was created by another Component (such as ControlProjection)
        #    that specified ALLOCATION_SAMPLES in params
        if params and ALLOCATION_SAMPLES in params and params[ALLOCATION_SAMPLES] is not None:
            allocation_samples =  params[ALLOCATION_SAMPLES]

        # Note index and assign are not used by ControlSignal, but included here for consistency with OutputState
        # If index has not been specified, but the owner has, control_allocation has been determined, so use that
        index = index or SEQUENTIAL

        # Assign args to params and functionParams dicts
        params = self._assign_args_to_param_dicts(function=function,
                                                  cost_options=cost_options,
                                                  intensity_cost_function=intensity_cost_function,
                                                  adjustment_cost_function=adjustment_cost_function,
                                                  duration_cost_function=duration_cost_function,
                                                  combine_costs_function=combine_costs_function,
                                                  allocation_samples=allocation_samples,
                                                  params=params)

        # FIX: ??MOVE THIS TO _validate_params OR ANOTHER _instantiate METHOD??
        # IMPLEMENTATION NOTE:
        # Consider adding self to owner.output_states here (and removing from ControlProjection._instantiate_sender)
        #  (test for it, and create if necessary, as per OutputStates in ControlProjection._instantiate_sender),

        # Validate sender (as variable) and params, and assign to variable and paramInstanceDefaults
        super().__init__(owner=owner,
                         reference_value=reference_value,
                         default_allocation=default_allocation,
                         size=size,
                         index=index,
                         assign=None,
                         function=function,
                         modulation=modulation,
                         modulates=modulates,
                         params=params,
                         name=name,
                         prefs=prefs,
                         **kwargs)

    def _validate_params(self, request_set, target_set=None, context=None):
        """Validate cost functions and allocation_samples

        Checks if:
        - cost functions are all appropriate
           (i.e., are references to valid ControlProjection costFunctions (listed in self.costFunctions)
        - allocation_samples is a list, array, range or SampleSpec

        """

        # FIX: REINSTATE IF WANT VALIDATION ON CONTROLSIGNAL RATHER THAN ITS FUNCTION (TO HIDE FROM USER)
        # # MODIFIED 8/30/19 OLD:
        # # Validate cost functions in request_set
        # #   This should be all of them if this is an initialization call;
        # #   Otherwise, just those specified in assign_params
        # for cost_function_name in [item for item in request_set if item in costFunctionNames]:
        #     cost_function = request_set[cost_function_name]
        #
        #     # cost function assigned None: OK
        #     if not cost_function:
        #         continue
        #
        #     # cost_function is Function class specification:
        #     #    instantiate it and test below
        #     if inspect.isclass(cost_function) and issubclass(cost_function, Function):
        #         cost_function = cost_function()
        #
        #     # cost_function is Function object:
        #     #     COMBINE_COSTS_FUNCTION must be CombinationFunction
        #     #     DURATION_COST_FUNCTION must be an IntegratorFunction
        #     #     others must be TransferFunction
        #     if isinstance(cost_function, Function):
        #         if cost_function_name == COMBINE_COSTS_FUNCTION:
        #             if not isinstance(cost_function, CombinationFunction):
        #                 raise ControlSignalError("Assignment of Function to {} ({}) must be a CombinationFunction".
        #                                          format(COMBINE_COSTS_FUNCTION, cost_function))
        #         elif cost_function_name == DURATION_COST_FUNCTION:
        #             if not isinstance(cost_function, IntegratorFunction):
        #                 raise ControlSignalError("Assignment of Function to {} ({}) must be an IntegratorFunction".
        #                                          format(DURATION_COST_FUNCTION, cost_function))
        #         elif not isinstance(cost_function, TransferFunction):
        #             raise ControlSignalError("Assignment of Function to {} ({}) must be a TransferFunction".
        #                                      format(cost_function_name, cost_function))
        #
        #     # cost_function is custom-specified function
        #     #     DURATION_COST_FUNCTION and COMBINE_COSTS_FUNCTION must accept an array
        #     #     others must accept a scalar
        #     #     all must return a scalar
        #     elif isinstance(cost_function, (function_type, method_type)):
        #         if cost_function_name in COMBINE_COSTS_FUNCTION:
        #             test_value = [1, 1]
        #         else:
        #             test_value = 1
        #         try:
        #             result = cost_function(test_value)
        #             if not (is_numeric(result) or is_numeric(np.asscalar(result))):
        #                 raise ControlSignalError("Function assigned to {} ({}) must return a scalar".
        #                                          format(cost_function_name, cost_function))
        #         except:
        #             raise ControlSignalError("Function assigned to {} ({}) must accept {}".
        #                                      format(cost_function_name, cost_function, type(test_value)))
        #
        #     # Unrecognized function assignment
        #     else:
        #         raise ControlSignalError("Unrecognized function ({}) assigned to {}".
        #                                  format(cost_function, cost_function_name))
        # MODIFIED 8/30/19 END

        # Validate allocation samples list:
        # - default is 1D np.array (defined by self.class_defaults.allocation_samples)
        # - however, for convenience and compatibility, allow lists:
        #    check if it is a list of numbers, and if so convert to np.array
        if ALLOCATION_SAMPLES in request_set:
            from psyneulink.core.globals.sampleiterator import allowable_specs
            allocation_samples = request_set[ALLOCATION_SAMPLES]
            if isinstance(allocation_samples, list):
                if iscompatible(allocation_samples, **{kwCompatibilityType: list,
                                                           kwCompatibilityNumeric: True,
                                                           kwCompatibilityLength: False,
                                                           }):
                    # Convert to np.array to be compatible with default value
                    request_set[ALLOCATION_SAMPLES] = np.array(allocation_samples)
            elif isinstance(allocation_samples, np.ndarray) and allocation_samples.ndim == 1:
                pass
            # elif all(isinstance(allocation_samples, spec) for spec in allowable_specs):
            elif is_sample_spec(allocation_samples):
                pass
            else:
                raise ControlSignalError("allocation_samples argument ({}) in {} must be "
                                         "a list or 1D array of numbers, a range, or a {}".
                                         format(allocation_samples, self.name, SampleSpec.__name__))

        super()._validate_params(request_set=request_set, target_set=target_set, context=context)

        # FIX: ??REINSTATE IF ABOVE IS REINSTATED??
        # # MODIFIED 8/30/19 OLD:
        # # ControlProjection Cost Functions
        # for cost_function_name in [item for item in target_set if item in costFunctionNames]:
        #     cost_function = target_set[cost_function_name]
        #     if not cost_function:
        #         continue
        #     if ((not isinstance(cost_function, (Function, function_type, method_type)) and
        #              not issubclass(cost_function, Function))):
        #         raise ControlSignalError("{0} not a valid Function".format(cost_function))
        # MODIFIED 8/30/19 END

    def _instantiate_attributes_before_function(self, function=None, context=None):

        super()._instantiate_attributes_before_function(function=function, context=context)
        self._instantiate_cost_functions(context=context)
        self._instantiate_allocation_samples(context=context)

    def _instantiate_allocation_samples(self, context=None):
        """Assign specified `allocation_samples <ControlSignal.allocation_samples>` to a `SampleIterator`."""

        a = self.paramsCurrent[ALLOCATION_SAMPLES]

        if a is None:
            return

        # KDM 12/14/18: below is a temporary fix that exists to bypass a validation loop
        # resulting from the function_object->function refactor. When this validation/assign_params/etc.
        # is taken care of, this check can be removed
        if isinstance(a, SampleIterator):
            return

        if isinstance(a, (range, np.ndarray)):
            a = list(a)
        self.parameters.allocation_samples._set(SampleIterator(specification=a))

    def _instantiate_cost_attributes(self, context=None):

        if self.cost_options:
            # Default cost params
            if self.initialization_status != ContextFlags.DEFERRED_INIT:
                self.intensity_cost = self.intensity_cost_function(self.defaults.allocation)
            else:
                self.intensity_cost = self.intensity_cost_function(self.class_defaults.allocation)
            self.defaults.intensity_cost = self.intensity_cost
            self.adjustment_cost = 0
            self.duration_cost = 0
            self.cost = self.defaults.cost = self.intensity_cost

    def _instantiate_cost_functions(self, context=None):

<<<<<<< HEAD
        for cost_function_name in costFunctionNames:
            self.paramsCurrent[cost_function_name] = getattr(self.function,
                                                             cost_function_name.replace('function','fct'))

    # MODIFIED 8/30/19 OLD:
    # def _initialize_cost_attributes(self, context=None):
    #     if self.cost_options:
    #         # Default cost params
    #         if self.context.initialization_status != ContextFlags.DEFERRED_INIT:
    #             self.intensity_cost = self.intensity_cost_function(self.defaults.allocation)
    #         else:
    #             self.intensity_cost = self.intensity_cost_function(self.class_defaults.allocation)
    #         self.defaults.intensity_cost = self.intensity_cost
    #         self.adjustment_cost = 0
    #         self.duration_cost = 0
    #         self.cost = self.defaults.cost = self.intensity_cost
    # MODIFIED 8/30/19 END
=======
    def _initialize_cost_attributes(self, context=None):
        if self.cost_options:
            # Default cost params
            if self.initialization_status != ContextFlags.DEFERRED_INIT:
                self.intensity_cost = self.intensity_cost_function(self.defaults.allocation)
            else:
                self.intensity_cost = self.intensity_cost_function(self.class_defaults.allocation)
            self.defaults.intensity_cost = self.intensity_cost
            self.adjustment_cost = 0
            self.duration_cost = 0
            self.cost = self.defaults.cost = self.intensity_cost
>>>>>>> 437b2778

    def _parse_state_specific_specs(self, owner, state_dict, state_specific_spec):
        """Get ControlSignal specified for a parameter or in a 'control_signals' argument

        Tuple specification can be:
            (parameter name, Mechanism)
            [TBI:] (Mechanism, parameter name, weight, exponent, projection_specs)

        Returns params dict with CONNECTIONS entries if any of these was specified.

        """
        from psyneulink.core.components.projections.projection import _parse_connection_specs
        from psyneulink.core.globals.keywords import PROJECTIONS

        params_dict = {}
        state_spec = state_specific_spec

        if isinstance(state_specific_spec, dict):
            return None, state_specific_spec

        elif isinstance(state_specific_spec, tuple):

            state_spec = None
            params_dict[PROJECTIONS] = _parse_connection_specs(connectee_state_type=self,
                                                               owner=owner,
                                                               connections=state_specific_spec)
        elif state_specific_spec is not None:
            raise ControlSignalError("PROGRAM ERROR: Expected tuple or dict for {}-specific params but, got: {}".
                                  format(self.__class__.__name__, state_specific_spec))

        if params_dict[PROJECTIONS] is None:
            raise ControlSignalError("PROGRAM ERROR: No entry found in {} params dict for {} "
                                     "with specification of parameter's Mechanism or ControlProjection(s) to it".
                                        format(CONTROL_SIGNAL, owner.name))

        return state_spec, params_dict

    def _update(self, execution_id=None, params=None, context=None):
        """Update value (intensity) and costs
        """
        super()._update(execution_id=execution_id, params=params, context=context)

    def compute_costs(self, intensity,
                      # previous_intensity,
                      # duration,
                      execution_id=None):
        """Compute costs for cost_functions enabled in cost_options using specified values."""

        # FIX 8/30/19: NEED TO DEAL WITH DURATION_COST AS STATEFUL:  DON'T WANT TO MESS UP MAIN VALUE

        cost_options = self.parameters.cost_options._get(execution_id)

        # COMPUTE COST(S)
        # Initialize as backups for cost function that are not enabled
        intensity_cost = adjustment_cost = duration_cost = 0

        if CostFunctions.INTENSITY & cost_options:
            intensity_cost = self.intensity_cost_function(intensity)
            self.parameters.intensity_cost._set(intensity_cost, execution_id)

        if CostFunctions.ADJUSTMENT & cost_options:
            try:
                intensity_change = intensity - self.parameters.intensity.get_previous(execution_id)
            except TypeError:
                intensity_change = [0]
            adjustment_cost = self.adjustment_cost_function(intensity_change)
            self.parameters.adjustment_cost._set(adjustment_cost, execution_id)

        if CostFunctions.DURATION & cost_options:
            duration_cost = self.duration_cost_function(self.parameters.cost._get(execution_id))
            self.parameters.duration_cost._set(duration_cost, execution_id)

        return max(0.0,
                   self.combine_costs_function([intensity_cost, adjustment_cost, duration_cost]))

<|MERGE_RESOLUTION|>--- conflicted
+++ resolved
@@ -787,17 +787,10 @@
         duration_cost = Parameter(0, read_only=True, getter=_duration_cost_getter)
         cost = Parameter(None, read_only=True, getter=_cost_getter)
 
-<<<<<<< HEAD
-        intensity_cost_function = Parameter(Exponential, read_only=True)
-        adjustment_cost_function = Parameter(Linear, read_only=True)
-        duration_cost_function = Parameter(SimpleIntegrator, read_only=True)
-        combine_costs_function = Parameter(Reduce(operation=SUM), read_only=True)
-=======
         intensity_cost_function = Parameter(Exponential, stateful=False, loggable=False)
         adjustment_cost_function = Parameter(Linear, stateful=False, loggable=False)
         duration_cost_function = Parameter(SimpleIntegrator, stateful=False, loggable=False)
         combine_costs_function = Parameter(Reduce(operation=SUM), stateful=False, loggable=False)
->>>>>>> 437b2778
         modulation = None
         _validate_cost_options = get_validator_by_type_only([CostFunctions, list])
         _validate_intensity_cost_function = get_validator_by_function(is_function_type)
@@ -1050,7 +1043,6 @@
 
     def _instantiate_cost_functions(self, context=None):
 
-<<<<<<< HEAD
         for cost_function_name in costFunctionNames:
             self.paramsCurrent[cost_function_name] = getattr(self.function,
                                                              cost_function_name.replace('function','fct'))
@@ -1059,7 +1051,7 @@
     # def _initialize_cost_attributes(self, context=None):
     #     if self.cost_options:
     #         # Default cost params
-    #         if self.context.initialization_status != ContextFlags.DEFERRED_INIT:
+    #         if self.initialization_status != ContextFlags.DEFERRED_INIT:
     #             self.intensity_cost = self.intensity_cost_function(self.defaults.allocation)
     #         else:
     #             self.intensity_cost = self.intensity_cost_function(self.class_defaults.allocation)
@@ -1068,19 +1060,6 @@
     #         self.duration_cost = 0
     #         self.cost = self.defaults.cost = self.intensity_cost
     # MODIFIED 8/30/19 END
-=======
-    def _initialize_cost_attributes(self, context=None):
-        if self.cost_options:
-            # Default cost params
-            if self.initialization_status != ContextFlags.DEFERRED_INIT:
-                self.intensity_cost = self.intensity_cost_function(self.defaults.allocation)
-            else:
-                self.intensity_cost = self.intensity_cost_function(self.class_defaults.allocation)
-            self.defaults.intensity_cost = self.intensity_cost
-            self.adjustment_cost = 0
-            self.duration_cost = 0
-            self.cost = self.defaults.cost = self.intensity_cost
->>>>>>> 437b2778
 
     def _parse_state_specific_specs(self, owner, state_dict, state_specific_spec):
         """Get ControlSignal specified for a parameter or in a 'control_signals' argument
