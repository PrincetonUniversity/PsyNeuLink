--- conflicted
+++ resolved
@@ -421,10 +421,6 @@
         setattr(my_res_struct, node_field_name, _tupleize(data))
 
     def _get_input_struct(self, inputs):
-<<<<<<< HEAD
-        origins = self._composition._get_input_nodes_by_CIM_input_order()
-=======
->>>>>>> 0f061e5a
         # Either node or composition execute.
         # All execute functions expect inputs to be 3rd param.
         c_input = self._bin_func.byref_arg_types[2]
@@ -447,15 +443,6 @@
         # This happens during node execution of nested compositions.
         assert len(self._execution_contexts) == 1
         if inputs is None and node is self._composition.input_CIM:
-<<<<<<< HEAD
-            # This assumes origin mechanisms are in the same order as
-            # CIM input ports
-            origins = (n for n in self._composition._get_input_nodes_by_CIM_input_order() for iport in n.input_ports)
-            input_data = ([proj.parameters.value._get(context) for proj in port.all_afferents] for port in node.input_ports)
-            inputs = defaultdict(list)
-            for n, d in zip(origins, input_data):
-                inputs[n].append(d[0])
-=======
             context = self._execution_contexts[0]
             port_inputs = {origin_port:[proj.parameters.value._get(context) for proj in p[0].path_afferents] for (origin_port, p) in self._composition.input_CIM_ports.items()}
             inputs = {}
@@ -464,7 +451,6 @@
                 index = p.owner.input_ports.index(p)
                 data[index] = v[0]
 
->>>>>>> 0f061e5a
 
         # Set bin node to make sure self._*struct works as expected
         self._set_bin_node(node)
@@ -530,10 +516,6 @@
     # Methods used to accelerate "Run"
 
     def _get_run_input_struct(self, inputs, num_input_sets):
-<<<<<<< HEAD
-        origins = self._composition._get_input_nodes_by_CIM_input_order()
-=======
->>>>>>> 0f061e5a
         input_type = self._bin_run_func.byref_arg_types[3]
         c_input = (input_type * num_input_sets) * len(self._execution_contexts)
         if len(self._execution_contexts) == 1:
@@ -563,12 +545,7 @@
         if isgenerator(inputs):
             assert len(self._execution_contexts) == 1
             # Extract input for each trial
-<<<<<<< HEAD
-            origins = self._composition._get_input_nodes_by_CIM_input_order()
-            run_inputs = (([iv] for m in origins for iv in inp[m]) for inp in inputs)
-=======
             run_inputs = ((np.atleast_2d(x) for x in self._composition._build_variable_for_input_CIM({k:np.atleast_1d(v) for k,v in inp.items()})) for inp in inputs)
->>>>>>> 0f061e5a
             run_inputs = _tupleize(run_inputs)
             num_input_sets = len(run_inputs)
             runs = num_input_sets if runs == 0 or runs == sys.maxsize else runs
