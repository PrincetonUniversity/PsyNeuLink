--- conflicted
+++ resolved
@@ -284,7 +284,7 @@
         
         name = 'exec_learning_sim_wrap_' if simulation else 'exec_learning_wrap_'
         name += composition.name
-        args = [self.get_context_struct_type(composition).as_pointer(),
+        args = [self.get_state_struct_type(composition).as_pointer(),
                 self.get_param_struct_type(composition).as_pointer(),
                 self.get_input_struct_type(composition).as_pointer(),
                 self.get_data_struct_type(composition).as_pointer(),
@@ -335,7 +335,7 @@
         
         name = 'exec_sim_wrap_' if simulation else 'exec_wrap_'
         name += composition.name
-        args = [self.get_context_struct_type(composition).as_pointer(),
+        args = [self.get_state_struct_type(composition).as_pointer(),
                 self.get_param_struct_type(composition).as_pointer(),
                 self.get_input_struct_type(composition).as_pointer(),
                 self.get_data_struct_type(composition).as_pointer(),
@@ -448,12 +448,8 @@
         # Call input CIM
         input_cim_w = composition._get_node_wrapper(composition.input_CIM, simulation)
         input_cim_f = self.get_llvm_function(input_cim_w)
-<<<<<<< HEAD
-        builder.call(input_cim_f, [context, params, comp_in, data, data])
-=======
         builder.call(input_cim_f, [state, params, comp_in, data, data])
 
->>>>>>> 3101d3dc
         if simulation is False and composition.enable_controller and \
            composition.controller_mode == BEFORE:
             assert composition.controller is not None
@@ -596,12 +592,8 @@
         llvm_func = builder.function
         for a in llvm_func.args:
             a.attributes.add('noalias')
-<<<<<<< HEAD
-        context, params, data, data_in, data_out, runs_ptr, inputs_ptr = llvm_func.args
-=======
 
         state, params, data, data_in, data_out, runs_ptr, inputs_ptr = llvm_func.args
->>>>>>> 3101d3dc
         # simulation does not care about the output
         # it extracts results of the controller objective mechanism
         if simulation:
