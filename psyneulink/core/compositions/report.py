--- conflicted
+++ resolved
@@ -1083,14 +1083,6 @@
                     output_values.append(port.parameters.value._get(context))
                 run_report.trial_report.append(f"\n[bold {trial_output_color}]result:[/]"
                                           f" {[r.tolist() for r in output_values]}\n")
-<<<<<<< HEAD
-                run_report.trial_report = Panel(RenderGroup(*run_report.trial_report),
-                                                     box=trial_panel_box,
-                                                     border_style=trial_panel_color,
-                                                     title=f'[bold{trial_panel_color}] {caller.name}{sim_str}: '
-                                                           f'Trial {trial_num}[/] ',
-                                                     expand=False)
-=======
                 # sim_str = self._run_reports[caller][SIMULATION][report_num].sim_str # FIX: ASSIGN in START
                 run_report.trial_report = \
                     Padding.indent(
@@ -1101,7 +1093,6 @@
                               expand=False),
                         depth_indent
                     )
->>>>>>> 4ebd64a2
 
             if trial_report_type is not ReportOutput.OFF:
                 self._print_and_record_reports(OUTPUT_REPORT, context, run_report)
