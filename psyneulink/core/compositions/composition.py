--- conflicted
+++ resolved
@@ -1080,16 +1080,11 @@
         if len(self.scheduler_processing.consideration_queue) > 0:
 
             for node in self.scheduler_processing.consideration_queue[0]:
-<<<<<<< HEAD
-
-                if node not in self.get_c_nodes_by_role(CNodeRole.OBJECTIVE):
-                    self._add_c_node_role(node, CNodeRole.ORIGIN)
-=======
                 self._add_node_role(node, NodeRole.ORIGIN)
 
         # First check for TERMINAL nodes:
         # Nodes at the beginning of the consideration queue are TERMINAL
->>>>>>> f57c37d9
+
         if len(self.scheduler_processing.consideration_queue) > 0:
             for node in self.scheduler_processing.consideration_queue[-1]:
                 # if self.model_based_optimizer:
@@ -1110,19 +1105,6 @@
                 if len(node.path_afferents) == 0:
                     mod_only = True
                 else:
-<<<<<<< HEAD
-                    self._add_c_node_role(node, CNodeRole.TERMINAL)
-        # Identify Origin nodes
-        for node in self.c_nodes:
-            # KAM added len(node.path_afferents) check 1/7/19 in order to
-            # include nodes that receive mod projections as ORIGIN
-            mod_only = False
-            if hasattr(node, "path_afferents"):
-                if len(node.path_afferents) == 0:
-                    mod_only = True
-                else:
-=======
->>>>>>> f57c37d9
                     all_input = True
                     for proj in node.path_afferents:
                         if not proj.sender.owner is self.input_CIM:
@@ -1131,17 +1113,11 @@
                     if all_input:
                         mod_only = True
             if graph.get_parents_from_component(node) == [] or mod_only:
-<<<<<<< HEAD
-                if not isinstance(node, ObjectiveMechanism):
-                    self._add_c_node_role(node, CNodeRole.ORIGIN)
-            # Identify Terminal nodes
-=======
                 # if not isinstance(node, ObjectiveMechanism):
                 self._add_node_role(node, NodeRole.ORIGIN)
 
             # Second check for TERMINAL nodes:
             # Nodes that have no "children" in the graph are TERMINAL
->>>>>>> f57c37d9
             if graph.get_children_from_component(node) == []:
                 # if self.model_based_optimizer:
                 #     if node == self.model_based_optimizer.objective_mechanism:
