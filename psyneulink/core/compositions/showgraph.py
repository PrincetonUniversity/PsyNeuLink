# Princeton University licenses this file to You under the Apache License, Version 2.0 (the "License");
# you may not use this file except in compliance with the License.  You may obtain a copy of the License at:
#     http://www.apache.org/licenses/LICENSE-2.0
# Unless required by applicable law or agreed to in writing, software distributed under the License is distributed
# on an "AS IS" BASIS, WITHOUT WARRANTIES OR CONDITIONS OF ANY KIND, either express or implied.
# See the License for the specific language governing permissions and limitations under the License.


# ********************************************* show_graph *************************************************************

"""

.. _ShowGraph_show_graph_Method:

*Use of the show_graph Method*
------------------------------

Every `Composition` has a `show_graph <ShowGraph.show_graph>` method that can be used to generate a graphical display
of the Composition and, optionally, any `nested Compositions <Composition_Nested>` within it.  Each `Node
<Composition_Nodes>` of the Composition is represented as a node in the graph, and `Projections <Projection>` between
them as edges.

.. technical_note:
   Every Composition is assigned a `ShowGraph` object, that is implemented in the free-standing showgraph.py module.
   The `show_graph <Compositoin.show_graph>` method of a Composition directly calls the `show_graph
   <ShowGraph.show_graph>` method of its `ShowGraph` object, as do all links to documentation concerning
   `show_graph`.

By default, all nodes within a Composition, including any `Compositions nested <Composition_Nested>` within it, are
shown, each displayed as an oval (if the node is a `Mechanism`) or a rectangle (if it is a nested Composition),
and labeled by its `name <Registry_Naming>`.  Each Composition's `INPUT` Nodes are shown in green, its `OUTPUT`
Nodes are shown in red, and any that are both (i.e., are `SINGLETON`\\s) are shown in brown.  Projections shown as
unlabeled arrows, as illustrated for the Composition in the `examples <ShowGraph_Examples_Visualization>`. However,
these and other attributes of the graph can be modified using arguments in the call to the `show_graph
<ShowGraph.show_graph>` method.

*Display structure* -- how much information is displayed for a Composition and any nested within it can be modified
using the *show_xxx* arguments;  for example, **show_node_structure** determines how much detail is shown about each
Node; **show_nested** determines whether nested Compositions are shown embedded within their enclosing Compositions
or as separate insets, and how many levels of nesting to show; **show_controller** determines whether or not to show
a Composition's `controller <Composition_Controller>`;  and **show_learning** determines whether or not to show its
`learning compnents <Composition_Learning_Components>`.  These are listed as the arguments for the show_graph
<ShowGraph.show_graph>` method below.

*Display attributes* -- features (such as the colors and shapes) in which different types of nodes are displayed can
be modified by assigning a dictionary of attribute:values pairs to the **show_graph_configuration** argument of the
Composition's constructor.  These are listed as the arguments for the ShowGraph object (used to display the graph)
in the `class reference <ShowGraph_Class_Reference>` below.


.. _ShowGraph_Examples_Visualization:

*Examples*
----------


.. _Composition_show_graph_basic_figure:

+-----------------------------------------------------------+----------------------------------------------------------+
| >>> from psyneulink import *                              | .. figure:: _static/Composition_show_graph_basic_fig.svg |
| >>> a = ProcessingMechanism(                              |                                                          |
|               name='A',                                   |                                                          |
| ...           size=3,                                     |                                                          |
| ...           output_ports=[RESULT, MEAN]                 |                                                          |
| ...           )                                           |                                                          |
| >>> b = ProcessingMechanism(                              |                                                          |
| ...           name='B',                                   |                                                          |
| ...           size=5                                      |                                                          |
| ...           )                                           |                                                          |
| >>> c = ProcessingMechanism(                              |                                                          |
| ...           name='C',                                   |                                                          |
| ...           size=2,                                     |                                                          |
| ...           function=Logistic(gain=pnl.CONTROL)         |                                                          |
| ...           )                                           |                                                          |
| >>> comp = Composition(                                   |                                                          |
| ...           name='Comp',                                |                                                          |
| ...           enable_controller=True                      |                                                          |
| ...           )                                           |                                                          |
| >>> comp.add_linear_processing_pathway([a,c])             |                                                          |
| >>> comp.add_linear_processing_pathway([b,c])             |                                                          |
| >>> ctlr = OptimizationControlMechanism(                  |                                                          |
| ...            name='Controller',                         |                                                          |
| ...            monitor_for_control=[(pnl.MEAN, a)],       |                                                          |
| ...            control_signals=(GAIN, c),                 |                                                          |
| ...            agent_rep=comp                             |                                                          |
| ...            )                                          |                                                          |
| >>> comp.add_controller(ctlr)                             |                                                          |
+-----------------------------------------------------------+----------------------------------------------------------+

Note that the Composition's `controller <Composition.controller>` is not shown by default.  However this
can be shown, along with other information, using options in the Composition's `show_graph <ShowGraph.show_graph>`
method.  The figure below shows several examples.

.. _Composition_show_graph_options_figure:

**Output of show_graph using different options**

.. figure:: _static/Composition_show_graph_options_fig.svg
   :alt: Composition graph examples
   :scale: 150 %

   Displays of the Composition in the `example above <Composition_show_graph_basic_figure>`, generated using various
   options of its `show_graph <ShowGraph.show_graph>` method. **Panel A** shows the graph with its Projections labeled
   and Component dimensions displayed.  **Panel B** shows the `controller <Composition.controller>` for the
   Composition and its associated `ObjectiveMechanism` using the **show_controller** option (controller-related
   Components are displayed in blue by default).  **Panel C** adds the Composition's `CompositionInterfaceMechanisms
   <CompositionInterfaceMechanism>` using the **show_cim** option. **Panel D** shows a detailed view of the Mechanisms
   using the **show_node_structure** option, that includes their `Ports <Port>` and their `roles <NodeRole>` in the
   Composition. **Panel E** shows an even more detailed view using **show_node_structure** as well as **show_cim**.

If a Composition has one ore more Compositions nested as Nodes within it, these can be shown using the
**show_nested** option. For example, the pathway in the script below contains a sequence of Mechanisms
and nested Compositions in an outer Composition, ``comp``:

.. _Composition_show_graph_show_nested_figure:

+------------------------------------------------------+---------------------------------------------------------------+
| >>> mech_stim = ProcessingMechanism(name='STIMULUS') |.. figure:: _static/Composition_show_graph_show_nested_fig.svg |
| >>> mech_A1 = ProcessingMechanism(name='A1')         |                                                               |
| >>> mech_B1 = ProcessingMechanism(name='B1')         |                                                               |
| >>> comp1 = Composition(name='comp1')                |                                                               |
| >>> comp1.add_linear_processing_pathway([mech_A1,    |                                                               |
| ...                                      mech_B1])   |                                                               |
| >>> mech_A2 = ProcessingMechanism(name='A2')         |                                                               |
| >>> mech_B2 = ProcessingMechanism(name='B2')         |                                                               |
| >>> comp2 = Composition(name='comp2')                |                                                               |
| >>> comp2.add_linear_processing_pathway([mech_A2,    |                                                               |
| ...                                      mech_B2])   |                                                               |
| >>> mech_resp = ProcessingMechanism(name='RESPONSE') |                                                               |
| >>> comp = Composition()                             |                                                               |
| >>> comp.add_linear_processing_pathway([mech_stim,   |                                                               |
| ...                                     comp1, comp2,|                                                               |
| ...                                     mech_resp])  |                                                               |
| >>> comp.show_graph(show_nested=True)                |                                                               |
+------------------------------------------------------+---------------------------------------------------------------+


.. _ShowGraph_Class_Reference:

Class Reference
---------------

"""

import inspect
import warnings
import numpy as np
import typecheck as tc
from PIL import Image

from psyneulink.core.components.component import Component
from psyneulink.core.components.mechanisms.processing.compositioninterfacemechanism import CompositionInterfaceMechanism
from psyneulink.core.components.mechanisms.processing.objectivemechanism import ObjectiveMechanism
from psyneulink.core.components.mechanisms.modulatory.control.controlmechanism import ControlMechanism
from psyneulink.core.components.mechanisms.modulatory.control.optimizationcontrolmechanism import AGENT_REP
from psyneulink.core.components.projections.pathway.mappingprojection import MappingProjection
from psyneulink.core.components.projections.modulatory.controlprojection import ControlProjection
from psyneulink.core.components.shellclasses import Mechanism, Projection
from psyneulink.core.components.ports.inputport import InputPort
from psyneulink.core.components.ports.parameterport import ParameterPort
from psyneulink.core.components.ports.outputport import OutputPort
from psyneulink.core.globals.utilities import convert_to_list
from psyneulink.core.globals.context import ContextFlags, handle_external_context
from psyneulink.core.globals.keywords import \
    ALL, BOLD, BOTH, COMPONENT, CONDITIONS, FUNCTIONS, INSET, LABELS, MECHANISM, MECHANISMS, NESTED, \
    PROJECTION, PROJECTIONS, ROLES, SIMULATIONS, VALUES

__all__ = ['DURATION', 'EXECUTION_SET', 'INITIAL_FRAME', 'MOVIE_DIR', 'MOVIE_NAME',
           'MECH_FUNCTION_PARAMS', 'NUM_TRIALS', 'NUM_RUNS', 'PORT_FUNCTION_PARAMS',
           'SAVE_IMAGES', 'SHOW', 'SHOW_CIM', 'SHOW_CONTROLLER', 'SHOW_LEARNING', 'ShowGraph', 'UNIT',]


# Arguments passed to each nested Composition
SHOW_NODE_STRUCTURE = 'show_node_structure'
NODE_STRUCT_ARGS = 'node_struct_args'
# Options for show_node_structure argument of show_graph()
MECH_FUNCTION_PARAMS = "MECHANISM_FUNCTION_PARAMS"
PORT_FUNCTION_PARAMS = "PORT_FUNCTION_PARAMS"

SHOW_NESTED = 'show_nested'
SHOW_NESTED_ARGS = 'show_nested_args'
SHOW_CIM = 'show_cim'
SHOW_CONTROLLER = 'show_controller'
SHOW_LEARNING = 'show_learning'
SHOW_HEADERS = 'show_headers'
SHOW_TYPES = 'show_types'
SHOW_DIMENSIONS = 'show_dimensions'
SHOW_PROJECTION_LABELS = 'show_projection_labels'
ACTIVE_ITEMS = 'active_items'
OUTPUT_FMT = 'output_fmt'

# show_graph animation options
NUM_TRIALS = 'num_trials'
NUM_RUNS = 'num_Runs'
UNIT = 'unit'
DURATION = 'duration'
MOVIE_DIR = 'movie_dir'
MOVIE_NAME = 'movie_name'
SAVE_IMAGES = 'save_images'
SHOW = 'show'
INITIAL_FRAME = 'INITIAL_FRAME'
EXECUTION_SET = 'EXECUTION_SET'

# Values for nested Compositions (passed from level to level)
ENCLOSING_G = 'enclosing_g'
NESTING_LEVEL = 'nesting_level'
NUM_NESTING_LEVELS = 'num_nesting_levels'


class ShowGraphError(Exception):

    def __init__(self, error_value):
        self.error_value = error_value


class ShowGraph():
    """
    ShowGraph object with `show_graph <ShowGraph.show_graph>` method for displaying `Composition`.

    Arguments
    ---------

    COMMENT:
    NOT FOR USER'S EYES!
    composition : Composition
        specifies the `Composition` to which the instance of ShowGraph is assigned.
    COMMENT

    direction : keyword : default 'BT'
        specifies the orientation of the graph (input -> output):
        - 'BT': bottom to top;
        - 'TB': top to bottom;
        - 'LR': left to right;
        - 'RL`: right to left.

    mechanism_shape : keyword : default 'oval'
        specifies the display shape of nodes that are not assigned a `NodeRole` associated with a dedicated shape.

    feedback_shape : keyword : default 'septagon'
        specifies the display shape of nodes that are assigned the `NodeRole` `FEEDBACK_SENDER`.

    cycle_shape : keyword : default 'doublecircle'
        specifies the display shape of nodes that are assigned the `NodeRole` `CYCLE`.

    cim_shape : default 'square'
        specifies the shape in which `CompositionInterfaceMechanism`\\s are displayed.

    controller_shape : default 'doubleoctagon'
        specifies the shape in which a Composition's `controller <Composition.controller>` is displayed.

    composition_shape : default 'rectangle'
        specifies the shape in which nodes that represent `nested Compositions <Composition_Nested>` are displayed
        when **show_nested** is specified as False or a `Composition is nested <Composition_Nested>` below the
        level specified in a call to `show_graph <ShowGraph.show_graph>`.

    agent_rep_shape : default 'egg'
        specifies the shape in which the `agent_rep` of an `OptimizationControlMechanism` is displayed.

    default_projection_arrow : keywrod : default 'normal'
         specifies the shape of the arrow used to display `MappingProjection`\\s.

    learning_projection_shape : default 'diamond'
        specifies the shape in which `LearningProjetions`\\s are displayed.

    control_projection_arrow : default 'box'
        specifies the shape in which the head of a `ControlProjection` is displayed.

    default_node_color : keyword : default 'black'
        specifies the color in which nodes not assigned another color are displayed.

    active_color : keyword : default BOLD
        specifies how to highlight the item(s) specified in the **active_items** argument of a call to `show_graph
        <ShowGraph.show_graph>`:  either a color recognized by GraphViz, or the keyword *BOLD*.

    input_color : keyword : default 'green',
        specifies the color in which `INPUT <NodeRole.INPUT>` Nodes of the Composition are displayed.

    output_color : keyword : default 'red',
        specifies the color in which `OUTPUT <NodeRole.OUTPUT>` Nodes of the Composition are displayed.

    input_and_output_color : keyword : default 'brown'
        specifies the color in which nodes that are both an `INPUT <NodeRole.INPUT>` and an `OUTPUT
        <NodeRole.OUTPUT>` Node of the Composition are displayed.

    COMMENT:
    feedback_color : keyword : default 'yellow'
        specifies the display color of nodes that are assigned the `NodeRole` `FEEDBACK_SENDER`.
    COMMENT

    control_color : keyword : default 'blue'
        specifies the color in which `ControlMechanisms <ControlMechanism>` (other than a Composition's
        `controller <Composition.controller>` and `ControlProjections <ControlProjection>` are displayed.

    controller_color : keyword : default 'purple'
        specifies the color in which a Composition's `controller <Composition.controller>` is displayed.

    learning_color : keyword : default 'orange'
        specifies the color in which the `learning components <Composition_Learning_Components>` are displayed.

    composition_color : keyword : default 'pink'
        specifies the color in which nodes that represent `nested Compositions <Composition_Nested> are displayed
        when **show_nested** is specified as False or a `Composition is nested <Composition_Nested>` below the
        level specified in a call to `show_graph <ShowGraph.show_graph>`.

    default_width : int : default 1
        specifies the width to use for the outline of nodes and the body of Projection arrows.

    active_thicker_by : int : default 2
        specifies the amount by which to increase the width of the outline of Components specified in the
        **active_items** argument of a call to `show_graph <ShowGraph.show_graph>`.

    bold_width : int : default 3,
        specifies the width of the outline for `INPUT` and `OUTPUT` Nodes of the Composition.

    COMMENT:
    input_rank : keyword : default 'source',

    control_rank : keyword : default 'min',

    learning_rank : keyword : default 'min',

    output_rank : keyword : default 'max'
    COMMENT

    """

    def __init__(self,
                 composition,
                 direction:tc.enum('BT', 'TB', 'LR', 'RL')='BT',
                 # Node shapes:
                 mechanism_shape = 'oval',
                 feedback_shape = 'octagon',
                 cycle_shape = 'doublecircle',
                 cim_shape = 'rectangle',
                 controller_shape = 'doubleoctagon',
                 composition_shape = 'rectangle',
                 agent_rep_shape = 'egg',
                 # Projection shapes
                 default_projection_arrow = 'normal',
                 learning_projection_shape = 'diamond',
                 control_projection_arrow='box',
                 # Colors:
                 default_node_color = 'black',
                 active_color=BOLD,
                 input_color='green',
                 output_color='red',
                 input_and_output_color='brown',
                 # feedback_color='yellow',
                 control_color='blue',
                 controller_color='purple',
                 learning_color='orange',
                 composition_color='pink',
                 # Lines:
                 default_width = 1,
                 active_thicker_by = 2,
                 bold_width = 3,
                 # Order:
                 input_rank = 'source',
                 control_rank = 'min',
                 learning_rank = 'min',
                 output_rank = 'max'
                 ):

        self.composition = composition
        self.direction = direction

        # Node shapes:
        self.mechanism_shape = mechanism_shape
        self.feedback_shape = feedback_shape
        self.cycle_shape = cycle_shape
        self.struct_shape = 'plaintext' # assumes use of html
        self.cim_shape = cim_shape
        self.composition_shape = composition_shape
        self.controller_shape = controller_shape
        self.agent_rep_shape = agent_rep_shape
        # Projection shapes
        self.learning_projection_shape = learning_projection_shape
        self.control_projection_arrow =control_projection_arrow
        # Colors:
        self.default_node_color = default_node_color
        self.active_color = active_color
        self.input_color = input_color
        self.output_color = output_color
        self.input_and_output_color = input_and_output_color
        # self.feedback_color = self.feedback_color
        self.control_color =control_color
        self.controller_color =controller_color
        self.learning_color =learning_color
        self.composition_color =composition_color
        # Lines:
        self.default_projection_arrow = default_projection_arrow
        self.default_width = default_width
        self.active_thicker_by = active_thicker_by
        self.bold_width = bold_width
        # Order:
        self.input_rank = input_rank
        self.control_rank = control_rank
        self.learning_rank = learning_rank
        self.output_rank = output_rank

    @tc.typecheck
    @handle_external_context(execution_id=NotImplemented, source=ContextFlags.COMPOSITION)
    def show_graph(self,
                   show_node_structure:tc.any(bool, tc.enum(VALUES, LABELS, FUNCTIONS, MECH_FUNCTION_PARAMS,
                                                            PORT_FUNCTION_PARAMS, ROLES, ALL))=False,
                   show_nested:tc.optional(tc.any(bool,int,dict,tc.enum(NESTED, INSET)))=NESTED,
                   show_nested_args:tc.optional(tc.any(bool,dict,tc.enum(ALL)))=ALL,
                   show_cim:bool=False,
                   show_controller:tc.any(bool, tc.enum(AGENT_REP))=True,
                   show_learning:bool=False,
                   show_headers:bool=True,
                   show_types:bool=False,
                   show_dimensions:bool=False,
                   show_projection_labels:bool=False,
                   active_items=None,
                   output_fmt:tc.optional(tc.enum('pdf','gv','jupyter','gif'))='pdf',
                   context=None,
                   **kwargs):
        """
        show_graph(                           \
           show_node_structure=False,         \
           show_nested=NESTED,                \
           show_nested_args=ALL,              \
           show_cim=False,                    \
           show_controller=True,              \
           show_learning=False,               \
           show_headers=True,                 \
           show_types=False,                  \
           show_dimensions=False,             \
           show_projection_labels=False,      \
           active_items=None,                 \
           output_fmt='pdf',                  \
           context=None)

        Show graphical display of Components in a Composition's graph.

        .. note::
           This method relies on `graphviz <http://www.graphviz.org>`_, which must be installed and imported
           (standard with PsyNeuLink pip install)

        Arguments
        ---------

        show_node_structure : bool, VALUES, LABELS, FUNCTIONS, MECH_FUNCTION_PARAMS, PORT_FUNCTION_PARAMS, ROLES, \
        or ALL : default False
            show a detailed representation of each `Mechanism <Mechanism>` in the graph, including its `Ports <Port>`;
            can have any of the following settings alone or in a list:

            * `True` -- show Ports of Mechanism, but not information about the `value
              <Component.value>` or `function <Component.function>` of the Mechanism or its Ports.

            * *VALUES* -- show the `value <Mechanism_Base.value>` of the Mechanism and the `value
              <Port_Base.value>` of each of its Ports.

            * *LABELS* -- show the `value <Mechanism_Base.value>` of the Mechanism and the `value
              <Port_Base.value>` of each of its Ports, using any labels for the values of InputPorts and
              OutputPorts specified in the Mechanism's `input_labels_dict <Mechanism.input_labels_dict>` and
              `output_labels_dict <Mechanism.output_labels_dict>`, respectively.

            * *FUNCTIONS* -- show the `function <Mechanism_Base.function>` of the Mechanism and the `function
              <Port_Base.function>` of its InputPorts and OutputPorts.

            * *MECH_FUNCTION_PARAMS_* -- show the parameters of the `function <Mechanism_Base.function>` for each
              Mechanism in the Composition (only applies if *FUNCTIONS* is True).

            * *PORT_FUNCTION_PARAMS_* -- show the parameters of the `function <Mechanism_Base.function>` for each
              Port of each Mechanism in the Composition (only applies if *FUNCTIONS* is True).

            * *ROLES* -- show the `role <NodeRole>` of the Mechanism in the Composition
              (but not any of the other information;  use *ALL* to show ROLES with other information).

            * *ALL* -- shows the role, `function <Component.function>`, and `value <Component.value>` of the
              Mechanisms in the `Composition` and their `Ports <Port>` (using labels for
              the values, if specified -- see above), including parameters for all functions.

        show_nested : bool | int | NESTED | INSET : default NESTED
            specifies whether or not to show `nested Compositions <Composition_Nested>` and, if so, how many
            levels of nesting to show (*NESTED*, True or int) -- with Projections shown directly from Components
            in an enclosing Composition to and from ones in the nested Composition; or each nested Composition as
            a separate inset (*INSET*).  *NESTED* specifies all levels of nesting shown; 0 specifies none (same as
            False), and a non-zero integer species that number of nested levels to shown.  Compsitions nested at the
            specified level are shown as a node (pink box by default). and ones below the specified level are not
            shown at all.

        show_nested_args : bool | dict : default ALL
            specifies arguments in call to show_graph passed to `nested Composition(s) <Composition_Nested>` if
            **show_nested** is specified.  A dict can be used to specify any of the arguments allowed for
            show_graph to be used for the nested Composition(s);  *ALL* passes all arguments specified for the main
            Composition to the nested one(s);  True uses the default values of show_graph args for the nested
            Composition(s).

        show_cim : bool : default False
            specifies whether or not to show the Composition's `input_CIM <Composition.input_CIM>`, `parameter_CIM
            <Composition.parameter_CIM>`, and `output_CIM <Composition.output_CIM>` `CompositionInterfaceMechanisms
            <CompositionInterfaceMechanism>` (CIMs).

        show_controller :  bool or AGENT_REP : default True
            specifies whether or not to show the Composition's `controller <Composition.controller>` and associated
            `objective_mechanism <ControlMechanism.objective_mechanism>` if it has one.  If the controller is an
            OptimizationControlMechanism and it has an `agent_rep <OptimizationControlMechanism>`, then specifying
            *AGENT_REP* will also show that.  All control-related items are displayed in the color specified for
            **controller_color**.

        show_learning : bool or ALL : default False
            specifies whether or not to show the `learning components <Composition_Learning_Components>` of the
            `Composition`; they will all be displayed in the color specified for **learning_color**.
            Projections that receive a `LearningProjection` will be shown as a diamond-shaped node.
            If set to *ALL*, all Projections associated with learning will be shown:  the LearningProjections
            as well as from `ProcessingMechanisms <ProcessingMechanism>` to `LearningMechanisms <LearningMechanism>`
            that convey error and activation information;  if set to `True`, only the LearningPojections are shown.

        show_projection_labels : bool : default False
            specifies whether or not to show names of projections.

        show_headers : bool : default True
            specifies whether or not to show headers in the subfields of a Mechanism's node;  only takes effect if
            **show_node_structure** is specified (see above).

        show_types : bool : default False
            specifies whether or not to show type (class) of `Mechanism <Mechanism>` in each node label.

        show_dimensions : bool : default False
            specifies whether or not to show dimensions for the `variable <Component.variable>` and `value
            <Component.value>` of each Component in the graph (and/or MappingProjections when show_learning
            is `True`);  can have the following settings:

            * *MECHANISMS* -- shows `Mechanism <Mechanism>` input and output dimensions.  Input dimensions are shown
              in parentheses below the name of the Mechanism; each number represents the dimension of the `variable
              <InputPort.variable>` for each `InputPort` of the Mechanism; Output dimensions are shown above
              the name of the Mechanism; each number represents the dimension for `value <OutputPort.value>` of each
              of `OutputPort` of the Mechanism.

            * *PROJECTIONS* -- shows `MappingProjection` `matrix <MappingProjection.matrix>` dimensions.  Each is
              shown in (<dim>x<dim>...) format;  for standard 2x2 "weight" matrix, the first entry is the number of
              rows (input dimension) and the second the number of columns (output dimension).

            * *ALL* -- eqivalent to `True`; shows dimensions for both Mechanisms and Projections (see above for
              formats).

        active_items : List[Component] : default None
            specifies one or more items in the graph to display in the color specified by *active_color**.

        output_fmt : keyword or None : default 'pdf'
            'pdf': generate and open a pdf with the visualization;
            'jupyter': return the object (for working in jupyter/ipython notebooks);
            'gv': return graphviz object
            'gif': return gif used for animation
            None : return None

        Returns
        -------

        `pdf` or Graphviz graph object :
            determined by **output_fmt:
            - ``pdf`` -- PDF: (placed in current directory);
            - ``gv`` or ``jupyter`` -- Graphviz graph object;
            - ``gif`` -- gif
            - ``source`` -- str with content of G.body

        """
        # MODIFIED 6/13/20 NEW:
        from psyneulink.core.compositions.composition import Composition
        # MODIFIED 6/13/20 END

        composition = self.composition

        if context.execution_id is NotImplemented:
            context.execution_id = composition.default_execution_id

        # Args not specified by user but used in calls to show_graph for nested Compositions
        enclosing_g = kwargs.pop(ENCLOSING_G,None)
        nesting_level = kwargs.pop(NESTING_LEVEL,None)
        self.num_nesting_levels = kwargs.pop(NUM_NESTING_LEVELS,None)

        processing_graph = composition.graph_processing.dependency_dict

        # Validate active_items  ~~~~~~~~~~~~~~~~~~~~~~~~~
        active_items = active_items or []
        if active_items:
            active_items = convert_to_list(active_items)
            if (composition.scheduler.get_clock(context).time.run >= composition._animate_num_runs or
                    composition.scheduler.get_clock(context).time.trial >= composition._animate_num_trials):
                return
            for item in active_items:
                if not isinstance(item, Component) and item is not INITIAL_FRAME:
                    raise ShowGraphError(
                        f"PROGRAM ERROR: Item ({item}) specified in 'active_items' argument for 'show_graph' method of "
                        f"{composition.name} is not a { Component.__name__}.")
        composition.active_item_rendered = False

        # ASSIGN ATTRIBUTES PASSED TO NESTED COMPOSITIONS  -----------------------------------------------

        # Assign node_struct_arg based on show_node_structure ~~~~~~~~~~~~~~~~~~~~~~~~~
        # Argument values used to call Mechanism._show_structure()
        if isinstance(show_node_structure, (list, tuple, set)):
            node_struct_args = {'composition': self.composition,
                                'show_roles': any(key in show_node_structure for key in {ROLES, ALL}),
                                'show_conditions': any(key in show_node_structure for key in {CONDITIONS, ALL}),
                                'show_functions': any(key in show_node_structure for key in {FUNCTIONS, ALL}),
                                'show_mech_function_params': any(key in show_node_structure
                                                                 for key in {MECH_FUNCTION_PARAMS, ALL}),
                                'show_port_function_params': any(key in show_node_structure
                                                                  for key in {PORT_FUNCTION_PARAMS, ALL}),
                                'show_values': any(key in show_node_structure for key in {VALUES, ALL}),
                                'use_labels': any(key in show_node_structure for key in {LABELS, ALL}),
                                'show_headers': show_headers,
                                'output_fmt': 'struct',
                                'context':context}
        else:
            node_struct_args = {'composition': self.composition,
                                'show_roles': show_node_structure in {ROLES, ALL},
                                'show_conditions': show_node_structure in {CONDITIONS, ALL},
                                'show_functions': show_node_structure in {FUNCTIONS, ALL},
                                'show_mech_function_params': show_node_structure in {MECH_FUNCTION_PARAMS, ALL},
                                'show_port_function_params': show_node_structure in {PORT_FUNCTION_PARAMS, ALL},
                                'show_values': show_node_structure in {VALUES, LABELS, ALL},
                                'use_labels': show_node_structure in {LABELS, ALL},
                                'show_headers': show_headers,
                                'output_fmt': 'struct',
                                'context': context}

        # Assign num_nesting_levels ~~~~~~~~~~~~~~~~~~~~~~~~~~~~~~~~~~~~~~~~~~~~~~~~~~~~~~~~~~~~~
        #  (note:  this is assigned to self since it applies to all levels)
        # For outermost Composition:
        # - initialize nesting level
        # - set num_nesting_levels
        if enclosing_g is None:
            # initialize nesing_level
            nesting_level = 0
            # show_nested specified number of nested levels to show, so set to that
            if type(show_nested) is int:
                self.num_nesting_levels = show_nested
            # only allow outermost Composition (first nested layer showed as Composition node, none others shown
            elif show_nested is False:
                self.num_nesting_levels = 0
            # allow arbitrary number of nesting_levels
            elif show_nested is NESTED:
                self.num_nesting_levels = float("inf")
            else:
                self.num_nesting_levels = None

        # Assign show_nested  ~~~~~~~~~~~~~~~~~~~~~~~~~~~~~~~~~~~~~~~~~~~~~~~~~~~~~~~~~~~~~~~~~~~
        # If num_nesting_levels is specified, set show_nested based on current nesting_level
        if self.num_nesting_levels is not None:
            if nesting_level < self.num_nesting_levels:
                show_nested = NESTED
            else:
                show_nested = False
        # Otherwise, set show_nested as NESTED unless it was specified as INSET
        elif show_nested and show_nested != INSET:
            show_nested = NESTED

        # Assign nested_args  ~~~~~~~~~~~~~~~~~~~~~~~~~~~~~~~~~~~~~~~~~~~~~~~~~~~~~~~~~~~~~~~~~~~
        # to be passed in call to show_graph for nested Composition(s)
        # Get args passed in from main call to show_graph (to be passed to helper methods)
        show_graph_args = locals().copy()
        # Update any modified above
        nested_args = show_nested_args or {}
        if nested_args == ALL:
            # Use show_graph args (passed in from main call to show_graph, updated as above)
            nested_args = dict({k:show_graph_args[k] for k in list(inspect.signature(self.show_graph).parameters)})
        nested_args[ACTIVE_ITEMS] = active_items
        nested_args[NODE_STRUCT_ARGS] = node_struct_args
        nested_args[SHOW_NESTED] = show_nested
        nested_args[NUM_NESTING_LEVELS] = self.num_nesting_levels

        # BUILD GRAPH ------------------------------------------------------------------------

        import graphviz as gv

        G = gv.Digraph(
            name=composition.name,
            engine="dot",
            node_attr={
                'fontsize': '12',
                'fontname': 'arial',
                'shape': 'record',
                'color': self.default_node_color,
                'penwidth': str(self.default_width),
            },
            edge_attr={
                'fontsize': '10',
                'fontname': 'arial'
            },
            graph_attr={
                "rankdir": self.direction,
                'overlap': "False"
            },
        )
        self.G = G

        # get all Nodes
        if output_fmt != 'gv':
            composition._analyze_graph(context=context)

        rcvrs = list(processing_graph.keys())
        for rcvr in rcvrs:

            # # MODIFIED 6/13/20 NEW:
            # if any(n is rcvr for nested_comp in composition.nodes
            #        if isinstance(nested_comp, Composition) for n in nested_comp.nodes):
            #     continue
            # # MODIFIED 6/13/20 END

            self._assign_processing_components(G,
                                               rcvr,
                                               composition,
                                               processing_graph,
                                               enclosing_g,
                                               nesting_level,
                                               active_items,
                                               show_nested,
                                               show_cim,
                                               show_learning,
                                               show_node_structure,
                                               node_struct_args,
                                               show_types,
                                               show_dimensions,
                                               show_projection_labels,
                                               nested_args)

        # Add cim Components to graph if show_cim
        if show_cim:
            self._assign_cim_components(G,
                                        [composition.input_CIM, composition.parameter_CIM, composition.output_CIM],
                                        enclosing_g,
                                        active_items,
                                        show_nested,
                                        show_types,
                                        show_dimensions,
                                        show_node_structure,
                                        node_struct_args,
                                        show_projection_labels)

        # Add controller-related Components to graph if show_controller
        if show_controller:
            self._assign_controller_components(G,
                                               active_items,
                                               show_nested,
                                               show_cim,
                                               show_controller,
                                               show_learning,
                                               show_types,
                                               show_dimensions,
                                               show_node_structure,
                                               node_struct_args,
                                               show_projection_labels)

        # Add learning-related Components to graph if show_learning
        if show_learning:
            self._assign_learning_components(G,
                                             processing_graph,
                                             active_items,
                                             show_nested,
                                             show_cim,
                                             show_learning,
                                             show_types,
                                             show_dimensions,
                                             show_node_structure,
                                             node_struct_args,
                                             show_projection_labels)

        return self._generate_output(G,
                                     active_items,
                                     show_controller,
                                     output_fmt,
                                     context)

    def __call__(self, **args):
        return self.show_graph(**args)

    def _assign_processing_components(self,
                                      g,
                                      rcvr,
                                      composition,
                                      processing_graph,
                                      enclosing_g,
                                      nesting_level,
                                      active_items,
                                      show_nested,
                                      show_cim,
                                      show_learning,
                                      show_node_structure,
                                      node_struct_args,
                                      show_types,
                                      show_dimensions,
                                      show_projection_labels,
                                      nested_args):
        """Assign nodes to graph"""

        from psyneulink.core.compositions.composition import Composition, NodeRole

        composition = self.composition

        # User passed attrs for nested Composition
        if isinstance(rcvr, Composition):
            if show_nested:
                nested_args.update({OUTPUT_FMT:'gv',
                                    # 'composition': rcvr,
                                    ENCLOSING_G:g,
                                    NESTING_LEVEL:nesting_level + 1})
                # Get subgraph for nested Composition
                nested_comp_graph = rcvr.show_graph(**nested_args)

                nested_comp_graph.name = "cluster_" + rcvr.name
                rcvr_label = rcvr.name
                # if rcvr in composition.get_nodes_by_role(NodeRole.FEEDBACK_SENDER):
                #     nested_comp_graph.attr(color=feedback_color)
                if rcvr in composition.get_nodes_by_role(NodeRole.INPUT) and \
                        rcvr in composition.get_nodes_by_role(NodeRole.OUTPUT):
                    nested_comp_graph.attr(color=self.input_and_output_color)
                elif rcvr in composition.get_nodes_by_role(NodeRole.INPUT):
                    nested_comp_graph.attr(color=self.input_color)
                elif rcvr in composition.get_nodes_by_role(NodeRole.OUTPUT):
                    nested_comp_graph.attr(color=self.output_color)
                nested_comp_graph.attr(label=rcvr_label)
                g.subgraph(nested_comp_graph)

                if show_nested is NESTED:
                    return

        # DEAL WITH LEARNING
        # If rcvr is a learning component and not an INPUT node,
        #    break and handle in _assign_learning_components()
        #    (node: this allows TARGET node for learning to remain marked as an INPUT node)
        if (NodeRole.LEARNING in composition.nodes_to_roles[rcvr]):
<<<<<<< HEAD
            # MODIFIED 6/13/20 OLD:
=======
            # MODIFIED 6/13/20 OLD: FIX - MODIFIED TO ALLOW TARGET TO BE MARKED AS INPUT
>>>>>>> 6a4c429c
                # and not NodeRole.INPUT in composition.nodes_to_roles[rcvr]):
            # MODIFIED 6/13/20 END
            return

        # DEAL WITH CONTROLLER's OBJECTIVEMECHANIMS
        # If rcvr is ObjectiveMechanism for Composition's controller,
        #    break and handle in _assign_controller_components()
        if (isinstance(rcvr, ObjectiveMechanism)
                and composition.controller
                and rcvr is composition.controller.objective_mechanism):
            return

        # IMPLEMENT RECEIVER NODE:
        #    set rcvr shape, color, and penwidth based on node type
        rcvr_rank = 'same'

        # SET SPECIAL SHAPES

        # Cycle or Feedback Node
        if isinstance(rcvr, Composition):
            node_shape = self.composition_shape
        elif rcvr in composition.get_nodes_by_role(NodeRole.FEEDBACK_SENDER):
            node_shape = self.feedback_shape
        elif rcvr in composition.get_nodes_by_role(NodeRole.CYCLE):
            node_shape = self.cycle_shape
        else:
            node_shape = self.mechanism_shape

        # SET STROKE AND COLOR
        #    Based on Input, Output, Composition and/or Active

        # Get condition if any associated with rcvr
        if rcvr in composition.scheduler.conditions:
            condition = composition.scheduler.conditions[rcvr]
        else:
            condition = None

        # INPUT and OUTPUT Node
        if rcvr in composition.get_nodes_by_role(NodeRole.INPUT) and \
                rcvr in composition.get_nodes_by_role(NodeRole.OUTPUT):
            if rcvr in active_items:
                if self.active_color == BOLD:
                    rcvr_color = self.input_and_output_color
                else:
                    rcvr_color = self.active_color
                rcvr_penwidth = str(self.bold_width + self.active_thicker_by)
                composition.active_item_rendered = True
            else:
                rcvr_color = self.input_and_output_color
                rcvr_penwidth = str(self.bold_width)

        # INPUT Node
        elif rcvr in composition.get_nodes_by_role(NodeRole.INPUT):
            if rcvr in active_items:
                if self.active_color == BOLD:
                    rcvr_color = self.input_color
                else:
                    rcvr_color = self.active_color
                rcvr_penwidth = str(self.bold_width + self.active_thicker_by)
                composition.active_item_rendered = True
            else:
                rcvr_color = self.input_color
                rcvr_penwidth = str(self.bold_width)
            rcvr_rank = self.input_rank

        # OUTPUT Node
        elif rcvr in composition.get_nodes_by_role(NodeRole.OUTPUT):
            if rcvr in active_items:
                if self.active_color == BOLD:
                    rcvr_color = self.output_color
                else:
                    rcvr_color = self.active_color
                rcvr_penwidth = str(self.bold_width + self.active_thicker_by)
                composition.active_item_rendered = True
            else:
                rcvr_color = self.output_color
                rcvr_penwidth = str(self.bold_width)
            rcvr_rank = self.output_rank

        # OUTPUT Node
        elif isinstance(rcvr, ControlMechanism):
            if rcvr in active_items:
                if self.active_color == BOLD:
                    rcvr_color = self.control_color
                else:
                    rcvr_color = self.active_color
                rcvr_penwidth = str(self.bold_width + self.active_thicker_by)
                composition.active_item_rendered = True
            else:
                rcvr_color = self.control_color
                rcvr_penwidth = str(self.bold_width)
            rcvr_rank = self.output_rank

        # Composition that is neither an INPUT Node nor an OUTPUT Node
        elif isinstance(rcvr, Composition) and show_nested is not NESTED:
            if rcvr in active_items:
                if self.active_color == BOLD:
                    rcvr_color = self.composition_color
                else:
                    rcvr_color = self.active_color
                rcvr_penwidth = str(self.bold_width + self.active_thicker_by)
                composition.active_item_rendered = True
            else:
                rcvr_color = self.composition_color
                rcvr_penwidth = str(self.bold_width)

        # Active Node that is none of the above
        elif rcvr in active_items:
            if self.active_color == BOLD:
                rcvr_color = self.default_node_color
            else:
                rcvr_color = self.active_color
            rcvr_penwidth = str(self.default_width + self.active_thicker_by)
            composition.active_item_rendered = True

        # Inactive Node that is none of the above
        else:
            rcvr_color = self.default_node_color
            rcvr_penwidth = str(self.default_width)

        # Implement rcvr node
        rcvr_label = self._get_graph_node_label(composition,
                                                rcvr,
                                                show_types,
                                                show_dimensions)

        if show_node_structure and isinstance(rcvr, Mechanism):
            g.node(rcvr_label,
                   rcvr._show_structure(**node_struct_args, node_border=rcvr_penwidth, condition=condition),
                   shape=self.struct_shape,
                   color=rcvr_color,
                   rank=rcvr_rank,
                   penwidth=rcvr_penwidth)
        else:
            g.node(rcvr_label,
                   shape=node_shape,
                   color=rcvr_color,
                   rank=rcvr_rank,
                   penwidth=rcvr_penwidth)

        # Implement sender edges from Nodes within Composition
        sndrs = processing_graph[rcvr]
        self._assign_incoming_edges(g,
                                    rcvr,
                                    rcvr_label,
                                    sndrs,
                                    active_items,
                                    show_nested,
                                    show_cim,
                                    show_learning,
                                    show_types,
                                    show_dimensions,
                                    show_node_structure,
                                    show_projection_labels,
                                    enclosing_g=enclosing_g)

    def _assign_cim_components(self,
                               g,
                               cims,
                               enclosing_g,
                               active_items,
                               show_nested,
                               show_types,
                               show_dimensions,
                               show_node_structure,
                               node_struct_args,
                               show_projection_labels):

        from psyneulink.core.compositions.composition import Composition, NodeRole
        composition = self.composition

        cim_rank = 'same'

        for cim in cims:

            # Skip cim if it is not doing anything
            if not (cim.afferents or cim.efferents):
                continue

            # ASSIGN CIM NODE ****************************************************************

            # Assign Node attributes

            # Also take opportunity to validate that cim is input_CIM, parameter_CIM or output_CIM
            if cim is composition.input_CIM:
                cim_type_color = self.input_color
            elif cim is composition.parameter_CIM:
                # Set default parameter_CIM color to control_color
                cim_type_color = self.control_color
                # But if any Projection to it is from a controller, use controller_color
                for input_port in cim.input_ports:
                    for proj in input_port.path_afferents:
                        if self._trace_senders_for_controller(proj):
                            cim_type_color = self.controller_color
            elif cim is composition.output_CIM:
                cim_type_color = self.output_color
            else:
                assert False, \
                    f'PROGRAM ERROR: _assign_cim_components called with node ' \
                    f'that is not input_CIM, parameter_CIM, or output_CIM'

            cim_penwidth = str(self.default_width)

            if cim in active_items:
                if self.active_color == BOLD:
                    cim_color = cim_type_color
                else:
                    cim_color = self.active_color
                cim_penwidth = str(self.default_width + self.active_thicker_by)
                composition.active_item_rendered = True
            else:
                cim_color = cim_type_color

            compact_cim = not cim.afferents or not enclosing_g or show_nested is INSET

            # Create CIM node
            cim_label = self._get_graph_node_label(composition, cim, show_types, show_dimensions)
            if show_node_structure:
                g.node(cim_label,
                       cim._show_structure(**node_struct_args,
                                           node_border=cim_penwidth,
                                           compact_cim=compact_cim),
                       shape=self.struct_shape,
                       color=cim_color,
                       rank=cim_rank,
                       penwidth=cim_penwidth)

            else:
                g.node(cim_label,
                       shape=self.cim_shape,
                       color=cim_color,
                       rank=cim_rank,
                       penwidth=cim_penwidth)

            # FIX 6/2/20:  THIS CAN BE CONDENSED (ABSTACTED INTO GENERIC FUNCTION TAKING cim-SPECIFIC PARAMETERS)
            # ASSIGN CIM PROJECTIONS ****************************************************************

            # INPUT_CIM -----------------------------------------------------------------------------

            if cim is composition.input_CIM:

                # Projections from Node(s) in enclosing Composition to input_CIM
                for input_port in composition.input_CIM.input_ports:
                    projs = input_port.path_afferents
                    for proj in projs:

                        # Get label for Node that sends the input (sndr_label)
                        sndr_node_output_port = proj.sender
                        # Skip if sender is a CIM (handled by enclosing Composition's call to this method)
                        if isinstance(sndr_node_output_port.owner, CompositionInterfaceMechanism):
                            continue
                        # Skip if there is no outer Composition (enclosing_g),
                        #    or Projections between Compositions are not being shown (show_nested=INSET)
                        if not enclosing_g or show_nested is INSET:
                            continue
                        sndr_node_output_port_owner = sndr_node_output_port.owner

                        sndr_label = self._get_graph_node_label(composition,
                                                           sndr_node_output_port_owner,
                                                           show_types, show_dimensions)
                        # Construct edge name
                        if show_node_structure:
                            # Get label for CIM's port as edge's receiver
                            rcvr_cim_proj_label = f"{cim_label}:{InputPort.__name__}-{proj.receiver.name}"
                            if (isinstance(sndr_node_output_port_owner, Composition)
                                    and show_nested is not NESTED):
                                sndr_output_node_proj_label = sndr_label
                            else:
                                # Need to use direct reference to proj.sender rather than snder_input_node
                                #    since could be Composition, which does not have a get_port_name attribute
                                sndr_output_node_proj_label = \
                                    f"{sndr_label}:{OutputPort.__name__}-{proj.sender.name}"
                                # rcvr_input_node_proj_label = \
                                #     f"{rcvr_label}:" \
                                #     f"{rcvr_input_node_proj_owner._get_port_name(rcvr_input_node_proj)}"
                        else:
                            rcvr_cim_proj_label = cim_label
                            sndr_output_node_proj_label = sndr_label

                        # Render Projection
                        if any(item in active_items for item in {proj, proj.sender.owner}):
                            if self.active_color == BOLD:
                                proj_color = self.default_node_color
                            else:
                                proj_color = self.active_color
                            proj_width = str(self.default_width + self.active_thicker_by)
                            composition.active_item_rendered = True
                        else:
                            proj_color = self.default_node_color
                            proj_width = str(self.default_width)
                        if show_projection_labels:
                            label = self._get_graph_node_label(composition, proj, show_types, show_dimensions)
                        else:
                            label = ''

                        enclosing_g.edge(sndr_output_node_proj_label, rcvr_cim_proj_label, label=label,
                                         color=proj_color, penwidth=proj_width)

                # Projections from input_CIM to INPUT nodes
                for output_port in composition.input_CIM.output_ports:
                    projs = output_port.efferents
                    for proj in projs:

                        # Get label for Node that receives the input (rcvr_label)
                        rcvr_input_node_proj = proj.receiver
                        if (isinstance(rcvr_input_node_proj.owner, CompositionInterfaceMechanism)
                                and not show_nested is NESTED):
                            rcvr_input_node_proj_owner = rcvr_input_node_proj.owner.composition
                        else:
                            rcvr_input_node_proj_owner = rcvr_input_node_proj.owner

                        if rcvr_input_node_proj_owner is composition.controller:
                            # Projections to contoller are handled under _assign_controller_components
                            continue

                        # Validate the Projection is to an INPUT node or a node that is shadowing one
                        if ((rcvr_input_node_proj_owner in composition.nodes_to_roles and
                             not NodeRole.INPUT in composition.nodes_to_roles[rcvr_input_node_proj_owner])
                                and (proj.receiver.shadow_inputs in composition.nodes_to_roles and
                                     not NodeRole.INPUT in composition.nodes_to_roles[proj.receiver.shadow_inputs])):
                            raise ShowGraphError(f"Projection from input_CIM of {composition.name} to node "
                                                   f"{rcvr_input_node_proj_owner} that is not an "
                                                   f"{NodeRole.INPUT.name} node or shadowing its "
                                                   f"{NodeRole.INPUT.name.lower()}.")
                        rcvr_label = self._get_graph_node_label(composition,
                                                           rcvr_input_node_proj_owner,
                                                           show_types, show_dimensions)
                        # Construct edge name
                        if show_node_structure:
                            # Get label for CIM's port as edge's sender
                            sndr_cim_proj_label = f"{cim_label}:{OutputPort.__name__}-{proj.sender.name}"
                            if (isinstance(rcvr_input_node_proj_owner, Composition)
                                    and show_nested is not NESTED):
                                rcvr_input_node_proj_label = rcvr_label
                            else:
                                # Need to use direct reference to proj.receiver rather than rcvr_input_node_proj
                                #    since could be Composition, which does not have a get_port_name attribute
                                rcvr_input_node_proj_label = \
                                    f"{rcvr_label}:{InputPort.__name__}-{proj.receiver.name}"
                                # rcvr_input_node_proj_label = \
                                #     f"{rcvr_label}:" \
                                #     f"{rcvr_input_node_proj_owner._get_port_name(rcvr_input_node_proj)}"
                        else:
                            sndr_cim_proj_label = cim_label
                            rcvr_input_node_proj_label = rcvr_label

                        # Render Projection
                        if any(item in active_items for item in {proj, proj.receiver.owner}):
                            if self.active_color == BOLD:
                                proj_color = self.default_node_color
                            else:
                                proj_color = self.active_color
                            proj_width = str(self.default_width + self.active_thicker_by)
                            composition.active_item_rendered = True
                        else:
                            proj_color = self.default_node_color
                            proj_width = str(self.default_width)
                        if show_projection_labels:
                            label = self._get_graph_node_label(composition, proj, show_types, show_dimensions)
                        else:
                            label = ''
                        g.edge(sndr_cim_proj_label, rcvr_input_node_proj_label, label=label,
                           color=proj_color, penwidth=proj_width)

            # PARAMETER_CIM -------------------------------------------------------------------------

            if cim is composition.parameter_CIM:

                # Projections from ControlMechanism(s) in enclosing Composition to parameter_CIM
                # (other than from controller;  that is handled in _assign_controller_compoents)
                for input_port in composition.parameter_CIM.input_ports:
                    projs = input_port.path_afferents
                    for proj in projs:

                        # Get label for Node that sends the ControlProjection (sndr label)
                        ctl_mech_output_port = proj.sender
                        # Skip if sender is cim (handled by enclosing Composition's call to this method)
                        #   or Projections to cim aren't being shown (not NESTED)
                        if (isinstance(ctl_mech_output_port.owner, CompositionInterfaceMechanism)
                                or show_nested is not NESTED):
                            continue
                        else:
                            ctl_mech_output_port_owner = ctl_mech_output_port.owner
                        assert isinstance(ctl_mech_output_port_owner, ControlMechanism), \
                            f"PROGRAM ERROR: parameter_CIM of {composition.name} recieves a Projection " \
                            f"from a Node from other than a {ControlMechanism.__name__}."
                        # Skip Projections from controller (handled in _assign_controller_components)
                        # if self._is_composition_controller(owner):  # FIX: 6/11/20 - REPLACE AFTER TESTS
                        if (hasattr(ctl_mech_output_port_owner, 'composition')
                                and ctl_mech_output_port_owner.composition):
                            continue
                        # Skip if there is no outer Composition (enclosing_g),
                        #    or Projections acorss nested Compositions are not being shown (show_nested=INSET)
                        if not enclosing_g or show_nested is INSET:
                            continue
                        sndr_label = self._get_graph_node_label(composition,
                                                           ctl_mech_output_port_owner,
                                                           show_types, show_dimensions)
                        # Construct edge name
                        if show_node_structure:
                            # Get label for ctl_mech's OutputPrt as edge's sender
                            sndr_output_node_proj_label = \
                                f"{sndr_label}:{OutputPort.__name__}-{proj.sender.name}"
                            # Get label for CIM's InputPort as edge's receiver
                            rcvr_cim_proj_label = f"{cim_label}:{InputPort.__name__}-{proj.receiver.name}"
                        else:
                            sndr_output_node_proj_label = sndr_label
                            rcvr_cim_proj_label = cim_label

                        # Render Projection
                        if any(item in active_items for item in {proj, proj.sender.owner}):
                            if self.active_color == BOLD:
                                proj_color = self.control_color
                            else:
                                proj_color = self.active_color
                            proj_width = str(self.default_width + self.active_thicker_by)
                            composition.active_item_rendered = True
                        else:
                            proj_color = self.control_color
                            proj_width = str(self.default_width)
                        if show_projection_labels:
                            label = self._get_graph_node_label(composition, proj, show_types, show_dimensions)
                        else:
                            label = ''
                        enclosing_g.edge(sndr_output_node_proj_label, rcvr_cim_proj_label, label=label,
                                         color=proj_color, penwidth=proj_width)

                # Projections from parameter_CIM to Nodes that are being modulated
                for output_port in composition.parameter_CIM.output_ports:
                    projs = output_port.efferents
                    for proj in projs:

                        # Get label for Node that receives modulation (modulated_mech_label)
                        rcvr_modulated_mech_proj = proj.receiver
                        if (isinstance(rcvr_modulated_mech_proj.owner, CompositionInterfaceMechanism)
                                and not show_nested is NESTED):
                            rcvr_modulated_mech_proj_owner = rcvr_modulated_mech_proj.owner.composition
                        else:
                            rcvr_modulated_mech_proj_owner = rcvr_modulated_mech_proj.owner

                        if rcvr_modulated_mech_proj_owner is composition.controller:
                            # Projections to contoller are handled under _assign_controller_components
                            # Note: at present controllers are not modulable; here for possible future condition(s)
                            continue
                        rcvr_label = self._get_graph_node_label(composition,
                                                                rcvr_modulated_mech_proj_owner,
                                                                show_types, show_dimensions)
                        # Construct edge name
                        if show_node_structure:
                            # Get label for CIM's port as edge's sender
                            sndr_cim_proj_label = f"{cim_label}:{OutputPort.__name__}-{proj.sender.name}"
                            if (isinstance(rcvr_modulated_mech_proj_owner, Composition)
                                    and not show_nested is not NESTED):
                                rcvr_modulated_mec_proj_label = rcvr_label
                            else:
                                # Need to use direct reference to proj.receiver rather than rcvr_modulated_mec_proj
                                #    since could be Composition, which does not have a get_port_name attribute
                                rcvr_modulated_mec_proj_label = \
                                    f"{rcvr_label}:{ParameterPort.__name__}-{proj.receiver.name}"
                                # rcvr_modulated_mec_proj_label = \
                                #     f"{rcvr_label}:" \
                                #     f"{rcvr_input_node_proj_owner._get_port_name(rcvr_modulated_mec_proj)}"
                        else:
                            sndr_cim_proj_label = cim_label
                            rcvr_modulated_mec_proj_label = rcvr_label

                        # Render Projection
                        if self._trace_senders_for_controller(proj):
                            ctl_proj_color = self.controller_color
                        else:
                            ctl_proj_color = self.control_color
                        if any(item in active_items for item in {proj, proj.receiver.owner}):
                            if self.active_color == BOLD:
                                proj_color = ctl_proj_color
                            else:
                                proj_color = self.active_color
                            proj_width = str(self.default_width + self.active_thicker_by)
                            composition.active_item_rendered = True
                        else:
                            proj_color = ctl_proj_color
                            proj_width = str(self.default_width)
                        if show_projection_labels:
                            label = self._get_graph_node_label(composition, proj, show_types, show_dimensions)
                        else:
                            label = ''
                        g.edge(sndr_cim_proj_label, rcvr_modulated_mec_proj_label, label=label,
                               color=proj_color, arrowhead=self.control_projection_arrow, penwidth=proj_width)

            # OUTPUT_CIM ----------------------------------------------------------------------------

            if cim is composition.output_CIM:

                # Projections from OUTPUT nodes to output_CIM
                for input_port in composition.output_CIM.input_ports:
                    projs = input_port.path_afferents
                    for proj in projs:

                        sndr_output_node_proj = proj.sender
                        if (isinstance(sndr_output_node_proj.owner, CompositionInterfaceMechanism)
                                and not show_nested is NESTED):
                            sndr_output_node_proj_owner = sndr_output_node_proj.owner.composition
                        else:
                            sndr_output_node_proj_owner = sndr_output_node_proj.owner

                        # Validate the Projection is from an OUTPUT node
                        if ((sndr_output_node_proj_owner in composition.nodes_to_roles and
                             not NodeRole.OUTPUT in composition.nodes_to_roles[sndr_output_node_proj_owner])):
                            raise ShowGraphError(f"Projection to output_CIM of {composition.name} "
                                                   f"from node {sndr_output_node_proj_owner} that is not "
                                                   f"an {NodeRole.OUTPUT} node.")

                        sndr_label = self._get_graph_node_label(composition,
                                                                sndr_output_node_proj_owner,
                                                                show_types, show_dimensions)
                        # Construct edge name
                        if show_node_structure:
                            # Get label of CIM's port as edge's receiver
                            rcvr_cim_proj_label = f"{cim_label}:{InputPort.__name__}-{proj.receiver.name}"
                            if (isinstance(sndr_output_node_proj_owner, Composition)
                                    and show_nested is not NESTED):
                                sndr_output_node_proj_label = sndr_label
                            else:
                                # Need to use direct reference to proj.sender rather than sndr_output_node_proj
                                #    since could be Composition, which does not have a get_port_name attribute
                                sndr_output_node_proj_label = \
                                    f"{sndr_label}:{OutputPort.__name__}-{proj.sender.name}"
                                # sndr_output_node_proj_label = \
                                #     f"{sndr_label}:" \
                                #     f"{sndr_output_node_proj_owner._get_port_name(sndr_output_node_proj)}"
                        else:
                            sndr_output_node_proj_label = sndr_label
                            rcvr_cim_proj_label = cim_label

                        # Render Projection
                        if any(item in active_items for item in {proj, proj.receiver.owner}):
                            if self.active_color == BOLD:
                                proj_color = self.default_node_color
                            else:
                                proj_color = self.active_color
                            proj_width = str(self.default_width + self.active_thicker_by)
                            composition.active_item_rendered = True
                        else:
                            proj_color = self.default_node_color
                            proj_width = str(self.default_width)
                        if show_projection_labels:
                            label = self._get_graph_node_label(composition, proj, show_types, show_dimensions)
                        else:
                            label = ''
                        g.edge(sndr_output_node_proj_label, rcvr_cim_proj_label, label=label,
                               color=proj_color, penwidth=proj_width)

                # Projections from output_CIM to Node(s) in enclosing Composition
                for output_port in composition.output_CIM.output_ports:
                    projs = output_port.efferents
                    for proj in projs:

                        rcvr_node_input_port = proj.receiver
                        # Skip if receiver is cim (handled by enclosing Composition's call to this method)
                        if isinstance(rcvr_node_input_port.owner, CompositionInterfaceMechanism):
                            continue
                        # Skip if there is no inner Composition (show_nested!=NESTED) or
                        #   or Projections across nested Compositions are not being shown (show_nested=INSET)
                        if not enclosing_g or show_nested is INSET:
                            continue
                        rcvr_node_input_port_owner = rcvr_node_input_port.owner

                        rcvr_label = self._get_graph_node_label(composition,
                                                                rcvr_node_input_port_owner,
                                                                show_types, show_dimensions)
                        # Construct edge name
                        if show_node_structure:
                            # Get label of CIM's port as edge's receiver
                            sndr_cim_proj_label = f"{cim_label}:{OutputPort.__name__}-{proj.sender.name}"
                            if (isinstance(rcvr_node_input_port_owner, Composition)
                                    and show_nested is not NESTED):
                                rcvr_input_node_proj_label = rcvr_label
                            else:
                                # Need to use direct reference to proj.sender rather than sndr_output_node_proj
                                #    since could be Composition, which does not have a get_port_name attribute
                                rcvr_input_node_proj_label = \
                                    f"{rcvr_label}:{InputPort.__name__}-{proj.receiver.name}"
                                # rcvr_input_node_proj_label = \
                                #     f"{sndr_label}:" \
                                #     f"{sndr_output_node_proj_owner._get_port_name(sndr_output_node_proj)}"
                        else:
                            rcvr_input_node_proj_label = rcvr_label
                            sndr_cim_proj_label = cim_label

                        # Render Projection
                        if any(item in active_items for item in {proj, proj.sender.owner}):
                            if self.active_color == BOLD:
                                proj_color = self.default_node_color
                            else:
                                proj_color = self.active_color
                            proj_width = str(self.default_width + self.active_thicker_by)
                            composition.active_item_rendered = True
                        else:
                            proj_color = self.default_node_color
                            proj_width = str(self.default_width)
                        if show_projection_labels:
                            label = self._get_graph_node_label(composition, proj, show_types, show_dimensions)
                        else:
                            label = ''
                        enclosing_g.edge(sndr_cim_proj_label, rcvr_input_node_proj_label, label=label,
                                         color=proj_color, penwidth=proj_width)

    def _assign_controller_components(self,
                                      g,
                                      active_items,
                                      show_nested,
                                      show_cim,
                                      show_controller,
                                      show_learning,
                                      show_types,
                                      show_dimensions,
                                      show_node_structure,
                                      node_struct_args,
                                      show_projection_labels):
        """Assign control nodes and edges to graph"""
        from psyneulink.core.compositions.composition import Composition

        composition = self.composition
        controller = composition.controller

        if controller is None:
            # Only warn if there is no controller *and* no ControlProjections from an outer Composition
            if not composition.parameter_CIM.output_ports:
                warnings.warn(f"{composition.name} has not been assigned a \'controller\', "
                              f"so \'show_controller\' option in call to its show_graph() method will be ignored.")
            return

        if controller in active_items:
            if self.active_color == BOLD:
                ctlr_color = self.controller_color
            else:
                ctlr_color = self.active_color
            ctlr_width = str(self.default_width + self.active_thicker_by)
            composition.active_item_rendered = True
        else:
            ctlr_color = self.controller_color
            ctlr_width = str(self.default_width)

        # Assign controller node
        node_shape = self.mechanism_shape
        ctlr_label = self._get_graph_node_label(composition, controller, show_types, show_dimensions)
        if show_node_structure:
            g.node(ctlr_label,
                   controller._show_structure(**node_struct_args, node_border=ctlr_width,
                                              condition=composition.controller_condition),
                   shape=self.struct_shape,
                   color=ctlr_color,
                   penwidth=ctlr_width,
                   rank=self.control_rank
                   )
        else:
            g.node(ctlr_label,
                   color=ctlr_color, penwidth=ctlr_width, shape=self.controller_shape,
                   rank=self.control_rank)

        # outgoing edges (from controller to ProcessingMechanisms)
        for control_signal in controller.control_signals:
            for ctl_proj in control_signal.efferents:

                ctl_proj_arrowhead = self.control_projection_arrow

                # Skip ControlProjections not in the Composition
                if ctl_proj not in composition.projections:
                    continue

                # Construct edge name  ---------------------------------------------------

                # Get receiver label for ControlProjection as base for edge's receiver label
                # First get label for receiver's owner node (Mechanism or nested Composition), used below
                ctl_proj_rcvr = ctl_proj.receiver
                # If receiver is a parameter_CIM
                if isinstance(ctl_proj_rcvr.owner, CompositionInterfaceMechanism):
                    # PATCH 6/7/20 to deal with ControlProjections across more than one level of nesting:
                    rcvr_comp = ctl_proj_rcvr.owner.composition
                    def find_rcvr_comp(r, c, l):
                        """Find deepest enclosing composition within range of num_nesting_levels"""
                        if (self.num_nesting_levels is not None and l > self.num_nesting_levels):
                            return c, l
                        elif r in c.nodes:
                            return r, l
                        l+=1
                        for nested_c in [nc for nc in c.nodes if isinstance(nc, Composition)]:
                            return find_rcvr_comp(r, nested_c, l)
                        return None
                    project_to_node = False
                    try:
                        enclosing_comp, l = find_rcvr_comp(rcvr_comp, composition, 0)
                    except TypeError:
                        raise ShowGraphError(f"ControlProjection not found from {controller} in "
                                               f"{composition.name} to {rcvr_comp}")
                    if show_nested is NESTED:
                        # Node that receives ControlProjection is within num_nesting_levels, so show it
                        if self.num_nesting_levels is None or l < self.num_nesting_levels:
                            project_to_node = True
                        # Node is not within range, but its Composition is,
                        #     so leave rcvr_comp assigned to that, and don't project_to_node
                        elif l == self.num_nesting_levels:
                            pass
                        # Receiver's Composition is not within num_nesting_levels, so use closest one that encloses it
                        else:
                            rcvr_comp = enclosing_comp
                    else:
                        rcvr_comp = enclosing_comp
                    # PATCH 6/6/20 END

                    # PATCH 6/6/20:
                    # if show_cim and show_nested is NESTED:
                    if show_cim and project_to_node:
                    # PATCH 6/6/20 END
                        # Use Composition's parameter_CIM port
                        ctl_proj_rcvr_owner = ctl_proj_rcvr.owner
                    # PATCH 6/6/20:
                    # elif show_nested is NESTED:
                    elif project_to_node:
                    # PATCH 6/6/20 END
                        # Use ParameterPort of modulated Mechanism in nested Composition
                        parameter_port_map = ctl_proj_rcvr.owner.composition.parameter_CIM_ports
                        ctl_proj_rcvr = next((k for k,v in parameter_port_map.items()
                                                    if parameter_port_map[k][0] is ctl_proj_rcvr), None)
                        ctl_proj_rcvr_owner = ctl_proj_rcvr.owner
                    else:
                        # Use Composition if show_cim is False
                        # PATCH 6/6/20:
                        # ctl_proj_rcvr_owner = ctl_proj_rcvr.owner.composition
                        ctl_proj_rcvr_owner = rcvr_comp
                        # PATCH 6/6/20 END
                # In all other cases, use Port (either ParameterPort of a Mech, or parameter_CIM for nested comp)
                else:
                    ctl_proj_rcvr_owner = ctl_proj_rcvr.owner

                rcvr_label = self._get_graph_node_label(composition, ctl_proj_rcvr_owner, show_types, show_dimensions)
                if (isinstance(ctl_proj_rcvr_owner, CompositionInterfaceMechanism)
                        or (isinstance(ctl_proj_rcvr_owner, Composition) and show_nested==INSET and show_cim)):
                    ctl_proj_arrowhead = self.default_projection_arrow

                # Get sender and receiver labels for edge
                if show_node_structure:
                    # Get label for controller's port as edge's sender
                    ctl_proj_sndr_label = ctlr_label + ':' + controller._get_port_name(control_signal)
                    # Get label for edge's receiver as owner Mechanism:
                    if (isinstance(ctl_proj_rcvr.owner, CompositionInterfaceMechanism) and show_nested is not NESTED):
                        ctl_proj_rcvr_label = rcvr_label
                    # Get label for edge's receiver as Port:
                    else:
                        ctl_proj_rcvr_label = rcvr_label + ':' + ctl_proj_rcvr_owner._get_port_name(ctl_proj_rcvr)
                else:
                    ctl_proj_sndr_label = ctlr_label
                    ctl_proj_rcvr_label = rcvr_label

                # Assign colors, penwidth and label displayed for ControlProjection ---------------------
                if controller in active_items:
                    if self.active_color == BOLD:
                        ctl_proj_color = self.controller_color
                    else:
                        ctl_proj_color = self.active_color
                    ctl_proj_width = str(self.default_width + self.active_thicker_by)
                    composition.active_item_rendered = True
                else:
                    ctl_proj_color = self.controller_color
                    ctl_proj_width = str(self.default_width)
                if show_projection_labels:
                    edge_label = ctl_proj.name
                else:
                    edge_label = ''

                # Construct edge -----------------------------------------------------------------------
                g.edge(ctl_proj_sndr_label,
                       ctl_proj_rcvr_label,
                       label=edge_label,
                       color=ctl_proj_color,
                       penwidth=ctl_proj_width,
                       arrowhead=ctl_proj_arrowhead
                       )

        # If controller has objective_mechanism, assign its node and Projections
        if controller.objective_mechanism:
            # get projection from ObjectiveMechanism to ControlMechanism
            objmech_ctlr_proj = controller.input_port.path_afferents[0]
            if controller in active_items:
                if self.active_color == BOLD:
                    objmech_ctlr_proj_color = self.controller_color
                else:
                    objmech_ctlr_proj_color = self.active_color
                objmech_ctlr_proj_width = str(self.default_width + self.active_thicker_by)
                composition.active_item_rendered = True
            else:
                objmech_ctlr_proj_color = self.controller_color
                objmech_ctlr_proj_width = str(self.default_width)

            # get ObjectiveMechanism
            objmech = objmech_ctlr_proj.sender.owner
            if objmech in active_items:
                if self.active_color == BOLD:
                    objmech_color = self.controller_color
                else:
                    objmech_color = self.active_color
                objmech_width = str(self.default_width + self.active_thicker_by)
                composition.active_item_rendered = True
            else:
                objmech_color = self.controller_color
                objmech_width = str(self.default_width)

            objmech_label = self._get_graph_node_label(composition, objmech, show_types, show_dimensions)
            if show_node_structure:
                if objmech in composition.scheduler.conditions:
                    condition = composition.scheduler.conditions[objmech]
                else:
                    condition = None
                g.node(objmech_label,
                       objmech._show_structure(**node_struct_args, node_border=ctlr_width, condition=condition),
                       shape=self.struct_shape,
                       color=objmech_color,
                       penwidth=ctlr_width,
                       rank=self.control_rank
                       )
            else:
                g.node(objmech_label,
                        color=objmech_color, penwidth=objmech_width, shape=node_shape,
                        rank=self.control_rank)

            # objmech to controller edge
            if show_projection_labels:
                edge_label = objmech_ctlr_proj.name
            else:
                edge_label = ''
            if show_node_structure:
                obj_to_ctrl_label = objmech_label + ':' + objmech._get_port_name(objmech_ctlr_proj.sender)
                ctlr_from_obj_label = ctlr_label + ':' + objmech._get_port_name(objmech_ctlr_proj.receiver)
            else:
                obj_to_ctrl_label = objmech_label
                ctlr_from_obj_label = ctlr_label
            g.edge(obj_to_ctrl_label, ctlr_from_obj_label, label=edge_label,
                   color=objmech_ctlr_proj_color, penwidth=objmech_ctlr_proj_width)

            # incoming edges (from monitored mechs to objective mechanism)
            for input_port in objmech.input_ports:
                for projection in input_port.path_afferents:
                    if objmech in active_items:
                        if self.active_color == BOLD:
                            proj_color = self.controller_color
                        else:
                            proj_color = self.active_color
                        proj_width = str(self.default_width + self.active_thicker_by)
                        composition.active_item_rendered = True
                    else:
                        proj_color = self.controller_color
                        proj_width = str(self.default_width)
                    if show_node_structure:
                        sndr_proj_label = self._get_graph_node_label(composition,
                                                                projection.sender.owner,
                                                                show_types,
                                                                show_dimensions)
                        sndr_proj_label += ':' + objmech._get_port_name(projection.sender)
                        objmech_proj_label = objmech_label + ':' + objmech._get_port_name(input_port)
                    else:
                        sndr_proj_label = self._get_graph_node_label(composition,
                                                                projection.sender.owner,
                                                                show_types,
                                                                show_dimensions)
                        objmech_proj_label = self._get_graph_node_label(composition,
                                                                   objmech,
                                                                   show_types,
                                                                   show_dimensions)
                    if show_projection_labels:
                        edge_label = projection.name
                    else:
                        edge_label = ''
                    g.edge(sndr_proj_label, objmech_proj_label, label=edge_label,
                           color=proj_color, penwidth=proj_width)

        # If controller has an agent_rep, assign its node and edges (not Projections per se)
        if hasattr(controller, 'agent_rep') and controller.agent_rep and show_controller==AGENT_REP :
            # get agent_rep
            agent_rep = controller.agent_rep
            # controller is active, treat
            if controller in active_items:
                if self.active_color == BOLD:
                    agent_rep_color = self.controller_color
                else:
                    agent_rep_color = self.active_color
                agent_rep_width = str(self.default_width + self.active_thicker_by)
                composition.active_item_rendered = True
            else:
                agent_rep_color = self.controller_color
                agent_rep_width = str(self.default_width)

            # agent_rep node
            agent_rep_label = self._get_graph_node_label(composition, agent_rep, show_types, show_dimensions)
            g.node(agent_rep_label,
                    color=agent_rep_color, penwidth=agent_rep_width, shape=self.agent_rep_shape,
                    rank=self.control_rank)

            # agent_rep <-> controller edges
            g.edge(agent_rep_label, ctlr_label, color=agent_rep_color, penwidth=agent_rep_width)
            g.edge(ctlr_label, agent_rep_label, color=agent_rep_color, penwidth=agent_rep_width)

        # get any other incoming edges to controller (i.e., other than from ObjectiveMechanism)
        senders = set()
        for i in controller.input_ports[1:]:
            for p in i.path_afferents:
                senders.add(p.sender.owner)
        self._assign_incoming_edges(g,
                                    controller,
                                    ctlr_label,
                                    senders,
                                    active_items,
                                    show_nested,
                                    show_cim,
                                    show_learning,
                                    show_types,
                                    show_dimensions,
                                    show_node_structure,
                                    show_projection_labels,
                                    proj_color=ctl_proj_color,
                                    enclosing_g=None)

    def _assign_learning_components(self,
                                    g,
                                    processing_graph,
                                    active_items,
                                    show_nested,
                                    show_cim,
                                    show_learning,
                                    show_types,
                                    show_dimensions,
                                    show_node_structure,
                                    node_struct_args,
                                    show_projection_labels):
        """Assign learning nodes and edges to graph"""

        from psyneulink.core.compositions.composition import NodeRole
        composition = self.composition

        # Get learning_components, with exception of INPUT (i.e. TARGET) nodes
        #    (i.e., allow TARGET node to continue to be marked as an INPUT node)
        # # MODIFIED 6/13/20 OLD:
        # learning_components = [node for node in composition.learning_components
        #                        if not NodeRole.INPUT in composition.nodes_to_roles[node]]
<<<<<<< HEAD
        # MODIFIED 6/13/20 NEW:
=======
        # MODIFIED 6/13/20 NEW:  FIX - MODIFIED TO ALLOW TARGET TO BE MARKED AS INPUT
>>>>>>> 6a4c429c
        learning_components = [node for node in composition.learning_components]
        # MODIFIED 6/13/20 END
        # learning_components.extend([node for node in composition.nodes if
        #                             NodeRole.AUTOASSOCIATIVE_LEARNING in
        #                             composition.nodes_to_roles[node]])

        for rcvr in learning_components:
            # if rcvr is Projection, skip (handled in _assign_processing_components)
            if isinstance(rcvr, MappingProjection):
                return

            if NodeRole.TARGET in composition.get_roles_by_node(rcvr):
                rcvr_width = self.bold_width
            else:
                rcvr_width = self.default_width

            # Get rcvr info
            rcvr_label = self._get_graph_node_label(composition, rcvr, show_types, show_dimensions)
            if rcvr in active_items:
                if self.active_color == BOLD:
                    rcvr_color = self.learning_color
                else:
                    rcvr_color = self.active_color
                rcvr_width = str(rcvr_width + self.active_thicker_by)
                composition.active_item_rendered = True
            else:
                rcvr_color = self.learning_color
                rcvr_width = str(rcvr_width)

            # rcvr is a LearningMechanism or ObjectiveMechanism (ComparatorMechanism)
            # Implement node for Mechanism
            if show_node_structure:
                g.node(rcvr_label,
                        rcvr._show_structure(**node_struct_args),
                        rank=self.learning_rank, color=rcvr_color, penwidth=rcvr_width)
            else:
                g.node(rcvr_label,
                        color=rcvr_color, penwidth=rcvr_width,
                        rank=self.learning_rank, shape=self.mechanism_shape)

            # Implement sender edges
            sndrs = processing_graph[rcvr]
            self._assign_incoming_edges(g,
                                        rcvr,
                                        rcvr_label,
                                        sndrs,
                                        active_items,
                                        show_nested,
                                        show_cim,
                                        show_learning,
                                        show_types,
                                        show_dimensions,
                                        show_node_structure,
                                        show_projection_labels)

    def _render_projection_as_node(self,
                                   g,
                                   active_items,
                                   show_node_structure,
                                   show_types,
                                   show_dimensions,
                                   show_projection_labels,
                                   proj,
                                   label,
                                   proj_color,
                                   proj_width,
                                   sndr_label=None,
                                   rcvr_label=None):

        composition = self.composition

        proj_receiver = proj.receiver.owner

        # Node for Projection
        g.node(label, shape=self.learning_projection_shape, color=proj_color, penwidth=proj_width)

        if proj_receiver in active_items:
            if self.active_color == BOLD:
                edge_color = proj_color
            else:
                edge_color = self.active_color
            edge_width = str(self.default_width + self.active_thicker_by)
        else:
            edge_color = self.default_node_color
            edge_width = str(self.default_width)

        # Edges to and from Projection node
        if sndr_label:
            self.G.edge(sndr_label, label, arrowhead='none',
                   color=edge_color, penwidth=edge_width)
        if rcvr_label:
            self.G.edge(label, rcvr_label,
                   color=edge_color, penwidth=edge_width)

        # LearningProjection(s) to node
        # if proj in active_items or (proj_learning_in_execution_phase and proj_receiver in active_items):
        if proj in active_items:
            if self.active_color == BOLD:
                learning_proj_color = self.learning_color
            else:
                learning_proj_color = self.active_color
            learning_proj_width = str(self.default_width + self.active_thicker_by)
            composition.active_item_rendered = True
        else:
            learning_proj_color = self.learning_color
            learning_proj_width = str(self.default_width)
        sndrs = proj._parameter_ports['matrix'].mod_afferents # GET ALL LearningProjections to proj
        for sndr in sndrs:
            sndr_label = self._get_graph_node_label(composition, sndr.sender.owner, show_types, show_dimensions)
            rcvr_label = self._get_graph_node_label(composition, proj, show_types, show_dimensions)
            if show_projection_labels:
                edge_label = proj._parameter_ports['matrix'].mod_afferents[0].name
            else:
                edge_label = ''
            if show_node_structure:
                self.G.edge(sndr_label + ':' + OutputPort.__name__ + '-' + 'LearningSignal',
                       rcvr_label,
                       label=edge_label,
                       color=learning_proj_color, penwidth=learning_proj_width)
            else:
                self.G.edge(sndr_label, rcvr_label, label = edge_label,
                       color=learning_proj_color, penwidth=learning_proj_width)
        return True

    @tc.typecheck
    def _assign_incoming_edges(self,
                               g,
                               rcvr,
                               rcvr_label,
                               senders,
                               active_items,
                               show_nested,
                               show_cim,
                               show_learning,
                               show_types,
                               show_dimensions,
                               show_node_structure,
                               show_projection_labels,
                               proj_color=None,
                               proj_arrow=None,
                               enclosing_g=None):

        from psyneulink.core.compositions.composition import Composition, NodeRole
        composition = self.composition

        proj_color_default = proj_color or self.default_node_color
        proj_arrow_default = proj_arrow or self.default_projection_arrow

        # Deal with Projections from outer (enclosing_g) and inner (nested) Compositions
        # If not showing CIMs, then set up to find node for sender in inner or outer Composition
        if not show_cim:
            # Get sender node from inner Composition
            if show_nested is NESTED:
                # Add output_CIMs for nested Comps to find sender nodes
                cims = set([proj.sender.owner for proj in rcvr.afferents
                            if (isinstance(proj.sender.owner, CompositionInterfaceMechanism)
                                and (proj.sender.owner is proj.sender.owner.composition.output_CIM))])
                senders.update(cims)
            # Get sender Node from outer Composition (enclosing_g)
            if enclosing_g and show_nested is not INSET:
                # Add input_CIM for current Composition to find senders from enclosing_g
                cims = set([proj.sender.owner for proj in rcvr.afferents
                            if (isinstance(proj.sender.owner, CompositionInterfaceMechanism)
                                and proj.sender.owner in {composition.input_CIM, composition.parameter_CIM})])
                senders.update(cims)

        # Sorted to insure consistency of ordering in g for testing
        for sender in sorted(senders):

            # Remove any Compositions from sndrs if show_cim is False and show_nested is True
            #    (since in that case the nodes for Compositions are bypassed)
            if not show_cim and show_nested is NESTED and isinstance(sender, Composition):
                continue

            # Iterate through all Projections from all OutputPorts of sender
            for output_port in sender.output_ports:
                for proj in output_port.efferents:

                    proj_color = proj_color_default
                    proj_arrowhead = proj_arrow_default


                    # Skip Projections not in the Composition
                    if proj not in composition.projections:
                        continue

                    assign_proj_to_enclosing_comp = False

                    # Skip if sender is Composition and Projections to and from cim are being shown
                    #    (show_cim and show_nested) -- handled by _assign_cim_components
                    if isinstance(sender, Composition) and show_cim and show_nested is NESTED:
                        continue

                    if isinstance(sender, CompositionInterfaceMechanism):
                        if sender in {composition.input_CIM, composition.parameter_CIM}:
                            # FIX 6/2/20:
                            #     DELETE ONCE FILTERED BASED ON nesting_level IS IMPLEMENTED BEFORE CALL TO METHOD
                            # If cim has no afferents, presumably it is for the outermost Composition,
                            #     and therefore is not passing an afferent Projection from that Composition
                            if not sender.afferents:
                                continue
                            # Insure relevant InputPort of cim has only one afferent
                            num_afferents = len(sender.port_map[proj.receiver][0].path_afferents)
                            if (num_afferents==0 and
                                    NodeRole.TARGET in composition.get_roles_by_node(proj.receiver.owner)):
                                continue
                            assert num_afferents==1, f"PROGRAM ERROR: {sender} of {composition.name} " \
                                                     f"doesn't have exactly one afferent Projection."
                            sndr = sender.port_map[proj.receiver][0].path_afferents[0].sender.owner
                            # Skip:
                            # - cims as sources (handled in _assign_cim_compmoents)
                            # - controller (handled in _assign_controller_components)
                            if (isinstance(sndr, CompositionInterfaceMechanism)
                                    or self._is_composition_controller(sndr)):
                                continue
                            if sender is composition.parameter_CIM:
                                proj_color = self.control_color
                                proj_arrowhead = self.control_projection_arrow
                            assign_proj_to_enclosing_comp = True

                        # sender is output_CIM
                        else:
                            # FIX 6/2/20:
                            #     DELETE ONCE FILTERED BASED ON nesting_level IS IMPLEMENTED BEFORE CALL TO METHOD
                            if not sender.efferents:
                                continue
                            # Insure cim has only one afferent
                            assert len([k.owner for k,v in sender.port_map.items() if v[1] is proj.sender])==1, \
                                f"PROGRAM ERROR: {sender} of {composition.name} has more than one efferent Projection."
                            # Get Node from nested Composition that projects to rcvr
                            sndr = [k.owner for k,v in sender.port_map.items() if v[1] is proj.sender][0]
                            # Skip:
                            # - cims as sources (handled in _assign_cim_compmoents)
                            # - controller (handled in _assign_controller_components)
                            if (isinstance(sndr, CompositionInterfaceMechanism)
                                    or (isinstance(sndr, ControlMechanism) and sndr.composition)):
                                continue
                    else:
                        sndr = sender

                    # Set sndr info
                    sndr_label = self._get_graph_node_label(composition, sndr, show_types, show_dimensions)


                    # Skip any projections to ObjectiveMechanism for controller
                    #   (those are handled in _assign_controller_components)
                    # FIX 6/2/20 MOVE TO BELOW FOLLOWING IF STATEMENT AND REPLACE proj.receiver.owner WITH rcvr?
                    if (composition.controller and
                            proj.receiver.owner in {composition.controller, composition.controller.objective_mechanism}):
                        continue

                    # FIX 6/6/20: ADD HANDLING OF parameter_CIM HERE??
                    # Only consider Projections to the rcvr (or its CIM if rcvr is a Composition)
                    if ((isinstance(rcvr, (Mechanism, Projection)) and proj.receiver.owner == rcvr)
                            or (isinstance(rcvr, Composition)
                                and proj.receiver.owner in {rcvr.input_CIM,
                                                            # MODIFIED 6/6/20 NEW:
                                                            rcvr.parameter_CIM
                                                            # MODIFIED 6/6/20 END
                                                            })):
                        if show_node_structure and isinstance(sndr, Mechanism):
                            sndr_port = proj.sender
                            sndr_port_owner = sndr_port.owner
                            if isinstance(sndr_port_owner, CompositionInterfaceMechanism):
                                # Sender is input_CIM or parameter_CIM
                                if sndr_port_owner in {sndr_port_owner.composition.input_CIM,
                                                       # MODIFIED 6/6/20 NEW:
                                                       sndr_port_owner.composition.parameter_CIM
                                                       # MODIFIED 6/6/20 END
                                                       }:
                                    # Get port for node of outer Composition that projects to it
                                    sndr_port = [v[0] for k,v in sender.port_map.items()
                                                 if k is proj.receiver][0].path_afferents[0].sender
                                # Sender is output_CIM
                                else:
                                    # Get port for node of inner Composition that projects to it
                                    sndr_port = [k for k,v in sender.port_map.items() if v[1] is proj.sender][0]
                            else:
                                sndr_port = proj.sender
                            sndr_proj_label = f'{sndr_label}:{sndr._get_port_name(sndr_port)}'
                        else:
                            sndr_proj_label = sndr_label
                        if show_node_structure and isinstance(rcvr, Mechanism):
                            proc_mech_rcvr_label = f'{rcvr_label}:{rcvr._get_port_name(proj.receiver)}'
                        else:
                            proc_mech_rcvr_label = rcvr_label

                        try:
                            has_learning = proj.has_learning_projection is not None
                        except AttributeError:
                            has_learning = None

                        edge_label = self._get_graph_node_label(composition, proj, show_types, show_dimensions)
                        is_learning_component = (rcvr in composition.learning_components
                                                 or sndr in composition.learning_components)
                        if isinstance(sender, ControlMechanism):
                            proj_color = self.control_color
                            proj_arrowhead = self.control_projection_arrow
                        # Check if Projection or its receiver is active
                        if any(item in active_items for item in {proj, proj.receiver.owner}):
                            if self.active_color == BOLD:
                                # if (isinstance(rcvr, LearningMechanism) or isinstance(sndr, LearningMechanism)):
                                if is_learning_component:
                                    proj_color = self.learning_color
                                else:
                                    pass
                            else:
                                proj_color = self.active_color
                            proj_width = str(self.default_width + self.active_thicker_by)
                            composition.active_item_rendered = True

                        # Projection to or from a LearningMechanism
                        elif (NodeRole.LEARNING in composition.nodes_to_roles[rcvr]):
                            proj_color = self.learning_color
                            proj_width = str(self.default_width)

                        else:
                            proj_width = str(self.default_width)
                        proc_mech_label = edge_label

                        # RENDER PROJECTION AS EDGE

                        if show_learning and has_learning:
                            # Render Projection as Node
                            #    (do it here rather than in _assign_learning_components,
                            #     as it needs afferent and efferent edges to other nodes)
                            # IMPLEMENTATION NOTE: Projections can't yet use structured nodes:
                            deferred = not self._render_projection_as_node(g,
                                                                           active_items,
                                                                           show_node_structure,
                                                                           show_types,
                                                                           show_dimensions,
                                                                           show_projection_labels,
                                                                           proj,
                                                                           label=proc_mech_label,
                                                                           rcvr_label=proc_mech_rcvr_label,
                                                                           sndr_label=sndr_proj_label,
                                                                           proj_color=proj_color,
                                                                           proj_width=proj_width)
                            # Deferred if it is the last Mechanism in a learning Pathway
                            # (see _render_projection_as_node)
                            if deferred:
                                continue

                        else:
                            # Render Projection as edge
                            from psyneulink.core.components.projections.modulatory.controlprojection \
                                import ControlProjection

                            if show_projection_labels:
                                label = proc_mech_label
                            else:
                                label = ''

                            if assign_proj_to_enclosing_comp:
                                graph = enclosing_g
                            else:
                                graph = g
                            graph.edge(sndr_proj_label, proc_mech_rcvr_label,
                                       label=label,
                                       color=proj_color,
                                       penwidth=proj_width,
                                       arrowhead=proj_arrowhead)

    def _generate_output(self,
                         G,
                         active_items,
                         show_controller,
                         output_fmt,
                         context
                         ):

        from psyneulink.core.compositions.composition import Composition, NodeRole

        composition = self.composition

        # Sort nodes for display
        # FIX 5/28/20:  ADD HANDLING OF NESTED COMP:  SEARCH FOR 'subgraph cluster_'
        def get_index_of_node_in_G_body(node, node_type:tc.enum(MECHANISM, PROJECTION, BOTH)):
            """Get index of node in G.body"""
            for i, item in enumerate(G.body):
                quoted_items = item.split('"')[1::2]
                if ((quoted_items and node.name == quoted_items[0])
                        or (node.name + ' [' in item)):
                    if node_type in {MECHANISM, BOTH}:
                        if not '->' in item:
                            return i
                    elif node_type in {PROJECTION, BOTH}:
                        if '->' in item:
                            return i
                    else:
                        assert False, f'PROGRAM ERROR: node_type not specified or illegal ({node_type})'

        for node in composition.nodes:
            if isinstance(node, Composition):
                continue
            roles = composition.get_roles_by_node(node)
            # Put INPUT node(s) first
            if NodeRole.INPUT in roles:
                i = get_index_of_node_in_G_body(node, MECHANISM)
                if i is not None:
                    G.body.insert(0,G.body.pop(i))
            # Put OUTPUT node(s) last (except for ControlMechanisms)
            if NodeRole.OUTPUT in roles:
                i = get_index_of_node_in_G_body(node, MECHANISM)
                if i is not None:
                    G.body.insert(len(G.body),G.body.pop(i))
            # Put ControlMechanism(s) last
            if isinstance(node, ControlMechanism):
                i = get_index_of_node_in_G_body(node, MECHANISM)
                if i is not None:
                    G.body.insert(len(G.body),G.body.pop(i))

        for proj in composition.projections:
            # Put ControlProjection(s) last (along with ControlMechanis(s))
            if isinstance(proj, ControlProjection):
                i = get_index_of_node_in_G_body(proj, PROJECTION)
                if i is not None:
                    G.body.insert(len(G.body),G.body.pop(i))

        if composition.controller and show_controller:
            i = get_index_of_node_in_G_body(composition.controller, MECHANISM)
            G.body.insert(len(G.body),G.body.pop(i))

        # GENERATE OUTPUT ---------------------------------------------------------------------

        # Show as pdf
        try:
            if output_fmt == 'pdf':
                # G.format = 'svg'
                G.view(composition.name.replace(" ", "-"), cleanup=True, directory='show_graph OUTPUT/PDFS')

            # Generate images for animation
            elif output_fmt == 'gif':
                if composition.active_item_rendered or INITIAL_FRAME in active_items:
                    self._generate_gifs(G, active_items, context)

            # Return graph to show in jupyter
            elif output_fmt == 'jupyter':
                return G

            elif output_fmt == 'gv':
                return G

            elif output_fmt == 'source':
                return G.source

            elif not output_fmt:
                return None

            else:
                raise ShowGraphError(f"Bad arg in call to {composition.name}.show_graph: '{output_fmt}'.")

        except ShowGraphError as e:
            raise ShowGraphError(str(e.error_value))

        except:
            raise ShowGraphError(f"Problem displaying graph for {composition.name}")

    def _is_composition_controller(self, mech):
        # FIX 6/12/20: REPLACE WITH TEST FOR NodeRole.CONTROLLER ONCE THAT IS IMPLEMENTED
        return isinstance(mech, ControlMechanism) and hasattr(mech, 'composition') and mech.composition

    def _trace_senders_for_controller(self, proj):
        """Check whether source sender of a ControlProjection is (at any level of nesting) a Composition controller."""
        owner = proj.sender.owner
        if self._is_composition_controller(owner):
            return True
        if isinstance(owner, CompositionInterfaceMechanism):
            sender_proj = next(v[0] for k,v in owner.port_map.items() if v[1] is proj.sender).path_afferents[0]
            return self._trace_senders_for_controller(sender_proj)
        return False

    def _get_graph_node_label(self, composition, item, show_types=None, show_dimensions=None):

        from psyneulink.core.compositions.composition import Composition
        if not isinstance(item, (Mechanism, Composition, Projection)):
            raise ShowGraphError(f"Unrecognized node type ({item}) in graph for {composition.name}.")

        name = item.name

        if show_types:
            name = item.name + '\n(' + item.__class__.__name__ + ')'

        if show_dimensions in {ALL, MECHANISMS} and isinstance(item, Mechanism):
            input_str = "in ({})".format(",".join(str(input_port.socket_width)
                                                  for input_port in item.input_ports))
            output_str = "out ({})".format(",".join(str(len(np.atleast_1d(output_port.value)))
                                                    for output_port in item.output_ports))
            return f"{output_str}\n{name}\n{input_str}"
        if show_dimensions in {ALL, PROJECTIONS} and isinstance(item, Projection):
            # MappingProjections use matrix
            if isinstance(item, MappingProjection):
                value = np.array(item.matrix)
                dim_string = "({})".format("x".join([str(i) for i in value.shape]))
                return "{}\n{}".format(item.name, dim_string)
            # ModulatoryProjections use value
            else:
                value = np.array(item.value)
                dim_string = "({})".format(len(value))
                return "{}\n{}".format(item.name, dim_string)

        if isinstance(item, CompositionInterfaceMechanism):
            name = name.replace('Input_CIM','INPUT')
            name = name.replace('Parameter_CIM', 'CONTROL')
            name = name.replace('Output_CIM', 'OUTPUT')

        return name

    def _set_up_animation(self, context):

        composition = self.composition

        composition._component_animation_execution_count = None

        if isinstance(composition._animate, dict):
            # Assign directory for animation files
            from psyneulink._version import root_dir
            default_dir = root_dir + '/../show_graph output/GIFs/' + composition.name # + " gifs"
            # try:
            #     rmtree(composition._animate_directory)
            # except:
            #     pass
            composition._animate_unit = composition._animate.pop(UNIT, EXECUTION_SET)
            composition._image_duration = composition._animate.pop(DURATION, 0.75)
            composition._animate_num_runs = composition._animate.pop(NUM_RUNS, 1)
            composition._animate_num_trials = composition._animate.pop(NUM_TRIALS, 1)
            composition._animate_simulations = composition._animate.pop(SIMULATIONS, False)
            composition._movie_filename = composition._animate.pop(MOVIE_NAME, composition.name + ' movie') + '.gif'
            composition._animation_directory = composition._animate.pop(MOVIE_DIR, default_dir)
            composition._save_images = composition._animate.pop(SAVE_IMAGES, False)
            composition._show_animation = composition._animate.pop(SHOW, False)
            if not composition._animate_unit in {COMPONENT, EXECUTION_SET}:
                raise ShowGraphError(f"{repr(UNIT)} entry of {repr('animate')} argument for {composition.name} method "
                                       f"of {repr('run')} ({composition._animate_unit}) "
                                       f"must be {repr(COMPONENT)} or {repr(EXECUTION_SET)}.")
            if not isinstance(composition._image_duration, (int, float)):
                raise ShowGraphError(f"{repr(DURATION)} entry of {repr('animate')} argument for {repr('run')} method "
                                       f"of {composition.name} ({composition._image_duration}) must be an int or a float.")
            if not isinstance(composition._animate_num_runs, int):
                raise ShowGraphError(f"{repr(NUM_RUNS)} entry of {repr('animate')} argument for {repr('show_graph')} "
                                       f"method of {composition.name} ({composition._animate_num_runs}) must an integer.")
            if not isinstance(composition._animate_num_trials, int):
                raise ShowGraphError(f"{repr(NUM_TRIALS)} entry of {repr('animate')} argument for "
                                       f"{repr('show_graph')} method of {composition.name} ({composition._animate_num_trials}) "
                                       f"must an integer.")
            if not isinstance(composition._animate_simulations, bool):
                raise ShowGraphError(f"{repr(SIMULATIONS)} entry of {repr('animate')} argument for "
                                       f"{repr('show_graph')} method of {composition.name} ({composition._animate_num_trials}) "
                                       f"must a boolean.")
            if not isinstance(composition._animation_directory, str):
                raise ShowGraphError(f"{repr(MOVIE_DIR)} entry of {repr('animate')} argument for {repr('run')} "
                                       f"method of {composition.name} ({composition._animation_directory}) must be a string.")
            if not isinstance(composition._movie_filename, str):
                raise ShowGraphError(f"{repr(MOVIE_NAME)} entry of {repr('animate')} argument for {repr('run')} "
                                       f"method of {composition.name} ({composition._movie_filename}) must be a string.")
            if not isinstance(composition._save_images, bool):
                raise ShowGraphError(f"{repr(SAVE_IMAGES)} entry of {repr('animate')} argument for {repr('run')}"
                                       f"method of {composition.name} ({composition._save_images}) must be a boolean")
            if not isinstance(composition._show_animation, bool):
                raise ShowGraphError(f"{repr(SHOW)} entry of {repr('animate')} argument for {repr('run')} "
                                       f"method of {composition.name} ({composition._show_animation}) must be a boolean.")
        elif composition._animate:
            # composition._animate should now be False or a dict
            raise ShowGraphError("{} argument for {} method of {} ({}) must be a boolean or "
                                   "a dictionary of argument specifications for its {} method".
                                   format(repr('animate'), repr('run'), composition.name, composition._animate, repr('show_graph')))

    def _animate_execution(self, active_items, context):

        composition = self.composition

        if composition._component_animation_execution_count is None:
            composition._component_animation_execution_count = 0
        else:
            composition._component_animation_execution_count += 1
        composition.show_graph(active_items=active_items,
                        **composition._animate,
                        output_fmt='gif',
                        context=context,
                        )

    def _generate_gifs(self, G, active_items, context):

        composition = self.composition

        def create_phase_string(phase):
            return f'%16s' % phase + ' - '

        def create_time_string(time, spec):
            if spec == 'TIME':
                r = time.run
                t = time.trial
                p = time.pass_
                ts = time.time_step
            else:
                r = t = p = ts = '__'
            return f"Time(run: %2s, " % r + f"trial: %2s, " % t + f"pass: %2s, " % p + f"time_step: %2s)" % ts

        G.format = 'gif'
        execution_phase = context.execution_phase
        time = composition.scheduler.get_clock(context).time
        run_num = time.run
        trial_num = time.trial

        if INITIAL_FRAME in active_items:
            phase_string = create_phase_string('Initializing')
            time_string = create_time_string(time, 'BLANKS')

        elif ContextFlags.PROCESSING in execution_phase:
            phase_string = create_phase_string('Processing Phase')
            time_string = create_time_string(time, 'TIME')
        # elif ContextFlags.LEARNING in execution_phase:
        #     time = composition.scheduler_learning.get_clock(context).time
        #     time_string = "Time(run: {}, trial: {}, pass: {}, time_step: {}". \
        #         format(run_num, time.trial, time.pass_, time.time_step)
        #     phase_string = 'Learning Phase - '

        elif ContextFlags.CONTROL in execution_phase:
            phase_string = create_phase_string('Control Phase')
            time_string = create_time_string(time, 'TIME')

        else:
            raise ShowGraphError(
                f"PROGRAM ERROR:  Unrecognized phase during execution of {composition.name}: {execution_phase.name}")

        label = f'\n{composition.name}\n{phase_string}{time_string}\n'
        G.attr(label=label)
        G.attr(labelloc='b')
        G.attr(fontname='Monaco')
        G.attr(fontsize='14')
        index = repr(composition._component_animation_execution_count)
        image_filename = '-'.join([repr(run_num), repr(trial_num), index])
        image_file = composition._animation_directory + '/' + image_filename + '.gif'
        G.render(filename=image_filename,
                 directory=composition._animation_directory,
                 cleanup=True,
                 # view=True
                 )
        # Append gif to composition._animation
        image = Image.open(image_file)
        # TBI?
        # if not composition._save_images:
        #     remove(image_file)
        if not hasattr(composition, '_animation'):
            composition._animation = [image]
        else:
            composition._animation.append(image)<|MERGE_RESOLUTION|>--- conflicted
+++ resolved
@@ -824,11 +824,7 @@
         #    break and handle in _assign_learning_components()
         #    (node: this allows TARGET node for learning to remain marked as an INPUT node)
         if (NodeRole.LEARNING in composition.nodes_to_roles[rcvr]):
-<<<<<<< HEAD
-            # MODIFIED 6/13/20 OLD:
-=======
             # MODIFIED 6/13/20 OLD: FIX - MODIFIED TO ALLOW TARGET TO BE MARKED AS INPUT
->>>>>>> 6a4c429c
                 # and not NodeRole.INPUT in composition.nodes_to_roles[rcvr]):
             # MODIFIED 6/13/20 END
             return
@@ -1771,11 +1767,7 @@
         # # MODIFIED 6/13/20 OLD:
         # learning_components = [node for node in composition.learning_components
         #                        if not NodeRole.INPUT in composition.nodes_to_roles[node]]
-<<<<<<< HEAD
-        # MODIFIED 6/13/20 NEW:
-=======
         # MODIFIED 6/13/20 NEW:  FIX - MODIFIED TO ALLOW TARGET TO BE MARKED AS INPUT
->>>>>>> 6a4c429c
         learning_components = [node for node in composition.learning_components]
         # MODIFIED 6/13/20 END
         # learning_components.extend([node for node in composition.nodes if
