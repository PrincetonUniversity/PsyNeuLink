--- conflicted
+++ resolved
@@ -2036,18 +2036,12 @@
                             if not sender.afferents:
                                 continue
                             # Insure relevant InputPort of cim has only one afferent
-<<<<<<< HEAD
-                            assert len(sender.port_map[proj.receiver][0].path_afferents)==1,\
-                                f"PROGRAM ERROR: {sender} of {composition.name} does not have exactly one afferent " \
-                                f"Projection."
-=======
                             num_afferents = len(sender.port_map[proj.receiver][0].path_afferents)
                             if (num_afferents==0 and
                                     NodeRole.TARGET in composition.get_roles_by_node(proj.receiver.owner)):
                                 continue
                             assert num_afferents==1, f"PROGRAM ERROR: {sender} of {composition.name} " \
                                                      f"doesn't have exactly one afferent Projection."
->>>>>>> f28e67d8
                             sndr = sender.port_map[proj.receiver][0].path_afferents[0].sender.owner
                             # Skip:
                             # - cims as sources (handled in _assign_cim_compmoents)
