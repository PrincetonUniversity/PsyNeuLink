--- conflicted
+++ resolved
@@ -168,7 +168,7 @@
 from psyneulink._typing import Optional, Union, Dict, List, Callable, Literal
 
 import psyneulink.core.llvm as pnllvm
-from psyneulink.core.globals.utilities import ContentAddressableList
+from psyneulink.core.globals.utilities import ContentAddressableList, convert_to_np_array
 from psyneulink.core.components.shellclasses import Mechanism
 from psyneulink.core.compositions.composition import Composition, CompositionError
 from psyneulink.core.components.ports.port import Port_Base
@@ -189,17 +189,12 @@
     handle_external_context,
 )
 from psyneulink.core.globals.keywords import BEFORE, OVERRIDE
-<<<<<<< HEAD
-from psyneulink.core.globals.parameters import Parameter, check_user_specified
-from psyneulink.core.globals.utilities import convert_to_list
-from psyneulink.core.globals.defaults import defaultControlAllocation
-
-=======
 from psyneulink.core.globals.parameters import Parameter, SharedParameter, check_user_specified
 from psyneulink.core.globals.utilities import convert_all_elements_to_np_array, convert_to_list
->>>>>>> 092bef5f
 from psyneulink.core.scheduling.time import TimeScale
 from psyneulink.core.components.ports.outputport import OutputPort
+from psyneulink.core.globals.defaults import defaultControlAllocation
+
 
 
 __all__ = ["ParameterEstimationComposition", "ParameterEstimationCompositionError"]
@@ -1192,7 +1187,7 @@
             in_arr = inputs[self.composition.model]
 
             if type(in_arr) is not np.ndarray:
-                in_arr = np.array(in_arr)
+                in_arr = convert_to_np_array(in_arr)
 
             # Make sure it is 3D
             in_arr = np.atleast_3d(in_arr)
