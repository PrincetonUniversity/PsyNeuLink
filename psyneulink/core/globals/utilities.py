# Princeton University licenses this file to You under the Apache License, Version 2.0 (the "License");
# you may not use this file except in compliance with the License.  You may obtain a copy of the License at:
#     http://www.apache.org/licenses/LICENSE-2.0
# Unless required by applicable law or agreed to in writing, software distributed under the License is distributed
# on an "AS IS" BASIS, WITHOUT WARRANTIES OR CONDITIONS OF ANY KIND, either express or implied.
# See the License for the specific language governing permissions and limitations under the License.
#
"""
Functions usable by all Components, that are not PsyNeuLink-specific.
"""


<<<<<<< HEAD
# *************************************************  Utilities *********************************************************
=======
* `get_args`
* `recursive_update`
* `multi_getattr`
* `np_array_less_that_2d`
* `convert_to_np_array`
* `type_match`
* `get_value_from_array`
* `is_matrix`
* `underscore_to_camelCase`
* `append_type_to_name`
* `ReadOnlyOrderedDict`
* `ContentAddressableList`
* `make_readonly_property`
* `get_class_attributes`
* `set_global_seed`
>>>>>>> cbfc6f5b

# Utilities that must be accessible to all PsyNeuLink modules, but are not PsyNeuLink-specific
#
#    That is:
#        * do not require any information about PsyNeuLink objects
#        * are not constrained to be used by PsyNeuLink objects
#
# ************************************************* UTILITIES ************************************************************
#
#
# CONTENTS
# --------
#
# * `deprecation_warning`
#
# *TYPE CHECKING VALUE COMPARISON*
# ~~~~~~~~~~~~~~~~~~~~~~~~~~~~~~~~
#
# .. note::
#    PsyNeuLink-specific typechecking functions are in the `Component <Component>` module
#
# * `parameter_spec`
# * `optional_parameter_spec`
# * `all_within_range`
# * `is_matrix
# * `is_matrix_spec`
# * `is_numeric`
# * `is_numeric_or_none`
# * `is_iterable`
# * `iscompatible`
# * `is_value_spec`
# * `is_unit_interval`
# * `is_same_function_spec`
# * `is_component`
# * `is_comparison_operator`
#
# *ENUM*
# ~~~~~~
#
# * `Autonumber`
# * `Modulation`
# * `get_modulationOperation_name`
#
# *KVO*
# ~~~~~
#
# .. note::
#    This is for potential future use;  not currently used by PsyNeuLink objects
#
# * observe_value_at_keypath
#
# *MATHEMATICAL*
# ~~~~~~~~~~~~~~
#
# * norm
# * sinusoid
# * scalar_distance
# * powerset
# * tensor_power
#
# *LIST MANAGEMENT*
# ~~~~~~~~~~~~~~~~~
#
# * `insert_list`
# * `convert_to_list`
# * `flatten_list`
# * `nesting_depth`
#
#
# *OTHER*
# ~~~~~~~
#
# * `get_args`
# * `recursive_update`
# * `multi_getattr`
# * `np_array_less_that_2d`
# * `convert_to_np_array`
# * `type_match`
# * `get_value_from_array`
# * `is_matrix`
# * `underscore_to_camelCase`
# * `append_type_to_name`
# * `ReadOnlyOrderedDict`
# * `ContentAddressableList`
# * `make_readonly_property`
# * `get_class_attributes`
# * `get_global_seed`
# * `set_global_seed`
#

import collections
import copy
import functools
import importlib
import inspect
import itertools
import logging
import os
import psyneulink
import re
import time
import warnings
import weakref
import toposort
import types
import typing
from beartype import beartype

from numbers import Number
from psyneulink._typing import Any, Callable, Optional, Union, Literal, Type, List, Tuple, Iterable

from enum import Enum, EnumMeta, IntEnum
from collections.abc import Mapping
from collections import UserDict, UserList
from itertools import chain, combinations

import numpy as np
from numpy.typing import DTypeLike

try:
    from numpy import exceptions as np_exceptions
except ImportError:
    # Numpy exceptions is only available in Numpy 1.25+
    np_exceptions = np

# Conditionally import torch
try:
    import torch
except ImportError:
    torch = None

from psyneulink.core.globals.keywords import (comparison_operators, DISTANCE_METRICS, EXPONENTIAL, GAUSSIAN, LINEAR,
                                              MATRIX_KEYWORD_VALUES, MPS, NAME, SINUSOID, VALUE)



__all__ = [
    'append_type_to_name', 'AutoNumber', 'ContentAddressableList', 'convert_to_list', 'convert_to_np_array',
    'convert_all_elements_to_np_array', 'copy_iterable_with_shared', 'get_class_attributes', 'extended_array_equal', 'flatten_list',
    'get_all_explicit_arguments', 'get_modulationOperation_name', 'get_value_from_array',
    'insert_list', 'is_matrix_keyword', 'all_within_range',
    'is_comparison_operator',  'iscompatible', 'is_component', 'is_distance_metric', 'is_iterable', 'is_matrix',
    'is_modulation_operation', 'is_numeric', 'is_numeric_or_none', 'is_number', 'is_same_function_spec', 'is_unit_interval',
    'is_value_spec',
    'kwCompatibilityLength', 'kwCompatibilityNumeric', 'kwCompatibilityType',
    'nesting_depth',
    'make_readonly_property',
    'Modulation', 'MODULATION_ADD', 'MODULATION_MULTIPLY','MODULATION_OVERRIDE',
    'multi_getattr', 'np_array_less_than_2d', 'object_has_single_value', 'optional_parameter_spec', 'normpdf',
    'parse_valid_identifier', 'parse_string_to_psyneulink_object_string', 'parameter_spec', 'powerset',
    'random_matrix', 'ReadOnlyOrderedDict', 'safe_equals', 'safe_len',
    'scalar_distance', 'sinusoid',
    'tensor_power', 'TEST_CONDTION', 'type_match',
    'underscore_to_camelCase', 'UtilitiesError', 'unproxy_weakproxy', 'create_union_set', 'merge_dictionaries',
    'contains_type', 'is_numeric_scalar', 'try_extract_0d_array_item', 'fill_array', 'update_array_in_place', 'array_from_matrix_string', 'get_module_file_prefix', 'get_stacklevel_skip_file_prefixes',
]

logger = logging.getLogger(__name__)
_signature_cache = weakref.WeakKeyDictionary()


class UtilitiesError(Exception):
    def __init__(self, error_value):
        self.error_value = error_value

    def __str__(self):
        return repr(self.error_value)



def deprecation_warning(component, kwargs:dict, deprecated_args:dict) -> dict:
    """Identify and warn about any deprecated args, and return their values for reassignment
    Format of deprecated_args dict:  {'deprecated_arg_name':'real_arg"name')}
    Format of returned dict:  {'real_arg_name':<value assigned to deprecated arg>)}
    """
    value_assignments = dict()
    for deprecated_arg in deprecated_args:
        if deprecated_arg in kwargs:
            real_arg = deprecated_args[deprecated_arg]
            arg_value = kwargs.pop(deprecated_arg)
            if arg_value:
                # Value for real arg was also specified:
                warnings.warn(f"Both '{deprecated_arg}' and '{real_arg}' "
                              f"were specified in the constructor for a(n) {component.__class__.__name__}; "
                              f"{deprecated_arg} ({arg_value}) will be used,"
                              f"but note that it is deprecated  and may be removed in the future.")
            else:
                # Only deprecated arg was specified:
                warnings.warn(f"'{deprecated_arg}' was specified in the constructor for a(n)"
                              f" {component.__class__.__name__}; note that this has been deprecated "
                              f"and may be removed in the future; '{real_arg}' "
                              f"should be used instead.")
            value_assignments.update({real_arg:arg_value})
        continue
    return value_assignments


MODULATION_OVERRIDE = 'Modulation.OVERRIDE'
MODULATION_MULTIPLY = 'Modulation.MULTIPLY'
MODULATION_ADD = 'Modulation.ADD'

class Modulation(Enum):
    MULTIPLY = lambda runtime, default : runtime * default
    ADD = lambda runtime, default : runtime + default
    OVERRIDE = lambda runtime, default : runtime
    DISABLE = 0

def is_modulation_operation(val):
    # try:
    #     val(0,0)
    #     return True
    # except:
    #     return False
    return get_modulationOperation_name(val)

def get_modulationOperation_name(operation):
    x = operation(1, 2)
    if x == 1:
        return MODULATION_OVERRIDE
    elif x == 2:
        return MODULATION_MULTIPLY
    elif x == 3:
        return MODULATION_ADD
    else:
        return False



class AutoNumber(IntEnum):
    """Autonumbers IntEnum type

    First item in list of declarations is numbered 0;
    Others incremented by 1

    Sample:

        >>> class NumberedList(AutoNumber):
        ...    FIRST_ITEM = ()
        ...    SECOND_ITEM = ()

        >>> NumberedList.FIRST_ITEM.value
        0
        >>> NumberedList.SECOND_ITEM.value
        1

    Adapted from AutoNumber example for Enum at https://docs.python.org/3/library/enum.html#enum.IntEnum:
    Notes:
    * Start of numbering changed to 0 (from 1 in example)
    * obj based on int rather than object
    """
    def __new__(component_type):
        # Original example:
        # value = len(component_type.__members__) + 1
        # obj = object.__new__(component_type)
        value = len(component_type.__members__)
        obj = int.__new__(component_type)
        obj._value_ = value
        return obj


#region ******************************** GLOBAL STRUCTURES, CONSTANTS AND METHODS  *************************************
TEST_CONDTION = False


def optional_parameter_spec(param):
    """Test whether param is a legal PsyNeuLink parameter specification or `None`

    Calls parameter_spec if param is not `None`
    Used with typecheck

    Returns
    -------
    `True` if it is a legal parameter or `None`.
    `False` if it is neither.


    """
    if not param:
        return True
    return parameter_spec(param)


def parameter_spec(param, numeric_only=None):
    """Test whether param is a legal PsyNeuLink parameter specification

    Used with typecheck

    Returns
    -------
    `True` if it is a legal parameter.
    `False` if it is not.
    """
    # if isinstance(param, property):
    #     param = ??
    # if is_numeric(param):
    from psyneulink.core.components.shellclasses import Projection
    from psyneulink.core.components.component import parameter_keywords
    from psyneulink.core.globals.keywords import MODULATORY_SPEC_KEYWORDS
    from psyneulink.core.components.component import Component

    if inspect.isclass(param):
        param = param.__name__
    elif isinstance(param, Component):
        param = param.__class__.__name__
    if (isinstance(param, (Number,
                           np.ndarray,
                           list,
                           tuple,
                           dict,
                           types.FunctionType,
                           Projection))
        or param in MODULATORY_SPEC_KEYWORDS
        or param in parameter_keywords):
        if numeric_only:
            if not is_numeric(param):
                return False
        return True
    return False


NumericCollections = Union[Number, List[List[Number]], List[Number],
                           Tuple[Number], Tuple[Tuple[Number]], np.ndarray]


# A set of all valid parameter specification types
ValidParamSpecType = Union[
    Number,
    np.ndarray,
    list,
    tuple,
    dict,
    types.FunctionType,
    'psyneulink.core.components.shellclasses.Projection',
    'psyneulink.core.components.mechanisms.ControlMechanism',
    Type['psyneulink.core.components.mechanisms.ControlMechanism'],
    'psyneulink.core.components.projections.ControlProjection',
    Type['psyneulink.core.components.projections.ControlProjection'],
    'psyneulink.core.components.ports.ControlSignal',
    Type['psyneulink.core.components.ports.ControlSignal'],
    'psyneulink.core.components.mechanisms.GatingMechanism',
    Type['psyneulink.core.components.mechanisms.GatingMechanism'],
    'psyneulink.core.components.projections.GatingProjection',
    Type['psyneulink.core.components.projections.GatingProjection'],
    'psyneulink.core.components.ports.GatingSignal',
    Type['psyneulink.core.components.ports.GatingSignal'],
    'psyneulink.core.components.mechanisms.LearningMechanism',
    Type['psyneulink.core.components.mechanisms.LearningMechanism'],
    'psyneulink.core.components.projections.LearningProjection',
    Type['psyneulink.core.components.projections.LearningProjection'],
    'psyneulink.core.components.ports.LearningSignal',
    Type['psyneulink.core.components.ports.LearningSignal'],
    'psyneulink.library.components.projections.AutoAssociativeProjection',
    Type['psyneulink.library.components.projections.AutoAssociativeProjection'],
    'psyneulink.core.components.projections.MappingProjection',
    Type['psyneulink.core.components.projections.MappingProjection'],
    'psyneulink.library.components.projections.MaskedMappingProjection',
    Type['psyneulink.library.components.projections.MaskedMappingProjection'],
    Literal['LEARNING', 'adaptive','bias', 'control', 'gain', 'gate', 'leak', 'offset',
    'ControlSignal', 'ControlProjection'],
]


def all_within_range(x, min, max):
    x = np.array(x)
    try:
        if min is not None and (x<min).all():
            return False
        if max is not None and (x>max).all():
            return False
        return True
    except (ValueError, TypeError):
        for i in x:
            if not all_within_range(i, min, max):
                return False
        return True

def is_numeric_or_none(x):
    if x is None:
        return True
    return is_numeric(x)


def is_numeric(x):
    return iscompatible(x, **{kwCompatibilityNumeric:True, kwCompatibilityLength:0})


def is_number(x):
    return (
        isinstance(x, Number)
        and not isinstance(x, (bool, Enum))
    )


def is_matrix_keyword(m):
    return isinstance(m, str) and m in MATRIX_KEYWORD_VALUES

def is_matrix(m):
    from psyneulink.core.components.component import Component

    if is_matrix_keyword(m):
        return True
    if isinstance(m, (list, np.ndarray, np.matrix)):
        return True
    if m is None or isinstance(m, (Component, dict, set)) or (inspect.isclass(m) and issubclass(m, Component)):
        return False
    try:
        m2 = np.matrix(m)
        return is_matrix(m2)
    except:
        pass
    if callable(m):
        try:
            return is_matrix(m())
        except:
            try:
                # random_matrix and RandomMatrix are allowable functions, but require num_rows and num_cols parameters
                return is_matrix(1,2)
            except:
                return False
    return False


def is_distance_metric(s):
    if s in DISTANCE_METRICS:
        return True
    else:
        return False


# Allowed distance metrics literals
DistanceMetricLiteral = Literal[
    'max_abs_diff',
    'difference',
    'dot_product',
    'normed_L0_similarity',
    'euclidean',
    'angle',
    'correlation',
    'cosine',
    'entropy',
    'cross-entropy',
    'energy'
]


def is_iterable(x: Any, exclude_str: bool = False) -> bool:
    """
    Args:
        x (Any)
        exclude_str (bool, optional): if True, **x** of type str will
            return False. Defaults to False.

    Returns
    -------
        True - if **x** can be iterated on
        False - otherwise
    """
    try:
        iter(x)
    except TypeError:
        return False
    else:
        return not exclude_str or not isinstance(x, str)


kwCompatibilityType = "type"
kwCompatibilityLength = "length"
kwCompatibilityNumeric = "numeric"

# IMPLEMENT SUPPORT OF *LIST* OF TYPES IN kwCompatibilityType (see Function.__init__ FOR EXAMPLE)
# IMPLEMENT: IF REFERENCE IS np.ndarray, try converting candidate to array and comparing
def iscompatible(candidate, reference=None, **kargs):
    """Check if candidate matches reference or, if that is omitted, it matches type, length and/or numeric specification

    If kargs is omitted, candidate and reference must match in type and length
    If reference and kargs are omitted, candidate must be a list of numbers (of any length)
    If reference is omitted, candidate must match specs in kargs

    kargs is an optional dictionary with the following entries:
        kwCompatibilityType ("type"):<type> (default: list):  (spec local_variable: match_type)
            - if reference is provided, candidate's type must match or be subclass of reference,
                irrespective of whether kwCompatibilityType is specified or absent;  however, if:
                + kwCompatibilityType is absent, enums are treated as numbers (of which they are a subclass)
                + kwCompatibilityType = enum, then candidate must be an enum if reference is one
            - if reference is absent:
                if kwCompatibilityType is also absent:
                    if kwCompatibilityNumeric is `True`, all elements of candidate must be numbers
                    if kwCompatibilityNumeric is :keyword:`False`, candidate can contain any type
                if kwCompatibilityType is specified, candidate's type must match or be subclass of specified type
            - for iterables, if kwNumeric is :keyword:`False`, candidate can have multiple types but
                if a reference is provided, then the corresponding items must have the same type
        kwCompatibilityLength ("length"):<int>  (default: 0):    (spec local_variable: match_length)
            - if kwCompatibilityLength is absent:
                if reference is absent, candidate can be of any length
                if reference is provided, candidate must match reference length
            - if kwCompatibilityLength = 0:
                candidate can be any length, irrespective of the reference or its length
            - if kwCompatibilityLength > 0:
                if reference is provided, candidate must be same length as reference
                if reference is omitted, length of candidate must equal value of kwLength
            Note: kwCompatibility < 0 is illegal;  it will generate a warning and be set to 0
        kwCompatibilityNumeric ("number": <bool> (default: `True`)  (spec local_variable: number_only)
            If kwCompatibilityNumeric is `True`, candidate must be either numeric or a list or tuple of
                numeric types
            If kwCompatibilityNumberic is :keyword:`False`, candidate can be strings, lists or tuples of strings,
                or dicts
                Note: if the candidate is a dict, the number of entries (lengths) are compared, but not their contents

    :param candidate: (value)
    :param reference:  (value)
    :param args: (dict)
    :return:
    """
    # If the two are equal, can settle it right here
    # IMPLEMENTATION NOTE: remove the duck typing when numpy supports a direct comparison of iterables
    try:
        if (reference is not None and np.array(candidate, dtype=object).size > 0
                and safe_equals(candidate, reference)):
            return True

    except ValueError:
        # raise UtilitiesError("Could not compare {0} and {1}".format(candidate, reference))
        # IMPLEMENTATION NOTE: np.array generates the following error:
        # ValueError: The truth value of an array with more than one element is ambiguous. Use a.any() or a.all()
        pass

    # If args not provided, assign to default values
    # if not specified in args, use these:
    #     args[kwCompatibilityType] = list
    #     args[kwCompatibilityLength] = 1
    #     args[kwCompatibilityNumeric] = True
    try:
        kargs[kwCompatibilityType]
    except KeyError:
        kargs[kwCompatibilityType] = list
    try:
        kargs[kwCompatibilityLength]
    except KeyError:
        kargs[kwCompatibilityLength] = 1
    try:
        # number_only = kargs[kwCompatibilityNumeric]
        kargs[kwCompatibilityNumeric]
    except KeyError:
        kargs[kwCompatibilityNumeric] = True
        # number_only = True


    # If reference is not provided, assign local_variables to arg values (provided or default)
    if reference is None:
        match_type = kargs[kwCompatibilityType]
        match_length = kargs[kwCompatibilityLength]
        number_only = kargs[kwCompatibilityNumeric]
    # If reference is provided, assign specification local_variables to reference-based values
    else:
        match_type = type(reference)
        # If length specification is non-zero (i.e., use length) and reference is an object for which len is defined:
        if (kargs[kwCompatibilityLength] and
                (isinstance(reference, (list, tuple, dict)) or
                         isinstance(reference, np.ndarray) and reference.ndim)
            ):
            match_length = len(reference)
        else:
            match_length = 0
        # If reference is not a number, then don't require the candidate to be one
        if not isinstance(reference, Number):
            number_only = False
        else:
            number_only = kargs[kwCompatibilityNumeric]

    if match_length < 0:
        # if settings & Settings.VERBOSE:
        print("\niscompatible({0}, {1}): length argument must be non-negative; it has been set to 0\n".
              format(candidate, kargs, match_length))
        match_length = 0

    # # FIX??
    # # Reference is a matrix or a keyword specification for one
    if is_matrix_keyword(reference):
        return is_matrix(candidate)

    # IMPLEMENTATION NOTE: This allows a number in an ndarray to match a float or int
    # If both the candidate and reference are either a number or an ndarray of dim 0, consider it a match
    if ((is_number(candidate) or (isinstance(candidate, np.ndarray) and candidate.ndim == 0)) or
            (is_number(reference) or (isinstance(reference, np.ndarray) and reference.ndim == 0))):
        return True

    # IMPLEMENTATION NOTE:
    #   modified to allow numeric type mismatches (e.g., int and float;
    #   should be added as option in future (i.e., to disallow it)
    if (isinstance(candidate, match_type) or
            (isinstance(candidate, (list, np.ndarray)) and (issubclass(match_type, (list, np.ndarray)))) or
            (is_number(candidate) and issubclass(match_type, Number)) or
            # IMPLEMENTATION NOTE: Allow UserDict types to match dict (make this an option in the future)
            (isinstance(candidate, UserDict) and match_type is dict) or
            # IMPLEMENTATION NOTE: Allow UserList types to match list (make this an option in the future)
            (isinstance(candidate, UserList) and match_type is list) or
            # IMPLEMENTATION NOTE: This is needed when kwCompatiblityType is not specified
            #                      and so match_type==list as default
            (is_number(candidate) and issubclass(match_type,list)) or
                (isinstance(candidate, np.ndarray) and issubclass(match_type,list))
        ):

        # Check compatibility of enum's
        # IMPLEMENTATION NOTE: THE FIRST VERSION BELOW SOUGHT TO CHECK COMPATIBILTY OF ENUM VALUE;  NEEDS WORK
        # if (kargs[kwCompatibilityType] is Enum and
        #         (isinstance(candidate, Enum) or isinstance(match_type, (Enum, IntEnum, EnumMeta)))):
        #     # If either the candidate enum's label is not in the reference's Enum class
        #     #    or its value is different, then return with fail
        #     try:
        #         match_type.__dict__['_member_names_']
        #     except:
        #         pass
        #     if not (candidate.name in match_type.__dict__['_member_names_'] and
        #                 candidate.value is match_type.__dict__['_member_map_'][candidate.name].value):
        #         return False
        # This version simply enforces the constraint that, if either is an enum of some sort, then both must be
        if kargs[kwCompatibilityType] is Enum:
            return isinstance(candidate, Enum) == isinstance(match_type, (Enum, IntEnum, EnumMeta))

        if is_number(candidate):
            return True
        if number_only:
            if isinstance(candidate, np.ndarray) and candidate.ndim ==0 and np.isreal(candidate):
                return True
            if not isinstance(candidate, (list, tuple, np.ndarray, np.matrix)):
                return False
            def recursively_check_elements_for_numeric(value):
                # Matrices can't be checked recursively, so convert to array
                if isinstance(value, np.matrix):
                    value = value.A
                if isinstance(value, (list, np.ndarray)) and not is_numeric_scalar(value):
                    try:
                        if value.ndim == 0:
                            return recursively_check_elements_for_numeric(value.item())
                    except AttributeError:
                        pass

                    for item in value:
                        if not recursively_check_elements_for_numeric(item):
                            return False
                        else:
                            return True
                else:
                    return is_number(value)
            # Test copy since may need to convert matrix to array (see above)
            if not recursively_check_elements_for_numeric(candidate.copy()):
                return False

        if isinstance(candidate, (list, tuple, dict, np.ndarray)):
            if not match_length:
                return True
            else:
                if len(candidate) == match_length:
                    # No reference, so item by item comparison is not relevant
                    if reference is None:
                        return True
                    # Otherwise, carry out recursive elementwise comparison
                    if isinstance(candidate, np.matrix):
                        candidate = np.asarray(candidate)
                    if isinstance(reference, np.matrix):
                        reference = np.asarray(reference)
                    if (isinstance(candidate, np.ndarray) and isinstance(reference, np.ndarray)
                            and candidate.shape == reference.shape):
                        return True
                    cr = zip(candidate, reference)
                    if all(iscompatible(c, r, **kargs) for c, r in cr):
                        return True
                    # IMPLEMENTATION NOTE:  ??No longer needed given recursive call above
                    # Deal with ints in one and floats in the other
                    # # elif all((isinstance(c, Number) and isinstance(r, Number))
                    # #          for c, r in cr):
                    # #     return True
                else:
                    return False
        else:
            return True
    else:
        return False

#endregion

#region MATHEMATICAL ***************************************************************************************************

def normpdf(x, mu=0, sigma=1):
    u = float((x - mu) / abs(sigma))
    y = np.exp(-u * u / 2) / (np.sqrt(2 * np.pi) * abs(sigma))
    return y

def sinusoid(x, amplitude=1, frequency=1, phase=0):
    return amplitude * np.sin(2 * np.pi * frequency * x + phase)

def scalar_distance(measure, value, scale=1, offset=0):
    if measure == GAUSSIAN:
        return normpdf(value, offset, scale)
    if measure == LINEAR:
        return scale * value + offset
    if measure == EXPONENTIAL:
        return np.exp(scale * value + offset)
    if measure == SINUSOID:
        return sinusoid(value, frequency=scale, phase=offset)

def powerset(iterable):
    """powerset([1,2,3]) --> () (1,) (2,) (3,) (1,2) (1,3) (2,3) (1,2,3)"""
    s = list(iterable)
    return chain.from_iterable(combinations(s, r) for r in range(len(s) + 1))

@beartype
def tensor_power(items, levels: Optional[range] = None, flat=False):
    """return tensor product for all members of powerset of items

    levels specifies a range of set levels to return;  1=first order terms, 2=2nd order terms, etc.
    if None, all terms will be returned

    if flat=False, returns list of 1d arrays with tensor product for each member of the powerset
    if flat=True, returns 1d array of values
    """

    ps = list(powerset(items))
    max_levels = max([len(s) for s in ps])
    levels = levels or range(1,max_levels)
    max_spec = max(list(levels))
    min_spec = min(list(levels))
    if max_spec > max_levels:
        raise UtilitiesError("range ({},{}) specified for {} arg of tensor_power() "
                             "exceeds max for items specified ({})".
                             format(min_spec, max_spec + 1, repr('levels'), max_levels + 1))

    pp = []
    for s in ps:
        order = len(s)
        if order not in list(levels):
            continue
        if order==1:
            pp.append(np.array(s[0]))
        else:
            i = 0
            tp = np.tensordot(s[i],s[i + 1],axes=0)
            i += 2
            while i < order:
                tp = np.tensordot(tp, s[i], axes=0)
                i += 1
            if flat is True:
                pp.extend(tp.reshape(-1))
            else:
                pp.append(tp.reshape(-1))
    return pp
#endregion

#region LIST MANAGEMENT ************************************************************************************************

def insert_list(list1, position, list2):
    """Insert list2 into list1 at position"""
    return list1[:position] + list2 + list1[position:]

def convert_to_list(l):
    if l is None:
        return None
    elif isinstance(l, list):
        return l
    elif isinstance(l, ContentAddressableList):
        return list(l)
    elif isinstance(l, set):
        return list(l)
    elif isinstance(l, np.ndarray) and l.ndim > 0:
        return list(l)
    else:
        return [l]

def flatten_list(l):
    return [item for sublist in l for item in sublist]

def nesting_depth(l):
    if isinstance(l, np.ndarray):
        l = l.tolist()
    return isinstance(l, list) and max(map(nesting_depth, l)) + 1
#endregion

#region OTHER **********************************************************************************************************
def get_args(frame):
    """Gets dictionary of arguments and their values for a function
    Frame should be assigned as follows in the function itself:  frame = inspect.currentframe()
    """
    args, _, _, values = inspect.getargvalues(frame)
    return dict((key, value) for key, value in values.items() if key in args)


def recursive_update(d, u, non_destructive=False):
    """Recursively update entries of dictionary d with dictionary u
    From: https://stackoverflow.com/questions/3232943/update-value-of-a-nested-dictionary-of-varying-depth
    """
    for k, v in u.items():
        if isinstance(v, Mapping):
            r = recursive_update(d.get(k, {}), v)
            d[k] = r
        else:
            if non_destructive and k in d and d[k] is not None:
                continue
            d[k] = u[k]
    return d


def multi_getattr(obj, attr, default = None):
    """
    Get a named attribute from an object; multi_getattr(x, 'a.b.c.d') is
    equivalent to x.a.b.c.d. When a default argument is given, it is
    returned when any attribute in the chain doesn't exist; without
    it, an exception is raised when a missing attribute is encountered.

    """
    attributes = attr.split(".")
    for i in attributes:
        try:
            obj = getattr(obj, i)
        except AttributeError:
            if default:
                return default
            else:
                raise
    return obj

# # Example usage
# obj  = [1,2,3]
# attr = "append.__doc__.capitalize.__doc__"

# http://pythoncentral.io/how-to-get-an-attribute-from-an-object-in-python/
# getattr also accepts modules as arguments.

# # http://code.activestate.com/recipes/577346-getattr-with-arbitrary-depth/
# multi_getattr(obj, attr) #Will return the docstring for the
#                          #capitalize method of the builtin string
#                          #object


# based off the answer here https://stackoverflow.com/a/15774013/3131666
def get_deepcopy_with_shared(shared_keys=frozenset()):
    """
        Arguments
        ---------
            shared_keys
                an Iterable containing strings that should be shallow copied

        Returns
        -------
            a __deepcopy__ function
    """
    shared_keys = frozenset(shared_keys)

    def __deepcopy__(self, memo):
        cls = self.__class__
        result = cls.__new__(cls)
        memo[id(self)] = result

        try:
            # follow dependency order for Parameters to allow validation involving other parameters
            ordered_dict_keys = sorted(self.__dict__, key=self._dependency_order_key(names=True))
        except AttributeError:
            ordered_dict_keys = self.__dict__

        for k in copy.copy(ordered_dict_keys):
            v = self.__dict__[k]
            if k in shared_keys:
                res_val = v
            else:
                res_val = copy.deepcopy(v, memo)
            setattr(result, k, res_val)
        return result

    return __deepcopy__


def _copy_shared_iterable_elementwise_as_list(obj, shared_types, memo, result_obj=None):
    result = result_obj or list()

    for item in obj:
        try:
            new_item = copy_iterable_with_shared(item, shared_types, memo)
        except TypeError:
            if isinstance(item, shared_types):
                new_item = item
            else:
                new_item = copy.deepcopy(item, memo)
        result.append(new_item)

    return result


def copy_iterable_with_shared(obj, shared_types=type(None), memo=None):
    try:
        shared_types = tuple(shared_types)
    except TypeError:
        shared_types = (shared_types, )

    dict_types = (
        dict,
        collections.UserDict,
        weakref.WeakKeyDictionary,
        weakref.WeakValueDictionary
    )
    list_types = (list, collections.UserList, collections.deque)
    tuple_types = (tuple, set, weakref.WeakSet)
    all_types_using_recursion = dict_types + list_types + tuple_types

    # ContentAddressableList
    cal_component_type = getattr(obj, 'component_type', None)
    if cal_component_type and issubclass(cal_component_type, shared_types):
        return copy.copy(obj)

    if isinstance(obj, dict_types):
        result = copy.copy(obj)
        del_keys = set()
        for (k, v) in obj.items():
            # key can never be unhashable dict or list
            new_k = k if isinstance(k, shared_types) else copy.deepcopy(k, memo)

            if new_k is not k:
                del_keys.add(k)

            if isinstance(v, all_types_using_recursion):
                new_v = copy_iterable_with_shared(v, shared_types, memo)
            elif isinstance(v, shared_types):
                new_v = v
            else:
                new_v = copy.deepcopy(v, memo)

            try:
                result[new_k] = new_v
            except UtilitiesError:
                # handle ReadOnlyOrderedDict
                result.__additem__(new_k, new_v)
        for k in del_keys:
            del result[k]

    elif isinstance(obj, list_types + tuple_types):
        is_tuple = isinstance(obj, tuple_types)
        if is_tuple:
            result = list()

        # If this is a deque, make sure we copy the maxlen parameter as well
        elif isinstance(obj, collections.deque):
            # FIXME: Should have a better method for supporting properties like this in general
            # We could do something like result = copy(obj); result.clear() but that would be
            # wasteful copying I guess.
            result = obj.__class__(maxlen=obj.maxlen)
        else:
            result = obj.__class__()

        result = _copy_shared_iterable_elementwise_as_list(obj, shared_types, memo, result)

        if is_tuple:
            try:
                result = obj.__class__(result)
            except TypeError:
                # handle namedtuple
                result = obj.__class__(*result)
    elif isinstance(obj, np.ndarray) and obj.dtype == object:
        if obj.ndim > 0:
            result = _copy_shared_iterable_elementwise_as_list(obj, shared_types, memo)
            result = safe_create_np_array(result)
        elif isinstance(obj, shared_types):
            result = np.array(obj)
        else:
            result = copy.deepcopy(obj)
    else:
        raise TypeError

    return result


def get_alias_property_getter(name, attr=None):
    """
        Arguments
        ---------
            name : str

            attr : str : default None

        Returns
        -------
            a property getter method that

            if **attr** is None, returns the **name** attribute of an object

            if **attr** is not None, returns the **name** attribute of the
            **attr** attribute of an object
    """
    if attr is not None:
        def getter(obj):
            return getattr(getattr(obj, attr), name)
    else:
        def getter(obj):
            return getattr(obj, name)

    return getter


def get_alias_property_setter(name, attr=None):
    """
        Arguments
        ---------
            name : str

            attr : str : default None

        Returns
        -------
            a property setter method that

            if **attr** is None, sets the **name** attribute of an object

            if **attr** is not None, sets the **name** attribute of the
            **attr** attribute of an object
    """
    if attr is not None:
        def setter(obj, value):
            setattr(getattr(obj, attr), name, value)
    else:
        def setter(obj, value):
            setattr(obj, name, value)

    return setter
#endregion

#region NUMPY ARRAY METHODS ******************************************************************************************

def are_all_entries_same(arr):
    """Return True if all entries in arr are the same, False otherwise"""
    unique_values = np.unique(arr)
    return len(unique_values) == 1

def np_array_less_than_2d(array):
    if not isinstance(array, np.ndarray):
        raise UtilitiesError("Argument to np_array_less_than_2d() ({0}) must be an np.ndarray".format(array))
    if array.ndim <= 1:
        return True
    else:
        return False

def convert_to_np_array(value, dimension=None):
    """
        Converts value to np.ndarray if it is not already. Handles
        creation of "ragged" arrays
        (https://numpy.org/neps/nep-0034-infer-dtype-is-object.html)

        Args:
            value
                item to convert to np.ndarray

            dimension : 1, 2, None
                minimum dimension of np.ndarray to convert to

        Returns:
            value : np.ndarray
    """
    value = safe_create_np_array(value)

    if dimension == 1:
        if torch and torch.is_tensor(value):
            value = torch.atleast_1d(value)
        else:
            value = np.atleast_1d(value)

    elif dimension == 2:
        # Array is made up of non-uniform elements, so treat as 2d array and pass
        if (
            value.ndim > 0
            and value.dtype == object
            and any([safe_len(x) > 1 for x in value])
        ):
            pass
        else:
            if torch and torch.is_tensor(value):
                value = torch.atleast_2d(value)
            else:
                value = np.atleast_2d(value)

    elif dimension is not None:
        raise UtilitiesError("dimension param ({0}) must be None, 1, or 2".format(dimension))

    return value

def object_has_single_value(obj):
    """
        Returns
        -------
            True : if **obj** contains only one value, in any dimension
            False : otherwise

            **obj** will be cast to a numpy array if it is not already one
    """
    if not isinstance(obj, np.ndarray):
        obj = np.asarray(obj)

    for s in obj.shape:
        if s > 1:
            return False

    return True

def type_match(value, value_type):
    if isinstance(value, value_type):
        return value
    if value_type in {int, np.integer, np.int64, np.int32}:
        return int(value)
    if value_type in {float, np.float64, np.float32}:
        return float(value)
    if value_type is np.ndarray:
        return np.array(value)
    if value_type is list:
        return list(value)
    if value_type is None:
        return None
    if value_type is type(None):
        return value
    raise UtilitiesError("Type of {} not recognized".format(value_type))

def get_value_from_array(array):
    """Extract numeric value from array, preserving numeric type
    :param array:
    :return:
    """

def random_matrix(num_rows, num_cols, offset=0.0, scale=1.0):
    """Generate a random matrix

    Calls np.random.rand to generate a 2d np.array with random values and shape (num_rows, num_cols):

        :math:`matrix = (random[0.0:1.0] + offset) * scale

    With the default values of **offset** and **scale**, values of matrix are floats between 0 and 1.
    However, **offset** can be used to center the range on other values (e.g., **offset**=-0.5 centers values on 0),
    and **scale** can be used to narrow or widen the range.  As a conveniuence the keyword 'ZERO_CENTER' can be used
    in place of -.05.

    Arguments
    ----------
    num_rows : int
        specifies number of rows.

    num_cols : int
        specifies number of columns.

    offset : float or 'zero_center'
        specifies amount added to each entry of the matrix before it is scaled.

    scale : float
        specifies amount by which random value + **offset** is multiplicatively scaled.

    Returns
    -------
    2d np.array
    """
    if isinstance(offset,str):
        if offset.upper() == 'ZERO_CENTER':
            offset = -0.5
        else:
            raise UtilitiesError(f"'offset' arg of random_matrix must be a number of 'zero_center'")
    return (np.random.rand(num_rows, num_cols) + offset) * scale

def underscore_to_camelCase(item):
    item = item[1:]
    item = ''.join(x.capitalize() or '_' for x in item.split('_'))
    return item[0].lower() + item[1:]

def append_type_to_name(object, type=None):
    name = object.name
    # type = type or object.componentType
    # type = type or object.__class__.__base__.__base__.__base__.__name__
    type = type or object.__class__.__base__.__name__
    if any(token in name for token in [type.lower(), type.upper(), type.capitalize()]):
        string = name
    else:
        string = "\'" + name + "\'" + ' ' + type.lower()
        # string = name + ' ' + type.lower()
    return string

class ReadOnlyOrderedDict(UserDict):
    def __init__(self, dict=None, name=None, **kwargs):
        self.name = name or self.__class__.__name__
        UserDict.__init__(self, dict, **kwargs)
        self._ordered_keys = []
    def __setitem__(self, key, item):
        raise UtilitiesError("{} is read-only".format(self.name))
    def __delitem__(self, key):
        raise UtilitiesError("{} is read-only".format(self.name))
    def clear(self):
        raise UtilitiesError("{} is read-only".format(self.name))
    def pop(self, key, *args):
        raise UtilitiesError("{} is read-only".format(self.name))
    def popitem(self):
        raise UtilitiesError("{} is read-only".format(self.name))
    def __additem__(self, key, value):
        self.data[key] = value
        if key not in self._ordered_keys:
            self._ordered_keys.append(key)
    def __deleteitem__(self, key):
        del self.data[key]
    def keys(self):
        return self._ordered_keys
    def copy(self):
        return self.data.copy()

class ContentAddressableList(UserList):
    """
    ContentAddressableList( component_type, key=None, list=None)

    Implements dict-like list, that can be keyed by a specified attribute of the `Compoments <Component>` in its
    entries.  If called, returns list of items.

    Instance is callable (with no arguments): returns list of its items.

    The key with which it is created is also assigned as a property of the class, that returns a list
    with the keyed attribute of its entries.  For example, the `output_ports <Mechanism_Base.output_ports>` attribute
    of a `Mechanism <Mechanism>` is a ContentAddressableList of the Mechanism's `OutputPorts <OutputPort>`, keyed by
    their names.  Therefore, ``my_mech.output_ports.names`` returns the names of all of the Mechanism's OutputPorts::

        >>> import psyneulink as pnl
        >>> print(pnl.DDM().output_ports.names)
        ['DECISION_VARIABLE', 'RESPONSE_TIME']

    The keyed attribute can also be used to access an item of the list.  For examples::

        >>> print(pnl.DDM().output_ports['DECISION_VARIABLE'])
        (OutputPort DECISION_VARIABLE)

    Supports:
      * getting and setting entries in the list using keys (string), in addition to numeric indices.
        the key to use is specified by the **key** arg of the constructor, and must be a string attribute;
        * for getting an entry:
          the key must match the keyed attribute of a Component in the list; otherwise an exception is raised;
        * for setting an entry:
            - the key must match the key of the component being assigned;
            - if there is already a component in the list the keyed vaue of which matches the key, it is replaced;
            - if there is no component in the list the keyed attribute of which matches the key,
              the component is appended to the list;
        * for getting lists of the names, values of the keyed attributes, and values of the `value <Component.value>`
            attributes of components in the list.

    IMPLEMENTATION NOTE:
        This class allows Components to be maintained in lists, while providing ordered storage
        and the convenience of access and assignment by name (e.g., akin to a dict).
        Lists are used (instead of a dict or OrderedDict) since:
            - ordering is in many instances convenient, and in some critical (e.g., for consistent mapping from
                collections of ports to other variables, such as lists of their values);
            - they are most commonly accessed either exhaustively (e.g., in looping through them during execution),
                or by key (e.g., to get the first, "primary" one), which makes the efficiencies of a dict for
                accessing by key/name less critical;
            - the number of ports in a collection for a given Mechanism is likely to be small so that, even when
                accessed by key/name, the inefficiencies of searching a list are likely to be inconsequential.

    Arguments
    ---------

    component_type : Class
        specifies the class of the items in the list.

    name : str : 'ContentAddressableList'
        name to use for ContentAddressableList

    key : str : default `name`
        specifies the attribute of **component_type** used to key items in the list by content;
        **component_type** must have this attribute or, if it is not provided, an attribute with the name 'name'.

    list : List : default None
        specifies a list used to initialize the list;
        all of the items must be of type **component_type** and have the **key** attribute.

    Attributes
    ----------

    component_type : Class
        the class of the items in the list.

    name: str
        name if provided as arg, else name of of ContentAddressableList class

    key : str
        the attribute of `component_type <ContentAddressableList.component_type>` used to key items in the list by content;

    data : List (property)
        the actual list of items.

    names : List (property)
        values of the `name <Component>` attribute of components in the list.

    key_values : List (property)
        values of the keyed attribute of each component in the list.

    values : List (property)
        values of the `value <Component>` attribute of components in the list.

    """

    legal_key_type_strings = ['int', 'str', 'Port']

    def __init__(self, component_type, key=None, list=None, name=None, **kwargs):
        self.component_type = component_type
        self.key = key or 'name'
        self.component_type = component_type
        self.name = name or component_type.__name__
        if not isinstance(component_type, type):
            raise UtilitiesError("component_type arg for {} ({}) must be a class"
                                 .format(self.name, component_type))
        if not isinstance(self.key, str):
            raise UtilitiesError("key arg for {} ({}) must be a string".
                                 format(self.name, self.key))
        if not hasattr(component_type, self.key):
            raise UtilitiesError("key arg for {} (\'{}\') must be an attribute of {}".
                                 format(self.name,
                                        self.key,
                                        component_type.__name__))
        if list is not None:
            if not all(isinstance(obj, self.component_type) for obj in list):
                raise UtilitiesError("All of the items in the list arg for {} "
                                     "must be of the type specified in the component_type arg ({})"
                                     .format(self.name, self.component_type.__name__))
        UserList.__init__(self, list, **kwargs)

    # def __repr__(self):
    #     return '[\n\t{0}\n]'.format('\n\t'.join(['{0}\t{1}\t{2}'.format(i, self[i].name,
    #                                                                     repr(self[i].value))
    #                                              for i in range(len(self))]))

    def __copy__(self):
        cls = self.__class__
        result = cls.__new__(cls)
        result.__dict__.update(self.__dict__)
        result.data = self.data.copy()
        return result

    def __getitem__(self, key):
        if key is None:
            raise KeyError(f"None is not a legal key for '{self.name}'.")
        try:
            return self.data[key]
        except TypeError:
            key_num = self._get_key_for_item(key)
            if key_num is None:
                # raise TypeError(f"'{key}' is not a key in {self.name}.")
                raise TypeError(f"'{key}' is not in {self.name}.")
            return self.data[key_num]

    def __setitem__(self, key, value):
        # For efficiency, first assume the key is numeric (duck typing in action!)
        try:
            self.data[key] = value
        # If it is not
        except TypeError:
            # It must be a string
            if not isinstance(key, str):
                raise UtilitiesError("Non-numeric key used for {} ({}) must be "
                                     "a string)".format(self.name, key))
            # The specified string must also match the value of the attribute of the class used for addressing
            if not key.startswith(value.name):
            # if not key == type(value).__name__:
                raise UtilitiesError("The key of the entry for {} {} ({}) "
                                     "must match the value of its {} attribute "
                                     "({})".format(self.name,
                                                   value.__class__.__name__,
                                                   key,
                                                   self.key,
                                                   getattr(value, self.key)))
            key_num = self._get_key_for_item(key)
            if key_num is not None:
                self.data[key_num] = value
            else:
                self.data.append(value)

    def __contains__(self, item):
        if super().__contains__(item):
            return True
        else:
            try:
                self.__getitem__(item)
                return True
            except (KeyError, TypeError, UtilitiesError, ValueError):
                return False

    def _get_key_for_item(self, key):
        if isinstance(key, str):
            obj = next((obj for obj in self.data if obj.name == key), None)
            if obj is None:
                return None
            else:
                return self.data.index(obj)
        elif isinstance(key, self.component_type):
            return self.data.index(key)
        else:
            raise UtilitiesError(
                "{} is not a legal key for {} (must be {})".format(
                    key,
                    self.key,
                    gen_friendly_comma_str(self.legal_key_type_strings)
                )
            )

    def __delitem__(self, key):
        if key is None:
            raise KeyError("None is not a legal key for {}".format(self.name))
        try:
            del self.data[key]
        except TypeError:
            key_num = self._get_key_for_item(key)
            del self.data[key_num]

    def __call__(self):
        return self.data

    def clear(self):
        super().clear()

    # def pop(self, key, *args):
    #     raise UtilitiesError("{} is read-only".format(self.name))
    #
    # def popitem(self):
    #     raise UtilitiesError("{} is read-only".format(self.name))

    def __additem__(self, key, value):
        if key >= len(self.data):
            self.data.append(value)
        else:
            self.data[key] = value

    def __add__(self, item):
        try:
            if self.component_type != item.component_type:
                raise TypeError(f'Type mismatch {self.component_type} and {item.component_type}')

            if self.key != item.key:
                raise TypeError(f'Key mismatch {self.key} and {item.key}')

        except AttributeError:
            raise TypeError('ContentAddressableList can only be added to ContentAddressableList')

        return ContentAddressableList(self.component_type, self.key, self.data + item.data, self.name)

    def copy(self):
        return self.data.copy()

    @property
    def names(self):
        """Return list of `values <Component.value>` of the name attribute of components in the list.
        Returns
        -------
        names :  list
            list of the values of the `name <Component.name>` attributes of components in the list.
        """
        return [getattr(item, NAME) for item in self.data]

    @property
    def key_values(self):
        """Return list of `values <Component.value>` of the keyed attribute of components in the list.
        Returns
        -------
        key_values :  list
            list of the values of the `keyed <Component.name>` attributes of components in the list.
        """
        return [getattr(item, self.key) for item in self.data]

    def get_key_values(self, context=None):
        """Return list of `values <Component.value>` of the keyed
        parameter of components in the list.
        Returns
        -------
        key_values :  list
            list of the values of the `keyed <Component.name>`
            parameter of components in the list  for **context**
        """
        return [getattr(item.parameters, self.key).get(context) for item in self.data]

    @property
    def values(self):
        """Return list of values of components in the list.
        Returns
        -------
        values :  list
            list of the values of the `value <Component.value>` attributes of components in the list.
        """
        return [getattr(item, VALUE) for item in self.data]

    def get_values(self, context=None):
        """Return list of values of components in the list.
        Returns
        -------
        values :  list
            list of the values of the `value <Component.value>`
            parameter of components in the list  for **context**
        """
        return [item.parameters.value.get(context) for item in self.data]

    @property
    def values_as_lists(self):
        """Return list of values of components in the list, each converted to a list.
        Returns
        -------
        values :  list
            list of list values of the `value <Component.value>` attributes of components in the list,
        """
        return [np.ndarray.tolist(getattr(item, VALUE)) for item in self.data]

    def get_values_as_lists(self, context=None):
        """Return list of values of components in the list, each converted to a list.
        Returns
        -------
        values :  list
            list of list values of the `value <Component.value>` attributes of components in the list,
        """
        return [np.ndarray.tolist(item.parameters.value.get(context)) for item in self.data]


def is_value_spec(spec):
    from psyneulink.core.components.component import Component

    if isinstance(spec, (Number, np.ndarray)):
        return True
    elif (
        isinstance(spec, list)
        and is_numeric(spec)
        and not contains_type(spec, (Component, types.FunctionType))
    ):
        return True
    else:
        return False


def is_unit_interval(spec):
    if isinstance(spec, (int, float)) and 0 <= spec <= 1:
        return True
    else:
        return False


def is_same_function_spec(fct_spec_1, fct_spec_2):
    """Compare two function specs and return True if both are for the same class of Function

    Arguments can be either a class or instance of a PsyNeuLink Function, or any other callable method or function
    Return True only if both are instances or classes of a PsyNeuLink Function;  otherwise, return False
    """
    from psyneulink.core.components.functions.function import Function

    def _convert_to_type(fct):
        if isinstance(fct, Function):
            return type(fct)
        elif inspect.isclass(fct) and issubclass(fct, Function):
            return fct
        else:
            return None

    fct_1 = _convert_to_type(fct_spec_1)
    fct_2 = _convert_to_type(fct_spec_2)

    if fct_1 and fct_2 and fct_1 == fct_2:
        return True
    else:
        return False


def is_component(val):
    """This allows type-checking for Component definitions where Component module can't be imported
    """
    from psyneulink.core.components.component import Component
    return isinstance(val, Component)

def is_instance_or_subclass(candidate, spec):
    """
    Returns
    -------

    True if **candidate** is a subclass of **spec** or an instance thereof, False otherwise
    """
    return isinstance(candidate, spec) or (inspect.isclass(candidate) and issubclass(candidate, spec))

def is_comparison_operator(o):
    """
    Returns
    -------

    True if **o** is an entry in comparison_operators dictionary (in keywords)
    """
    if o in comparison_operators.values():
        return True
    return False


def make_readonly_property(val, name=None):
    """Return property that provides read-only access to its value
    """
    if name is None:
        name = val

    def getter(self):
        return val

    def setter(self, val):
        raise UtilitiesError("{} is read-only property of {}".format(name, self.__class__.__name__))

    # Create the property
    prop = property(getter).setter(setter)
    return prop


def get_class_attributes(cls):
    boring = dir(type('dummy', (object,), {}))
    return [item
            for item in inspect.getmembers(cls)
            if item[0] not in boring]


def convert_all_elements_to_np_array(arr, cast_from=None, cast_to=None):
    """
        Recursively converts all items in **arr** to numpy arrays, optionally casting
        items of type/dtype **cast_from** to type/dtype **cast_to**

        Arguments
        ---------
            cast_from - type, numpy.dtype - type when encountered to cast to **cast_to**
            cast_to - type, numpy.dtype - type to cast **cast_from** to

        Returns
        -------
        a numpy array containing the converted **arr**
    """
    def recurse(arr):
        if isinstance(arr, np.ndarray):
            if cast_from is not None and arr.dtype == cast_from:
                return np.asarray(arr, dtype=cast_to)
            elif arr.ndim == 0 or arr.dtype != object:
                return arr

        if isinstance(arr, np.number):
            return np.asarray(arr)

        if cast_from is not None and isinstance(arr, cast_from):
            return cast_to(arr)

        if not isinstance(arr, collections.abc.Iterable) or isinstance(arr, str):
            return arr

        if isinstance(arr, np.matrix):
            if arr.dtype == object:
                return np.asarray([recurse(arr.item(i)) for i in range(arr.size)])
            else:
                return arr

        subarr = [recurse(x) for x in arr]

        with warnings.catch_warnings():
            warnings.filterwarnings('error', message='.*ragged.*', category=np_exceptions.VisibleDeprecationWarning)
            try:
                # the elements are all uniform in shape, so we can use numpy's standard behavior
                return np.asarray(subarr)
            except np_exceptions.VisibleDeprecationWarning:
                pass
            except ValueError as e:
                # Numpy 1.24+ switch jagged array from warning to ValueError.
                # Note that the below call can still raise other ValueErrors.
                if 'The requested array has an inhomogeneous shape' not in str(e):
                    raise

        # the elements are nonuniform, so create an array that just wraps them individually
        # numpy cannot easily create arrays with subarrays of certain dimensions, workaround here
        # https://stackoverflow.com/q/26885508/3131666
        len_subarr = len(subarr)
        elementwise_subarr = np.empty(len_subarr, dtype=np.ndarray)
        for i in range(len_subarr):
            elementwise_subarr[i] = subarr[i]

        return elementwise_subarr

    if not isinstance(arr, collections.abc.Iterable) or isinstance(arr, str):
        # only wrap a noniterable if it's the outermost value
        return np.asarray(arr)
    else:
        return recurse(arr)

# Seeds and randomness

class SeededRandomState(np.random.RandomState):
    def __init__(self, *args, **kwargs):
        # Extract seed
        self.used_seed = (kwargs.get('seed', None) or args[0])[:]
        super().__init__(*args, **kwargs)

    def __deepcopy__(self, memo):
        # There's no easy way to deepcopy parent first.
        # Create new instance and rewrite the state.
        dup = type(self)(seed=self.used_seed)
        dup.set_state(self.get_state())
        return dup

    def seed(self, seed):
        assert False, "Use 'seed' parameter instead of seeding the random state directly"


class _SeededPhilox(np.random.Generator):
    def __init__(self, *args, **kwargs):
        # Extract seed
        self.used_seed = (kwargs.get('seed', None) or args[0])[:]
        state = np.random.Philox([self.used_seed])
        super().__init__(state)

    def __deepcopy__(self, memo):
        # There's no easy way to deepcopy parent first.
        # Create new instance and rewrite the state.
        dup = type(self)(seed=self.used_seed)
        dup.bit_generator.state = self.bit_generator.state
        return dup

    def seed(self, seed):
        assert False, "Use 'seed' parameter instead of seeding the random state directly"


_seed = np.uint32((time.time() * 1000) % 2**31)
def _get_global_seed(offset=1):
    global _seed
    old_seed = _seed
    _seed = (_seed + offset) % 2**31
    return old_seed


def set_global_seed(new_seed):
    """Set global randomization seed for all Components for which a local seed has not been specified.

    Arguments
    ---------
    new_seed : int
        new seed to use for randomization
    """
    global _seed
    _seed = new_seed


def safe_len(arr, fallback=1):
    """
    Returns
    -------
        len(**arr**) if possible, otherwise **fallback**
    """
    try:
        return len(arr)
    except TypeError:
        return fallback

def safe_equals(x, y):
    """
        An == comparison that handles numpy's new behavior of returning
        an array of booleans instead of a single boolean for ==
    """
    with warnings.catch_warnings():
        warnings.simplefilter('error')
        try:
            val = x == y
            if isinstance(val, bool):
                return val
            else:
                raise ValueError
        except (ValueError, DeprecationWarning, FutureWarning):
            try:
                return np.array_equal(x, y)
            except (DeprecationWarning, FutureWarning):
                # both should have len because non-len objects would not
                # have triggered the warnings on == or array_equal
                len_x = len(x)
                if len_x != len(y):
                    return False

                if hasattr(x, 'keys') and hasattr(y, 'keys'):
                    # dictionary-like
                    if x.keys() != y.keys():
                        return False
                    subelements = x.keys()
                elif hasattr(x, 'keys') or hasattr(y, 'keys'):
                    return False
                else:
                    # list-like
                    subelements = range(len_x)

                return all([safe_equals(x[i], y[i]) for i in subelements])



@beartype
def _get_arg_from_stack(arg_name:str):
    # Get arg from the stack

    curr_frame = inspect.currentframe()
    prev_frame = inspect.getouterframes(curr_frame, 2)
    i = 1
    # Search stack for first frame (most recent call) with a arg_val specification
    arg_val = None
    while arg_val is None:
        try:
            arg_val = inspect.getargvalues(prev_frame[i][0]).locals[arg_name]
        except KeyError:
            # Try earlier frame
            i += 1
        except IndexError:
            # Ran out of frames, so just set arg_val to empty string
            arg_val = ""
        else:
            break

    # No arg_val was specified in any frame
    if arg_val is None: # cxt-done
        raise UtilitiesError("PROGRAM ERROR: arg_name not found in any frame")

    return arg_val


def prune_unused_args(func, args=None, kwargs=None):
    """
        Arguments
        ---------
            func : function

            args : *args

            kwargs : **kwargs


        Returns
        -------
            a tuple such that the first item is the intersection of **args** and the
            positional arguments of **func**, and the second item is the intersection
            of **kwargs** and the keyword arguments of **func**

    """
    # use the func signature to filter out arguments that aren't compatible
    try:
        sig = _signature_cache[func]
    except KeyError:
        sig = inspect.signature(func)
        _signature_cache[func] = sig

    has_args_param = False
    has_kwargs_param = False
    count_positional = 0
    func_kwargs_names = set()

    for name, param in sig.parameters.items():
        if param.kind is inspect.Parameter.VAR_POSITIONAL:
            has_args_param = True
        elif param.kind is inspect.Parameter.VAR_KEYWORD:
            has_kwargs_param = True
        elif param.kind is inspect.Parameter.POSITIONAL_OR_KEYWORD or param.kind is inspect.Parameter.KEYWORD_ONLY:
            if param.default is inspect.Parameter.empty:
                count_positional += 1
            func_kwargs_names.add(name)

    if args is not None:
        try:
            args = list(args)
        except TypeError:
            args = [args]

        if not has_args_param:
            num_extra_args = len(args) - count_positional
            if num_extra_args > 0:
                logger.debug('{1} extra arguments specified to function {0}, will be ignored (values: {2})'.format(func, num_extra_args, args[-num_extra_args:]))
            args = args[:count_positional]
    else:
        args = []

    if kwargs is not None:
        kwargs = dict(kwargs)

        if not has_kwargs_param:
            filtered = set()
            for kw in kwargs:
                if kw not in func_kwargs_names:
                    filtered.add(kw)
            if len(filtered) > 0:
                logger.debug('{1} extra keyword arguments specified to function {0}, will be ignored (values: {2})'.format(func, len(filtered), filtered))
            for kw in filtered:
                del kwargs[kw]
    else:
        kwargs = {}

    return args, kwargs


def call_with_pruned_args(func, *args, **kwargs):
    """
        Calls **func** with only the **args** and **kwargs** that
        exist in its signature
    """
    args, kwargs = prune_unused_args(func, args, kwargs)
    return func(*args, **kwargs)


def unproxy_weakproxy(proxy):
    """
        Returns the actual object weak-referenced by a weakproxy.proxy object
        Much like
            >>> a = weakref.ref(b)
            >>> a() is b
            True
    """
    try:
        return proxy.__repr__.__self__
    except AttributeError:
        # handles the case where proxy references a class
        return proxy.__mro__[0]


def parse_valid_identifier(orig_identifier):
    """
        Returns
        -------
            A version of **orig_identifier** with characters replaced
            so that it is a valid python identifier
    """
    change_invalid_beginning = re.sub(r'^([^a-zA-Z_])', r'_\1', orig_identifier)
    return re.sub(r'[^a-zA-Z0-9_]', '_', change_invalid_beginning)


def parse_string_to_psyneulink_object_string(string):
    """
        Returns
        -------
            a string corresponding to **string** that is an attribute
            of psyneulink if it exists, otherwise None

            The output of this function will cause
            getattr(psyneulink, <output>) to return a psyneulink object
    """
    def is_pnl_obj(string):
        try:
            # remove parens to get rid of class instantiations
            string = re.sub(r'\(.*\)', '', string)
            attr_sequence = string.split('.')
            obj = getattr(psyneulink, attr_sequence[0])

            for item in attr_sequence[1:]:
                obj = getattr(obj, item)

            return True
        except (AttributeError, TypeError):
            return False

    if is_pnl_obj(string):
        return string

    # handle potential psyneulink keyword
    try:
        # insert space between camel case words
        keyword = re.sub('([a-z])([A-Z])', r'\1 \2', string)
        keyword = keyword.upper().replace(' ', '_')

        if is_pnl_obj(keyword):
            return keyword
    except TypeError:
        pass

    return None


def get_all_explicit_arguments(cls_, func_str):
    """
        Returns
        -------
            all explicitly specified (named) arguments for the function
            **cls_**.**funct_str** including any arguments specified in
            functions of the same name on parent classes, if \\*args or
            \\*\\*kwargs are specified
    """
    all_arguments = set()

    for cls_ in cls_.__mro__:
        func = getattr(cls_, func_str)
        has_args_or_kwargs = False

        for arg_name, arg in inspect.signature(func).parameters.items():
            if (
                arg.kind is inspect.Parameter.VAR_POSITIONAL
                or arg.kind is inspect.Parameter.VAR_KEYWORD
            ):
                has_args_or_kwargs = True
            else:
                all_arguments.add(arg_name)

        if not has_args_or_kwargs:
            break

    return all_arguments


def create_union_set(*args) -> set:
    """
        Returns:
            a ``set`` containing all items in **args**, expanding
            iterables
    """
    result = set()
    for item in args:
        if hasattr(item, '__iter__') and not isinstance(item, str):
            result = result.union(item)
        else:
            result = result.union([item])

    return result


def merge_dictionaries(a: dict, b: dict) -> typing.Tuple[dict, bool]:
    """
        Returns: a tuple containing:
            - a ``dict`` containing each key-value pair in **a** and
            **b** where the values of shared keys are sets of their
            original values

            - a ``bool`` indicating if **a** and **b** have any shared
            keys
    """
    shared_keys = [x for x in a if x in b]

    new_dict = {k: v for k, v in a.items()}
    new_dict.update(b)
    new_dict.update({k: create_union_set(a[k], b[k]) for k in shared_keys})

    return new_dict, len(new_dict) < (len(a) + len(b))


def gen_friendly_comma_str(items):
    """
        Returns:
            a proper English comma-separated string of each item in
            **items**
    """
    if isinstance(items, str) or not is_iterable(items):
        return str(items)

    items = [str(x) for x in items]

    if len(items) < 2:
        return ''.join(items)
    else:
        divider = ' or '
        if len(items) > 2:
            divider = f',{divider}'

        return f"{', '.join(items[:-1])}{divider}{items[-1]}"


def contains_type(
    arr: collections.abc.Iterable,
    typ: typing.Union[type, typing.Tuple[type, ...]]
) -> bool:
    """
        Returns:
            True if **arr** is a possibly nested Iterable that contains
            an instance of **typ** (or one type in **typ** if tuple)

        Note: `isinstance(**arr**, **typ**)` should be used to check
        **arr** itself if needed
    """
    try:
        arr_items = iter(arr)
    except TypeError:
        return False

    recurse = not isinstance(arr, np.matrix)
    for a in arr_items:
        if isinstance(a, typ) or (a is not arr and recurse and contains_type(a, typ)):
            return True

    return False


def _is_module_class(class_: type, module: types.ModuleType) -> bool:
    """
    Returns:
        bool: True if **class_** is a member of **module**, False otherwise
    """
    if module.__name__ == class_.__module__:
        try:
            return class_ is getattr(module, class_.__name__)
        except AttributeError:
            pass

    return False


def get_function_sig_default_value(
    function: typing.Union[types.FunctionType, types.MethodType],
    parameter: str
):
    """
        Returns:
            the default value of the **parameter** argument of
            **function** if it exists, or inspect._empty
    """
    try:
        sig = _signature_cache[function]
    except KeyError:
        sig = inspect.signature(function)
        _signature_cache[function] = sig

    try:
        return sig.parameters[parameter].default
    except KeyError:
        return inspect._empty


def toposort_key(
    dependency_dict: typing.Dict[typing.Hashable, typing.Iterable[typing.Any]]
) -> typing.Callable[[typing.Any], int]:
    """
    Creates a key function for python sorting that causes all items in
    **dependency_dict** to be sorted after their dependencies

    Args:
        dependency_dict (typing.Dict[typing.Hashable, typing.Iterable[typing.Any]]):
        a dictionary where values are the dependencies of keys

    Returns:
        typing.Callable[[typing.Any], int]: a key function for python
        sorting
    """
    topo_ordering = list(toposort.toposort(dependency_dict))
    topo_ordering = list(itertools.chain.from_iterable(topo_ordering))

    def _generated_toposort_key(obj):
        try:
            return topo_ordering.index(obj)
        except ValueError:
            return -1

    return _generated_toposort_key


def fill_array(arr: np.ndarray, value: Any):
    """
    Fills all elements of **arr** with **value**, maintaining embedded
    shapes of object-dtype arrays

    Args:
        arr (np.ndarray)
        value (Any)
    """
    if arr.ndim != 0 and arr.dtype == object:
        for item in arr:
            fill_array(item, value)
    else:
        arr.fill(value)


# np.isscalar returns true on non-numeric items
def is_numeric_scalar(obj) -> bool:
    """
        Returns:
            True if **obj** is a numbers.Number or a numpy ndarray
                containing a single numeric value
            False otherwise
    """

    try:
        # getting .item() and checking type is significantly slower
        return obj.ndim == 0 and obj.dtype.kind in {'i', 'f'}
    except (AttributeError, ValueError):
        return isinstance(obj, Number)


def try_extract_0d_array_item(arr: np.ndarray):
    """
        Returns:
            the single item in **arr** if **arr** is a 0-dimensional
            numpy ndarray, otherwise **arr**
    """
    try:
        if arr.ndim == 0:
            return arr.item()
    except AttributeError:
        pass
    return arr


def _extended_array_compare(a, b, comparison_fct: Callable[[Any, Any], bool]) -> bool:
    """
    Recursively determine equality of **a** and **b** using
    **comparison_fct** as an equality function. Shape and size of nested
    arrays must be the same for equality.

    Args:
        a (np.ndarray-like)
        b (np.ndarray-like)
        comparison_fct (Callable[[Any, Any], bool]): a comparison
        function to be called on **a** and **b**. For example,
        numpy.array_equal

    Returns:
        bool: result of comparison_fct(**a**, **b**)
    """
    try:
        a_ndim = a.ndim
    except AttributeError:
        a_ndim = None

    try:
        b_ndim = b.ndim
    except AttributeError:
        b_ndim = None

    # a or b is not a numpy array
    if a_ndim is None or b_ndim is None:
        return comparison_fct(a, b)

    if a_ndim != b_ndim:
        return False

    # b_ndim is also 0
    if a_ndim == 0:
        return comparison_fct(a, b)

    if len(a) != len(b):
        return False

    if a.dtype != b.dtype:
        return False

    # safe to use standard numpy comparison here because not ragged
    if a.dtype != object:
        return comparison_fct(a, b)

    for i in range(len(a)):
        if not _extended_array_compare(a[i], b[i], comparison_fct):
            return False

    return True


def extended_array_equal(a, b, equal_nan: bool = False) -> bool:
    """
    Tests equality like numpy.array_equal, while recursively checking
    object-dtype arrays.

    Args:
        a (np.ndarray-like)
        b (np.ndarray-like)
        equal_nan (bool, optional): Whether to consider NaN as equal.
            See numpy.array_equal. Defaults to False.

    Returns:
        bool: **a** and **b** are equal.

    Example:
        `X = np.array([np.array([0]), np.array([0, 0])], dtype=object)`

        | a | b | np.array_equal | extended_array_equal |
        |---|---|----------------|----------------------|
        | X | X | False          | True                 |
    """
    a = convert_all_elements_to_np_array(a)
    b = convert_all_elements_to_np_array(b)

    return _extended_array_compare(
        a, b, functools.partial(np.array_equal, equal_nan=equal_nan)
    )


def _check_array_attr_equiv(a, b, attr):
    err_msg = '{0} is not a numpy.ndarray'

    try:
        a_val = getattr(a, attr)
    except AttributeError:
        raise ValueError(err_msg.format(a))

    try:
        b_val = getattr(b, attr)
    except AttributeError:
        raise ValueError(err_msg.format(b))

    if a_val != b_val:
        raise ValueError(f'{attr}s {a_val} and {b_val} differ')


def _update_array_in_place(
    target: np.ndarray,
    source: np.ndarray,
    casting: Literal['no', 'equiv', 'safe', 'same_kind', 'unsafe'],
    _dry_run: bool,
    _in_object_dtype: bool,
):
    # enforce dtype equivalence when recursing in an object-dtype target
    # array, because we won't know if np.copyto will succeed on every
    # element until we try
    if _in_object_dtype:
        _check_array_attr_equiv(target, source, 'dtype')

    # enforce shape equivalence so that we know when the python-side
    # values become incompatible with compiled structs
    _check_array_attr_equiv(target, source, 'shape')

    if target.dtype == object:
        len_target = len(target)
        len_source = len(source)

        if len_source != len_target:
            raise ValueError(f'lengths {len_target} and {len_source} differ')

        # check all elements before update to avoid partial update
        if not _dry_run:
            for i in range(len_target):
                _update_array_in_place(
                    target[i],
                    source[i],
                    casting=casting,
                    _dry_run=True,
                    _in_object_dtype=True,
                )

        for i in range(len_target):
            _update_array_in_place(
                target[i],
                source[i],
                casting=casting,
                _dry_run=_dry_run,
                _in_object_dtype=True,
            )
    else:
        np.broadcast(source, target)  # only here to throw error if broadcast fails
        if not _dry_run:
            np.copyto(target, source, casting=casting)


def update_array_in_place(
    target: np.ndarray,
    source: np.ndarray,
    casting: Literal['no', 'equiv', 'safe', 'same_kind', 'unsafe'] = 'same_kind',
):
    """
    Copies the values in **source** to **target**, supporting ragged
    object-dtype arrays.

    Args:
        target (numpy.ndarray): array receiving values
        source (numpy.ndarray): array providing values
        casting (Literal["no", "equiv", "safe", "same_kind", "unsafe"],
            optional): See `numpy.copyto`. Defaults to 'same_kind'.
    """
    _update_array_in_place(
        target=target,
        source=source,
        casting=casting,
        _dry_run=False,
        _in_object_dtype=False
    )


def array_from_matrix_string(
    s: str, row_sep: str = ';', col_sep: str = ' ', dtype: DTypeLike = float
) -> np.ndarray:
    """
    Constructs a numpy array from a string in forms like '1 2; 3 4'
    replicating the function of the numpy.matrix constructor.

    Args:
        s (str): matrix descriptor
        row_sep (str, optional): separator for matrix rows. Defaults to ';'.
        col_sep (str, optional): separator for matrix columns. Defaults to ' '.
        dtype (DTypeLike, optional): dtype of result array. Defaults to float.

    Returns:
        np.ndarray: array representation of **s**
    """
    rows = s.split(row_sep)
    arr = []
    for r in rows:
        # filter empty columns, commonly in form like '1 2; 3 4'
        arr.append([c for c in r.split(col_sep) if len(c)])

    return np.asarray(arr, dtype=dtype)

#endregion

#region PYTORCH TENSOR METHODS *****************************************************************************************

def get_torch_tensor(value, dtype, device):
    if device == MPS or device == torch.device(MPS):
        if isinstance(value, torch.Tensor):
            return torch.tensor(value, dtype=torch.float32, device=device)
        return torch.tensor(np.array(value, dtype=np.float32), device=device)
    else:
        if dtype in {np.float32, torch.float32}:
            return torch.tensor(value, device=device).float()
        elif dtype in {np.float64, torch.float64}:
            return torch.tensor(value, device=device).double()
        else:
            return torch.tensor(value, device=device)

def safe_create_np_array(value):
    with warnings.catch_warnings():

        # If we have a torch tensor, allow it to pass through unchanged
        if torch and torch.is_tensor(value):
            return value

        warnings.filterwarnings('error', category=np_exceptions.VisibleDeprecationWarning)
        try:
            try:
                return np.asarray(value)
            except np_exceptions.VisibleDeprecationWarning:
                return np.asarray(value, dtype=object)
            except ValueError as e:
                # Numpy 1.24+ switch jagged array from warning to ValueError.
                # Note that the below call can still raise other ValueErrors.
                if 'The requested array has an inhomogeneous shape' in str(e):
                    return np.asarray(value, dtype=object)
                raise

        except ValueError as e:
            msg = str(e)
            if 'cannot guess the desired dtype from the input' in msg:
                return np.asarray(value, dtype=object)
            # KDM 6/29/20: this case handles a previously noted case
            # by KAM 6/28/18, #877:
            # [[0.0], [0.0], np.array([[0.0, 0.0]])]
            # but was only handled for dimension=1
            elif 'could not broadcast' in msg:
                return convert_all_elements_to_np_array(value)
            else:
                raise


def get_module_file_prefix(module: Union[str, types.ModuleType]) -> str:
    """
    Gets the file prefix of **module**, which may be used with
    `get_stacklevel_skip_file_prefixes` or the `skip_file_prefixes`
    argument of :func:`warnings.warn` (python 3.12+)

    Args:
        module (Union[str, types.ModuleType]): a python module or a name
        of a module

    Returns:
        str: the file path of **module**, excluding __init__.py
    """
    try:
        module = importlib.import_module(module)
    except AttributeError:
        # ModuleType
        pass

    module = inspect.getfile(module)

    if module.endswith('__init__.py'):
        module = os.path.dirname(module)

    return module


def get_stacklevel_skip_file_prefixes(
    modules: Iterable[Union[str, types.ModuleType]]
) -> int:
    """
    Gets a value for the `stacklevel` argument of :func:`warnings.warn`
    or :func:`logging.log` that corresponds to the outermost stack frame
    that does not belong to any of **modules** as determined by their
    file paths. Functions similarly to the `skip_file_prefixes` argument
    of :func:`warnings.warn` (python 3.12+).

    Args:
        modules (Iterable[Union[str, types.ModuleType]]): python modules
        or names of modules to skip

    Returns:
        int: the outermost stacklevel that excludes **modules**
    """
    prefixes = [get_module_file_prefix(p) for p in modules]

    res = 1
    # skip this function
    for i, frame_info in enumerate(inspect.stack()[1:]):
        for p in prefixes:
            if frame_info.frame.f_code.co_filename.startswith(p):
                break
        else:
            return i + 1
    return res

#endregion<|MERGE_RESOLUTION|>--- conflicted
+++ resolved
@@ -5,14 +5,80 @@
 # on an "AS IS" BASIS, WITHOUT WARRANTIES OR CONDITIONS OF ANY KIND, either express or implied.
 # See the License for the specific language governing permissions and limitations under the License.
 #
-"""
-Functions usable by all Components, that are not PsyNeuLink-specific.
-"""
-
-
-<<<<<<< HEAD
+#
 # *************************************************  Utilities *********************************************************
-=======
+
+"""Utilities that must be accessible to all PsyNeuLink modules, but are not PsyNeuLink-specific
+
+   That is:
+       do not require any information about PsyNeuLink objects
+       are not constrained to be used by PsyNeuLink objects
+
+************************************************* UTILITIES ************************************************************
+
+
+CONTENTS
+--------
+
+* `deprecation_warning`
+
+*TYPE CHECKING VALUE COMPARISON*
+~~~~~~~~~~~~~~~~~~~~~~~~~~~~~~~~
+
+.. note::
+   PsyNeuLink-specific typechecking functions are in the `Component <Component>` module
+
+* `parameter_spec`
+* `optional_parameter_spec`
+* `all_within_range`
+* `is_matrix
+* `is_matrix_spec`
+* `is_numeric`
+* `is_numeric_or_none`
+* `is_iterable`
+* `iscompatible`
+* `is_value_spec`
+* `is_unit_interval`
+* `is_same_function_spec`
+* `is_component`
+* `is_comparison_operator`
+
+*ENUM*
+~~~~~~
+
+* `Autonumber`
+* `Modulation`
+* `get_modulationOperation_name`
+
+*KVO*
+~~~~~
+
+.. note::
+   This is for potential future use;  not currently used by PsyNeuLink objects
+
+* observe_value_at_keypath
+
+*MATHEMATICAL*
+~~~~~~~~~~~~~~
+
+* norm
+* sinusoid
+* scalar_distance
+* powerset
+* tensor_power
+
+*LIST MANAGEMENT*
+~~~~~~~~~~~~~~~~~
+
+* `insert_list`
+* `convert_to_list`
+* `flatten_list`
+* `nesting_depth`
+
+
+*OTHER*
+~~~~~~~
+
 * `get_args`
 * `recursive_update`
 * `multi_getattr`
@@ -28,96 +94,8 @@
 * `make_readonly_property`
 * `get_class_attributes`
 * `set_global_seed`
->>>>>>> cbfc6f5b
-
-# Utilities that must be accessible to all PsyNeuLink modules, but are not PsyNeuLink-specific
-#
-#    That is:
-#        * do not require any information about PsyNeuLink objects
-#        * are not constrained to be used by PsyNeuLink objects
-#
-# ************************************************* UTILITIES ************************************************************
-#
-#
-# CONTENTS
-# --------
-#
-# * `deprecation_warning`
-#
-# *TYPE CHECKING VALUE COMPARISON*
-# ~~~~~~~~~~~~~~~~~~~~~~~~~~~~~~~~
-#
-# .. note::
-#    PsyNeuLink-specific typechecking functions are in the `Component <Component>` module
-#
-# * `parameter_spec`
-# * `optional_parameter_spec`
-# * `all_within_range`
-# * `is_matrix
-# * `is_matrix_spec`
-# * `is_numeric`
-# * `is_numeric_or_none`
-# * `is_iterable`
-# * `iscompatible`
-# * `is_value_spec`
-# * `is_unit_interval`
-# * `is_same_function_spec`
-# * `is_component`
-# * `is_comparison_operator`
-#
-# *ENUM*
-# ~~~~~~
-#
-# * `Autonumber`
-# * `Modulation`
-# * `get_modulationOperation_name`
-#
-# *KVO*
-# ~~~~~
-#
-# .. note::
-#    This is for potential future use;  not currently used by PsyNeuLink objects
-#
-# * observe_value_at_keypath
-#
-# *MATHEMATICAL*
-# ~~~~~~~~~~~~~~
-#
-# * norm
-# * sinusoid
-# * scalar_distance
-# * powerset
-# * tensor_power
-#
-# *LIST MANAGEMENT*
-# ~~~~~~~~~~~~~~~~~
-#
-# * `insert_list`
-# * `convert_to_list`
-# * `flatten_list`
-# * `nesting_depth`
-#
-#
-# *OTHER*
-# ~~~~~~~
-#
-# * `get_args`
-# * `recursive_update`
-# * `multi_getattr`
-# * `np_array_less_that_2d`
-# * `convert_to_np_array`
-# * `type_match`
-# * `get_value_from_array`
-# * `is_matrix`
-# * `underscore_to_camelCase`
-# * `append_type_to_name`
-# * `ReadOnlyOrderedDict`
-# * `ContentAddressableList`
-# * `make_readonly_property`
-# * `get_class_attributes`
-# * `get_global_seed`
-# * `set_global_seed`
-#
+
+"""
 
 import collections
 import copy
