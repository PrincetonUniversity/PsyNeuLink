--- conflicted
+++ resolved
@@ -33,7 +33,7 @@
 * `is_matrix_spec`
 * `is_numeric`
 * `is_numeric_or_none`
-* `is_iter`
+* `is_iterable`
 * `iscompatible`
 * `is_value_spec`
 * `is_unit_interval`
@@ -105,11 +105,7 @@
     'append_type_to_name', 'AutoNumber', 'ContentAddressableList', 'convert_to_np_array',
     'convert_all_elements_to_np_array', 'CNodeRole', 'get_class_attributes',
     'get_modulationOperation_name', 'get_value_from_array', 'is_component', 'is_distance_metric', 'is_matrix',
-<<<<<<< HEAD
-    'insert_list', 'is_matrix_spec', 'all_within_range', 'is_iter',
-=======
-    'insert_list', 'is_matrix_spec', 'all_within_range',
->>>>>>> 90cb43c7
+    'insert_list', 'is_matrix_spec', 'all_within_range', 'is_iterable',
     'is_modulation_operation', 'is_numeric', 'is_numeric_or_none', 'is_same_function_spec', 'is_unit_interval',
     'is_value_spec', 'iscompatible', 'kwCompatibilityLength', 'kwCompatibilityNumeric', 'kwCompatibilityType',
     'make_readonly_property', 'merge_param_dicts', 'Modulation', 'MODULATION_ADD', 'MODULATION_MULTIPLY',
@@ -270,14 +266,6 @@
             if not all_within_range(i, min, max):
                 return False
         return True
-
-<<<<<<< HEAD
-def is_iter(x):
-    if hasattr(x, '__iter__'):
-        return True
-    return False
-=======
->>>>>>> 90cb43c7
 
 def is_numeric_or_none(x):
     if x is None:
