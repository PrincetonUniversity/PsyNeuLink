# Princeton University licenses this file to You under the Apache License, Version 2.0 (the "License");
# you may not use this file except in compliance with the License.  You may obtain a copy of the License at:
#     http://www.apache.org/licenses/LICENSE-2.0
# Unless required by applicable law or agreed to in writing, software distributed under the License is distributed
# on an "AS IS" BASIS, WITHOUT WARRANTIES OR CONDITIONS OF ANY KIND, either express or implied.
# See the License for the specific language governing permissions and limitations under the License.
#
#
# *************************************************  Utilities *********************************************************

"""Utilities that must be accessible to all PsyNeuLink modules, but are not PsyNeuLink-specific

   That is:
       do not require any information about PsyNeuLink objects
       are not constrained to be used by PsyNeuLink objects

************************************************* UTILITIES ************************************************************


CONTENTS
--------

* `deprecation_warning`

*TYPE CHECKING VALUE COMPARISON*
~~~~~~~~~~~~~~~~~~~~~~~~~~~~~~~~

.. note::
   PsyNeuLink-specific typechecking functions are in the `Component <Component>` module

* `parameter_spec`
* `optional_parameter_spec`
* `all_within_range`
* `is_matrix
* `is_matrix_spec`
* `is_numeric`
* `is_numeric_or_none`
* `is_iterable`
* `iscompatible`
* `is_value_spec`
* `is_unit_interval`
* `is_same_function_spec`
* `is_component`
* `is_comparison_operator`

*ENUM*
~~~~~~

* `Autonumber`
* `Modulation`
* `get_modulationOperation_name`

*KVO*
~~~~~

.. note::
   This is for potential future use;  not currently used by PsyNeuLink objects

* observe_value_at_keypath

*MATHEMATICAL*
~~~~~~~~~~~~~~

* norm
* sinusoid
* scalar_distance
* powerset
* tensor_power

*LIST MANAGEMENT*
~~~~~~~~~~~~~~~~~

* `insert_list`
* `convert_to_list`
* `flatten_list`
* `nesting_depth`


*OTHER*
~~~~~~~

* `get_args`
* `recursive_update`
* `multi_getattr`
* `np_array_less_that_2d`
* `convert_to_np_array`
* `type_match`
* `get_value_from_array`
* `is_matrix`
* `underscore_to_camelCase`
* `append_type_to_name`
* `ReadOnlyOrderedDict`
* `ContentAddressableList`
* `make_readonly_property`
* `get_class_attributes`
* `get_global_seed`
* `set_global_seed`

"""

import collections
import copy
import functools
import inspect
import itertools
import logging
import psyneulink
import re
import time
import warnings
import weakref
import toposort
import types
import typing
from beartype import beartype

from numbers import Number
from psyneulink._typing import Any, Callable, Optional, Union, Literal, Type, List, Tuple

from enum import Enum, EnumMeta, IntEnum
from collections.abc import Mapping
from collections import UserDict, UserList
from itertools import chain, combinations

import numpy as np
from numpy.typing import DTypeLike

# Conditionally import torch
try:
    import torch
except ImportError:
    torch = None

from psyneulink.core.globals.keywords import (comparison_operators, DISTANCE_METRICS, EXPONENTIAL, GAUSSIAN, LINEAR,
                                              MATRIX_KEYWORD_VALUES, MPS, NAME, SINUSOID, VALUE)

__all__ = [
    'append_type_to_name', 'AutoNumber', 'ContentAddressableList', 'convert_to_list', 'convert_to_np_array',
    'convert_all_elements_to_np_array', 'copy_iterable_with_shared', 'get_class_attributes', 'extended_array_equal', 'flatten_list',
    'get_all_explicit_arguments', 'get_modulationOperation_name', 'get_value_from_array',
    'insert_list', 'is_matrix_keyword', 'all_within_range',
    'is_comparison_operator',  'iscompatible', 'is_component', 'is_distance_metric', 'is_iterable', 'is_matrix',
    'is_modulation_operation', 'is_numeric', 'is_numeric_or_none', 'is_number', 'is_same_function_spec', 'is_unit_interval',
    'is_value_spec',
    'kwCompatibilityLength', 'kwCompatibilityNumeric', 'kwCompatibilityType',
    'nesting_depth',
    'make_readonly_property',
    'Modulation', 'MODULATION_ADD', 'MODULATION_MULTIPLY','MODULATION_OVERRIDE',
    'multi_getattr', 'np_array_less_than_2d', 'object_has_single_value', 'optional_parameter_spec', 'normpdf',
    'parse_valid_identifier', 'parse_string_to_psyneulink_object_string', 'parameter_spec', 'powerset',
    'random_matrix', 'ReadOnlyOrderedDict', 'safe_equals', 'safe_len',
    'scalar_distance', 'sinusoid',
    'tensor_power', 'TEST_CONDTION', 'type_match',
    'underscore_to_camelCase', 'UtilitiesError', 'unproxy_weakproxy', 'create_union_set', 'merge_dictionaries',
    'contains_type', 'is_numeric_scalar', 'try_extract_0d_array_item', 'fill_array', 'update_array_in_place', 'array_from_matrix_string',
]

logger = logging.getLogger(__name__)
_signature_cache = weakref.WeakKeyDictionary()


class UtilitiesError(Exception):
    def __init__(self, error_value):
        self.error_value = error_value

    def __str__(self):
        return repr(self.error_value)



def deprecation_warning(component, kwargs:dict, deprecated_args:dict) -> dict:
    """Identify and warn about any deprecated args, and return their values for reassignment
    Format of deprecated_args dict:  {'deprecated_arg_name':'real_arg"name')}
    Format of returned dict:  {'real_arg_name':<value assigned to deprecated arg>)}
    """
    value_assignments = dict()
    for deprecated_arg in deprecated_args:
        if deprecated_arg in kwargs:
            real_arg = deprecated_args[deprecated_arg]
            arg_value = kwargs.pop(deprecated_arg)
            if arg_value:
                # Value for real arg was also specified:
                warnings.warn(f"Both '{deprecated_arg}' and '{real_arg}' "
                              f"were specified in the constructor for a(n) {component.__class__.__name__}; "
                              f"{deprecated_arg} ({arg_value}) will be used,"
                              f"but note that it is deprecated  and may be removed in the future.")
            else:
                # Only deprecated arg was specified:
                warnings.warn(f"'{deprecated_arg}' was specified in the constructor for a(n)"
                              f" {component.__class__.__name__}; note that this has been deprecated "
                              f"and may be removed in the future; '{real_arg}' "
                              f"should be used instead.")
            value_assignments.update({real_arg:arg_value})
        continue
    return value_assignments


MODULATION_OVERRIDE = 'Modulation.OVERRIDE'
MODULATION_MULTIPLY = 'Modulation.MULTIPLY'
MODULATION_ADD = 'Modulation.ADD'

class Modulation(Enum):
    MULTIPLY = lambda runtime, default : runtime * default
    ADD = lambda runtime, default : runtime + default
    OVERRIDE = lambda runtime, default : runtime
    DISABLE = 0

def is_modulation_operation(val):
    # try:
    #     val(0,0)
    #     return True
    # except:
    #     return False
    return get_modulationOperation_name(val)

def get_modulationOperation_name(operation):
    x = operation(1, 2)
    if x == 1:
        return MODULATION_OVERRIDE
    elif x == 2:
        return MODULATION_MULTIPLY
    elif x == 3:
        return MODULATION_ADD
    else:
        return False



class AutoNumber(IntEnum):
    """Autonumbers IntEnum type

    First item in list of declarations is numbered 0;
    Others incremented by 1

    Sample:

        >>> class NumberedList(AutoNumber):
        ...    FIRST_ITEM = ()
        ...    SECOND_ITEM = ()

        >>> NumberedList.FIRST_ITEM.value
        0
        >>> NumberedList.SECOND_ITEM.value
        1

    Adapted from AutoNumber example for Enum at https://docs.python.org/3/library/enum.html#enum.IntEnum:
    Notes:
    * Start of numbering changed to 0 (from 1 in example)
    * obj based on int rather than object
    """
    def __new__(component_type):
        # Original example:
        # value = len(component_type.__members__) + 1
        # obj = object.__new__(component_type)
        value = len(component_type.__members__)
        obj = int.__new__(component_type)
        obj._value_ = value
        return obj


#region ******************************** GLOBAL STRUCTURES, CONSTANTS AND METHODS  *************************************
TEST_CONDTION = False


def optional_parameter_spec(param):
    """Test whether param is a legal PsyNeuLink parameter specification or `None`

    Calls parameter_spec if param is not `None`
    Used with typecheck

    Returns
    -------
    `True` if it is a legal parameter or `None`.
    `False` if it is neither.


    """
    if not param:
        return True
    return parameter_spec(param)


def parameter_spec(param, numeric_only=None):
    """Test whether param is a legal PsyNeuLink parameter specification

    Used with typecheck

    Returns
    -------
    `True` if it is a legal parameter.
    `False` if it is not.
    """
    # if isinstance(param, property):
    #     param = ??
    # if is_numeric(param):
    from psyneulink.core.components.shellclasses import Projection
    from psyneulink.core.components.component import parameter_keywords
    from psyneulink.core.globals.keywords import MODULATORY_SPEC_KEYWORDS
    from psyneulink.core.components.component import Component

    if inspect.isclass(param):
        param = param.__name__
    elif isinstance(param, Component):
        param = param.__class__.__name__
    if (isinstance(param, (Number,
                           np.ndarray,
                           list,
                           tuple,
                           dict,
                           types.FunctionType,
                           Projection))
        or param in MODULATORY_SPEC_KEYWORDS
        or param in parameter_keywords):
        if numeric_only:
            if not is_numeric(param):
                return False
        return True
    return False


NumericCollections = Union[Number, List[List[Number]], List[Number],
                           Tuple[Number], Tuple[Tuple[Number]], np.ndarray]


# A set of all valid parameter specification types
ValidParamSpecType = Union[
    Number,
    np.ndarray,
    list,
    tuple,
    dict,
    types.FunctionType,
    'psyneulink.core.components.shellclasses.Projection',
    'psyneulink.core.components.mechanisms.ControlMechanism',
    Type['psyneulink.core.components.mechanisms.ControlMechanism'],
    'psyneulink.core.components.projections.ControlProjection',
    Type['psyneulink.core.components.projections.ControlProjection'],
    'psyneulink.core.components.ports.ControlSignal',
    Type['psyneulink.core.components.ports.ControlSignal'],
    'psyneulink.core.components.mechanisms.GatingMechanism',
    Type['psyneulink.core.components.mechanisms.GatingMechanism'],
    'psyneulink.core.components.projections.GatingProjection',
    Type['psyneulink.core.components.projections.GatingProjection'],
    'psyneulink.core.components.ports.GatingSignal',
    Type['psyneulink.core.components.ports.GatingSignal'],
    'psyneulink.core.components.mechanisms.LearningMechanism',
    Type['psyneulink.core.components.mechanisms.LearningMechanism'],
    'psyneulink.core.components.projections.LearningProjection',
    Type['psyneulink.core.components.projections.LearningProjection'],
    'psyneulink.core.components.ports.LearningSignal',
    Type['psyneulink.core.components.ports.LearningSignal'],
    'psyneulink.library.components.projections.AutoAssociativeProjection',
    Type['psyneulink.library.components.projections.AutoAssociativeProjection'],
    'psyneulink.core.components.projections.MappingProjection',
    Type['psyneulink.core.components.projections.MappingProjection'],
    'psyneulink.library.components.projections.MaskedMappingProjection',
    Type['psyneulink.library.components.projections.MaskedMappingProjection'],
<<<<<<< HEAD
    Literal['LEARNING', 'modulatory',
    'bias', 'control', 'gain', 'gate', 'leak', 'offset', 'ControlSignal', 'ControlProjection'],
=======
    Literal['LEARNING', 'adaptive','bias', 'control', 'gain', 'gate', 'leak', 'offset',
    'ControlSignal', 'ControlProjection'],
>>>>>>> 69a0a095
]


def all_within_range(x, min, max):
    x = np.array(x)
    try:
        if min is not None and (x<min).all():
            return False
        if max is not None and (x>max).all():
            return False
        return True
    except (ValueError, TypeError):
        for i in x:
            if not all_within_range(i, min, max):
                return False
        return True

def is_numeric_or_none(x):
    if x is None:
        return True
    return is_numeric(x)


def is_numeric(x):
    return iscompatible(x, **{kwCompatibilityNumeric:True, kwCompatibilityLength:0})


def is_number(x):
    return (
        isinstance(x, Number)
        and not isinstance(x, (bool, Enum))
    )


def is_matrix_keyword(m):
    return isinstance(m, str) and m in MATRIX_KEYWORD_VALUES

def is_matrix(m):
    from psyneulink.core.components.component import Component

    if is_matrix_keyword(m):
        return True
    if isinstance(m, (list, np.ndarray, np.matrix)):
        return True
    if m is None or isinstance(m, (Component, dict, set)) or (inspect.isclass(m) and issubclass(m, Component)):
        return False
    try:
        m2 = np.matrix(m)
        return is_matrix(m2)
    except:
        pass
    if callable(m):
        try:
            return is_matrix(m())
        except:
            try:
                # random_matrix and RandomMatrix are allowable functions, but require num_rows and num_cols parameters
                return is_matrix(1,2)
            except:
                return False
    return False


def is_distance_metric(s):
    if s in DISTANCE_METRICS:
        return True
    else:
        return False


# Allowed distance metrics literals
DistanceMetricLiteral = Literal[
    'max_abs_diff',
    'difference',
    'dot_product',
    'normed_L0_similarity',
    'euclidean',
    'angle',
    'correlation',
    'cosine',
    'entropy',
    'cross-entropy',
    'energy'
]


def is_iterable(x: Any, exclude_str: bool = False) -> bool:
    """
    Args:
        x (Any)
        exclude_str (bool, optional): if True, **x** of type str will
            return False. Defaults to False.

    Returns
    -------
        True - if **x** can be iterated on
        False - otherwise
    """
    try:
        iter(x)
    except TypeError:
        return False
    else:
        return not exclude_str or not isinstance(x, str)


kwCompatibilityType = "type"
kwCompatibilityLength = "length"
kwCompatibilityNumeric = "numeric"

# IMPLEMENT SUPPORT OF *LIST* OF TYPES IN kwCompatibilityType (see Function.__init__ FOR EXAMPLE)
# IMPLEMENT: IF REFERENCE IS np.ndarray, try converting candidate to array and comparing
def iscompatible(candidate, reference=None, **kargs):
    """Check if candidate matches reference or, if that is omitted, it matches type, length and/or numeric specification

    If kargs is omitted, candidate and reference must match in type and length
    If reference and kargs are omitted, candidate must be a list of numbers (of any length)
    If reference is omitted, candidate must match specs in kargs

    kargs is an optional dictionary with the following entries:
        kwCompatibilityType ("type"):<type> (default: list):  (spec local_variable: match_type)
            - if reference is provided, candidate's type must match or be subclass of reference,
                irrespective of whether kwCompatibilityType is specified or absent;  however, if:
                + kwCompatibilityType is absent, enums are treated as numbers (of which they are a subclass)
                + kwCompatibilityType = enum, then candidate must be an enum if reference is one
            - if reference is absent:
                if kwCompatibilityType is also absent:
                    if kwCompatibilityNumeric is `True`, all elements of candidate must be numbers
                    if kwCompatibilityNumeric is :keyword:`False`, candidate can contain any type
                if kwCompatibilityType is specified, candidate's type must match or be subclass of specified type
            - for iterables, if kwNumeric is :keyword:`False`, candidate can have multiple types but
                if a reference is provided, then the corresponding items must have the same type
        kwCompatibilityLength ("length"):<int>  (default: 0):    (spec local_variable: match_length)
            - if kwCompatibilityLength is absent:
                if reference is absent, candidate can be of any length
                if reference is provided, candidate must match reference length
            - if kwCompatibilityLength = 0:
                candidate can be any length, irrespective of the reference or its length
            - if kwCompatibilityLength > 0:
                if reference is provided, candidate must be same length as reference
                if reference is omitted, length of candidate must equal value of kwLength
            Note: kwCompatibility < 0 is illegal;  it will generate a warning and be set to 0
        kwCompatibilityNumeric ("number": <bool> (default: `True`)  (spec local_variable: number_only)
            If kwCompatibilityNumeric is `True`, candidate must be either numeric or a list or tuple of
                numeric types
            If kwCompatibilityNumberic is :keyword:`False`, candidate can be strings, lists or tuples of strings,
                or dicts
                Note: if the candidate is a dict, the number of entries (lengths) are compared, but not their contents

    :param candidate: (value)
    :param reference:  (value)
    :param args: (dict)
    :return:
    """
    # If the two are equal, can settle it right here
    # IMPLEMENTATION NOTE: remove the duck typing when numpy supports a direct comparison of iterables
    try:
        if (reference is not None and np.array(candidate, dtype=object).size > 0
                and safe_equals(candidate, reference)):
            return True

    except ValueError:
        # raise UtilitiesError("Could not compare {0} and {1}".format(candidate, reference))
        # IMPLEMENTATION NOTE: np.array generates the following error:
        # ValueError: The truth value of an array with more than one element is ambiguous. Use a.any() or a.all()
        pass

    # If args not provided, assign to default values
    # if not specified in args, use these:
    #     args[kwCompatibilityType] = list
    #     args[kwCompatibilityLength] = 1
    #     args[kwCompatibilityNumeric] = True
    try:
        kargs[kwCompatibilityType]
    except KeyError:
        kargs[kwCompatibilityType] = list
    try:
        kargs[kwCompatibilityLength]
    except KeyError:
        kargs[kwCompatibilityLength] = 1
    try:
        # number_only = kargs[kwCompatibilityNumeric]
        kargs[kwCompatibilityNumeric]
    except KeyError:
        kargs[kwCompatibilityNumeric] = True
        # number_only = True


    # If reference is not provided, assign local_variables to arg values (provided or default)
    if reference is None:
        match_type = kargs[kwCompatibilityType]
        match_length = kargs[kwCompatibilityLength]
        number_only = kargs[kwCompatibilityNumeric]
    # If reference is provided, assign specification local_variables to reference-based values
    else:
        match_type = type(reference)
        # If length specification is non-zero (i.e., use length) and reference is an object for which len is defined:
        if (kargs[kwCompatibilityLength] and
                (isinstance(reference, (list, tuple, dict)) or
                         isinstance(reference, np.ndarray) and reference.ndim)
            ):
            match_length = len(reference)
        else:
            match_length = 0
        # If reference is not a number, then don't require the candidate to be one
        if not isinstance(reference, Number):
            number_only = False
        else:
            number_only = kargs[kwCompatibilityNumeric]

    if match_length < 0:
        # if settings & Settings.VERBOSE:
        print("\niscompatible({0}, {1}): length argument must be non-negative; it has been set to 0\n".
              format(candidate, kargs, match_length))
        match_length = 0

    # # FIX??
    # # Reference is a matrix or a keyword specification for one
    if is_matrix_keyword(reference):
        return is_matrix(candidate)

    # IMPLEMENTATION NOTE: This allows a number in an ndarray to match a float or int
    # If both the candidate and reference are either a number or an ndarray of dim 0, consider it a match
    if ((is_number(candidate) or (isinstance(candidate, np.ndarray) and candidate.ndim == 0)) or
            (is_number(reference) or (isinstance(reference, np.ndarray) and reference.ndim == 0))):
        return True

    # IMPLEMENTATION NOTE:
    #   modified to allow numeric type mismatches (e.g., int and float;
    #   should be added as option in future (i.e., to disallow it)
    if (isinstance(candidate, match_type) or
            (isinstance(candidate, (list, np.ndarray)) and (issubclass(match_type, (list, np.ndarray)))) or
            (is_number(candidate) and issubclass(match_type, Number)) or
            # IMPLEMENTATION NOTE: Allow UserDict types to match dict (make this an option in the future)
            (isinstance(candidate, UserDict) and match_type is dict) or
            # IMPLEMENTATION NOTE: Allow UserList types to match list (make this an option in the future)
            (isinstance(candidate, UserList) and match_type is list) or
            # IMPLEMENTATION NOTE: This is needed when kwCompatiblityType is not specified
            #                      and so match_type==list as default
            (is_number(candidate) and issubclass(match_type,list)) or
                (isinstance(candidate, np.ndarray) and issubclass(match_type,list))
        ):

        # Check compatibility of enum's
        # IMPLEMENTATION NOTE: THE FIRST VERSION BELOW SOUGHT TO CHECK COMPATIBILTY OF ENUM VALUE;  NEEDS WORK
        # if (kargs[kwCompatibilityType] is Enum and
        #         (isinstance(candidate, Enum) or isinstance(match_type, (Enum, IntEnum, EnumMeta)))):
        #     # If either the candidate enum's label is not in the reference's Enum class
        #     #    or its value is different, then return with fail
        #     try:
        #         match_type.__dict__['_member_names_']
        #     except:
        #         pass
        #     if not (candidate.name in match_type.__dict__['_member_names_'] and
        #                 candidate.value is match_type.__dict__['_member_map_'][candidate.name].value):
        #         return False
        # This version simply enforces the constraint that, if either is an enum of some sort, then both must be
        if kargs[kwCompatibilityType] is Enum:
            return isinstance(candidate, Enum) == isinstance(match_type, (Enum, IntEnum, EnumMeta))

        if is_number(candidate):
            return True
        if number_only:
            if isinstance(candidate, np.ndarray) and candidate.ndim ==0 and np.isreal(candidate):
                return True
            if not isinstance(candidate, (list, tuple, np.ndarray, np.matrix)):
                return False
            def recursively_check_elements_for_numeric(value):
                # Matrices can't be checked recursively, so convert to array
                if isinstance(value, np.matrix):
                    value = value.A
                if isinstance(value, (list, np.ndarray)) and not is_numeric_scalar(value):
                    try:
                        if value.ndim == 0:
                            return recursively_check_elements_for_numeric(value.item())
                    except AttributeError:
                        pass

                    for item in value:
                        if not recursively_check_elements_for_numeric(item):
                            return False
                        else:
                            return True
                else:
                    return is_number(value)
            # Test copy since may need to convert matrix to array (see above)
            if not recursively_check_elements_for_numeric(candidate.copy()):
                return False

        if isinstance(candidate, (list, tuple, dict, np.ndarray)):
            if not match_length:
                return True
            else:
                if len(candidate) == match_length:
                    # No reference, so item by item comparison is not relevant
                    if reference is None:
                        return True
                    # Otherwise, carry out recursive elementwise comparison
                    if isinstance(candidate, np.matrix):
                        candidate = np.asarray(candidate)
                    if isinstance(reference, np.matrix):
                        reference = np.asarray(reference)
                    if (isinstance(candidate, np.ndarray) and isinstance(reference, np.ndarray)
                            and candidate.shape == reference.shape):
                        return True
                    cr = zip(candidate, reference)
                    if all(iscompatible(c, r, **kargs) for c, r in cr):
                        return True
                    # IMPLEMENTATION NOTE:  ??No longer needed given recursive call above
                    # Deal with ints in one and floats in the other
                    # # elif all((isinstance(c, Number) and isinstance(r, Number))
                    # #          for c, r in cr):
                    # #     return True
                else:
                    return False
        else:
            return True
    else:
        return False

#endregion

#region MATHEMATICAL ***************************************************************************************************

def normpdf(x, mu=0, sigma=1):
    u = float((x - mu) / abs(sigma))
    y = np.exp(-u * u / 2) / (np.sqrt(2 * np.pi) * abs(sigma))
    return y

def sinusoid(x, amplitude=1, frequency=1, phase=0):
    return amplitude * np.sin(2 * np.pi * frequency * x + phase)

def scalar_distance(measure, value, scale=1, offset=0):
    if measure == GAUSSIAN:
        return normpdf(value, offset, scale)
    if measure == LINEAR:
        return scale * value + offset
    if measure == EXPONENTIAL:
        return np.exp(scale * value + offset)
    if measure == SINUSOID:
        return sinusoid(value, frequency=scale, phase=offset)

def powerset(iterable):
    """powerset([1,2,3]) --> () (1,) (2,) (3,) (1,2) (1,3) (2,3) (1,2,3)"""
    s = list(iterable)
    return chain.from_iterable(combinations(s, r) for r in range(len(s) + 1))

@beartype
def tensor_power(items, levels: Optional[range] = None, flat=False):
    """return tensor product for all members of powerset of items

    levels specifies a range of set levels to return;  1=first order terms, 2=2nd order terms, etc.
    if None, all terms will be returned

    if flat=False, returns list of 1d arrays with tensor product for each member of the powerset
    if flat=True, returns 1d array of values
    """

    ps = list(powerset(items))
    max_levels = max([len(s) for s in ps])
    levels = levels or range(1,max_levels)
    max_spec = max(list(levels))
    min_spec = min(list(levels))
    if max_spec > max_levels:
        raise UtilitiesError("range ({},{}) specified for {} arg of tensor_power() "
                             "exceeds max for items specified ({})".
                             format(min_spec, max_spec + 1, repr('levels'), max_levels + 1))

    pp = []
    for s in ps:
        order = len(s)
        if order not in list(levels):
            continue
        if order==1:
            pp.append(np.array(s[0]))
        else:
            i = 0
            tp = np.tensordot(s[i],s[i + 1],axes=0)
            i += 2
            while i < order:
                tp = np.tensordot(tp, s[i], axes=0)
                i += 1
            if flat is True:
                pp.extend(tp.reshape(-1))
            else:
                pp.append(tp.reshape(-1))
    return pp
#endregion

#region LIST MANAGEMENT ************************************************************************************************

def insert_list(list1, position, list2):
    """Insert list2 into list1 at position"""
    return list1[:position] + list2 + list1[position:]

def convert_to_list(l):
    if l is None:
        return None
    elif isinstance(l, list):
        return l
    elif isinstance(l, ContentAddressableList):
        return list(l)
    elif isinstance(l, set):
        return list(l)
    elif isinstance(l, np.ndarray) and l.ndim > 0:
        return list(l)
    else:
        return [l]

def flatten_list(l):
    return [item for sublist in l for item in sublist]

def nesting_depth(l):
    if isinstance(l, np.ndarray):
        l = l.tolist()
    return isinstance(l, list) and max(map(nesting_depth, l)) + 1
#endregion

#region OTHER **********************************************************************************************************
def get_args(frame):
    """Gets dictionary of arguments and their values for a function
    Frame should be assigned as follows in the function itself:  frame = inspect.currentframe()
    """
    args, _, _, values = inspect.getargvalues(frame)
    return dict((key, value) for key, value in values.items() if key in args)


def recursive_update(d, u, non_destructive=False):
    """Recursively update entries of dictionary d with dictionary u
    From: https://stackoverflow.com/questions/3232943/update-value-of-a-nested-dictionary-of-varying-depth
    """
    for k, v in u.items():
        if isinstance(v, Mapping):
            r = recursive_update(d.get(k, {}), v)
            d[k] = r
        else:
            if non_destructive and k in d and d[k] is not None:
                continue
            d[k] = u[k]
    return d


def multi_getattr(obj, attr, default = None):
    """
    Get a named attribute from an object; multi_getattr(x, 'a.b.c.d') is
    equivalent to x.a.b.c.d. When a default argument is given, it is
    returned when any attribute in the chain doesn't exist; without
    it, an exception is raised when a missing attribute is encountered.

    """
    attributes = attr.split(".")
    for i in attributes:
        try:
            obj = getattr(obj, i)
        except AttributeError:
            if default:
                return default
            else:
                raise
    return obj

# # Example usage
# obj  = [1,2,3]
# attr = "append.__doc__.capitalize.__doc__"

# http://pythoncentral.io/how-to-get-an-attribute-from-an-object-in-python/
# getattr also accepts modules as arguments.

# # http://code.activestate.com/recipes/577346-getattr-with-arbitrary-depth/
# multi_getattr(obj, attr) #Will return the docstring for the
#                          #capitalize method of the builtin string
#                          #object


# based off the answer here https://stackoverflow.com/a/15774013/3131666
def get_deepcopy_with_shared(shared_keys=frozenset()):
    """
        Arguments
        ---------
            shared_keys
                an Iterable containing strings that should be shallow copied

        Returns
        -------
            a __deepcopy__ function
    """
    shared_keys = frozenset(shared_keys)

    def __deepcopy__(self, memo):
        cls = self.__class__
        result = cls.__new__(cls)
        memo[id(self)] = result

        try:
            # follow dependency order for Parameters to allow validation involving other parameters
            ordered_dict_keys = sorted(self.__dict__, key=self._dependency_order_key(names=True))
        except AttributeError:
            ordered_dict_keys = self.__dict__

        for k in copy.copy(ordered_dict_keys):
            v = self.__dict__[k]
            if k in shared_keys:
                res_val = v
            else:
                res_val = copy.deepcopy(v, memo)
            setattr(result, k, res_val)
        return result

    return __deepcopy__


def _copy_shared_iterable_elementwise_as_list(obj, shared_types, memo, result_obj=None):
    result = result_obj or list()

    for item in obj:
        try:
            new_item = copy_iterable_with_shared(item, shared_types, memo)
        except TypeError:
            if isinstance(item, shared_types):
                new_item = item
            else:
                new_item = copy.deepcopy(item, memo)
        result.append(new_item)

    return result


def copy_iterable_with_shared(obj, shared_types=type(None), memo=None):
    try:
        shared_types = tuple(shared_types)
    except TypeError:
        shared_types = (shared_types, )

    dict_types = (
        dict,
        collections.UserDict,
        weakref.WeakKeyDictionary,
        weakref.WeakValueDictionary
    )
    list_types = (list, collections.UserList, collections.deque)
    tuple_types = (tuple, set, weakref.WeakSet)
    all_types_using_recursion = dict_types + list_types + tuple_types

    # ContentAddressableList
    cal_component_type = getattr(obj, 'component_type', None)
    if cal_component_type and issubclass(cal_component_type, shared_types):
        return copy.copy(obj)

    if isinstance(obj, dict_types):
        result = copy.copy(obj)
        del_keys = set()
        for (k, v) in obj.items():
            # key can never be unhashable dict or list
            new_k = k if isinstance(k, shared_types) else copy.deepcopy(k, memo)

            if new_k is not k:
                del_keys.add(k)

            if isinstance(v, all_types_using_recursion):
                new_v = copy_iterable_with_shared(v, shared_types, memo)
            elif isinstance(v, shared_types):
                new_v = v
            else:
                new_v = copy.deepcopy(v, memo)

            try:
                result[new_k] = new_v
            except UtilitiesError:
                # handle ReadOnlyOrderedDict
                result.__additem__(new_k, new_v)
        for k in del_keys:
            del result[k]

    elif isinstance(obj, list_types + tuple_types):
        is_tuple = isinstance(obj, tuple_types)
        if is_tuple:
            result = list()

        # If this is a deque, make sure we copy the maxlen parameter as well
        elif isinstance(obj, collections.deque):
            # FIXME: Should have a better method for supporting properties like this in general
            # We could do something like result = copy(obj); result.clear() but that would be
            # wasteful copying I guess.
            result = obj.__class__(maxlen=obj.maxlen)
        else:
            result = obj.__class__()

        result = _copy_shared_iterable_elementwise_as_list(obj, shared_types, memo, result)

        if is_tuple:
            try:
                result = obj.__class__(result)
            except TypeError:
                # handle namedtuple
                result = obj.__class__(*result)
    elif isinstance(obj, np.ndarray) and obj.dtype == object:
        if obj.ndim > 0:
            result = _copy_shared_iterable_elementwise_as_list(obj, shared_types, memo)
            result = safe_create_np_array(result)
        elif isinstance(obj, shared_types):
            result = np.array(obj)
        else:
            result = copy.deepcopy(obj)
    else:
        raise TypeError

    return result


def get_alias_property_getter(name, attr=None):
    """
        Arguments
        ---------
            name : str

            attr : str : default None

        Returns
        -------
            a property getter method that

            if **attr** is None, returns the **name** attribute of an object

            if **attr** is not None, returns the **name** attribute of the
            **attr** attribute of an object
    """
    if attr is not None:
        def getter(obj):
            return getattr(getattr(obj, attr), name)
    else:
        def getter(obj):
            return getattr(obj, name)

    return getter


def get_alias_property_setter(name, attr=None):
    """
        Arguments
        ---------
            name : str

            attr : str : default None

        Returns
        -------
            a property setter method that

            if **attr** is None, sets the **name** attribute of an object

            if **attr** is not None, sets the **name** attribute of the
            **attr** attribute of an object
    """
    if attr is not None:
        def setter(obj, value):
            setattr(getattr(obj, attr), name, value)
    else:
        def setter(obj, value):
            setattr(obj, name, value)

    return setter
#endregion

#region NUMPY ARRAY METHODS ******************************************************************************************

def are_all_entries_same(arr):
    """Return True if all entries in arr are the same, False otherwise"""
    unique_values = np.unique(arr)
    return len(unique_values) == 1

def np_array_less_than_2d(array):
    if not isinstance(array, np.ndarray):
        raise UtilitiesError("Argument to np_array_less_than_2d() ({0}) must be an np.ndarray".format(array))
    if array.ndim <= 1:
        return True
    else:
        return False

def convert_to_np_array(value, dimension=None):
    """
        Converts value to np.ndarray if it is not already. Handles
        creation of "ragged" arrays
        (https://numpy.org/neps/nep-0034-infer-dtype-is-object.html)

        Args:
            value
                item to convert to np.ndarray

            dimension : 1, 2, None
                minimum dimension of np.ndarray to convert to

        Returns:
            value : np.ndarray
    """
    value = safe_create_np_array(value)

    if dimension == 1:
        if torch and torch.is_tensor(value):
            value = torch.atleast_1d(value)
        else:
            value = np.atleast_1d(value)

    elif dimension == 2:
        # Array is made up of non-uniform elements, so treat as 2d array and pass
        if (
            value.ndim > 0
            and value.dtype == object
            and any([safe_len(x) > 1 for x in value])
        ):
            pass
        else:
            if torch and torch.is_tensor(value):
                value = torch.atleast_2d(value)
            else:
                value = np.atleast_2d(value)

    elif dimension is not None:
        raise UtilitiesError("dimension param ({0}) must be None, 1, or 2".format(dimension))

    return value

def object_has_single_value(obj):
    """
        Returns
        -------
            True : if **obj** contains only one value, in any dimension
            False : otherwise

            **obj** will be cast to a numpy array if it is not already one
    """
    if not isinstance(obj, np.ndarray):
        obj = np.asarray(obj)

    for s in obj.shape:
        if s > 1:
            return False

    return True

def type_match(value, value_type):
    if isinstance(value, value_type):
        return value
    if value_type in {int, np.integer, np.int64, np.int32}:
        return int(value)
    if value_type in {float, np.float64, np.float32}:
        return float(value)
    if value_type is np.ndarray:
        return np.array(value)
    if value_type is list:
        return list(value)
    if value_type is None:
        return None
    if value_type is type(None):
        return value
    raise UtilitiesError("Type of {} not recognized".format(value_type))

def get_value_from_array(array):
    """Extract numeric value from array, preserving numeric type
    :param array:
    :return:
    """

def random_matrix(num_rows, num_cols, offset=0.0, scale=1.0):
    """Generate a random matrix

    Calls np.random.rand to generate a 2d np.array with random values and shape (num_rows, num_cols):

        :math:`matrix = (random[0.0:1.0] + offset) * scale

    With the default values of **offset** and **scale**, values of matrix are floats between 0 and 1.
    However, **offset** can be used to center the range on other values (e.g., **offset**=-0.5 centers values on 0),
    and **scale** can be used to narrow or widen the range.  As a conveniuence the keyword 'ZERO_CENTER' can be used
    in place of -.05.

    Arguments
    ----------
    num_rows : int
        specifies number of rows.

    num_cols : int
        specifies number of columns.

    offset : float or 'zero_center'
        specifies amount added to each entry of the matrix before it is scaled.

    scale : float
        specifies amount by which random value + **offset** is multiplicatively scaled.

    Returns
    -------
    2d np.array
    """
    if isinstance(offset,str):
        if offset.upper() == 'ZERO_CENTER':
            offset = -0.5
        else:
            raise UtilitiesError(f"'offset' arg of random_matrix must be a number of 'zero_center'")
    return (np.random.rand(num_rows, num_cols) + offset) * scale

def underscore_to_camelCase(item):
    item = item[1:]
    item = ''.join(x.capitalize() or '_' for x in item.split('_'))
    return item[0].lower() + item[1:]

def append_type_to_name(object, type=None):
    name = object.name
    # type = type or object.componentType
    # type = type or object.__class__.__base__.__base__.__base__.__name__
    type = type or object.__class__.__base__.__name__
    if any(token in name for token in [type.lower(), type.upper(), type.capitalize()]):
        string = name
    else:
        string = "\'" + name + "\'" + ' ' + type.lower()
        # string = name + ' ' + type.lower()
    return string

class ReadOnlyOrderedDict(UserDict):
    def __init__(self, dict=None, name=None, **kwargs):
        self.name = name or self.__class__.__name__
        UserDict.__init__(self, dict, **kwargs)
        self._ordered_keys = []
    def __setitem__(self, key, item):
        raise UtilitiesError("{} is read-only".format(self.name))
    def __delitem__(self, key):
        raise UtilitiesError("{} is read-only".format(self.name))
    def clear(self):
        raise UtilitiesError("{} is read-only".format(self.name))
    def pop(self, key, *args):
        raise UtilitiesError("{} is read-only".format(self.name))
    def popitem(self):
        raise UtilitiesError("{} is read-only".format(self.name))
    def __additem__(self, key, value):
        self.data[key] = value
        if key not in self._ordered_keys:
            self._ordered_keys.append(key)
    def __deleteitem__(self, key):
        del self.data[key]
    def keys(self):
        return self._ordered_keys
    def copy(self):
        return self.data.copy()

class ContentAddressableList(UserList):
    """
    ContentAddressableList( component_type, key=None, list=None)

    Implements dict-like list, that can be keyed by a specified attribute of the `Compoments <Component>` in its
    entries.  If called, returns list of items.

    Instance is callable (with no arguments): returns list of its items.

    The key with which it is created is also assigned as a property of the class, that returns a list
    with the keyed attribute of its entries.  For example, the `output_ports <Mechanism_Base.output_ports>` attribute
    of a `Mechanism <Mechanism>` is a ContentAddressableList of the Mechanism's `OutputPorts <OutputPort>`, keyed by
    their names.  Therefore, ``my_mech.output_ports.names`` returns the names of all of the Mechanism's OutputPorts::

        >>> import psyneulink as pnl
        >>> print(pnl.DDM().output_ports.names)
        ['DECISION_VARIABLE', 'RESPONSE_TIME']

    The keyed attribute can also be used to access an item of the list.  For examples::

        >>> print(pnl.DDM().output_ports['DECISION_VARIABLE'])
        (OutputPort DECISION_VARIABLE)

    Supports:
      * getting and setting entries in the list using keys (string), in addition to numeric indices.
        the key to use is specified by the **key** arg of the constructor, and must be a string attribute;
        * for getting an entry:
          the key must match the keyed attribute of a Component in the list; otherwise an exception is raised;
        * for setting an entry:
            - the key must match the key of the component being assigned;
            - if there is already a component in the list the keyed vaue of which matches the key, it is replaced;
            - if there is no component in the list the keyed attribute of which matches the key,
              the component is appended to the list;
        * for getting lists of the names, values of the keyed attributes, and values of the `value <Component.value>`
            attributes of components in the list.

    IMPLEMENTATION NOTE:
        This class allows Components to be maintained in lists, while providing ordered storage
        and the convenience of access and assignment by name (e.g., akin to a dict).
        Lists are used (instead of a dict or OrderedDict) since:
            - ordering is in many instances convenient, and in some critical (e.g., for consistent mapping from
                collections of ports to other variables, such as lists of their values);
            - they are most commonly accessed either exhaustively (e.g., in looping through them during execution),
                or by key (e.g., to get the first, "primary" one), which makes the efficiencies of a dict for
                accessing by key/name less critical;
            - the number of ports in a collection for a given Mechanism is likely to be small so that, even when
                accessed by key/name, the inefficiencies of searching a list are likely to be inconsequential.

    Arguments
    ---------

    component_type : Class
        specifies the class of the items in the list.

    name : str : 'ContentAddressableList'
        name to use for ContentAddressableList

    key : str : default `name`
        specifies the attribute of **component_type** used to key items in the list by content;
        **component_type** must have this attribute or, if it is not provided, an attribute with the name 'name'.

    list : List : default None
        specifies a list used to initialize the list;
        all of the items must be of type **component_type** and have the **key** attribute.

    Attributes
    ----------

    component_type : Class
        the class of the items in the list.

    name: str
        name if provided as arg, else name of of ContentAddressableList class

    key : str
        the attribute of `component_type <ContentAddressableList.component_type>` used to key items in the list by content;

    data : List (property)
        the actual list of items.

    names : List (property)
        values of the `name <Component>` attribute of components in the list.

    key_values : List (property)
        values of the keyed attribute of each component in the list.

    values : List (property)
        values of the `value <Component>` attribute of components in the list.

    """

    legal_key_type_strings = ['int', 'str', 'Port']

    def __init__(self, component_type, key=None, list=None, name=None, **kwargs):
        self.component_type = component_type
        self.key = key or 'name'
        self.component_type = component_type
        self.name = name or component_type.__name__
        if not isinstance(component_type, type):
            raise UtilitiesError("component_type arg for {} ({}) must be a class"
                                 .format(self.name, component_type))
        if not isinstance(self.key, str):
            raise UtilitiesError("key arg for {} ({}) must be a string".
                                 format(self.name, self.key))
        if not hasattr(component_type, self.key):
            raise UtilitiesError("key arg for {} (\'{}\') must be an attribute of {}".
                                 format(self.name,
                                        self.key,
                                        component_type.__name__))
        if list is not None:
            if not all(isinstance(obj, self.component_type) for obj in list):
                raise UtilitiesError("All of the items in the list arg for {} "
                                     "must be of the type specified in the component_type arg ({})"
                                     .format(self.name, self.component_type.__name__))
        UserList.__init__(self, list, **kwargs)

    # def __repr__(self):
    #     return '[\n\t{0}\n]'.format('\n\t'.join(['{0}\t{1}\t{2}'.format(i, self[i].name,
    #                                                                     repr(self[i].value))
    #                                              for i in range(len(self))]))

    def __copy__(self):
        cls = self.__class__
        result = cls.__new__(cls)
        result.__dict__.update(self.__dict__)
        result.data = self.data.copy()
        return result

    def __getitem__(self, key):
        if key is None:
            raise KeyError(f"None is not a legal key for '{self.name}'.")
        try:
            return self.data[key]
        except TypeError:
            key_num = self._get_key_for_item(key)
            if key_num is None:
                # raise TypeError(f"'{key}' is not a key in {self.name}.")
                raise TypeError(f"'{key}' is not in {self.name}.")
            return self.data[key_num]

    def __setitem__(self, key, value):
        # For efficiency, first assume the key is numeric (duck typing in action!)
        try:
            self.data[key] = value
        # If it is not
        except TypeError:
            # It must be a string
            if not isinstance(key, str):
                raise UtilitiesError("Non-numeric key used for {} ({}) must be "
                                     "a string)".format(self.name, key))
            # The specified string must also match the value of the attribute of the class used for addressing
            if not key.startswith(value.name):
            # if not key == type(value).__name__:
                raise UtilitiesError("The key of the entry for {} {} ({}) "
                                     "must match the value of its {} attribute "
                                     "({})".format(self.name,
                                                   value.__class__.__name__,
                                                   key,
                                                   self.key,
                                                   getattr(value, self.key)))
            key_num = self._get_key_for_item(key)
            if key_num is not None:
                self.data[key_num] = value
            else:
                self.data.append(value)

    def __contains__(self, item):
        if super().__contains__(item):
            return True
        else:
            try:
                self.__getitem__(item)
                return True
            except (KeyError, TypeError, UtilitiesError, ValueError):
                return False

    def _get_key_for_item(self, key):
        if isinstance(key, str):
            obj = next((obj for obj in self.data if obj.name == key), None)
            if obj is None:
                return None
            else:
                return self.data.index(obj)
        elif isinstance(key, self.component_type):
            return self.data.index(key)
        else:
            raise UtilitiesError(
                "{} is not a legal key for {} (must be {})".format(
                    key,
                    self.key,
                    gen_friendly_comma_str(self.legal_key_type_strings)
                )
            )

    def __delitem__(self, key):
        if key is None:
            raise KeyError("None is not a legal key for {}".format(self.name))
        try:
            del self.data[key]
        except TypeError:
            key_num = self._get_key_for_item(key)
            del self.data[key_num]

    def __call__(self):
        return self.data

    def clear(self):
        super().clear()

    # def pop(self, key, *args):
    #     raise UtilitiesError("{} is read-only".format(self.name))
    #
    # def popitem(self):
    #     raise UtilitiesError("{} is read-only".format(self.name))

    def __additem__(self, key, value):
        if key >= len(self.data):
            self.data.append(value)
        else:
            self.data[key] = value

    def __add__(self, item):
        try:
            if self.component_type != item.component_type:
                raise TypeError(f'Type mismatch {self.component_type} and {item.component_type}')

            if self.key != item.key:
                raise TypeError(f'Key mismatch {self.key} and {item.key}')

        except AttributeError:
            raise TypeError('ContentAddressableList can only be added to ContentAddressableList')

        return ContentAddressableList(self.component_type, self.key, self.data + item.data, self.name)

    def copy(self):
        return self.data.copy()

    @property
    def names(self):
        """Return list of `values <Component.value>` of the name attribute of components in the list.
        Returns
        -------
        names :  list
            list of the values of the `name <Component.name>` attributes of components in the list.
        """
        return [getattr(item, NAME) for item in self.data]

    @property
    def key_values(self):
        """Return list of `values <Component.value>` of the keyed attribute of components in the list.
        Returns
        -------
        key_values :  list
            list of the values of the `keyed <Component.name>` attributes of components in the list.
        """
        return [getattr(item, self.key) for item in self.data]

    def get_key_values(self, context=None):
        """Return list of `values <Component.value>` of the keyed
        parameter of components in the list.
        Returns
        -------
        key_values :  list
            list of the values of the `keyed <Component.name>`
            parameter of components in the list  for **context**
        """
        return [getattr(item.parameters, self.key).get(context) for item in self.data]

    @property
    def values(self):
        """Return list of values of components in the list.
        Returns
        -------
        values :  list
            list of the values of the `value <Component.value>` attributes of components in the list.
        """
        return [getattr(item, VALUE) for item in self.data]

    def get_values(self, context=None):
        """Return list of values of components in the list.
        Returns
        -------
        values :  list
            list of the values of the `value <Component.value>`
            parameter of components in the list  for **context**
        """
        return [item.parameters.value.get(context) for item in self.data]

    @property
    def values_as_lists(self):
        """Return list of values of components in the list, each converted to a list.
        Returns
        -------
        values :  list
            list of list values of the `value <Component.value>` attributes of components in the list,
        """
        return [np.ndarray.tolist(getattr(item, VALUE)) for item in self.data]

    def get_values_as_lists(self, context=None):
        """Return list of values of components in the list, each converted to a list.
        Returns
        -------
        values :  list
            list of list values of the `value <Component.value>` attributes of components in the list,
        """
        return [np.ndarray.tolist(item.parameters.value.get(context)) for item in self.data]


def is_value_spec(spec):
    from psyneulink.core.components.component import Component

    if isinstance(spec, (Number, np.ndarray)):
        return True
    elif (
        isinstance(spec, list)
        and is_numeric(spec)
        and not contains_type(spec, (Component, types.FunctionType))
    ):
        return True
    else:
        return False


def is_unit_interval(spec):
    if isinstance(spec, (int, float)) and 0 <= spec <= 1:
        return True
    else:
        return False


def is_same_function_spec(fct_spec_1, fct_spec_2):
    """Compare two function specs and return True if both are for the same class of Function

    Arguments can be either a class or instance of a PsyNeuLink Function, or any other callable method or function
    Return True only if both are instances or classes of a PsyNeuLink Function;  otherwise, return False
    """
    from psyneulink.core.components.functions.function import Function

    def _convert_to_type(fct):
        if isinstance(fct, Function):
            return type(fct)
        elif inspect.isclass(fct) and issubclass(fct, Function):
            return fct
        else:
            return None

    fct_1 = _convert_to_type(fct_spec_1)
    fct_2 = _convert_to_type(fct_spec_2)

    if fct_1 and fct_2 and fct_1 == fct_2:
        return True
    else:
        return False


def is_component(val):
    """This allows type-checking for Component definitions where Component module can't be imported
    """
    from psyneulink.core.components.component import Component
    return isinstance(val, Component)

def is_instance_or_subclass(candidate, spec):
    """
    Returns
    -------

    True if **candidate** is a subclass of **spec** or an instance thereof, False otherwise
    """
    return isinstance(candidate, spec) or (inspect.isclass(candidate) and issubclass(candidate, spec))

def is_comparison_operator(o):
    """
    Returns
    -------

    True if **o** is an entry in comparison_operators dictionary (in keywords)
    """
    if o in comparison_operators.values():
        return True
    return False


def make_readonly_property(val, name=None):
    """Return property that provides read-only access to its value
    """
    if name is None:
        name = val

    def getter(self):
        return val

    def setter(self, val):
        raise UtilitiesError("{} is read-only property of {}".format(name, self.__class__.__name__))

    # Create the property
    prop = property(getter).setter(setter)
    return prop


def get_class_attributes(cls):
    boring = dir(type('dummy', (object,), {}))
    return [item
            for item in inspect.getmembers(cls)
            if item[0] not in boring]


def convert_all_elements_to_np_array(arr, cast_from=None, cast_to=None):
    """
        Recursively converts all items in **arr** to numpy arrays, optionally casting
        items of type/dtype **cast_from** to type/dtype **cast_to**

        Arguments
        ---------
            cast_from - type, numpy.dtype - type when encountered to cast to **cast_to**
            cast_to - type, numpy.dtype - type to cast **cast_from** to

        Returns
        -------
        a numpy array containing the converted **arr**
    """
    def recurse(arr):
        if isinstance(arr, np.ndarray):
            if cast_from is not None and arr.dtype == cast_from:
                return np.asarray(arr, dtype=cast_to)
            elif arr.ndim == 0 or arr.dtype != object:
                return arr

        if isinstance(arr, np.number):
            return np.asarray(arr)

        if cast_from is not None and isinstance(arr, cast_from):
            return cast_to(arr)

        if not isinstance(arr, collections.abc.Iterable) or isinstance(arr, str):
            return arr

        if isinstance(arr, np.matrix):
            if arr.dtype == object:
                return np.asarray([recurse(arr.item(i)) for i in range(arr.size)])
            else:
                return arr

        subarr = [recurse(x) for x in arr]

        with warnings.catch_warnings():
            warnings.filterwarnings('error', message='.*ragged.*', category=np.VisibleDeprecationWarning)
            try:
                # the elements are all uniform in shape, so we can use numpy's standard behavior
                return np.asarray(subarr)
            except np.VisibleDeprecationWarning:
                pass
            except ValueError as e:
                if 'The requested array has an inhomogeneous shape' not in str(e):
                    raise

        # the elements are nonuniform, so create an array that just wraps them individually
        # numpy cannot easily create arrays with subarrays of certain dimensions, workaround here
        # https://stackoverflow.com/q/26885508/3131666
        len_subarr = len(subarr)
        elementwise_subarr = np.empty(len_subarr, dtype=np.ndarray)
        for i in range(len_subarr):
            elementwise_subarr[i] = subarr[i]

        return elementwise_subarr

    if not isinstance(arr, collections.abc.Iterable) or isinstance(arr, str):
        # only wrap a noniterable if it's the outermost value
        return np.asarray(arr)
    else:
        return recurse(arr)

# Seeds and randomness

class SeededRandomState(np.random.RandomState):
    def __init__(self, *args, **kwargs):
        # Extract seed
        self.used_seed = (kwargs.get('seed', None) or args[0])[:]
        super().__init__(*args, **kwargs)

    def __deepcopy__(self, memo):
        # There's no easy way to deepcopy parent first.
        # Create new instance and rewrite the state.
        dup = type(self)(seed=self.used_seed)
        dup.set_state(self.get_state())
        return dup

    def seed(self, seed):
        assert False, "Use 'seed' parameter instead of seeding the random state directly"


class _SeededPhilox(np.random.Generator):
    def __init__(self, *args, **kwargs):
        # Extract seed
        self.used_seed = (kwargs.get('seed', None) or args[0])[:]
        state = np.random.Philox([self.used_seed])
        super().__init__(state)

    def __deepcopy__(self, memo):
        # There's no easy way to deepcopy parent first.
        # Create new instance and rewrite the state.
        dup = type(self)(seed=self.used_seed)
        dup.bit_generator.state = self.bit_generator.state
        return dup

    def seed(self, seed):
        assert False, "Use 'seed' parameter instead of seeding the random state directly"


_seed = np.int32((time.time() * 1000) % 2**31)
def get_global_seed(offset=1):
    global _seed
    _seed += offset
    _seed %= 2**31
    return _seed - offset


def set_global_seed(new_seed):
    global _seed
    _seed = new_seed


def safe_len(arr, fallback=1):
    """
    Returns
    -------
        len(**arr**) if possible, otherwise **fallback**
    """
    try:
        return len(arr)
    except TypeError:
        return fallback

def safe_equals(x, y):
    """
        An == comparison that handles numpy's new behavior of returning
        an array of booleans instead of a single boolean for ==
    """
    with warnings.catch_warnings():
        warnings.simplefilter('error')
        try:
            val = x == y
            if isinstance(val, bool):
                return val
            else:
                raise ValueError
        except (ValueError, DeprecationWarning, FutureWarning):
            try:
                return np.array_equal(x, y)
            except (DeprecationWarning, FutureWarning):
                # both should have len because non-len objects would not
                # have triggered the warnings on == or array_equal
                len_x = len(x)
                if len_x != len(y):
                    return False

                if hasattr(x, 'keys') and hasattr(y, 'keys'):
                    # dictionary-like
                    if x.keys() != y.keys():
                        return False
                    subelements = x.keys()
                elif hasattr(x, 'keys') or hasattr(y, 'keys'):
                    return False
                else:
                    # list-like
                    subelements = range(len_x)

                return all([safe_equals(x[i], y[i]) for i in subelements])



@beartype
def _get_arg_from_stack(arg_name:str):
    # Get arg from the stack

    curr_frame = inspect.currentframe()
    prev_frame = inspect.getouterframes(curr_frame, 2)
    i = 1
    # Search stack for first frame (most recent call) with a arg_val specification
    arg_val = None
    while arg_val is None:
        try:
            arg_val = inspect.getargvalues(prev_frame[i][0]).locals[arg_name]
        except KeyError:
            # Try earlier frame
            i += 1
        except IndexError:
            # Ran out of frames, so just set arg_val to empty string
            arg_val = ""
        else:
            break

    # No arg_val was specified in any frame
    if arg_val is None: # cxt-done
        raise UtilitiesError("PROGRAM ERROR: arg_name not found in any frame")

    return arg_val


def prune_unused_args(func, args=None, kwargs=None):
    """
        Arguments
        ---------
            func : function

            args : *args

            kwargs : **kwargs


        Returns
        -------
            a tuple such that the first item is the intersection of **args** and the
            positional arguments of **func**, and the second item is the intersection
            of **kwargs** and the keyword arguments of **func**

    """
    # use the func signature to filter out arguments that aren't compatible
    try:
        sig = _signature_cache[func]
    except KeyError:
        sig = inspect.signature(func)
        _signature_cache[func] = sig

    has_args_param = False
    has_kwargs_param = False
    count_positional = 0
    func_kwargs_names = set()

    for name, param in sig.parameters.items():
        if param.kind is inspect.Parameter.VAR_POSITIONAL:
            has_args_param = True
        elif param.kind is inspect.Parameter.VAR_KEYWORD:
            has_kwargs_param = True
        elif param.kind is inspect.Parameter.POSITIONAL_OR_KEYWORD or param.kind is inspect.Parameter.KEYWORD_ONLY:
            if param.default is inspect.Parameter.empty:
                count_positional += 1
            func_kwargs_names.add(name)

    if args is not None:
        try:
            args = list(args)
        except TypeError:
            args = [args]

        if not has_args_param:
            num_extra_args = len(args) - count_positional
            if num_extra_args > 0:
                logger.debug('{1} extra arguments specified to function {0}, will be ignored (values: {2})'.format(func, num_extra_args, args[-num_extra_args:]))
            args = args[:count_positional]
    else:
        args = []

    if kwargs is not None:
        kwargs = dict(kwargs)

        if not has_kwargs_param:
            filtered = set()
            for kw in kwargs:
                if kw not in func_kwargs_names:
                    filtered.add(kw)
            if len(filtered) > 0:
                logger.debug('{1} extra keyword arguments specified to function {0}, will be ignored (values: {2})'.format(func, len(filtered), filtered))
            for kw in filtered:
                del kwargs[kw]
    else:
        kwargs = {}

    return args, kwargs


def call_with_pruned_args(func, *args, **kwargs):
    """
        Calls **func** with only the **args** and **kwargs** that
        exist in its signature
    """
    args, kwargs = prune_unused_args(func, args, kwargs)
    return func(*args, **kwargs)


def unproxy_weakproxy(proxy):
    """
        Returns the actual object weak-referenced by a weakproxy.proxy object
        Much like
            >>> a = weakref.ref(b)
            >>> a() is b
            True
    """
    try:
        return proxy.__repr__.__self__
    except AttributeError:
        # handles the case where proxy references a class
        return proxy.__mro__[0]


def parse_valid_identifier(orig_identifier):
    """
        Returns
        -------
            A version of **orig_identifier** with characters replaced
            so that it is a valid python identifier
    """
    change_invalid_beginning = re.sub(r'^([^a-zA-Z_])', r'_\1', orig_identifier)
    return re.sub(r'[^a-zA-Z0-9_]', '_', change_invalid_beginning)


def parse_string_to_psyneulink_object_string(string):
    """
        Returns
        -------
            a string corresponding to **string** that is an attribute
            of psyneulink if it exists, otherwise None

            The output of this function will cause
            getattr(psyneulink, <output>) to return a psyneulink object
    """
    def is_pnl_obj(string):
        try:
            # remove parens to get rid of class instantiations
            string = re.sub(r'\(.*?\)', '', string)
            attr_sequence = string.split('.')
            obj = getattr(psyneulink, attr_sequence[0])

            for item in attr_sequence[1:]:
                obj = getattr(obj, item)

            return True
        except (AttributeError, TypeError):
            return False

    if is_pnl_obj(string):
        return string

    # handle potential psyneulink keyword
    try:
        # insert space between camel case words
        keyword = re.sub('([a-z])([A-Z])', r'\1 \2', string)
        keyword = keyword.upper().replace(' ', '_')

        if is_pnl_obj(keyword):
            return keyword
    except TypeError:
        pass

    return None


def get_all_explicit_arguments(cls_, func_str):
    """
        Returns
        -------
            all explicitly specified (named) arguments for the function
            **cls_**.**funct_str** including any arguments specified in
            functions of the same name on parent classes, if \\*args or
            \\*\\*kwargs are specified
    """
    all_arguments = set()

    for cls_ in cls_.__mro__:
        func = getattr(cls_, func_str)
        has_args_or_kwargs = False

        for arg_name, arg in inspect.signature(func).parameters.items():
            if (
                arg.kind is inspect.Parameter.VAR_POSITIONAL
                or arg.kind is inspect.Parameter.VAR_KEYWORD
            ):
                has_args_or_kwargs = True
            else:
                all_arguments.add(arg_name)

        if not has_args_or_kwargs:
            break

    return all_arguments


def create_union_set(*args) -> set:
    """
        Returns:
            a ``set`` containing all items in **args**, expanding
            iterables
    """
    result = set()
    for item in args:
        if hasattr(item, '__iter__') and not isinstance(item, str):
            result = result.union(item)
        else:
            result = result.union([item])

    return result


def merge_dictionaries(a: dict, b: dict) -> typing.Tuple[dict, bool]:
    """
        Returns: a tuple containing:
            - a ``dict`` containing each key-value pair in **a** and
            **b** where the values of shared keys are sets of their
            original values

            - a ``bool`` indicating if **a** and **b** have any shared
            keys
    """
    shared_keys = [x for x in a if x in b]

    new_dict = {k: v for k, v in a.items()}
    new_dict.update(b)
    new_dict.update({k: create_union_set(a[k], b[k]) for k in shared_keys})

    return new_dict, len(new_dict) < (len(a) + len(b))


def gen_friendly_comma_str(items):
    """
        Returns:
            a proper English comma-separated string of each item in
            **items**
    """
    if isinstance(items, str) or not is_iterable(items):
        return str(items)

    items = [str(x) for x in items]

    if len(items) < 2:
        return ''.join(items)
    else:
        divider = ' or '
        if len(items) > 2:
            divider = f',{divider}'

        return f"{', '.join(items[:-1])}{divider}{items[-1]}"


def contains_type(
    arr: collections.abc.Iterable,
    typ: typing.Union[type, typing.Tuple[type, ...]]
) -> bool:
    """
        Returns:
            True if **arr** is a possibly nested Iterable that contains
            an instance of **typ** (or one type in **typ** if tuple)

        Note: `isinstance(**arr**, **typ**)` should be used to check
        **arr** itself if needed
    """
    try:
        arr_items = iter(arr)
    except TypeError:
        return False

    recurse = not isinstance(arr, np.matrix)
    for a in arr_items:
        if isinstance(a, typ) or (a is not arr and recurse and contains_type(a, typ)):
            return True

    return False


def _is_module_class(class_: type, module: types.ModuleType) -> bool:
    """
    Returns:
        bool: True if **class_** is a member of **module**, False otherwise
    """
    if module.__name__ == class_.__module__:
        try:
            return class_ is getattr(module, class_.__name__)
        except AttributeError:
            pass

    return False


def get_function_sig_default_value(
    function: typing.Union[types.FunctionType, types.MethodType],
    parameter: str
):
    """
        Returns:
            the default value of the **parameter** argument of
            **function** if it exists, or inspect._empty
    """
    try:
        sig = _signature_cache[function]
    except KeyError:
        sig = inspect.signature(function)
        _signature_cache[function] = sig

    try:
        return sig.parameters[parameter].default
    except KeyError:
        return inspect._empty


def toposort_key(
    dependency_dict: typing.Dict[typing.Hashable, typing.Iterable[typing.Any]]
) -> typing.Callable[[typing.Any], int]:
    """
    Creates a key function for python sorting that causes all items in
    **dependency_dict** to be sorted after their dependencies

    Args:
        dependency_dict (typing.Dict[typing.Hashable, typing.Iterable[typing.Any]]):
        a dictionary where values are the dependencies of keys

    Returns:
        typing.Callable[[typing.Any], int]: a key function for python
        sorting
    """
    topo_ordering = list(toposort.toposort(dependency_dict))
    topo_ordering = list(itertools.chain.from_iterable(topo_ordering))

    def _generated_toposort_key(obj):
        try:
            return topo_ordering.index(obj)
        except ValueError:
            return -1

    return _generated_toposort_key


def fill_array(arr: np.ndarray, value: Any):
    """
    Fills all elements of **arr** with **value**, maintaining embedded
    shapes of object-dtype arrays

    Args:
        arr (np.ndarray)
        value (Any)
    """
    if arr.ndim != 0 and arr.dtype == object:
        for item in arr:
            fill_array(item, value)
    else:
        arr.fill(value)


# np.isscalar returns true on non-numeric items
def is_numeric_scalar(obj) -> bool:
    """
        Returns:
            True if **obj** is a numbers.Number or a numpy ndarray
                containing a single numeric value
            False otherwise
    """

    try:
        # getting .item() and checking type is significantly slower
        return obj.ndim == 0 and obj.dtype.kind in {'i', 'f'}
    except (AttributeError, ValueError):
        return isinstance(obj, Number)


def try_extract_0d_array_item(arr: np.ndarray):
    """
        Returns:
            the single item in **arr** if **arr** is a 0-dimensional
            numpy ndarray, otherwise **arr**
    """
    try:
        if arr.ndim == 0:
            return arr.item()
    except AttributeError:
        pass
    return arr


def _extended_array_compare(a, b, comparison_fct: Callable[[Any, Any], bool]) -> bool:
    """
    Recursively determine equality of **a** and **b** using
    **comparison_fct** as an equality function. Shape and size of nested
    arrays must be the same for equality.

    Args:
        a (np.ndarray-like)
        b (np.ndarray-like)
        comparison_fct (Callable[[Any, Any], bool]): a comparison
        function to be called on **a** and **b**. For example,
        numpy.array_equal

    Returns:
        bool: result of comparison_fct(**a**, **b**)
    """
    try:
        a_ndim = a.ndim
    except AttributeError:
        a_ndim = None

    try:
        b_ndim = b.ndim
    except AttributeError:
        b_ndim = None

    # a or b is not a numpy array
    if a_ndim is None or b_ndim is None:
        return comparison_fct(a, b)

    if a_ndim != b_ndim:
        return False

    # b_ndim is also 0
    if a_ndim == 0:
        return comparison_fct(a, b)

    if len(a) != len(b):
        return False

    if a.dtype != b.dtype:
        return False

    # safe to use standard numpy comparison here because not ragged
    if a.dtype != object:
        return comparison_fct(a, b)

    for i in range(len(a)):
        if not _extended_array_compare(a[i], b[i], comparison_fct):
            return False

    return True


def extended_array_equal(a, b, equal_nan: bool = False) -> bool:
    """
    Tests equality like numpy.array_equal, while recursively checking
    object-dtype arrays.

    Args:
        a (np.ndarray-like)
        b (np.ndarray-like)
        equal_nan (bool, optional): Whether to consider NaN as equal.
            See numpy.array_equal. Defaults to False.

    Returns:
        bool: **a** and **b** are equal.

    Example:
        `X = np.array([np.array([0]), np.array([0, 0])], dtype=object)`

        | a | b | np.array_equal | extended_array_equal |
        |---|---|----------------|----------------------|
        | X | X | False          | True                 |
    """
    a = convert_all_elements_to_np_array(a)
    b = convert_all_elements_to_np_array(b)

    return _extended_array_compare(
        a, b, functools.partial(np.array_equal, equal_nan=equal_nan)
    )


def _check_array_attr_equiv(a, b, attr):
    err_msg = '{0} is not a numpy.ndarray'

    try:
        a_val = getattr(a, attr)
    except AttributeError:
        raise ValueError(err_msg.format(a))

    try:
        b_val = getattr(b, attr)
    except AttributeError:
        raise ValueError(err_msg.format(b))

    if a_val != b_val:
        raise ValueError(f'{attr}s {a_val} and {b_val} differ')


def _update_array_in_place(
    target: np.ndarray,
    source: np.ndarray,
    casting: Literal['no', 'equiv', 'safe', 'same_kind', 'unsafe'],
    _dry_run: bool,
    _in_object_dtype: bool,
):
    # enforce dtype equivalence when recursing in an object-dtype target
    # array, because we won't know if np.copyto will succeed on every
    # element until we try
    if _in_object_dtype:
        _check_array_attr_equiv(target, source, 'dtype')

    # enforce shape equivalence so that we know when the python-side
    # values become incompatible with compiled structs
    _check_array_attr_equiv(target, source, 'shape')

    if target.dtype == object:
        len_target = len(target)
        len_source = len(source)

        if len_source != len_target:
            raise ValueError(f'lengths {len_target} and {len_source} differ')

        # check all elements before update to avoid partial update
        if not _dry_run:
            for i in range(len_target):
                _update_array_in_place(
                    target[i],
                    source[i],
                    casting=casting,
                    _dry_run=True,
                    _in_object_dtype=True,
                )

        for i in range(len_target):
            _update_array_in_place(
                target[i],
                source[i],
                casting=casting,
                _dry_run=_dry_run,
                _in_object_dtype=True,
            )
    else:
        np.broadcast(source, target)  # only here to throw error if broadcast fails
        if not _dry_run:
            np.copyto(target, source, casting=casting)


def update_array_in_place(
    target: np.ndarray,
    source: np.ndarray,
    casting: Literal['no', 'equiv', 'safe', 'same_kind', 'unsafe'] = 'same_kind',
):
    """
    Copies the values in **source** to **target**, supporting ragged
    object-dtype arrays.

    Args:
        target (numpy.ndarray): array receiving values
        source (numpy.ndarray): array providing values
        casting (Literal["no", "equiv", "safe", "same_kind", "unsafe"],
            optional): See `numpy.copyto`. Defaults to 'same_kind'.
    """
    _update_array_in_place(
        target=target,
        source=source,
        casting=casting,
        _dry_run=False,
        _in_object_dtype=False
    )


def array_from_matrix_string(
    s: str, row_sep: str = ';', col_sep: str = ' ', dtype: DTypeLike = float
) -> np.ndarray:
    """
    Constructs a numpy array from a string in forms like '1 2; 3 4'
    replicating the function of the numpy.matrix constructor.

    Args:
        s (str): matrix descriptor
        row_sep (str, optional): separator for matrix rows. Defaults to ';'.
        col_sep (str, optional): separator for matrix columns. Defaults to ' '.
        dtype (DTypeLike, optional): dtype of result array. Defaults to float.

    Returns:
        np.ndarray: array representation of **s**
    """
    rows = s.split(row_sep)
    arr = []
    for r in rows:
        # filter empty columns, commonly in form like '1 2; 3 4'
        arr.append([c for c in r.split(col_sep) if len(c)])

    return np.asarray(arr, dtype=dtype)

#endregion

#region PYTORCH TENSOR METHODS *****************************************************************************************

def get_torch_tensor(value, dtype, device):
    if device == MPS or device == torch.device(MPS):
        if isinstance(value, torch.Tensor):
            return torch.tensor(value, dtype=torch.float32, device=device)
        return torch.tensor(np.array(value, dtype=np.float32), device=device)
    else:
        if dtype in {np.float32, torch.float32}:
            return torch.tensor(value, device=device).float()
        elif dtype in {np.float64, torch.float64}:
            return torch.tensor(value, device=device).double()
        else:
            return torch.tensor(value, device=device)

def safe_create_np_array(value):
    with warnings.catch_warnings():

        # If we have a torch tensor, allow it to pass through unchanged
        if torch and torch.is_tensor(value):
            return value

        warnings.filterwarnings('error', category=np.VisibleDeprecationWarning)
        # NOTE: this will raise a ValueError in the future.
        # See https://numpy.org/neps/nep-0034-infer-dtype-is-object.html
        try:
            try:
                return np.asarray(value)
            except np.VisibleDeprecationWarning:
                return np.asarray(value, dtype=object)
            except ValueError as e:
                # numpy 1.24 removed the above deprecation and raises
                # ValueError instead. Note that the below call can still
                # raise other ValueErrors
                if 'The requested array has an inhomogeneous shape' in str(e):
                    return np.asarray(value, dtype=object)
                raise

        except ValueError as e:
            msg = str(e)
            if 'cannot guess the desired dtype from the input' in msg:
                return np.asarray(value, dtype=object)
            # KDM 6/29/20: this case handles a previously noted case
            # by KAM 6/28/18, #877:
            # [[0.0], [0.0], np.array([[0.0, 0.0]])]
            # but was only handled for dimension=1
            elif 'could not broadcast' in msg:
                return convert_all_elements_to_np_array(value)
            else:
                raise

#endregion<|MERGE_RESOLUTION|>--- conflicted
+++ resolved
@@ -355,13 +355,8 @@
     Type['psyneulink.core.components.projections.MappingProjection'],
     'psyneulink.library.components.projections.MaskedMappingProjection',
     Type['psyneulink.library.components.projections.MaskedMappingProjection'],
-<<<<<<< HEAD
-    Literal['LEARNING', 'modulatory',
-    'bias', 'control', 'gain', 'gate', 'leak', 'offset', 'ControlSignal', 'ControlProjection'],
-=======
     Literal['LEARNING', 'adaptive','bias', 'control', 'gain', 'gate', 'leak', 'offset',
     'ControlSignal', 'ControlProjection'],
->>>>>>> 69a0a095
 ]
 
 
