# Princeton University licenses this file to You under the Apache License, Version 2.0 (the "License");
# you may not use this file except in compliance with the License.  You may obtain a copy of the License at:
#     http://www.apache.org/licenses/LICENSE-2.0
# Unless required by applicable law or agreed to in writing, software distributed under the License is distributed
# on an "AS IS" BASIS, WITHOUT WARRANTIES OR CONDITIONS OF ANY KIND, either express or implied.
# See the License for the specific language governing permissions and limitations under the License.
#
#
# *************************************************  Utilities *********************************************************

"""Utilities that must be accessible to all PsyNeuLink modules, but are not PsyNeuLink-specific

   That is:
       do not require any information about PsyNeuLink objects
       are not constrained to be used by PsyNeuLink objects

************************************************* UTILITIES ************************************************************


CONTENTS
--------

* `deprecation_warning`

*TYPE CHECKING VALUE COMPARISON*
~~~~~~~~~~~~~~~~~~~~~~~~~~~~~~~~

.. note::
   PsyNeuLink-specific typechecking functions are in the `Component <Component>` module

* `parameter_spec`
* `optional_parameter_spec`
* `all_within_range`
* `is_matrix
* `is_matrix_spec`
* `is_numeric`
* `is_numeric_or_none`
* `is_iterable`
* `iscompatible`
* `is_value_spec`
* `is_unit_interval`
* `is_same_function_spec`
* `is_component`
* `is_comparison_operator`

*ENUM*
~~~~~~

* `Autonumber`
* `Modulation`
* `get_modulationOperation_name`

*KVO*
~~~~~

.. note::
   This is for potential future use;  not currently used by PsyNeuLink objects

* observe_value_at_keypath

*MATHEMATICAL*
~~~~~~~~~~~~~~

* norm
* sinusoid
* scalar_distance
* powerset
* tensor_power

*LIST MANAGEMENT*
~~~~~~~~~~~~~~~~~

* `insert_list`
* `convert_to_list`
* `flatten_list`
* `nesting_depth`


*OTHER*
~~~~~~~

* `get_args`
* `recursive_update`
* `multi_getattr`
* `np_array_less_that_2d`
* `convert_to_np_array`
* `type_match`
* `get_value_from_array`
* `is_matrix`
* `underscore_to_camelCase`
* `append_type_to_name`
* `ReadOnlyOrderedDict`
* `ContentAddressableList`
* `make_readonly_property`
* `get_class_attributes`
* `get_global_seed`
* `set_global_seed`

"""

import collections
import copy
import inspect
import logging
import numbers
import psyneulink
import re
import time
import warnings
import weakref
import types
import typing
import typecheck as tc

from enum import Enum, EnumMeta, IntEnum
from collections.abc import Mapping
from collections import UserDict, UserList
from itertools import chain, combinations

import numpy as np

from psyneulink.core.globals.keywords import \
    comparison_operators, DISTANCE_METRICS, EXPONENTIAL, GAUSSIAN, LINEAR, MATRIX_KEYWORD_VALUES, NAME, SINUSOID, VALUE

__all__ = [
    'append_type_to_name', 'AutoNumber', 'ContentAddressableList', 'convert_to_list', 'convert_to_np_array',
    'convert_all_elements_to_np_array', 'copy_iterable_with_shared', 'get_class_attributes', 'flatten_list',
    'get_all_explicit_arguments', 'get_modulationOperation_name', 'get_value_from_array',
    'insert_list', 'is_matrix_spec', 'all_within_range',
    'is_comparison_operator',  'iscompatible', 'is_component', 'is_distance_metric', 'is_iterable', 'is_matrix',
    'is_modulation_operation', 'is_numeric', 'is_numeric_or_none', 'is_number', 'is_same_function_spec', 'is_unit_interval',
    'is_value_spec',
    'kwCompatibilityLength', 'kwCompatibilityNumeric', 'kwCompatibilityType',
    'nesting_depth',
    'make_readonly_property',
    'Modulation', 'MODULATION_ADD', 'MODULATION_MULTIPLY','MODULATION_OVERRIDE',
    'multi_getattr', 'np_array_less_than_2d', 'object_has_single_value', 'optional_parameter_spec', 'normpdf',
    'parse_valid_identifier', 'parse_string_to_psyneulink_object_string', 'parameter_spec', 'powerset',
    'random_matrix', 'ReadOnlyOrderedDict', 'safe_equals', 'safe_len',
    'scalar_distance', 'sinusoid',
    'tensor_power', 'TEST_CONDTION', 'type_match',
    'underscore_to_camelCase', 'UtilitiesError', 'unproxy_weakproxy', 'create_union_set', 'merge_dictionaries',
    'contains_type'
]

logger = logging.getLogger(__name__)
_signature_cache = weakref.WeakKeyDictionary()


class UtilitiesError(Exception):
    def __init__(self, error_value):
        self.error_value = error_value

    def __str__(self):
        return repr(self.error_value)



def deprecation_warning(component, kwargs:dict, deprecated_args:dict) -> dict:
    """Identify and warn about any deprecated args, and return their values for reassignment
    Format of deprecated_args dict:  {'deprecated_arg_name':'real_arg"name')}
    Format of returned dict:  {'real_arg_name':<value assigned to deprecated arg>)}
    """
    value_assignments = dict()
    for deprecated_arg in deprecated_args:
        if deprecated_arg in kwargs:
            real_arg = deprecated_args[deprecated_arg]
            arg_value = kwargs.pop(deprecated_arg)
            if arg_value:
                # Value for real arg was also specified:
                warnings.warn(f"Both '{deprecated_arg}' and '{real_arg}' "
                              f"were specified in the constructor for a(n) {component.__class__.__name__}; "
                              f"{deprecated_arg} ({arg_value}) will be used,"
                              f"but note that it is deprecated  and may be removed in the future.")
            else:
                # Only deprecated arg was specified:
                warnings.warn(f"'{deprecated_arg}' was specified in the constructor for a(n)"
                              f" {component.__class__.__name__}; note that this has been deprecated "
                              f"and may be removed in the future; '{real_arg}' "
                              f"should be used instead.")
            value_assignments.update({real_arg:arg_value})
        continue
    return value_assignments


MODULATION_OVERRIDE = 'Modulation.OVERRIDE'
MODULATION_MULTIPLY = 'Modulation.MULTIPLY'
MODULATION_ADD = 'Modulation.ADD'

class Modulation(Enum):
    MULTIPLY = lambda runtime, default : runtime * default
    ADD = lambda runtime, default : runtime + default
    OVERRIDE = lambda runtime, default : runtime
    DISABLE = 0

def is_modulation_operation(val):
    # try:
    #     val(0,0)
    #     return True
    # except:
    #     return False
    return get_modulationOperation_name(val)

def get_modulationOperation_name(operation):
    x = operation(1, 2)
    if x == 1:
        return MODULATION_OVERRIDE
    elif x == 2:
        return MODULATION_MULTIPLY
    elif x == 3:
        return MODULATION_ADD
    else:
        return False



class AutoNumber(IntEnum):
    """Autonumbers IntEnum type

    First item in list of declarations is numbered 0;
    Others incremented by 1

    Sample:

        >>> class NumberedList(AutoNumber):
        ...    FIRST_ITEM = ()
        ...    SECOND_ITEM = ()

        >>> NumberedList.FIRST_ITEM.value
        0
        >>> NumberedList.SECOND_ITEM.value
        1

    Adapted from AutoNumber example for Enum at https://docs.python.org/3/library/enum.html#enum.IntEnum:
    Notes:
    * Start of numbering changed to 0 (from 1 in example)
    * obj based on int rather than object
    """
    def __new__(component_type):
        # Original example:
        # value = len(component_type.__members__) + 1
        # obj = object.__new__(component_type)
        value = len(component_type.__members__)
        obj = int.__new__(component_type)
        obj._value_ = value
        return obj


# ******************************** GLOBAL STRUCTURES, CONSTANTS AND METHODS  *******************************************
TEST_CONDTION = False


def optional_parameter_spec(param):
    """Test whether param is a legal PsyNeuLink parameter specification or `None`

    Calls parameter_spec if param is not `None`
    Used with typecheck

    Returns
    -------
    `True` if it is a legal parameter or `None`.
    `False` if it is neither.


    """
    if not param:
        return True
    return parameter_spec(param)


def parameter_spec(param, numeric_only=None):
    """Test whether param is a legal PsyNeuLink parameter specification

    Used with typecheck

    Returns
    -------
    `True` if it is a legal parameter.
    `False` if it is not.
    """
    # if isinstance(param, property):
    #     param = ??
    # if is_numeric(param):
    from psyneulink.core.components.shellclasses import Projection
    from psyneulink.core.components.component import parameter_keywords
    from psyneulink.core.globals.keywords import MODULATORY_SPEC_KEYWORDS
    from psyneulink.core.components.component import Component

    if inspect.isclass(param):
        param = param.__name__
    elif isinstance(param, Component):
        param = param.__class__.__name__
    if (isinstance(param, (numbers.Number,
                           np.ndarray,
                           list,
                           tuple,
                           dict,
                           types.FunctionType,
                           Projection))
        or param in MODULATORY_SPEC_KEYWORDS
        or param in parameter_keywords):
        if numeric_only:
            if not is_numeric(param):
                return False
        return True
    return False


def all_within_range(x, min, max):
    x = np.array(x)
    try:
        if min is not None and (x<min).all():
            return False
        if max is not None and (x>max).all():
            return False
        return True
    except (ValueError, TypeError):
        for i in x:
            if not all_within_range(i, min, max):
                return False
        return True

def is_numeric_or_none(x):
    if x is None:
        return True
    return is_numeric(x)


def is_numeric(x):
    return iscompatible(x, **{kwCompatibilityNumeric:True, kwCompatibilityLength:0})


def is_number(x):
    return (
        isinstance(x, numbers.Number)
        and not isinstance(x, (bool, Enum))
    )


def is_matrix_spec(m):
    return isinstance(m, str) and m in MATRIX_KEYWORD_VALUES


def is_matrix(m):
    from psyneulink.core.components.component import Component

    if is_matrix_spec(m):
        return True
    if isinstance(m, (list, np.ndarray, np.matrix)):
        return True
    if m is None or isinstance(m, (Component, dict, set)) or (inspect.isclass(m) and issubclass(m, Component)):
        return False
    try:
        m2 = np.matrix(m)
        return is_matrix(m2)
    except:
        pass
    if callable(m):
        try:
            return is_matrix(m())
        except:
            try:
                # random_matrix and RandomMatrix are allowable functions, but require num_rows and num_cols parameters
                return is_matrix(1,2)
            except:
                return False
    return False


def is_distance_metric(s):
    if s in DISTANCE_METRICS:
        return True
    else:
        return False


def is_iterable(x):
    """
    Returns
    -------
        True - if **x** can be iterated on
        False - otherwise
    """
    if isinstance(x, np.ndarray) and x.ndim == 0:
        return False
    else:
        return isinstance(x, collections.abc.Iterable)


kwCompatibilityType = "type"
kwCompatibilityLength = "length"
kwCompatibilityNumeric = "numeric"

# IMPLEMENT SUPPORT OF *LIST* OF TYPES IN kwCompatibilityType (see Function.__init__ FOR EXAMPLE)
# IMPLEMENT: IF REFERENCE IS np.ndarray, try converting candidate to array and comparing
def iscompatible(candidate, reference=None, **kargs):
    """Check if candidate matches reference or, if that is omitted, it matches type, length and/or numeric specification

    If kargs is omitted, candidate and reference must match in type and length
    If reference and kargs are omitted, candidate must be a list of numbers (of any length)
    If reference is omitted, candidate must match specs in kargs

    kargs is an optional dictionary with the following entries:
        kwCompatibilityType ("type"):<type> (default: list):  (spec local_variable: match_type)
            - if reference is provided, candidate's type must match or be subclass of reference,
                irrespective of whether kwCompatibilityType is specified or absent;  however, if:
                + kwCompatibilityType is absent, enums are treated as numbers (of which they are a subclass)
                + kwCompatibilityType = enum, then candidate must be an enum if reference is one
            - if reference is absent:
                if kwCompatibilityType is also absent:
                    if kwCompatibilityNumeric is `True`, all elements of candidate must be numbers
                    if kwCompatibilityNumeric is :keyword:`False`, candidate can contain any type
                if kwCompatibilityType is specified, candidate's type must match or be subclass of specified type
            - for iterables, if kwNumeric is :keyword:`False`, candidate can have multiple types but
                if a reference is provided, then the corresponding items must have the same type
        kwCompatibilityLength ("length"):<int>  (default: 0):    (spec local_variable: match_length)
            - if kwCompatibilityLength is absent:
                if reference is absent, candidate can be of any length
                if reference is provided, candidate must match reference length
            - if kwCompatibilityLength = 0:
                candidate can be any length, irrespective of the reference or its length
            - if kwCompatibilityLength > 0:
                if reference is provided, candidate must be same length as reference
                if reference is omitted, length of candidate must equal value of kwLength
            Note: kwCompatibility < 0 is illegal;  it will generate a warning and be set to 0
        kwCompatibilityNumeric ("number": <bool> (default: `True`)  (spec local_variable: number_only)
            If kwCompatibilityNumeric is `True`, candidate must be either numeric or a list or tuple of
                numeric types
            If kwCompatibilityNumberic is :keyword:`False`, candidate can be strings, lists or tuples of strings,
                or dicts
                Note: if the candidate is a dict, the number of entries (lengths) are compared, but not their contents

    :param candidate: (value)
    :param reference:  (value)
    :param args: (dict)
    :return:
    """
    # If the two are equal, can settle it right here
    # IMPLEMENTATION NOTE: remove the duck typing when numpy supports a direct comparison of iterables
    try:
<<<<<<< HEAD
        # # MODIFIED 11/23/22 OLD:
        # with warnings.catch_warnings():
        #     # warnings.simplefilter(action='ignore', category=FutureWarning)
        #     # warnings.simplefilter(action='ignore', category=np.VisibleDeprecationWarning)
        #     if reference is not None and np.array(candidate, dtype=object).size > 0 and (candidate == reference):
        #         return True
        # # MODIFIED 11/23/22 NEWER:
        # with warnings.catch_warnings():
        #     warnings.simplefilter('error')
        #     try:
        #         # if reference is not None and np.array(candidate, dtype=object).size > 0 and (candidate == reference):
        #         #     return True
        #         if (reference is not None and np.array(candidate, dtype=object).size > 0
        #                 and safe_equals(candidate, reference)):
        #             return True
        #     except:
        #        raise Exception
        # MODIFIED 11/23/22 NEWEST:
        if (reference is not None and np.array(candidate, dtype=object).size > 0
                and safe_equals(candidate, reference)):
            return True
        # MODIFIED 11/23/22 END
=======
        if (reference is not None and np.array(candidate, dtype=object).size > 0
                and safe_equals(candidate, reference)):
            return True
>>>>>>> d36dd2dd

    except ValueError:
        # raise UtilitiesError("Could not compare {0} and {1}".format(candidate, reference))
        # IMPLEMENTATION NOTE: np.array generates the following error:
        # ValueError: The truth value of an array with more than one element is ambiguous. Use a.any() or a.all()
        assert True
        pass

    # If the two are the same thing, can settle it right here
    # This is a common pattern for tests that use the same structure
    # as default variable and variable
    if reference is not None and candidate is reference:
        return True

    # If args not provided, assign to default values
    # if not specified in args, use these:
    #     args[kwCompatibilityType] = list
    #     args[kwCompatibilityLength] = 1
    #     args[kwCompatibilityNumeric] = True
    try:
        kargs[kwCompatibilityType]
    except KeyError:
        kargs[kwCompatibilityType] = list
    try:
        kargs[kwCompatibilityLength]
    except KeyError:
        kargs[kwCompatibilityLength] = 1
    try:
        # number_only = kargs[kwCompatibilityNumeric]
        kargs[kwCompatibilityNumeric]
    except KeyError:
        kargs[kwCompatibilityNumeric] = True
        # number_only = True


    # If reference is not provided, assign local_variables to arg values (provided or default)
    if reference is None:
        match_type = kargs[kwCompatibilityType]
        match_length = kargs[kwCompatibilityLength]
        number_only = kargs[kwCompatibilityNumeric]
    # If reference is provided, assign specification local_variables to reference-based values
    else:
        match_type = type(reference)
        # If length specification is non-zero (i.e., use length) and reference is an object for which len is defined:
        if (kargs[kwCompatibilityLength] and
                (isinstance(reference, (list, tuple, dict)) or
                         isinstance(reference, np.ndarray) and reference.ndim)
            ):
            match_length = len(reference)
        else:
            match_length = 0
        # If reference is not a number, then don't require the candidate to be one
        if not isinstance(reference, numbers.Number):
            number_only = False
        else:
            number_only = kargs[kwCompatibilityNumeric]

    if match_length < 0:
        # if settings & Settings.VERBOSE:
        print("\niscompatible({0}, {1}): length argument must be non-negative; it has been set to 0\n".
              format(candidate, kargs, match_length))
        match_length = 0

    # # FIX??
    # # Reference is a matrix or a keyword specification for one
    if is_matrix_spec(reference):
        return is_matrix(candidate)

    # IMPLEMENTATION NOTE: This allows a number in an ndarray to match a float or int
    # If both the candidate and reference are either a number or an ndarray of dim 0, consider it a match
    if ((is_number(candidate) or (isinstance(candidate, np.ndarray) and candidate.ndim == 0)) or
            (is_number(reference) or (isinstance(reference, np.ndarray) and reference.ndim == 0))):
        return True

    # IMPLEMENTATION NOTE:
    #   modified to allow numeric type mismatches (e.g., int and float;
    #   should be added as option in future (i.e., to disallow it)
    if (isinstance(candidate, match_type) or
            (isinstance(candidate, (list, np.ndarray)) and (issubclass(match_type, (list, np.ndarray)))) or
            (is_number(candidate) and issubclass(match_type,numbers.Number)) or
            # IMPLEMENTATION NOTE: Allow UserDict types to match dict (make this an option in the future)
            (isinstance(candidate, UserDict) and match_type is dict) or
            # IMPLEMENTATION NOTE: Allow UserList types to match list (make this an option in the future)
            (isinstance(candidate, UserList) and match_type is list) or
            # IMPLEMENTATION NOTE: This is needed when kwCompatiblityType is not specified
            #                      and so match_type==list as default
            (is_number(candidate) and issubclass(match_type,list)) or
                (isinstance(candidate, np.ndarray) and issubclass(match_type,list))
        ):

        # Check compatibility of enum's
        # IMPLEMENTATION NOTE: THE FIRST VERSION BELOW SOUGHT TO CHECK COMPATIBILTY OF ENUM VALUE;  NEEDS WORK
        # if (kargs[kwCompatibilityType] is Enum and
        #         (isinstance(candidate, Enum) or isinstance(match_type, (Enum, IntEnum, EnumMeta)))):
        #     # If either the candidate enum's label is not in the reference's Enum class
        #     #    or its value is different, then return with fail
        #     try:
        #         match_type.__dict__['_member_names_']
        #     except:
        #         pass
        #     if not (candidate.name in match_type.__dict__['_member_names_'] and
        #                 candidate.value is match_type.__dict__['_member_map_'][candidate.name].value):
        #         return False
        # This version simply enforces the constraint that, if either is an enum of some sort, then both must be
        if kargs[kwCompatibilityType] is Enum:
            return isinstance(candidate, Enum) == isinstance(match_type, (Enum, IntEnum, EnumMeta))

        if is_number(candidate):
            return True
        if number_only:
            if isinstance(candidate, np.ndarray) and candidate.ndim ==0 and np.isreal(candidate):
                return True
            if not isinstance(candidate, (list, tuple, np.ndarray, np.matrix)):
                return False
            def recursively_check_elements_for_numeric(value):
                # Matrices can't be checked recursively, so convert to array
                if isinstance(value, np.matrix):
                    value = value.A
                if isinstance(value, (list, np.ndarray)):
                    for item in value:
                        if not recursively_check_elements_for_numeric(item):
                            return False
                        else:
                            return True
                else:
                    if not is_number(value):
                        try:
                            # True for autograd ArrayBox (and maybe other types?)
                            # if isinstance(value._value, numbers.Number):
                            from autograd.numpy.numpy_boxes import ArrayBox
                            if isinstance(value, ArrayBox):
                                return True
                        except:
                            return False
                    else:
                        return True
            # Test copy since may need to convert matrix to array (see above)
            if not recursively_check_elements_for_numeric(candidate.copy()):
                return False

        if isinstance(candidate, (list, tuple, dict, np.ndarray)):
            if not match_length:
                return True
            else:
                if len(candidate) == match_length:
                    # No reference, so item by item comparison is not relevant
                    if reference is None:
                        return True
                    # Otherwise, carry out recursive elementwise comparison
                    if isinstance(candidate, np.matrix):
                        candidate = np.asarray(candidate)
                    if isinstance(reference, np.matrix):
                        reference = np.asarray(reference)
                    if (isinstance(candidate, np.ndarray) and isinstance(reference, np.ndarray)
                            and candidate.shape == reference.shape):
                        return True
                    cr = zip(candidate, reference)
                    if all(iscompatible(c, r, **kargs) for c, r in cr):
                        return True
                    # IMPLEMENTATION NOTE:  ??No longer needed given recursive call above
                    # Deal with ints in one and floats in the other
                    # # elif all((isinstance(c, numbers.Number) and isinstance(r, numbers.Number))
                    # #          for c, r in cr):
                    # #     return True
                else:
                    return False
        else:
            return True
    else:
        return False


# MATHEMATICAL  ********************************************************************************************************

def normpdf(x, mu=0, sigma=1):
    u = float((x - mu) / abs(sigma))
    y = np.exp(-u * u / 2) / (np.sqrt(2 * np.pi) * abs(sigma))
    return y

def sinusoid(x, amplitude=1, frequency=1, phase=0):
    return amplitude * np.sin(2 * np.pi * frequency * x + phase)

def scalar_distance(measure, value, scale=1, offset=0):
    if measure == GAUSSIAN:
        return normpdf(value, offset, scale)
    if measure == LINEAR:
        return scale * value + offset
    if measure == EXPONENTIAL:
        return np.exp(scale * value + offset)
    if measure == SINUSOID:
        return sinusoid(value, frequency=scale, phase=offset)


def powerset(iterable):
    """powerset([1,2,3]) --> () (1,) (2,) (3,) (1,2) (1,3) (2,3) (1,2,3)"""
    s = list(iterable)
    return chain.from_iterable(combinations(s, r) for r in range(len(s) + 1))

@tc.typecheck
def tensor_power(items, levels:tc.optional(range)=None, flat=False):
    """return tensor product for all members of powerset of items

    levels specifies a range of set levels to return;  1=first order terms, 2=2nd order terms, etc.
    if None, all terms will be returned

    if flat=False, returns list of 1d arrays with tensor product for each member of the powerset
    if flat=True, returns 1d array of values
    """

    ps = list(powerset(items))
    max_levels = max([len(s) for s in ps])
    levels = levels or range(1,max_levels)
    max_spec = max(list(levels))
    min_spec = min(list(levels))
    if max_spec > max_levels:
        raise UtilitiesError("range ({},{}) specified for {} arg of tensor_power() "
                             "exceeds max for items specified ({})".
                             format(min_spec, max_spec + 1, repr('levels'), max_levels + 1))

    pp = []
    for s in ps:
        order = len(s)
        if order not in list(levels):
            continue
        if order==1:
            pp.append(np.array(s[0]))
        else:
            i = 0
            tp = np.tensordot(s[i],s[i + 1],axes=0)
            i += 2
            while i < order:
                tp = np.tensordot(tp, s[i], axes=0)
                i += 1
            if flat is True:
                pp.extend(tp.reshape(-1))
            else:
                pp.append(tp.reshape(-1))
    return pp


# LIST MANAGEMENT ******************************************************************************************************

def insert_list(list1, position, list2):
    """Insert list2 into list1 at position"""
    return list1[:position] + list2 + list1[position:]

def convert_to_list(l):
    if l is None:
        return None
    elif isinstance(l, list):
        return l
    elif isinstance(l, ContentAddressableList):
        return list(l)
    elif isinstance(l, set):
        return list(l)
    else:
        return [l]

def flatten_list(l):
    return [item for sublist in l for item in sublist]

def nesting_depth(l):
    if isinstance(l, np.ndarray):
        l = l.tolist()
    return isinstance(l, list) and max(map(nesting_depth, l)) + 1


# OTHER ****************************************************************************************************************

def get_args(frame):
    """Gets dictionary of arguments and their values for a function
    Frame should be assigned as follows in the function itself:  frame = inspect.currentframe()
    """
    args, _, _, values = inspect.getargvalues(frame)
    return dict((key, value) for key, value in values.items() if key in args)


def recursive_update(d, u, non_destructive=False):
    """Recursively update entries of dictionary d with dictionary u
    From: https://stackoverflow.com/questions/3232943/update-value-of-a-nested-dictionary-of-varying-depth
    """
    for k, v in u.items():
        if isinstance(v, Mapping):
            r = recursive_update(d.get(k, {}), v)
            d[k] = r
        else:
            if non_destructive and k in d and d[k] is not None:
                continue
            d[k] = u[k]
    return d


def multi_getattr(obj, attr, default = None):
    """
    Get a named attribute from an object; multi_getattr(x, 'a.b.c.d') is
    equivalent to x.a.b.c.d. When a default argument is given, it is
    returned when any attribute in the chain doesn't exist; without
    it, an exception is raised when a missing attribute is encountered.

    """
    attributes = attr.split(".")
    for i in attributes:
        try:
            obj = getattr(obj, i)
        except AttributeError:
            if default:
                return default
            else:
                raise
    return obj

# # Example usage
# obj  = [1,2,3]
# attr = "append.__doc__.capitalize.__doc__"

# http://pythoncentral.io/how-to-get-an-attribute-from-an-object-in-python/
# getattr also accepts modules as arguments.

# # http://code.activestate.com/recipes/577346-getattr-with-arbitrary-depth/
# multi_getattr(obj, attr) #Will return the docstring for the
#                          #capitalize method of the builtin string
#                          #object


# based off the answer here https://stackoverflow.com/a/15774013/3131666
def get_deepcopy_with_shared(shared_keys=frozenset(), shared_types=()):
    """
        Arguments
        ---------
            shared_keys
                an Iterable containing strings that should be shallow copied

            shared_types
                an Iterable containing types that when objects of that type are encountered
                will be shallow copied

        Returns
        -------
            a __deepcopy__ function
    """
    shared_types = tuple(shared_types)
    shared_keys = frozenset(shared_keys)

    def __deepcopy__(self, memo):
        cls = self.__class__
        result = cls.__new__(cls)
        memo[id(self)] = result

        try:
            # follow dependency order for Parameters to allow validation involving other parameters
            ordered_dict_keys = sorted(self.__dict__, key=self._dependency_order_key(names=True))
        except AttributeError:
            ordered_dict_keys = self.__dict__

        for k in ordered_dict_keys:
            v = self.__dict__[k]
            if k in shared_keys or isinstance(v, shared_types):
                res_val = v
            else:
                try:
                    res_val = copy_iterable_with_shared(v, shared_types, memo)
                except TypeError:
                    res_val = copy.deepcopy(v, memo)
            setattr(result, k, res_val)
        return result

    return __deepcopy__


def copy_iterable_with_shared(obj, shared_types=None, memo=None):
    try:
        shared_types = tuple(shared_types)
    except TypeError:
        shared_types = (shared_types, )

    dict_types = (dict, collections.UserDict)
    list_types = (list, collections.UserList, collections.deque)
    tuple_types = (tuple, set)
    all_types_using_recursion = dict_types + list_types + tuple_types

    if isinstance(obj, dict_types):
        result = copy.copy(obj)
        del_keys = set()
        for (k, v) in obj.items():
            # key can never be unhashable dict or list
            new_k = k if isinstance(k, shared_types) else copy.deepcopy(k, memo)

            if new_k is not k:
                del_keys.add(k)

            if isinstance(v, all_types_using_recursion):
                new_v = copy_iterable_with_shared(v, shared_types, memo)
            elif isinstance(v, shared_types):
                new_v = v
            else:
                new_v = copy.deepcopy(v, memo)

            try:
                result[new_k] = new_v
            except UtilitiesError:
                # handle ReadOnlyOrderedDict
                result.__additem__(new_k, new_v)
        for k in del_keys:
            del result[k]

    elif isinstance(obj, list_types + tuple_types):
        is_tuple = isinstance(obj, tuple_types)
        if is_tuple:
            result = list()

        # If this is a deque, make sure we copy the maxlen parameter as well
        elif isinstance(obj, collections.deque):
            # FIXME: Should have a better method for supporting properties like this in general
            # We could do something like result = copy(obj); result.clear() but that would be
            # wasteful copying I guess.
            result = obj.__class__(maxlen=obj.maxlen)
        else:
            result = obj.__class__()

        for item in obj:
            if isinstance(item, all_types_using_recursion):
                new_item = copy_iterable_with_shared(item, shared_types, memo)
            elif isinstance(item, shared_types):
                new_item = item
            else:
                new_item = copy.deepcopy(item, memo)
            result.append(new_item)

        if is_tuple:
            try:
                result = obj.__class__(result)
            except TypeError:
                # handle namedtuple
                result = obj.__class__(*result)
    else:
        raise TypeError

    return result


def get_alias_property_getter(name, attr=None):
    """
        Arguments
        ---------
            name : str

            attr : str : default None

        Returns
        -------
            a property getter method that

            if **attr** is None, returns the **name** attribute of an object

            if **attr** is not None, returns the **name** attribute of the
            **attr** attribute of an object
    """
    if attr is not None:
        def getter(obj):
            return getattr(getattr(obj, attr), name)
    else:
        def getter(obj):
            return getattr(obj, name)

    return getter


def get_alias_property_setter(name, attr=None):
    """
        Arguments
        ---------
            name : str

            attr : str : default None

        Returns
        -------
            a property setter method that

            if **attr** is None, sets the **name** attribute of an object

            if **attr** is not None, sets the **name** attribute of the
            **attr** attribute of an object
    """
    if attr is not None:
        def setter(obj, value):
            setattr(getattr(obj, attr), name, value)
    else:
        def setter(obj, value):
            setattr(obj, name, value)

    return setter


#region NUMPY ARRAY METHODS ******************************************************************************************

def np_array_less_than_2d(array):
    if not isinstance(array, np.ndarray):
        raise UtilitiesError("Argument to np_array_less_than_2d() ({0}) must be an np.ndarray".format(array))
    if array.ndim <= 1:
        return True
    else:
        return False

def convert_to_np_array(value, dimension=None):
    """
        Converts value to np.ndarray if it is not already. Handles
        creation of "ragged" arrays
        (https://numpy.org/neps/nep-0034-infer-dtype-is-object.html)

        Args:
            value
                item to convert to np.ndarray

            dimension : 1, 2, None
                minimum dimension of np.ndarray to convert to

        Returns:
            value : np.ndarray
    """
    def safe_create_np_array(value):
        with warnings.catch_warnings():
            warnings.filterwarnings('error', category=np.VisibleDeprecationWarning)
            # NOTE: this will raise a ValueError in the future.
            # See https://numpy.org/neps/nep-0034-infer-dtype-is-object.html
            try:
                try:
                    return np.asarray(value)
                except np.VisibleDeprecationWarning:
                    return np.asarray(value, dtype=object)
            except ValueError as e:
                msg = str(e)
                if 'cannot guess the desired dtype from the input' in msg:
                    return np.asarray(value, dtype=object)
                # KDM 6/29/20: this case handles a previously noted case
                # by KAM 6/28/18, #877:
                # [[0.0], [0.0], np.array([[0.0, 0.0]])]
                # but was only handled for dimension=1
                elif 'could not broadcast' in msg:
                    return convert_all_elements_to_np_array(value)
                else:
                    raise

    value = safe_create_np_array(value)

    if dimension == 1:
        value = np.atleast_1d(value)
    elif dimension == 2:
        # Array is made up of non-uniform elements, so treat as 2d array and pass
        if (
            value.ndim > 0
            and value.dtype == object
            and any([safe_len(x) > 1 for x in value])
        ):
            pass
        else:
            value = np.atleast_2d(value)
    elif dimension is not None:
        raise UtilitiesError("dimension param ({0}) must be None, 1, or 2".format(dimension))

    return value


def object_has_single_value(obj):
    """
        Returns
        -------
            True : if **obj** contains only one value, in any dimension
            False : otherwise

            **obj** will be cast to a numpy array if it is not already one
    """
    if not isinstance(obj, np.ndarray):
        obj = np.asarray(obj)

    for s in obj.shape:
        if s > 1:
            return False

    return True


def type_match(value, value_type):
    if isinstance(value, value_type):
        return value
    if value_type in {int, np.integer, np.int64, np.int32}:
        return int(value)
    if value_type in {float, np.float64, np.float32}:
        return float(value)
    if value_type is np.ndarray:
        return np.array(value)
    if value_type is list:
        return list(value)
    if value_type is None:
        return None
    if value_type is type(None):
        return value
    raise UtilitiesError("Type of {} not recognized".format(value_type))

def get_value_from_array(array):
    """Extract numeric value from array, preserving numeric type
    :param array:
    :return:
    """

def random_matrix(num_rows, num_cols, offset=0.0, scale=1.0):
    """Generate a random matrix

    Calls np.random.rand to generate a 2d np.array with random values and shape (num_rows, num_cols):

        :math:`matrix = (random[0.0:1.0] + offset) * scale

    With the default values of **offset** and **scale**, values of matrix are floats between 0 and 1.
    However, **offset** can be used to center the range on other values (e.g., **offset**=-0.5 centers values on 0),
    and **scale** can be used to narrow or widen the range.  As a conveniuence the keyword 'ZERO_CENTER' can be used
    in place of -.05.

    Arguments
    ----------
    num_rows : int
        specifies number of rows.

    num_cols : int
        specifies number of columns.

    offset : float or 'zero_center'
        specifies amount added to each entry of the matrix before it is scaled.

    scale : float
        specifies amount by which random value + **offset** is multiplicatively scaled.

    Returns
    -------
    2d np.array
    """
    if isinstance(offset,str):
        if offset.upper() == 'ZERO_CENTER':
            offset = -0.5
        else:
            raise UtilitiesError(f"'offset' arg of random_matrix must be a number of 'zero_center'")
    return (np.random.rand(num_rows, num_cols) + offset) * scale

def underscore_to_camelCase(item):
    item = item[1:]
    item = ''.join(x.capitalize() or '_' for x in item.split('_'))
    return item[0].lower() + item[1:]

def append_type_to_name(object, type=None):
    name = object.name
    # type = type or object.componentType
    # type = type or object.__class__.__base__.__base__.__base__.__name__
    type = type or object.__class__.__base__.__name__
    if any(token in name for token in [type.lower(), type.upper(), type.capitalize()]):
        string = name
    else:
        string = "\'" + name + "\'" + ' ' + type.lower()
        # string = name + ' ' + type.lower()
    return string
#endregion


class ReadOnlyOrderedDict(UserDict):
    def __init__(self, dict=None, name=None, **kwargs):
        self.name = name or self.__class__.__name__
        UserDict.__init__(self, dict, **kwargs)
        self._ordered_keys = []
    def __setitem__(self, key, item):
        raise UtilitiesError("{} is read-only".format(self.name))
    def __delitem__(self, key):
        raise UtilitiesError("{} is read-only".format(self.name))
    def clear(self):
        raise UtilitiesError("{} is read-only".format(self.name))
    def pop(self, key, *args):
        raise UtilitiesError("{} is read-only".format(self.name))
    def popitem(self):
        raise UtilitiesError("{} is read-only".format(self.name))
    def __additem__(self, key, value):
        self.data[key] = value
        if key not in self._ordered_keys:
            self._ordered_keys.append(key)
    def __deleteitem__(self, key):
        del self.data[key]
    def keys(self):
        return self._ordered_keys
    def copy(self):
        return self.data.copy()

class ContentAddressableList(UserList):
    """
    ContentAddressableList( component_type, key=None, list=None)

    Implements dict-like list, that can be keyed by a specified attribute of the `Compoments <Component>` in its
    entries.  If called, returns list of items.

    Instance is callable (with no arguments): returns list of its items.

    The key with which it is created is also assigned as a property of the class, that returns a list
    with the keyed attribute of its entries.  For example, the `output_ports <Mechanism_Base.output_ports>` attribute
    of a `Mechanism <Mechanism>` is a ContentAddressableList of the Mechanism's `OutputPorts <OutputPort>`, keyed by
    their names.  Therefore, ``my_mech.output_ports.names`` returns the names of all of the Mechanism's OutputPorts::

        >>> import psyneulink as pnl
        >>> print(pnl.DDM().output_ports.names)
        ['DECISION_VARIABLE', 'RESPONSE_TIME']

    The keyed attribute can also be used to access an item of the list.  For examples::

        >>> print(pnl.DDM().output_ports['DECISION_VARIABLE'])
        (OutputPort DECISION_VARIABLE)

    Supports:
      * getting and setting entries in the list using keys (string), in addition to numeric indices.
        the key to use is specified by the **key** arg of the constructor, and must be a string attribute;
        * for getting an entry:
          the key must match the keyed attribute of a Component in the list; otherwise an exception is raised;
        * for setting an entry:
            - the key must match the key of the component being assigned;
            - if there is already a component in the list the keyed vaue of which matches the key, it is replaced;
            - if there is no component in the list the keyed attribute of which matches the key,
              the component is appended to the list;
        * for getting lists of the names, values of the keyed attributes, and values of the `value <Component.value>`
            attributes of components in the list.

    IMPLEMENTATION NOTE:
        This class allows Components to be maintained in lists, while providing ordered storage
        and the convenience of access and assignment by name (e.g., akin to a dict).
        Lists are used (instead of a dict or OrderedDict) since:
            - ordering is in many instances convenient, and in some critical (e.g., for consistent mapping from
                collections of ports to other variables, such as lists of their values);
            - they are most commonly accessed either exhaustively (e.g., in looping through them during execution),
                or by key (e.g., to get the first, "primary" one), which makes the efficiencies of a dict for
                accessing by key/name less critical;
            - the number of ports in a collection for a given Mechanism is likely to be small so that, even when
                accessed by key/name, the inefficiencies of searching a list are likely to be inconsequential.

    Arguments
    ---------

    component_type : Class
        specifies the class of the items in the list.

    name : str : 'ContentAddressableList'
        name to use for ContentAddressableList

    key : str : default `name`
        specifies the attribute of **component_type** used to key items in the list by content;
        **component_type** must have this attribute or, if it is not provided, an attribute with the name 'name'.

    list : List : default None
        specifies a list used to initialize the list;
        all of the items must be of type **component_type** and have the **key** attribute.

    Attributes
    ----------

    component_type : Class
        the class of the items in the list.

    name: str
        name if provided as arg, else name of of ContentAddressableList class

    key : str
        the attribute of `component_type <ContentAddressableList.component_type>` used to key items in the list by content;

    data : List (property)
        the actual list of items.

    names : List (property)
        values of the `name <Component>` attribute of components in the list.

    key_values : List (property)
        values of the keyed attribute of each component in the list.

    values : List (property)
        values of the `value <Component>` attribute of components in the list.

    """

    legal_key_type_strings = ['int', 'str', 'Port']

    def __init__(self, component_type, key=None, list=None, name=None, **kwargs):
        self.component_type = component_type
        self.key = key or 'name'
        self.component_type = component_type
        self.name = name or component_type.__name__
        if not isinstance(component_type, type):
            raise UtilitiesError("component_type arg for {} ({}) must be a class"
                                 .format(self.name, component_type))
        if not isinstance(self.key, str):
            raise UtilitiesError("key arg for {} ({}) must be a string".
                                 format(self.name, self.key))
        if not hasattr(component_type, self.key):
            raise UtilitiesError("key arg for {} (\'{}\') must be an attribute of {}".
                                 format(self.name,
                                        self.key,
                                        component_type.__name__))
        if list is not None:
            if not all(isinstance(obj, self.component_type) for obj in list):
                raise UtilitiesError("All of the items in the list arg for {} "
                                     "must be of the type specified in the component_type arg ({})"
                                     .format(self.name, self.component_type.__name__))
        UserList.__init__(self, list, **kwargs)

    # def __repr__(self):
    #     return '[\n\t{0}\n]'.format('\n\t'.join(['{0}\t{1}\t{2}'.format(i, self[i].name,
    #                                                                     repr(self[i].value))
    #                                              for i in range(len(self))]))

    def __copy__(self):
        cls = self.__class__
        result = cls.__new__(cls)
        result.__dict__.update(self.__dict__)
        result.data = self.data.copy()
        return result

    def __getitem__(self, key):
        if key is None:
            raise KeyError(f"None is not a legal key for '{self.name}'.")
        try:
            return self.data[key]
        except TypeError:
            key_num = self._get_key_for_item(key)
            if key_num is None:
                # raise TypeError(f"'{key}' is not a key in {self.name}.")
                raise TypeError(f"'{key}' is not in {self.name}.")
            return self.data[key_num]

    def __setitem__(self, key, value):
        # For efficiency, first assume the key is numeric (duck typing in action!)
        try:
            self.data[key] = value
        # If it is not
        except TypeError:
            # It must be a string
            if not isinstance(key, str):
                raise UtilitiesError("Non-numeric key used for {} ({}) must be "
                                     "a string)".format(self.name, key))
            # The specified string must also match the value of the attribute of the class used for addressing
            if not key.startswith(value.name):
            # if not key == type(value).__name__:
                raise UtilitiesError("The key of the entry for {} {} ({}) "
                                     "must match the value of its {} attribute "
                                     "({})".format(self.name,
                                                   value.__class__.__name__,
                                                   key,
                                                   self.key,
                                                   getattr(value, self.key)))
            key_num = self._get_key_for_item(key)
            if key_num is not None:
                self.data[key_num] = value
            else:
                self.data.append(value)

    def __contains__(self, item):
        if super().__contains__(item):
            return True
        else:
            try:
                self.__getitem__(item)
                return True
            except (KeyError, TypeError, UtilitiesError, ValueError):
                return False

    def _get_key_for_item(self, key):
        if isinstance(key, str):
            obj = next((obj for obj in self.data if obj.name == key), None)
            if obj is None:
                return None
            else:
                return self.data.index(obj)
        elif isinstance(key, self.component_type):
            return self.data.index(key)
        else:
            raise UtilitiesError(
                "{} is not a legal key for {} (must be {})".format(
                    key,
                    self.key,
                    gen_friendly_comma_str(self.legal_key_type_strings)
                )
            )

    def __delitem__(self, key):
        if key is None:
            raise KeyError("None is not a legal key for {}".format(self.name))
        try:
            del self.data[key]
        except TypeError:
            key_num = self._get_key_for_item(key)
            del self.data[key_num]

    def __call__(self):
        return self.data

    def clear(self):
        super().clear()

    # def pop(self, key, *args):
    #     raise UtilitiesError("{} is read-only".format(self.name))
    #
    # def popitem(self):
    #     raise UtilitiesError("{} is read-only".format(self.name))

    def __additem__(self, key, value):
        if key >= len(self.data):
            self.data.append(value)
        else:
            self.data[key] = value

    def __add__(self, item):
        try:
            if self.component_type != item.component_type:
                raise TypeError(f'Type mismatch {self.component_type} and {item.component_type}')

            if self.key != item.key:
                raise TypeError(f'Key mismatch {self.key} and {item.key}')

        except AttributeError:
            raise TypeError('ContentAddressableList can only be added to ContentAddressableList')

        return ContentAddressableList(self.component_type, self.key, self.data + item.data, self.name)

    def copy(self):
        return self.data.copy()

    @property
    def names(self):
        """Return list of `values <Component.value>` of the name attribute of components in the list.
        Returns
        -------
        names :  list
            list of the values of the `name <Component.name>` attributes of components in the list.
        """
        return [getattr(item, NAME) for item in self.data]

    @property
    def key_values(self):
        """Return list of `values <Component.value>` of the keyed attribute of components in the list.
        Returns
        -------
        key_values :  list
            list of the values of the `keyed <Component.name>` attributes of components in the list.
        """
        return [getattr(item, self.key) for item in self.data]

    def get_key_values(self, context=None):
        """Return list of `values <Component.value>` of the keyed
        parameter of components in the list.
        Returns
        -------
        key_values :  list
            list of the values of the `keyed <Component.name>`
            parameter of components in the list  for **context**
        """
        return [getattr(item.parameters, self.key).get(context) for item in self.data]

    @property
    def values(self):
        """Return list of values of components in the list.
        Returns
        -------
        values :  list
            list of the values of the `value <Component.value>` attributes of components in the list.
        """
        return [getattr(item, VALUE) for item in self.data]

    def get_values(self, context=None):
        """Return list of values of components in the list.
        Returns
        -------
        values :  list
            list of the values of the `value <Component.value>`
            parameter of components in the list  for **context**
        """
        return [item.parameters.value.get(context) for item in self.data]

    @property
    def values_as_lists(self):
        """Return list of values of components in the list, each converted to a list.
        Returns
        -------
        values :  list
            list of list values of the `value <Component.value>` attributes of components in the list,
        """
        return [np.ndarray.tolist(getattr(item, VALUE)) for item in self.data]

    def get_values_as_lists(self, context=None):
        """Return list of values of components in the list, each converted to a list.
        Returns
        -------
        values :  list
            list of list values of the `value <Component.value>` attributes of components in the list,
        """
        return [np.ndarray.tolist(item.parameters.value.get(context)) for item in self.data]


def is_value_spec(spec):
    from psyneulink.core.components.component import Component

    if isinstance(spec, (numbers.Number, np.ndarray)):
        return True
    elif (
        isinstance(spec, list)
        and is_numeric(spec)
        and not contains_type(spec, (Component, types.FunctionType))
    ):
        return True
    else:
        return False


def is_unit_interval(spec):
    if isinstance(spec, (int, float)) and 0 <= spec <= 1:
        return True
    else:
        return False


def is_same_function_spec(fct_spec_1, fct_spec_2):
    """Compare two function specs and return True if both are for the same class of Function

    Arguments can be either a class or instance of a PsyNeuLink Function, or any other callable method or function
    Return True only if both are instances or classes of a PsyNeuLink Function;  otherwise, return False
    """
    from psyneulink.core.components.functions.function import Function

    def _convert_to_type(fct):
        if isinstance(fct, Function):
            return type(fct)
        elif inspect.isclass(fct) and issubclass(fct, Function):
            return fct
        else:
            return None

    fct_1 = _convert_to_type(fct_spec_1)
    fct_2 = _convert_to_type(fct_spec_2)

    if fct_1 and fct_2 and fct_1 == fct_2:
        return True
    else:
        return False


def is_component(val):
    """This allows type-checking for Component definitions where Component module can't be imported
    """
    from psyneulink.core.components.component import Component
    return isinstance(val, Component)

def is_instance_or_subclass(candidate, spec):
    """
    Returns
    -------

    True if **candidate** is a subclass of **spec** or an instance thereof, False otherwise
    """
    return isinstance(candidate, spec) or (inspect.isclass(candidate) and issubclass(candidate, spec))

def is_comparison_operator(o):
    """
    Returns
    -------

    True if **o** is an entry in comparison_operators dictionary (in keywords)
    """
    if o in comparison_operators.values():
        return True
    return False


def make_readonly_property(val, name=None):
    """Return property that provides read-only access to its value
    """
    if name is None:
        name = val

    def getter(self):
        return val

    def setter(self, val):
        raise UtilitiesError("{} is read-only property of {}".format(name, self.__class__.__name__))

    # Create the property
    prop = property(getter).setter(setter)
    return prop


def get_class_attributes(cls):
    boring = dir(type('dummy', (object,), {}))
    return [item
            for item in inspect.getmembers(cls)
            if item[0] not in boring]


def convert_all_elements_to_np_array(arr, cast_from=None, cast_to=None):
    """
        Recursively converts all items in **arr** to numpy arrays, optionally casting
        items of type/dtype **cast_from** to type/dtype **cast_to**

        Arguments
        ---------
            cast_from - type, numpy.dtype - type when encountered to cast to **cast_to**
            cast_to - type, numpy.dtype - type to cast **cast_from** to

        Returns
        -------
        a numpy array containing the converted **arr**
    """
    if isinstance(arr, np.ndarray) and arr.dtype != object:
        if cast_from is not None and arr.dtype == cast_from:
            return np.asarray(arr, dtype=cast_to)
        else:
            return arr

    if cast_from is not None and isinstance(arr, cast_from):
        return np.asarray(arr, dtype=cast_to)

    if not isinstance(arr, collections.abc.Iterable) or isinstance(arr, str):
        return np.array(arr)

    if isinstance(arr, np.matrix):
        if arr.dtype == object:
            return np.asarray([convert_all_elements_to_np_array(arr.item(i), cast_from, cast_to) for i in range(arr.size)])
        else:
            return arr

    subarr = [convert_all_elements_to_np_array(x, cast_from, cast_to) for x in arr]

    if all([subarr[i].shape == subarr[0].shape for i in range(1, len(subarr))]):
        # the elements are all uniform in shape, so we can use numpy's standard behavior
        return np.asarray(subarr)
    else:
        # the elements are nonuniform, so create an array that just wraps them individually
        # numpy cannot easily create arrays with subarrays of certain dimensions, workaround here
        # https://stackoverflow.com/q/26885508/3131666
        len_subarr = len(subarr)
        elementwise_subarr = np.empty(len_subarr, dtype=np.ndarray)
        for i in range(len_subarr):
            elementwise_subarr[i] = subarr[i]

        return elementwise_subarr

# Seeds and randomness

class SeededRandomState(np.random.RandomState):
    def __init__(self, *args, **kwargs):
        # Extract seed
        self.used_seed = (kwargs.get('seed', None) or args[0])[:]
        super().__init__(*args, **kwargs)

    def __deepcopy__(self, memo):
        # There's no easy way to deepcopy parent first.
        # Create new instance and rewrite the state.
        dup = type(self)(seed=self.used_seed)
        dup.set_state(self.get_state())
        return dup

    def seed(self, seed):
        assert False, "Use 'seed' parameter instead of seeding the random state directly"


class _SeededPhilox(np.random.Generator):
    def __init__(self, *args, **kwargs):
        # Extract seed
        self.used_seed = (kwargs.get('seed', None) or args[0])[:]
        state = np.random.Philox([self.used_seed])
        super().__init__(state)

    def __deepcopy__(self, memo):
        # There's no easy way to deepcopy parent first.
        # Create new instance and rewrite the state.
        dup = type(self)(seed=self.used_seed)
        dup.bit_generator.state = self.bit_generator.state
        return dup

    def seed(self, seed):
        assert False, "Use 'seed' parameter instead of seeding the random state directly"


_seed = np.int32((time.time() * 1000) % 2**31)
def get_global_seed(offset=1):
    global _seed
    _seed += offset
    _seed %= 2**31
    return _seed - offset


def set_global_seed(new_seed):
    global _seed
    _seed = new_seed


def safe_len(arr, fallback=1):
    """
    Returns
    -------
        len(**arr**) if possible, otherwise **fallback**
    """
    try:
        return len(arr)
    except TypeError:
        return fallback

<<<<<<< HEAD

# def safe_equals(x, y):
#     """
#         An == comparison that handles numpy's new behavior of returning
#         an array of booleans instead of a single boolean for ==
#     """
#     with warnings.catch_warnings():
#         warnings.simplefilter('error')
#         try:
#             val = x == y
#             if isinstance(val, bool):
#                 return val
#             else:
#                 raise ValueError
#         except (ValueError, DeprecationWarning, FutureWarning):
#             try:
#                 return np.array_equal(x, y)
#             except DeprecationWarning:
#                 len_x = len(x)
#                 return (
#                     len_x == len(y)
#                     and all([
#                         safe_equals(x[i], y[i]) for i in range(len_x)
#                     ])
#                 )

=======
>>>>>>> d36dd2dd
def safe_equals(x, y):
    """
        An == comparison that handles numpy's new behavior of returning
        an array of booleans instead of a single boolean for ==
    """
    from collections import defaultdict
    with warnings.catch_warnings():
        warnings.simplefilter('error')
        try:
            val = x == y
            if isinstance(val, bool):
                return val
            else:
                raise ValueError
        except (ValueError, DeprecationWarning, FutureWarning):
            try:
                return np.array_equal(x, y)
            except (DeprecationWarning, FutureWarning):
                len_x = len(x)
                try:
<<<<<<< HEAD
                    # MODIFIED 11/23/22 OLD:
                    # return (
                    #     len_x == len(y)
                    #     and all([
                    #         safe_equals(x[i], y[i]) for i in range(len_x)
                    #     ])
                    # )
                    # MODIFIED 11/23/22 NEW:
=======
                    # IMPLEMENTATION NOTE:
                    #  Handles case in which an element being compared is a defaultdict
                    #  (makes copy to prevent indexing it from adding and entry to source)
>>>>>>> d36dd2dd
                    if len_x != len(y):
                        return False
                    for i in range(len_x):
                        if isinstance(x[i],defaultdict) or isinstance(y[i],defaultdict):
                            copy_x = x[i].copy()
                            copy_y = y[i].copy()
                            if not safe_equals(copy_x, copy_y):
                                return False
                        else:
                            if not safe_equals(x[i],y[i]):
                                return False
                    return True
<<<<<<< HEAD
                    # MODIFIED 11/23/22 END
=======
>>>>>>> d36dd2dd
                except KeyError:
                    return False


@tc.typecheck
def _get_arg_from_stack(arg_name:str):
    # Get arg from the stack

    curr_frame = inspect.currentframe()
    prev_frame = inspect.getouterframes(curr_frame, 2)
    i = 1
    # Search stack for first frame (most recent call) with a arg_val specification
    arg_val = None
    while arg_val is None:
        try:
            arg_val = inspect.getargvalues(prev_frame[i][0]).locals[arg_name]
        except KeyError:
            # Try earlier frame
            i += 1
        except IndexError:
            # Ran out of frames, so just set arg_val to empty string
            arg_val = ""
        else:
            break

    # No arg_val was specified in any frame
    if arg_val is None: # cxt-done
        raise UtilitiesError("PROGRAM ERROR: arg_name not found in any frame")

    return arg_val


def prune_unused_args(func, args=None, kwargs=None):
    """
        Arguments
        ---------
            func : function

            args : *args

            kwargs : **kwargs


        Returns
        -------
            a tuple such that the first item is the intersection of **args** and the
            positional arguments of **func**, and the second item is the intersection
            of **kwargs** and the keyword arguments of **func**

    """
    # use the func signature to filter out arguments that aren't compatible
    try:
        sig = _signature_cache[func]
    except KeyError:
        sig = inspect.signature(func)
        _signature_cache[func] = sig

    has_args_param = False
    has_kwargs_param = False
    count_positional = 0
    func_kwargs_names = set()

    for name, param in sig.parameters.items():
        if param.kind is inspect.Parameter.VAR_POSITIONAL:
            has_args_param = True
        elif param.kind is inspect.Parameter.VAR_KEYWORD:
            has_kwargs_param = True
        elif param.kind is inspect.Parameter.POSITIONAL_OR_KEYWORD or param.kind is inspect.Parameter.KEYWORD_ONLY:
            if param.default is inspect.Parameter.empty:
                count_positional += 1
            func_kwargs_names.add(name)

    if args is not None:
        try:
            args = list(args)
        except TypeError:
            args = [args]

        if not has_args_param:
            num_extra_args = len(args) - count_positional
            if num_extra_args > 0:
                logger.debug('{1} extra arguments specified to function {0}, will be ignored (values: {2})'.format(func, num_extra_args, args[-num_extra_args:]))
            args = args[:count_positional]
    else:
        args = []

    if kwargs is not None:
        kwargs = dict(kwargs)

        if not has_kwargs_param:
            filtered = set()
            for kw in kwargs:
                if kw not in func_kwargs_names:
                    filtered.add(kw)
            if len(filtered) > 0:
                logger.debug('{1} extra keyword arguments specified to function {0}, will be ignored (values: {2})'.format(func, len(filtered), filtered))
            for kw in filtered:
                del kwargs[kw]
    else:
        kwargs = {}

    return args, kwargs


def call_with_pruned_args(func, *args, **kwargs):
    """
        Calls **func** with only the **args** and **kwargs** that
        exist in its signature
    """
    args, kwargs = prune_unused_args(func, args, kwargs)
    return func(*args, **kwargs)


def unproxy_weakproxy(proxy):
    """
        Returns the actual object weak-referenced by a weakproxy.proxy object
        Much like
            >>> a = weakref.ref(b)
            >>> a() is b
            True
    """
    try:
        return proxy.__repr__.__self__
    except AttributeError:
        # handles the case where proxy references a class
        return proxy.__mro__[0]


def parse_valid_identifier(orig_identifier):
    """
        Returns
        -------
            A version of **orig_identifier** with characters replaced
            so that it is a valid python identifier
    """
    change_invalid_beginning = re.sub(r'^([^a-zA-Z_])', r'_\1', orig_identifier)
    return re.sub(r'[^a-zA-Z0-9_]', '_', change_invalid_beginning)


def parse_string_to_psyneulink_object_string(string):
    """
        Returns
        -------
            a string corresponding to **string** that is an attribute
            of psyneulink if it exists, otherwise None

            The output of this function will cause
            getattr(psyneulink, <output>) to return a psyneulink object
    """
    def is_pnl_obj(string):
        try:
            # remove parens to get rid of class instantiations
            string = re.sub(r'\(.*?\)', '', string)
            attr_sequence = string.split('.')
            obj = getattr(psyneulink, attr_sequence[0])

            for item in attr_sequence[1:]:
                obj = getattr(obj, item)

            return True
        except (AttributeError, TypeError):
            return False

    if is_pnl_obj(string):
        return string

    # handle potential psyneulink keyword
    try:
        # insert space between camel case words
        keyword = re.sub('([a-z])([A-Z])', r'\1 \2', string)
        keyword = keyword.upper().replace(' ', '_')

        if is_pnl_obj(keyword):
            return keyword
    except TypeError:
        pass

    return None


def get_all_explicit_arguments(cls_, func_str):
    """
        Returns
        -------
            all explicitly specified (named) arguments for the function
            **cls_**.**funct_str** including any arguments specified in
            functions of the same name on parent classes, if \\*args or
            \\*\\*kwargs are specified
    """
    all_arguments = set()

    for cls_ in cls_.__mro__:
        func = getattr(cls_, func_str)
        has_args_or_kwargs = False

        for arg_name, arg in inspect.signature(func).parameters.items():
            if (
                arg.kind is inspect.Parameter.VAR_POSITIONAL
                or arg.kind is inspect.Parameter.VAR_KEYWORD
            ):
                has_args_or_kwargs = True
            else:
                all_arguments.add(arg_name)

        if not has_args_or_kwargs:
            break

    return all_arguments


def create_union_set(*args) -> set:
    """
        Returns:
            a ``set`` containing all items in **args**, expanding
            iterables
    """
    result = set()
    for item in args:
        if hasattr(item, '__iter__') and not isinstance(item, str):
            result = result.union(item)
        else:
            result = result.union([item])

    return result


def merge_dictionaries(a: dict, b: dict) -> typing.Tuple[dict, bool]:
    """
        Returns: a tuple containing:
            - a ``dict`` containing each key-value pair in **a** and
            **b** where the values of shared keys are sets of their
            original values

            - a ``bool`` indicating if **a** and **b** have any shared
            keys
    """
    shared_keys = [x for x in a if x in b]

    new_dict = {k: v for k, v in a.items()}
    new_dict.update(b)
    new_dict.update({k: create_union_set(a[k], b[k]) for k in shared_keys})

    return new_dict, len(new_dict) < (len(a) + len(b))


def gen_friendly_comma_str(items):
    """
        Returns:
            a proper English comma-separated string of each item in
            **items**
    """
    if isinstance(items, str) or not is_iterable(items):
        return str(items)

    items = [str(x) for x in items]

    if len(items) < 2:
        return ''.join(items)
    else:
        divider = ' or '
        if len(items) > 2:
            divider = f',{divider}'

        return f"{', '.join(items[:-1])}{divider}{items[-1]}"


def contains_type(
    arr: collections.abc.Iterable,
    typ: typing.Union[type, typing.Tuple[type, ...]]
) -> bool:
    """
        Returns:
            True if **arr** is a possibly nested Iterable that contains
            an instance of **typ** (or one type in **typ** if tuple)

        Note: `isinstance(**arr**, **typ**)` should be used to check
        **arr** itself if needed
    """
    try:
        for a in arr:
            if isinstance(a, typ) or (a is not arr and contains_type(a, typ)):
                return True
    except TypeError:
        pass

    return False


def _is_module_class(class_: type, module: types.ModuleType) -> bool:
    """
    Returns:
        bool: True if **class_** is a member of **module**, False otherwise
    """
    if module.__name__ == class_.__module__:
        try:
            return class_ is getattr(module, class_.__name__)
        except AttributeError:
            pass

    return False


def get_function_sig_default_value(
    function: typing.Union[types.FunctionType, types.MethodType],
    parameter: str
):
    """
        Returns:
            the default value of the **parameter** argument of
            **function** if it exists, or inspect._empty
    """
    try:
        sig = _signature_cache[function]
    except KeyError:
        sig = inspect.signature(function)
        _signature_cache[function] = sig

    try:
        return sig.parameters[parameter].default
    except KeyError:
        return inspect._empty<|MERGE_RESOLUTION|>--- conflicted
+++ resolved
@@ -438,47 +438,15 @@
     # If the two are equal, can settle it right here
     # IMPLEMENTATION NOTE: remove the duck typing when numpy supports a direct comparison of iterables
     try:
-<<<<<<< HEAD
-        # # MODIFIED 11/23/22 OLD:
-        # with warnings.catch_warnings():
-        #     # warnings.simplefilter(action='ignore', category=FutureWarning)
-        #     # warnings.simplefilter(action='ignore', category=np.VisibleDeprecationWarning)
-        #     if reference is not None and np.array(candidate, dtype=object).size > 0 and (candidate == reference):
-        #         return True
-        # # MODIFIED 11/23/22 NEWER:
-        # with warnings.catch_warnings():
-        #     warnings.simplefilter('error')
-        #     try:
-        #         # if reference is not None and np.array(candidate, dtype=object).size > 0 and (candidate == reference):
-        #         #     return True
-        #         if (reference is not None and np.array(candidate, dtype=object).size > 0
-        #                 and safe_equals(candidate, reference)):
-        #             return True
-        #     except:
-        #        raise Exception
-        # MODIFIED 11/23/22 NEWEST:
         if (reference is not None and np.array(candidate, dtype=object).size > 0
                 and safe_equals(candidate, reference)):
             return True
-        # MODIFIED 11/23/22 END
-=======
-        if (reference is not None and np.array(candidate, dtype=object).size > 0
-                and safe_equals(candidate, reference)):
-            return True
->>>>>>> d36dd2dd
 
     except ValueError:
         # raise UtilitiesError("Could not compare {0} and {1}".format(candidate, reference))
         # IMPLEMENTATION NOTE: np.array generates the following error:
         # ValueError: The truth value of an array with more than one element is ambiguous. Use a.any() or a.all()
-        assert True
         pass
-
-    # If the two are the same thing, can settle it right here
-    # This is a common pattern for tests that use the same structure
-    # as default variable and variable
-    if reference is not None and candidate is reference:
-        return True
 
     # If args not provided, assign to default values
     # if not specified in args, use these:
@@ -1668,35 +1636,6 @@
     except TypeError:
         return fallback
 
-<<<<<<< HEAD
-
-# def safe_equals(x, y):
-#     """
-#         An == comparison that handles numpy's new behavior of returning
-#         an array of booleans instead of a single boolean for ==
-#     """
-#     with warnings.catch_warnings():
-#         warnings.simplefilter('error')
-#         try:
-#             val = x == y
-#             if isinstance(val, bool):
-#                 return val
-#             else:
-#                 raise ValueError
-#         except (ValueError, DeprecationWarning, FutureWarning):
-#             try:
-#                 return np.array_equal(x, y)
-#             except DeprecationWarning:
-#                 len_x = len(x)
-#                 return (
-#                     len_x == len(y)
-#                     and all([
-#                         safe_equals(x[i], y[i]) for i in range(len_x)
-#                     ])
-#                 )
-
-=======
->>>>>>> d36dd2dd
 def safe_equals(x, y):
     """
         An == comparison that handles numpy's new behavior of returning
@@ -1717,20 +1656,9 @@
             except (DeprecationWarning, FutureWarning):
                 len_x = len(x)
                 try:
-<<<<<<< HEAD
-                    # MODIFIED 11/23/22 OLD:
-                    # return (
-                    #     len_x == len(y)
-                    #     and all([
-                    #         safe_equals(x[i], y[i]) for i in range(len_x)
-                    #     ])
-                    # )
-                    # MODIFIED 11/23/22 NEW:
-=======
                     # IMPLEMENTATION NOTE:
                     #  Handles case in which an element being compared is a defaultdict
                     #  (makes copy to prevent indexing it from adding and entry to source)
->>>>>>> d36dd2dd
                     if len_x != len(y):
                         return False
                     for i in range(len_x):
@@ -1743,10 +1671,6 @@
                             if not safe_equals(x[i],y[i]):
                                 return False
                     return True
-<<<<<<< HEAD
-                    # MODIFIED 11/23/22 END
-=======
->>>>>>> d36dd2dd
                 except KeyError:
                     return False
 
