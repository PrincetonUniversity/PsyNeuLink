--- conflicted
+++ resolved
@@ -172,11 +172,7 @@
     """Call by property of the Component."""
     COMPOSITION   = 1 << 16 #
     """Call by a/the Composition to which the Component belongs."""
-<<<<<<< HEAD
-    PROCESS   = 1 << 16     # 65536
-=======
-
->>>>>>> deb302c9
+
     NONE      = 1 << 21
 
     """Call by a/the Composition to which the Component belongs."""
