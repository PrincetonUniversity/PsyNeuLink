--- conflicted
+++ resolved
@@ -11,13 +11,8 @@
     <option name="IS_MODULE_SDK" value="true" />
     <option name="ADD_CONTENT_ROOTS" value="true" />
     <option name="ADD_SOURCE_ROOTS" value="true" />
-<<<<<<< HEAD
-    <module name="PsyNeuLink" />
+    <module name="PsyNeuLink (Dropbox)" />
     <EXTENSION ID="PythonCoverageRunConfigurationExtension" enabled="false" sample_coverage="true" runner="coverage.py" />
-=======
-    <module name="PsyNeuLink (Dropbox)" />
-    <EXTENSION ID="PythonCoverageRunConfigurationExtension" enabled="false" runner="coverage.py" sample_coverage="true" />
->>>>>>> 1c0880fa
     <option name="SCRIPT_NAME" value="$PROJECT_DIR$/Scripts/DEMO SCRIPTS/• Mixed NN &amp; DDM DEMO Script.py" />
     <option name="PARAMETERS" value="" />
     <option name="SHOW_COMMAND_LINE" value="false" />
