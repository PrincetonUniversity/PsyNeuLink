<component name="ProjectRunConfigurationManager">
  <configuration default="false" factoryName="Sphinx task" name="Make HTML" singleton="true" type="docs">
    <option name="INTERPRETER_OPTIONS" value="" />
    <option name="PARENT_ENVS" value="true" />
    <envs />
    <option name="SDK_HOME" value="" />
    <option name="WORKING_DIRECTORY" value="$PROJECT_DIR$/docs" />
    <option name="IS_MODULE_SDK" value="false" />
    <option name="ADD_CONTENT_ROOTS" value="true" />
    <option name="ADD_SOURCE_ROOTS" value="true" />
<<<<<<< HEAD
    <module name="" />
=======
    <module name="PsyNeuLink" />
>>>>>>> e3c46ba7
    <EXTENSION ID="PythonCoverageRunConfigurationExtension" enabled="false" runner="coverage.py" sample_coverage="true" />
    <option name="docutils_input_file" value="$PROJECT_DIR$/docs/source" />
    <option name="docutils_output_file" value="$PROJECT_DIR$/docs/build/html" />
    <option name="docutils_params" value="-aE" />
    <option name="docutils_task" value="html" />
    <option name="docutils_open_in_browser" value="false" />
    <method />
  </configuration>
</component><|MERGE_RESOLUTION|>--- conflicted
+++ resolved
@@ -1,5 +1,5 @@
 <component name="ProjectRunConfigurationManager">
-  <configuration default="false" factoryName="Sphinx task" name="Make HTML" singleton="true" type="docs">
+  <configuration default="false" name="Make HTML" type="docs" factoryName="Sphinx task" singleton="true">
     <option name="INTERPRETER_OPTIONS" value="" />
     <option name="PARENT_ENVS" value="true" />
     <envs />
@@ -8,11 +8,7 @@
     <option name="IS_MODULE_SDK" value="false" />
     <option name="ADD_CONTENT_ROOTS" value="true" />
     <option name="ADD_SOURCE_ROOTS" value="true" />
-<<<<<<< HEAD
-    <module name="" />
-=======
     <module name="PsyNeuLink" />
->>>>>>> e3c46ba7
     <EXTENSION ID="PythonCoverageRunConfigurationExtension" enabled="false" runner="coverage.py" sample_coverage="true" />
     <option name="docutils_input_file" value="$PROJECT_DIR$/docs/source" />
     <option name="docutils_output_file" value="$PROJECT_DIR$/docs/build/html" />
