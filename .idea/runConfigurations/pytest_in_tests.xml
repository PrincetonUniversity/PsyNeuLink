<component name="ProjectRunConfigurationManager">
  <configuration default="false" name="pytest in tests" type="tests" factoryName="py.test" singleton="true" nameIsGenerated="true">
<<<<<<< HEAD
    <option name="INTERPRETER_OPTIONS" value="" />
    <option name="PARENT_ENVS" value="true" />
    <envs />
    <option name="SDK_HOME" value="" />
=======
    <module name="PsyNeuLink (Dropbox)" />
    <option name="INTERPRETER_OPTIONS" value="" />
    <option name="PARENT_ENVS" value="true" />
    <option name="SDK_HOME" value="$USER_HOME$/anaconda/envs/python35/bin/python" />
>>>>>>> 4dcd529f
    <option name="WORKING_DIRECTORY" value="$PROJECT_DIR$/tests" />
    <option name="IS_MODULE_SDK" value="true" />
    <option name="ADD_CONTENT_ROOTS" value="true" />
    <option name="ADD_SOURCE_ROOTS" value="true" />
<<<<<<< HEAD
    <module name="PsyNeuLink" />
    <EXTENSION ID="PythonCoverageRunConfigurationExtension" enabled="false" sample_coverage="true" runner="coverage.py" />
=======
    <EXTENSION ID="PythonCoverageRunConfigurationExtension" runner="coverage.py" />
>>>>>>> 4dcd529f
    <option name="_new_keywords" value="&quot;&quot;" />
    <option name="_new_additionalArguments" value="&quot;&quot;" />
    <option name="_new_target" value="&quot;$PROJECT_DIR$/tests&quot;" />
    <option name="_new_targetType" value="&quot;PATH&quot;" />
    <method />
  </configuration>
</component><|MERGE_RESOLUTION|>--- conflicted
+++ resolved
@@ -1,26 +1,15 @@
 <component name="ProjectRunConfigurationManager">
   <configuration default="false" name="pytest in tests" type="tests" factoryName="py.test" singleton="true" nameIsGenerated="true">
-<<<<<<< HEAD
     <option name="INTERPRETER_OPTIONS" value="" />
     <option name="PARENT_ENVS" value="true" />
     <envs />
-    <option name="SDK_HOME" value="" />
-=======
-    <module name="PsyNeuLink (Dropbox)" />
-    <option name="INTERPRETER_OPTIONS" value="" />
-    <option name="PARENT_ENVS" value="true" />
     <option name="SDK_HOME" value="$USER_HOME$/anaconda/envs/python35/bin/python" />
->>>>>>> 4dcd529f
     <option name="WORKING_DIRECTORY" value="$PROJECT_DIR$/tests" />
     <option name="IS_MODULE_SDK" value="true" />
     <option name="ADD_CONTENT_ROOTS" value="true" />
     <option name="ADD_SOURCE_ROOTS" value="true" />
-<<<<<<< HEAD
-    <module name="PsyNeuLink" />
-    <EXTENSION ID="PythonCoverageRunConfigurationExtension" enabled="false" sample_coverage="true" runner="coverage.py" />
-=======
-    <EXTENSION ID="PythonCoverageRunConfigurationExtension" runner="coverage.py" />
->>>>>>> 4dcd529f
+    <module name="PsyNeuLink (Dropbox)" />
+    <EXTENSION ID="PythonCoverageRunConfigurationExtension" enabled="false" runner="coverage.py" />
     <option name="_new_keywords" value="&quot;&quot;" />
     <option name="_new_additionalArguments" value="&quot;&quot;" />
     <option name="_new_target" value="&quot;$PROJECT_DIR$/tests&quot;" />
