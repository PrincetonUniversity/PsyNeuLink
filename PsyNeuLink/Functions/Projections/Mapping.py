# Princeton University licenses this file to You under the Apache License, Version 2.0 (the "License");
# you may not use this file except in compliance with the License.  You may obtain a copy of the License at:
#     http://www.apache.org/licenses/LICENSE-2.0
# Unless required by applicable law or agreed to in writing, software distributed under the License is distributed
# on an "AS IS" BASIS, WITHOUT WARRANTIES OR CONDITIONS OF ANY KIND, either express or implied.
# See the License for the specific language governing permissions and limitations under the License.
#
#
# **********************************************  Mapping **************************************************************
#

from PsyNeuLink.Functions.Projections.Projection import *
from PsyNeuLink.Functions.Utility import *


class Mapping(Projection_Base):
    """Implement projection conveying values from output of a mechanism to input of another (default: IdentityMapping)

    Description:
        The Mapping class is a functionType in the Projection category of Function,
        It's execute method conveys (and possibly transforms) the OutputState.value of a sender
            to the InputState.value of a receiver

    Instantiation:
        - Mapping Projections can be instantiated in one of several ways:
            - directly: requires explicit specification of the sender
            - as part of the instantiation of a mechanism:
                the mechanism outputState will automatically be used as the receiver:
                    if the mechanism is being instantiated on its own, the sender must be explicity specified
                    if the mechanism is being instantiated within a configuration:
                        if a sender is explicitly specified for the mapping, that will be used;
                        otherwise, if it is the first mechanism in the list, process.input will be used as the sender;
                        otherwise, the preceding mechanism in the list will be used as the sender

    Initialization arguments:
        - sender (State) - source of projection input (default: systemDefaultSender)
        - receiver: (State or Mechanism) - destination of projection output (default: systemDefaultReceiver)
            if it is a Mechanism, and has >1 inputStates, projection will be mapped to the first inputState
# IMPLEMENTATION NOTE:  ABOVE WILL CHANGE IF SENDER IS ALLOWED TO BE A MECHANISM (SEE FIX ABOVE)
        - params (dict) - dictionary of projection params:
# IMPLEMENTTION NOTE: ISN'T kwProjectionSenderValue REDUNDANT WITH sender and receiver??
            + kwProjectionSenderValue (list): (default: [1]) ?? OVERRIDES sender ARG??
            + kwExecuteMethod (Utility): (default: LinearMatrix)
            + kwExecuteMethodParams (dict): (default: {kwMatrix: kwIdentityMatrix})
# IMPLEMENTATION NOTE:  ?? IS THIS STILL CORRECT?  IF NOT, SEARCH FOR AND CORRECT IN OTHER CLASSES
        - name (str) - if it is not specified, a default based on the class is assigned in register_category
        - prefs (PreferenceSet or specification dict):
             if it is omitted, a PreferenceSet will be constructed using the classPreferences for the subclass
             dict entries must have a preference keyPath as their key, and a PreferenceEntry or setting as their value
             (see Description under PreferenceSet for details)
# IMPLEMENTATION NOTE:  AUGMENT SO THAT SENDER CAN BE A Mechanism WITH MULTIPLE OUTPUT STATES, IN WHICH CASE:
#                RECEIVER MUST EITHER BE A MECHANISM WITH SAME NUMBER OF INPUT STATES AS SENDER HAS OUTPUTSTATES
#                (FOR WHICH SENDER OUTPUTSTATE IS MAPPED TO THE CORRESONDING RECEIVER INPUT STATE
#                              USING THE SAME MAPPING PROJECTION MATRIX, OR AN ARRAY OF THEM)
#                OR BOTH MUST BE 1D ARRAYS (I.E., SINGLE VECTOR)
#       SHOULD BE CHECKED IN OVERRIDE OF validate_variable THEN HANDLED IN instantiate_sender and instantiate_receiver


    Parameters:
        The default for kwExecuteMethod is LinearMatrix using kwIdentityMatrix:
            the sender state is passed unchanged to the receiver's state
# IMPLEMENTATION NOTE:  *** CONFIRM THAT THIS IS TRUE:
        kwExecuteMethod can be set to another function, so long as it has type kwMappingFunction
        The parameters of kwExecuteMethod can be set:
            - by including them at initialization (param[kwExecuteMethod] = <function>(sender, params)
            - calling the adjust method, which changes their default values (param[kwExecuteMethod].adjust(params)
            - at run time, which changes their values for just for that call (self.execute(sender, params)



    ProjectionRegistry:
        All Mapping projections are registered in ProjectionRegistry, which maintains an entry for the subclass,
          a count for all instances of it, and a dictionary of those instances

    Naming:
        Mapping projections can be named explicitly (using the name='<name>' argument).  If this argument is omitted,
        it will be assigned "Mapping" with a hyphenated, indexed suffix ('Mapping-n')

    Class attributes:
        + className = kwMapping
        + functionType = kwProjection
        # + defaultSender (State)
        # + defaultReceiver (State)
        + paramClassDefaults (dict)
            paramClassDefaults.update({
                               kwExecuteMethod:LinearMatrix,
                               kwExecuteMethodParams: {
                                   # LinearMatrix.kwReceiver: receiver.value,
                                   LinearMatrix.kwMatrix: LinearMatrix.kwDefaultMatrix},
                               kwProjectionSender: kwInputState, # Assigned to class ref in __init__ module
                               kwProjectionSenderValue: [1],
                               })
        + paramNames (dict)
        # + senderDefault (State) - set to Process inputState
        + classPreference (PreferenceSet): MappingPreferenceSet, instantiated in __init__()
        + classPreferenceLevel (PreferenceLevel): PreferenceLevel.TYPE

    Class methods:
        function (executes function specified in params[kwExecuteMethod]

    Instance attributes:
        + sender (State)
        + receiver (State)
        + paramInstanceDefaults (dict) - defaults for instance (created and validated in Functions init)
        + paramsCurrent (dict) - set currently in effect
        + variable (value) - used as input to projection's execute method
        + value (value) - output of execute method
        + name (str) - if it is not specified as an arg, a default based on the class is assigned in register_category
        + prefs (PreferenceSet) - if not specified as an arg, default is created by copying MappingPreferenceSet

    Instance methods:
        none
    """

    functionType = kwMapping
    className = functionType
    suffix = " " + className

    classPreferenceLevel = PreferenceLevel.TYPE

    paramClassDefaults = Projection_Base.paramClassDefaults.copy()
    paramClassDefaults.update({kwExecuteMethod:LinearMatrix,
                               kwExecuteMethodParams: {
                                   # LinearMatrix.kwReceiver: receiver.value,
                                   # FIX: ADD CAPABILITY FOR TUPLE THAT ALLOWS LearningSignal TO BE SPECIFIED
                                   # FIX: SEE Mechanism HANDLING OF ControlSignal Projection SPECIFICATION
                                   kwMatrix: kwDefaultMatrix},
                               kwProjectionSender: kwOutputState, # Assigned to class ref in __init__.py module
                               kwProjectionSenderValue: [1],
                               })

    def __init__(self,
                 sender=NotImplemented,
                 receiver=NotImplemented,
                 params=NotImplemented,
                 name=NotImplemented,
                 prefs=NotImplemented,
                 context=NotImplemented):
        """
IMPLEMENTATION NOTE:  *** DOCUMENTATION NEEDED (SEE CONTROL SIGNAL)

        :param sender:
        :param receiver:
        :param params:
        :param name:
        :param context:
        :return:
        """

        # Assign functionType to self.name as default;
        #  will be overridden with instance-indexed name in call to super
        if name is NotImplemented:
            self.name = self.functionType
        else:
            self.name = name

        self.functionName = self.functionType

        # Validate sender (as variable) and params, and assign to variable and paramsInstanceDefaults
        super(Mapping, self).__init__(sender=sender,
                                      receiver=receiver,
                                      params=params,
                                      name=name,
                                      prefs=prefs,
                                      context=self)
<<<<<<< HEAD
        TEST = True
=======
>>>>>>> 83591a47

    # def instantiate_attributes_before_execute_method(self, context=NotImplemented):
    #     """Override super to defer instantiate_parameter_states to instantiate_attributes_after_execute_method
    #
    #     This is required by LearningSignal projections, since they need params[kwExecuteMethodParams][kwMatrix]
    #         to implemented (by instantiate_execute_method) in order to validate compatibility of matrix and error_signal
    #     """
    #     self.instantiate_sender(context=context)
<<<<<<< HEAD
    #
    # def instantiate_attributes_after_execute_method(self, context=NotImplemented):
    #     """Override super to implement instantiate_parameter_states here
    #     """
    #     from PsyNeuLink.Functions.States.ParameterState import instantiate_parameter_states
    #     instantiate_parameter_states(owner=self, context=context)
    #     super().instantiate_attributes_after_execute_method(context=context)
    #
    #
=======
    #     from PsyNeuLink.Functions.States.ParameterState import instantiate_parameter_states
    #     instantiate_parameter_states(owner=self, context=context)

    # def instantiate_attributes_after_execute_method(self, context=NotImplemented):
    #     """Override super to implement instantiate_parameter_states here
    #     """
    #     super().instantiate_attributes_after_execute_method(context=context)

>>>>>>> 83591a47
    def instantiate_receiver(self, context=NotImplemented):
        """Handle situation in which self.receiver was specified as a Mechanism (rather than State)

        If receiver is specified as a Mechanism, it is reassigned to the (primary) inputState for that Mechanism
        If the Mechanism has more than one inputState, assignment to other inputStates must be done explicitly
            (i.e., by: instantiate_receiver(State)

        """
        # Assume that if receiver was specified as a Mechanism, it should be assigned to its (primary) inputState
        if isinstance(self.receiver, Mechanism):
            if (len(self.receiver.inputStates) > 1 and
                    (self.prefs.verbosePref or self.receiver.prefs.verbosePref)):
                print("{0} has more than one inputState; {1} was assigned to the first one".
                      format(self.receiver.owner.name, self.name))
            self.receiver = self.receiver.inputState

        # Insure that Mapping output and receiver's variable are the same length
        try:
            receiver_len = len(self.receiver.variable)
        except TypeError:
            receiver_len = 1
        try:
            mapping_input_len = len(self.value)
        except TypeError:
            mapping_input_len = 1

        if receiver_len != mapping_input_len:
            raise ProjectionError("Length ({0}) of output for {1} projection from {2}"
                                  " must equal length ({3}) of {4} inputState".
                                  format(mapping_input_len,
                                         self.name,
                                         self.sender.name,
                                         receiver_len,
                                         self.receiver.owner.name))

        super(Mapping, self).instantiate_receiver(context=context)

    def update(self, params=NotImplemented, time_scale=NotImplemented, context=NotImplemented):
        # IMPLEMENT: check for flag that it has changed (needs to be implemented, and set by ErrorMonitoringMechanism)
        """
        If there is an executeMethodParrameterStates[kwLearningSignal], update it:
                 it should set params[kwParameterStateParams] = {kwLinearCombinationOperation:SUM (OR ADD??)}
                 and then call its super().update
           - use its value to update kwMatrix using CombinationOperation (see State update method)

        """

        try:
            weight_change_parameter_state = self.parameterStates[kwMatrix]

        except:
            pass

        else:

            # FIX: SOMETHING WRONG HERE:

            # Assign current kwMatrix to parameter state's baseValue, so that it is updated in call to update()
            weight_change_parameter_state.baseValue = self.paramsCurrent[kwExecuteMethodParams][kwMatrix]

            # Pass params for parameterState's execute method specified by instantiation in LearningSignal
            # params = {kwParameterStateParams: weight_change_parameter_state.paramsCurrent[kwExecuteMethodParams]}
            weight_change_params = weight_change_parameter_state.paramsCurrent[kwExecuteMethodParams]

            # Update parameter state, which combines weightChangeMatrix from LearningSignal with self.baseValue
            weight_change_parameter_state.update(weight_change_params, context=context)

            # Update kwMatrix
            self.paramsCurrent[kwExecuteMethodParams][kwMatrix] = weight_change_parameter_state.value
            # params = self.paramsCurrent[kwExecuteMethodParams]

            pass

        return self.execute(self.sender.value, params=params, context=context)<|MERGE_RESOLUTION|>--- conflicted
+++ resolved
@@ -163,10 +163,6 @@
                                       name=name,
                                       prefs=prefs,
                                       context=self)
-<<<<<<< HEAD
-        TEST = True
-=======
->>>>>>> 83591a47
 
     # def instantiate_attributes_before_execute_method(self, context=NotImplemented):
     #     """Override super to defer instantiate_parameter_states to instantiate_attributes_after_execute_method
@@ -175,17 +171,6 @@
     #         to implemented (by instantiate_execute_method) in order to validate compatibility of matrix and error_signal
     #     """
     #     self.instantiate_sender(context=context)
-<<<<<<< HEAD
-    #
-    # def instantiate_attributes_after_execute_method(self, context=NotImplemented):
-    #     """Override super to implement instantiate_parameter_states here
-    #     """
-    #     from PsyNeuLink.Functions.States.ParameterState import instantiate_parameter_states
-    #     instantiate_parameter_states(owner=self, context=context)
-    #     super().instantiate_attributes_after_execute_method(context=context)
-    #
-    #
-=======
     #     from PsyNeuLink.Functions.States.ParameterState import instantiate_parameter_states
     #     instantiate_parameter_states(owner=self, context=context)
 
@@ -194,7 +179,6 @@
     #     """
     #     super().instantiate_attributes_after_execute_method(context=context)
 
->>>>>>> 83591a47
     def instantiate_receiver(self, context=NotImplemented):
         """Handle situation in which self.receiver was specified as a Mechanism (rather than State)
 
