--- conflicted
+++ resolved
@@ -30,13 +30,8 @@
     * used by a mechanism to represent its output, and as the source of any outgoing projection(s):
 
       * :doc:`MappingProjection` for a :doc:`ProcessingMechanism <ProcessingMechanism>`;
-<<<<<<< HEAD
       * :doc:`ControlProjection` for a :doc:`ControlMechanism <ControlMechanism>`;
-      * :doc:`LearningSignal` for a :doc:`MonitoringMechanism <MonitoringMechanism>`.
-=======
-      * :doc:`ControlSignal` for a :doc:`ControlMechanism <ControlMechanism>`;
       * :doc:`LearningProjection` for a :doc:`MonitoringMechanism <MonitoringMechanism>`.
->>>>>>> 12e4ba55
 
 .. _State_Creation:
 
@@ -1167,13 +1162,8 @@
 
         #region Get type-specific params from PROJECTION_PARAMS
         mapping_params = merge_param_dicts(self.stateParams, MAPPING_PROJECTION_PARAMS, PROJECTION_PARAMS)
-<<<<<<< HEAD
         control_projection_params = merge_param_dicts(self.stateParams, CONTROL_PROJECTION_PARAMS, PROJECTION_PARAMS)
-        learning_signal_params = merge_param_dicts(self.stateParams, kwLearningSignalParams, PROJECTION_PARAMS)
-=======
-        control_signal_params = merge_param_dicts(self.stateParams, CONTROL_PROJECTION_PARAMS, PROJECTION_PARAMS)
-        LEARNING_PROJECTION_params = merge_param_dicts(self.stateParams, LEARNING_PROJECTION_PARAMS, PROJECTION_PARAMS)
->>>>>>> 12e4ba55
+        learning_signal_params = merge_param_dicts(self.stateParams, LEARNING_PROJECTION_PARAMS, PROJECTION_PARAMS)
         #endregion
 
         #region For each projection: get its params, pass them to it, and get the projection's value
@@ -1191,28 +1181,16 @@
 
 
             from PsyNeuLink.Components.Projections.MappingProjection import MappingProjection
-<<<<<<< HEAD
             from PsyNeuLink.Components.Projections.ControlProjection import ControlProjection
-            from PsyNeuLink.Components.Projections.LearningSignal import LearningSignal
-=======
-            from PsyNeuLink.Components.Projections.ControlSignal import ControlSignal
             from PsyNeuLink.Components.Projections.LearningProjection import LearningProjection
->>>>>>> 12e4ba55
 
             # Merge with relevant projection type-specific params
             if isinstance(projection, MappingProjection):
                 projection_params = merge_param_dicts(self.stateParams, projection.name, mapping_params, )
-<<<<<<< HEAD
             elif isinstance(projection, ControlProjection):
                 projection_params = merge_param_dicts(self.stateParams, projection.name, control_projection_params)
-            elif isinstance(projection, LearningSignal):
+            elif isinstance(projection, LearningProjection):
                 projection_params = merge_param_dicts(self.stateParams, projection.name, learning_signal_params)
-=======
-            elif isinstance(projection, ControlSignal):
-                projection_params = merge_param_dicts(self.stateParams, projection.name, control_signal_params)
-            elif isinstance(projection, LearningProjection):
-                projection_params = merge_param_dicts(self.stateParams, projection.name, LEARNING_PROJECTION_params)
->>>>>>> 12e4ba55
             if not projection_params:
                 # # MODIFIED 9/4/16 OLD:
                 # projection_params = NotImplemented
@@ -1777,11 +1755,7 @@
     PROJECTION_SPEC = 1
     #region 2-item tuple (param_value, projection_spec) [convenience notation for projection to parameterState]:
     # If state_type is ParameterState, and state_spec is a tuple with two items, the second of which is a
-<<<<<<< HEAD
-    #    projection specification (MAPPING_PROJECTION, CONTROL_PROJECTION, LEARNING_SIGNAL or class ref to one of those), allow it
-=======
-    #    projection specification (MAPPING, CONTROL_SIGNAL, LEARNING_PROJECTION or class ref to one of those), allow it
->>>>>>> 12e4ba55
+    #    projection specification (MAPPING_PROJECTION, CONTROL_PROJECTION, LEARNING_PROJECTION or class ref to one of those), allow it
     #       (though should use ParamValueProjection)
     # - check that first item matches constraint_value and assign to state_value
     # - assign second item as projection to kwStateParams:{STATE_PROJECTIONS:<projection>}
@@ -1792,11 +1766,7 @@
     #      since it could just be a numeric tuple used for the variable of a state;
     #      could check string against ProjectionRegistry (as done in _parse_projection_ref in State)
     if (isinstance(state_spec, tuple) and len(state_spec) is 2 and
-<<<<<<< HEAD
-            (state_spec[PROJECTION_SPEC] in {MAPPING_PROJECTION, CONTROL_PROJECTION, LEARNING_SIGNAL} or
-=======
-            (state_spec[PROJECTION_SPEC] in {MAPPING, CONTROL_SIGNAL, LEARNING_PROJECTION} or
->>>>>>> 12e4ba55
+            (state_spec[PROJECTION_SPEC] in {MAPPING_PROJECTION, CONTROL_PROJECTION, LEARNING_PROJECTION} or
                  isinstance(state_spec[PROJECTION_SPEC], Projection) or
                  (inspect.isclass(state_spec[PROJECTION_SPEC]) and issubclass(state_spec[PROJECTION_SPEC], Projection)))
         ):
