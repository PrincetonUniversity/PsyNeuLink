# Princeton University licenses this file to You under the Apache License, Version 2.0 (the "License");
# you may not use this file except in compliance with the License.  You may obtain a copy of the License at:
#     http://www.apache.org/licenses/LICENSE-2.0
# Unless required by applicable law or agreed to in writing, software distributed under the License is distributed
# on an "AS IS" BASIS, WITHOUT WARRANTIES OR CONDITIONS OF ANY KIND, either express or implied.
# See the License for the specific language governing permissions and limitations under the License.


# **************************************  ControlMechanism ************************************************

"""
Overview
--------

A ControlMechanism is an `AdaptiveMechanism <AdaptiveMechanism>` that modifies the parameter(s) of one or more
`Components <Component>`, in response to an evaluative signal received from an `ObjectiveMechanism`.  The
ObjectiveMechanism monitors a specified set of OutputStates, and from these generates the evaluative signal that is
used by the ControlMechanism's `function <ControlMechanism.function>` to calculate an `allocation_policy
<ControlMechanism.allocation_policy>`: a list of `allocation <ControlSignal.allocation>` values for each of its
`ControlSignals <ControlSignal>`.  Each ControlSignal uses its `allocation <ControlSignal.allocation>` to calculate its
`intensity`, which is then conveyed by the ControlSignal's `ControlProjection(s) <ControlProjection>` to the
`ParameterState(s) <ParameterState>` to which they project.  Each ParameterState then uses the value received by a
ControlProjection to modify the value of the parameter for which it is responsible (see `ModulatorySignal_Modulation`
for a more detailed description of how modulation operates).  A ControlMechanism can regulate only the parameters of
Components in the `System` to which it belongs. The OutputStates used to determine the ControlMechanism's
`allocation_policy <ControlMechanism.allocation_policy>`, the `ObjectiveMechanism` used to evalute these, and the
parameters controlled by the ControlMechanism can be listed using its `show <ControlMechanism.show>` method.

COMMENT:
    ALTERNATE VERSION
    and has a `ControlSignal` for each parameter of the Components in the `system <EVCControlMechanism.system>` that it
    controls.  Each ControlSignal is associated with a `ControlProjection` that regulates the value of the parameter it
    controls, with the magnitude of that regulation determined by the ControlSignal's `intensity`.  A particular
    combination of ControlSignal `intensity` values is called an `allocation_policy`. When a `System` is executed that
    uses an EVCControlMechanism as its `controller <System_Base.controller>`, it concludes by executing the EVCControlMechanism, which
    determines its `allocation_policy` for the next `TRIAL`.  That, in turn, determines the `intensity` for each of the
    ControlSignals, and therefore the values of the parameters they control on the next `TRIAL`. The OutputStates used
    to determine an EVCControlMechanism's `allocation_policy <EVCControlMechanism.allocation_policy>` and the parameters it
    controls can be listed using its `show <EVCControlMechanism.show>` method.
COMMENT

.. _ControlMechanism_System_Controller:

ControlMechanisms and a System
~~~~~~~~~~~~~~~~~~~~~~~~~~~~~~

A ControlMechanism can be assigned to and executed within one or more Systems (listed in its `systems
<Mechanism_Base.systems>` attribute), just like any other Mechanism.  It also be assigned as the `controller
<System_Base.controller>` of a `System`, that has a special relation to the System: it is used to control any and all
parameters that have been `specified for control <ControlMechanism_Control_Signals>` in that System.  A
ControlMechanism can be the `controller <System_Base.controller>` for only one System, and a System can have only one
one `controller <System_Base.controller>`.  The System's `controller <System_Base.controller>` is executed after all
of the other Components in the System have been executed, including any other ControlMechanisms that belong to it (see
`System Execution <System_Execution>`).  A ControlMechanism can be assigned as the `controller <System_Base.controller>`
for a System by specifying it in the **controller** argument of the System's constructor, or by specifying the System
as the **system** argument of either the ControlMechanism's constructor or its `assign_as_controller
<ControlMechanism.assign_as_controller>` method. A System's `controller  <System_Base.controller>` and its
associated Components can be displayed using the System's `show_graph <System_Base.show_graph>` method with its
**show_control** argument assigned as `True`.


.. _ControlMechanism_Creation:

Creating a ControlMechanism
---------------------------

A ControlMechanism can be created using the standard Python method of calling the constructor for the desired type.
A ControlMechanism is also created automatically whenever a `System is created <System_Creation>`, and the
ControlMechanism class or one of its subtypes is specified in the **controller** argument of the System's constructor
(see `System_Creation`).  If the ControlMechanism is created explicitly (using its constructor), the
`ObjectiveMechanism` it uses to monitor and evaluate `OutputStates <OutputState>` is specified in the
**objective_mechanism** argument of its constructor, and the parameters it controls are specified in the
**control_signals** argument.  If the ControlMechanism is created automatically by a System, then the specification of
OutputStates to be monitored and parameters to be controlled are made on the System and/or the Components themselves
(see `System_Control_Specification`).  In either case the Components needed to monitor the specified OutputStates (an
`ObjectiveMechanism` and `Projections <Projection>` to it) and to control the specified parameters (`ControlSignals
<ControlSignal>` and corresponding `ControlProjections <ControlProjection>`) are created automatically, as described
below.

.. _ControlMechanism_ObjectiveMechanism:

ObjectiveMechanism and Monitored OutputStates
~~~~~~~~~~~~~~~~~~~~~~~~~~~~~~~~~~~~~~~~~~~~~

When a ControlMechanism is created, it is associated with an `ObjectiveMechanism` that is used to monitor and
evaluate a set of `OutputStates <OutputState>` upon which it bases it `allocation_policy
<ControlMechanism.allocation_policy>`.  If the ControlMechanism is created explicitly, its ObjectiveMechanism
can be specified in the **objective_mechanism** argument of its constructor, using either of the following:

  * an existing `ObjectiveMechanism`, or a constructor for one;  in this case the **monitored_output_states** argument
    of the ObjectiveMechanism's constructor is used to specify the OutputStates to be `monitored and evaluated
    <ObjectiveMechanism_Monitored_Output_States>` (see `ControlMechanism_Examples`); note that, in this case, the
    default values for the attributes of the ObjectiveMechanism override any that ControlMechanism uses for its
    default `objective_mechanism <ControlMechanism.objective_mechanism>`, including those of its `function
    <ObjectiveMechanism.function>` (see `note <EVCControlMechanism_Objective_Mechanism_Function_Note>` in EVCControlMechanism for
    an example);
  ..
  * a list of `OutputState specifications <ObjectiveMechanism_Monitored_Output_States>`;  in this case, a default
    ObjectiveMechanism is created, using the list of OutputState specifications as the **monitored_output_states**
    argument of the ObjectiveMechanism's constructor.

If the **objective_mechanism** argument is not specified, a default ObjectiveMechanism is created that is not assigned
any OutputStates to monitor; this must then be done explicitly after the ControlMechanism is created.

When a ControlMechanism is created automatically as part of a `System <System_Creation>`:

  * a default ObjectiveMechanism is created for the ControlMechanism, using the list of `OutputStates <OutputState>`
    specified in the **monitor_for_control** argument of the System's contructor, and any others within the System that
    have been specified to be monitored (using the MONITOR_FOR_CONTROL keyword), as the **monitored_output_states**
    argument for the ObjectiveMechanism's constructor (see `System_Control_Specification`).

In all cases, the ObjectiveMechanism is assigned to the ControlMechanism's `objective_mechanism
<ControlMechanism.objective_mechanism>` attribute, and a `MappingProjection` is created that projects from the
ObjectiveMechanism's *OUTCOME* `OutputState <ObjectiveMechanism_Output>` to the ControlMechanism's `primary
InputState <InputState_Primary>`.

OutputStates to be monitored can be added to an existing ControlMechanism by using the `add_monitored_output_states
<ObjectiveMechanism.add_monitored_output_states>` method of the ControlMechanism's `objective_mechanism
<ControlMechanism.objective_mechanism>`.

.. _ControlMechanism_Control_Signals:

Specifying Parameters to Control
~~~~~~~~~~~~~~~~~~~~~~~~~~~~~~~~

A ControlMechanism is used to control the parameter values of other `Components <Component>`.  A `ControlSignal` is
assigned for each parameter controlled by a ControlMechanism, and a `ControlProjection` is assigned from each
ControlSignal to the `ParameterState` for the corresponding parameter to be controlled.

The parameters to be controlled by a ControlMechanism can be specified where it is created.

If it is created explicitly, the parameters to be  controlled can be specified in the **control_signals** argument of
its constructor.  The argument must be a `specification for one more ControlSignals <ControlSignal_Specification>`.

If the ControlMechanism is created as part of a `System`, the parameters to be controlled by it can be specified in
one of two ways:

  * in the **control_signals** argument of the System's constructor, using one or more `ControlSignal specifications
    <ControlSignal_Specification>`;

  * where the `parameter is specified <ParameterState_Specification>`, by including a `ControlProjection` or
    `ControlSignal` in a `tuple specification for the parameter.

When a ControlMechanism is created as part of a System, a `ControlSignal` is created and assigned to the
ControlMechanism for every parameter of any `Component <Component>` in the System that has been specified for control
using either of the methods above.

Parameters to be controlled can be added to an existing ControlMechanism by using its `assign_params` method to
add a `ControlSignal` for each additional parameter.

All of the ControlSignals for a ControlMechanism are listed in its `control_signals
<ControlMechanism.control_signals>` attribute, and all of its ControlProjections are listed in its
`control_projections <ControlMechanism.control_projections>` attribute.

.. _ControlMechanism_Structure:

Structure
---------

.. _ControlMechanism_Input:

Input
~~~~~

A ControlMechanism has a single *ERROR_SIGNAL* `InputState`, the `value <InputState.value>` of which is used as the
input to the ControlMechanism's `function <ControlMechanism.function>`, that determines the ControlMechanism's
`allocation_policy <ControlMechanism.allocation_policy>`. The *ERROR_SIGNAL* InputState receives its input
via a `MappingProjection` from the *OUTCOME* `OutputState <ObjectiveMechanism_Output>` of an `ObjectiveMechanism`.
The Objective Mechanism is specified in the **objective_mechanism** argument of its constructor, and listed in its
`objective_mechanism <EVCControlMechanism.objective_mechanism>` attribute.  The OutputStates monitored by the
ObjectiveMechanism (listed in its `monitored_output_states <ObjectiveMechanism.monitored_output_states>`
attribute) are also listed in the `monitored_output_states <ControlMechanism.monitored_output_states>`
of the ControlMechanism (see `ControlMechanism_ObjectiveMechanism` for how the ObjectiveMechanism and the
OutputStates it monitors are specified).  The OutputStates monitored by the ControlMechanism's `objective_mechanism
<ControlMechanism.objective_mechanism>` can be displayed using its `show <ControlMechanism.show>` method.
The ObjectiveMechanism's `function <ObjectiveMechanism>` evaluates the specified OutputStates, and the result is
conveyed as the input to the ControlMechanism.


.. _ControlMechanism_Function:

Function
~~~~~~~~

A ControlMechanism's `function <ControlMechanism.function>` uses the `value <InputState.value>` of its
*ERROR_SIGNAL* `InputState` to generate an `allocation_policy <ControlMechanism.allocation_policy>`.  By
default, each item of the `allocation_policy <ControlMechanism.allocation_policy>` is assigned as the
`allocation <ControlSignal.allocation>` of the corresponding `ControlSignal` in `control_signals
<ControlMechanism.control_signals>`;  however, subtypes of ControlMechanism may assign values differently
(for example, an `LCControlMechanism` assigns a single value to all of its ControlSignals).


.. _ControlMechanism_Output:

Output
~~~~~~

A ControlMechanism has a `ControlSignal` for each parameter specified in its `control_signals
<ControlMechanism.control_signals>` attribute, that sends a `ControlProjection` to the `ParameterState` for the
corresponding parameter. ControlSignals are a type of `OutputState`, and so they are also listed in the
ControlMechanism's `output_states <ControlMechanism.output_states>` attribute. The parameters modulated by a
ControlMechanism's ControlSignals can be displayed using its `show <ControlMechanism.show>` method. By default,
each value of each `ControlSignal` is assigned the value of the corresponding item from the ControlMechanism's
`allocation_policy <ControlMechanism.allocation_policy>`;  however, subtypes of ControlMechanism may assign values
differently.  The `allocation <ControlSignal.allocation>` is used by each ControlSignal to determine
its `intensity <ControlSignal.intensity>`, which is then assigned as the `value <ControlProjection.value>` of the
ControlSignal's `ControlProjection`.   The `value <ControlProjection.value>` of the ControlProjection is used by the
`ParameterState` to which it projects to modify the value of the parameter it controls (see
`ControlSignal_Modulation` for description of how a ControlSignal modulates the value of a parameter).


.. _ControlMechanism_Execution:

Execution
---------

A ControlMechanism that is a System's `controller` is always the last `Mechanism <Mechanism>` to be executed in a
`TRIAL` for that System (see `System Control <System_Execution_Control>` and `Execution <System_Execution>`).  The
ControlMechanism's `function <ControlMechanism.function>` takes as its input the `value <InputState.value>` of
its *ERROR_SIGNAL* `input_state <Mechanism_Base.input_state>`, and uses that to determine its `allocation_policy
<ControlMechanism.allocation_policy>` which specifies the value assigned to the `allocation
<ControlSignal.allocation>` of each of its `ControlSignals <ControlSignal>`.  Each ControlSignal uses that value to
calculate its `intensity <ControlSignal.intensity>`, which is used by its `ControlProjection(s) <ControlProjection>`
to modulate the value of the ParameterState(s) for the parameter(s) it controls, which are then used in the
subsequent `TRIAL` of execution.

.. note::
   A `ParameterState` that receives a `ControlProjection` does not update its value until its owner Mechanism
   executes (see `Lazy Evaluation <LINK>` for an explanation of "lazy" updating).  This means that even if a
   ControlMechanism has executed, a parameter that it controls will not assume its new value until the Mechanism
   to which it belongs has executed.


.. _ControlMechanism_Examples:

Examples
~~~~~~~~

The following example creates a ControlMechanism by specifying its **objective_mechanism** using a constructor
that specifies the OutputStates to be monitored by its `objective_mechanism <ControlMechanism.objective_mechanism>`::

    my_transfer_mech_A = TransferMechanism()
    my_DDM = DDM()
    my_transfer_mech_B = TransferMechanism(function=Logistic)

    my_control_mech = ControlMechanism(
                         objective_mechanism=ObjectiveMechanism(monitored_output_states=[(my_transfer_mech_A, 2, 1),
                                                                                  my_DDM.output_states[RESPONSE_TIME]],
                                                                function=LinearCombination(operation=PRODUCT)),
                         control_signals=[(THRESHOLD, my_DDM),
                                          (GAIN, my_transfer_mech_B)])

This creates an ObjectiveMechanism for the ControlMechanism that monitors the `primary OutputState
<OutputState_Primary>` of ``my_Transfer_mech_A`` and the *RESPONSE_TIME* OutputState of ``my_DDM``;  its function
first multiplies the former by 2 before, then takes product of ther values and passes the result as the input to the
ControlMechanism.  The ControlMechanism's `function <ControlMechanism.function>` uses this value to determine
the allocation for its ControlSignals, that control the value of the `threshold <DDM.threshold>` parameter of
``my_DDM`` and the  `gain <Logistic.gain>` parameter of the `Logistic` Function for ``my_transfer_mech_B``.

The following example specifies the same set of OutputStates for the ObjectiveMechanism, by assigning them directly
to the **objective_mechanism** argument::

    my_control_mech = ControlMechanism(
                            objective_mechanism=[(my_transfer_mech_A, 2, 1),
                                                 my_DDM.output_states[RESPONSE_TIME]],
                            control_signals=[(THRESHOLD, my_DDM),
                                             (GAIN, my_transfer_mech_B)])

Note that, while this form is more succinct, it precludes specifying the ObjectiveMechanism's function.  Therefore,
the values of the monitored OutputStates will be added (the default) rather than multiplied.

The ObjectiveMechanism can also be created on its own, and then referenced in the constructor for the ControlMechanism::

    my_obj_mech=ObjectiveMechanism(monitored_output_states=[(my_transfer_mech_A, 2, 1),
                                                     my_DDM.output_states[RESPONSE_TIME]],
                                   function=LinearCombination(operation=PRODUCT))

    my_control_mech = ControlMechanism(
                            objective_mechanism=my_obj_mech,
                            control_signals=[(THRESHOLD, my_DDM),
                                             (GAIN, my_transfer_mech_B)])

Here, as in the first example, the constructor for the ObjectiveMechanism can be used to specify its function, as well
as the OutputState that it monitors.

See `System_Control_Examples` for examples of how a ControlMechanism, the OutputStates its
`objective_mechanism <ControlSignal.objective_mechanism>`, and its `control_signals <ControlMechanism.control_signals>`
can be specified for a System.


.. _ControlMechanism_Class_Reference:

Class Reference
---------------

"""

import warnings

import numpy as np
import typecheck as tc

from PsyNeuLink.Components.Component import InitStatus
from PsyNeuLink.Components.Functions.Function import LinearCombination, ModulationParam, _is_modulation_param
from PsyNeuLink.Components.Mechanisms.AdaptiveMechanisms.AdaptiveMechanism import AdaptiveMechanism_Base
from PsyNeuLink.Components.Mechanisms.Mechanism import Mechanism_Base, MonitoredOutputStatesOption
from PsyNeuLink.Components.Mechanisms.ProcessingMechanisms.ObjectiveMechanism import EXPONENT_INDEX, MONITORED_OUTPUT_STATES, ObjectiveMechanism, ObjectiveMechanismError, WEIGHT_INDEX, _parse_monitored_output_states
from PsyNeuLink.Components.Projections.PathwayProjections.MappingProjection import MappingProjection
from PsyNeuLink.Components.Projections.Projection import _validate_receiver
from PsyNeuLink.Components.ShellClasses import Mechanism, System
from PsyNeuLink.Components.States.State import _parse_state_spec
from PsyNeuLink.Components.States.ModulatorySignals.ControlSignal import _parse_control_signal_spec
from PsyNeuLink.Components.States.OutputState import OutputState
from PsyNeuLink.Globals.Defaults import defaultControlAllocation
<<<<<<< HEAD
from PsyNeuLink.Globals.Keywords import NAME, PARAMS, OWNER, INIT__EXECUTE__METHOD_ONLY, SYSTEM, MECHANISM, \
                                        PARAMETER_STATE, OBJECTIVE_MECHANISM, \
                                        PRODUCT, AUTO_ASSIGN_MATRIX, REFERENCE_VALUE, \
                                        CONTROLLED_PARAM, PROJECTIONS, CONTROL_PROJECTIONS, CONTROL_SIGNAL, \
                                        CONTROL_SIGNALS, CONTROL
=======
from PsyNeuLink.Globals.Keywords import AUTO_ASSIGN_MATRIX, CONTROL, CONTROLLED_PARAM, CONTROL_PROJECTION, CONTROL_PROJECTIONS, CONTROL_SIGNAL, CONTROL_SIGNALS, INIT__EXECUTE__METHOD_ONLY, MECHANISM, NAME, OBJECTIVE_MECHANISM, OWNER, PARAMETER_STATE, PARAMS, PRODUCT, REFERENCE_VALUE, SYSTEM
>>>>>>> 8ddd5d08
from PsyNeuLink.Globals.Preferences.ComponentPreferenceSet import is_pref_set
from PsyNeuLink.Globals.Preferences.PreferenceSet import PreferenceLevel
from PsyNeuLink.Globals.Utilities import ContentAddressableList
from PsyNeuLink.Scheduling.TimeScale import CentralClock, TimeScale

OBJECTIVE_MECHANISM = 'objective_mechanism'
ALLOCATION_POLICY = 'allocation_policy'

ControlMechanismRegistry = {}

class ControlMechanismError(Exception):
    def __init__(self, error_value):
        self.error_value = error_value


# class ControlMechanism(Mechanism_Base):
class ControlMechanism(AdaptiveMechanism_Base):
    """
    ControlMechanism(                         \
        system=None                                \
        objective_mechanism=None,                  \
        function=Linear,                           \
        control_signals=None,                      \
        modulation=ModulationParam.MULTIPLICATIVE  \
        params=None,                               \
        name=None,                                 \
        prefs=None)

    Subclass of `AdaptiveMechanism <AdaptiveMechanism>` that modulates the parameter(s)
    of one or more `Component(s) <Component>`.


    COMMENT:
    .. note::
       ControlMechanism is an abstract class and should NEVER be instantiated by a direct call to its constructor.
       It should be instantiated using the constructor for a `subclass <ControlMechanism_Subtypes>`.

        Description:
            Protocol for instantiating unassigned ControlProjections (i.e., w/o a sender specified):
               If sender is not specified for a ControlProjection (e.g., in a parameter specification tuple)
                   it is flagged for deferred_init() in its __init__ method
               If ControlMechanism is instantiated or assigned as the controller for a System:
                   the System calls its _get_monitored_output_states() method which returns all of the OutputStates
                       within the System that have been specified to be MONITORED_FOR_CONTROL, and then assigns
                       them (along with any specified in the **monitored_for_control** arg of the System's constructor)
                       to the `objective_mechanism` argument of the ControlMechanism's constructor;
                   the System calls its _get_control_signals_for_system() method which returns all of the parameters
                       that have been specified for control within the System, assigns them a ControlSignal
                       (with a ControlProjection to the ParameterState for the parameter), and assigns the
                       ControlSignals (alogn with any specified in the **control_signals** argument of the System's
                       constructor) to the **control_signals** argument of the ControlMechanism's constructor

            OBJECTIVE_MECHANISM param determines which States will be monitored.
                specifies the OutputStates of the terminal Mechanisms in the System to be monitored by ControlMechanism
                this specification overrides any in System_Base.params[], but can be overridden by Mechanism.params[]
                ?? if MonitoredOutputStates appears alone, it will be used to determine how States are assigned from
                    System.execution_graph by default
                if MonitoredOutputStatesOption is used, it applies to any Mechanisms specified in the list for which
                    no OutputStates are listed; it is overridden for any Mechanism for which OutputStates are
                    explicitly listed
                TBI: if it appears in a tuple with a Mechanism, or in the Mechamism's params list, it applies to
                    just that Mechanism

        Class attributes:
            + componentType (str): System Default Mechanism
            + paramClassDefaults (dict):
                + FUNCTION: Linear
                + FUNCTION_PARAMS:{SLOPE:1, INTERCEPT:0}
                + OBJECTIVE_MECHANISM: List[]
    COMMENT

    Arguments
    ---------

    system : System or bool : default None
        specifies the `System` to which the ControlMechanism should be assigned as its `controller
        <System_Base.controller>`.

    objective_mechanism : ObjectiveMechanism or List[OutputState specification] : default None
        specifies either an `ObjectiveMechanism` to use for the ControlMechanism, or a list of the OutputStates it
        should monitor; if a list of `OutputState specifications <ObjectiveMechanism_Monitored_Output_States>` is used,
        a default ObjectiveMechanism is created and the list is passed to its **monitored_output_states** argument.

    function : TransferFunction : default Linear(slope=1, intercept=0)
        specifies function used to combine values of monitored OutputStates.

    control_signals : ControlSignal specification or List[ControlSignal specification, ...]
        specifies the parameters to be controlled by the ControlMechanism; a `ControlSignal` is created for each
        (see `ControlSignal_Specification` for details of specification).

    modulation : ModulationParam : ModulationParam.MULTIPLICATIVE
        specifies the default form of modulation used by the ControlMechanism's `ControlSignals <ControlSignal>`,
        unless they are `individually specified <ControlSignal_Specification>`.

    params : Optional[Dict[param keyword, param value]]
        a `parameter dictionary <ParameterState_Specification>` that can be used to specify the parameters
        for the Mechanism, parameters for its function, and/or a custom function and its parameters. Values
        specified for parameters in the dictionary override any assigned to those parameters in arguments of the
        constructor.

    name : str : default ControlMechanism-<index>
        a string used for the name of the Mechanism.
        If not is specified, a default is assigned by `MechanismRegistry`
        (see :doc:`Registry <LINK>` for conventions used in naming, including for default and duplicate names).

    prefs : Optional[PreferenceSet or specification dict : Mechanism.classPreferences]
        the `PreferenceSet` for the Mechanism.
        If it is not specified, a default is assigned using `classPreferences` defined in __init__.py
        (see :doc:`PreferenceSet <LINK>` for details).

    Attributes
    ----------

    system : System
        The `System` for which the ControlMechanism is a `controller <System_Base>`.  Note that this is distinct from
        a Mechanism's `systems <Mechanism_Base.systems>` attribute, which lists all of the Systems to which a
        `Mechanism` belongs -- a ControlMechanism can belong to but not be the `controller of a System
        <ControlMechanism_System_Controller>`.

    objective_mechanism : ObjectiveMechanism
        `ObjectiveMechanism` that monitors and evaluates the values specified in the ControlMechanism's
        **objective_mechanism** argument, and transmits the result to the ControlMechanism's *ERROR_SIGNAL*
        `input_state <Mechanism_Base.input_state>`.

    monitored_output_states : List[OutputState]
        each item is an `OutputState` monitored by the ObjectiveMechanism listed in the ControlMechanism's
        `objective_mechanism <ControlMechanism.objective_mechanism>` attribute;  it is the same as that
        ObjectiveMechanism's `monitored_output_states <ObjectiveMechanism.monitored_output_states>` attribute
        (see `ObjectiveMechanism_Monitored_Output_States` for specification).  The `value <OutputState.value>`
        of the OutputStates listed are used by the ObjectiveMechanism to generate the ControlMechanism's `input
        <ControlMechanism_Input>`.

    monitored_output_states_weights_and_exponents : List[Tuple(float, float)]
        each tuple in the list contains the weight and exponent associated with a corresponding item of
        `monitored_output_states <ControlMechanism.monitored_output_states>`;  these are the same as those in
        the `monitored_output_states_weights_and_exponents
        <ObjectiveMechanism.monitored_output_states_weights_and_exponents>` attribute of the `objective_mechanism
        <ControlMechanism.objective_mechanism>`, and are used by the ObjectiveMechanism's `function
        <ObjectiveMechanism.function>` to parametrize the contribution made to its output by each of the values that
        it monitors (see `ObjectiveMechanism Function <ObjectiveMechanism_Function>`).

    function : TransferFunction : default Linear(slope=1, intercept=0)
        determines how the `value <OuputState.value>` \\s of the `OutputStates <OutputState>` specified in the
        **monitor_for_control** argument of the ControlMechanism's constructor are used to generate its
        `allocation_policy <ControlMechanism.allocation_policy>`.

    allocation_policy : 2d np.array
        each item is the value assigned as the `allocation <ControlSignal.allocation>` for the corresponding
        ControlSignal listed in the `control_signals` attribute;  the allocation_policy is the same as the
        ControlMechanism's `value <Mechanism_Base.value>` attribute).

    control_signals : List[ControlSignal]
        list of the `ControlSignals <ControlSignals>` for the ControlMechanism, including any inherited from a
        `system <ControlMechanism.system>` for which it is a `controller <System_Base.controller>` (same as
        ControlMechanism's `output_states <Mechanism_Base.output_states>` attribute); each sends a `ControlProjection`
        to the `ParameterState` for the parameter it controls

    control_projections : List[ControlProjection]
        list of `ControlProjections <ControlProjection>`, one for each `ControlSignal` in `control_signals`.

    modulation : ModulationParam
        the default form of modulation used by the ControlMechanism's `ControlSignals <GatingSignal>`,
        unless they are `individually specified <ControlSignal_Specification>`.
    """

    componentType = "ControlMechanism"

    initMethod = INIT__EXECUTE__METHOD_ONLY

    classPreferenceLevel = PreferenceLevel.TYPE
    # Any preferences specified below will override those specified in TypeDefaultPreferences
    # Note: only need to specify setting;  level will be assigned to TYPE automatically
    # classPreferences = {
    #     kwPreferenceSetName: 'ControlMechanismClassPreferences',
    #     kp<pref>: <setting>...}

    class ClassDefaults(AdaptiveMechanism_Base.ClassDefaults):
        # This must be a list, as there may be more than one (e.g., one per control_signal)
        variable = defaultControlAllocation

    from PsyNeuLink.Components.Functions.Function import Linear
    paramClassDefaults = Mechanism_Base.paramClassDefaults.copy()
    paramClassDefaults.update({
        OBJECTIVE_MECHANISM: None,
        ALLOCATION_POLICY: None,
        CONTROL_PROJECTIONS: None})

    @tc.typecheck
    def __init__(self,
                 default_variable=None,
                 size=None,
                 system:tc.optional(System)=None,
                 objective_mechanism:tc.optional(tc.any(ObjectiveMechanism, list))=None,
                 function = Linear(slope=1, intercept=0),
                 # control_signals:tc.optional(list) = None,
                 control_signals=None,
                 modulation:tc.optional(_is_modulation_param)=ModulationParam.MULTIPLICATIVE,
                 params=None,
                 name=None,
                 prefs:is_pref_set=None,
                 context=None):

        # Assign args to params and functionParams dicts (kwConstants must == arg names)
        params = self._assign_args_to_param_dicts(system=system,
                                                  objective_mechanism=objective_mechanism,
                                                  function=function,
                                                  control_signals=control_signals,
                                                  modulation=modulation,
                                                  params=params)

        super(ControlMechanism, self).__init__(variable=default_variable,
                                                    size=size,
                                                    modulation=modulation,
                                                    params=params,
                                                    name=name,
                                                    prefs=prefs,
                                                    context=self)

        try:
            self.monitored_output_states
        except AttributeError:
            raise ControlMechanismError("{} (subclass of {}) must implement a \'monitored_output_states\' attribute".
                                              format(self.__class__.__name__,
                                                     self.__class__.__bases__[0].__name__))

    def _validate_params(self, request_set, target_set=None, context=None):
        """Validate SYSTEM, MONITOR_FOR_CONTROL and CONTROL_SIGNALS

        If System is specified, validate it
        Check that all items in MONITOR_FOR_CONTROL are Mechanisms or OutputStates for Mechanisms in self.system
        Check that all items in CONTROL_SIGNALS are parameters or ParameterStates for Mechanisms in self.system
        """

        super(ControlMechanism, self)._validate_params(request_set=request_set,
                                                                 target_set=target_set,
                                                                 context=context)
        if SYSTEM in target_set:
            if not isinstance(target_set[SYSTEM], System):
                raise KeyError
            else:
                self.paramClassDefaults[SYSTEM] = request_set[SYSTEM]

        if OBJECTIVE_MECHANISM in target_set and target_set[OBJECTIVE_MECHANISM] is not None:

            if isinstance(target_set[OBJECTIVE_MECHANISM], list):

                obj_mech_spec_list = target_set[OBJECTIVE_MECHANISM]

                # Check if there is any ObjectiveMechanism in the list
                #    (incorrect but possibly forgivable mis-specification
                if any(isinstance(spec, ObjectiveMechanism) for spec in obj_mech_spec_list):
                    # If an ObjectiveMechanism is the *only* item in the list, forgive the mis-spsecification and use it
                    if len(obj_mech_spec_list)==1 and isinstance(obj_mech_spec_list[0], ObjectiveMechanism):
                        if self.verbosePref:
                            warnings.warn("Specification of {} arg for {} is an {} in a list; it will be used, "
                                                        "but, for future reference, it should not be in a list".
                                                        format(OBJECTIVE_MECHANISM,
                                                               ObjectiveMechanism.__name__,
                                                               self.name))
                        target_set[OBJECTIVE_MECHANISM] = target_set[OBJECTIVE_MECHANISM][0]
                    else:
                        raise ControlMechanismError("Ambigusous specification of {} arg for {}; "
                                                    " it is in a list with other items ({})".
                                                    format(OBJECTIVE_MECHANISM, self.name, obj_mech_spec_list))
                else:
                    for spec in obj_mech_spec_list:
                        # MODIFIED 9/16/17 OLD:
                        if isinstance(spec, MonitoredOutputStatesOption):
                            continue
                        if isinstance(spec, tuple):
                            spec = spec[0]
                        if isinstance(spec, dict):
                            spec = spec[MECHANISM]
                        if isinstance(spec, (OutputState, Mechanism_Base)):
                            spec = spec.name
                        if not isinstance(spec, str):
                            raise ControlMechanismError("Specification of {} arg for {} appears to be a list of "
                                                        "Mechanisms and/or OutputStates to be monitored, but one"
                                                        "of the items ({}) is invalid".
                                                        format(OBJECTIVE_MECHANISM, self.name, spec))
                        # # MODIFIED 9/16/17 NEW:
                        # _parse_monitored_output_states(source=self, output_state_list=spec, context=context)
                        # MODIFIED 9/16/17 END

                        # If ControlMechanism has been assigned to a System, check that
                        #    all the items in the list used to specify objective_mechanism are in the same System
                        if self.system:
                            self.system._validate_monitored_state_in_system([spec], context=context)

            if not isinstance(target_set[OBJECTIVE_MECHANISM], (ObjectiveMechanism, list)):
                raise ControlMechanismError("Specification of {} arg for {} ({}) must be an {}"
                                            "or a list of Mechanisms and/or OutputStates to be monitored for control".
                                            format(OBJECTIVE_MECHANISM,
                                                   self.name, target_set[OBJECTIVE_MECHANISM],
                                                   ObjectiveMechanism.componentName))

        if CONTROL_SIGNALS in target_set and target_set[CONTROL_SIGNALS]:
            from PsyNeuLink.Components.States.ModulatorySignals.ControlSignal import ControlSignal
            if not isinstance(target_set[CONTROL_SIGNALS], list):
                target_set[CONTROL_SIGNALS] = [target_set[CONTROL_SIGNALS]]
            for control_signal in target_set[CONTROL_SIGNALS]:
                # # MODIFIED 10/2/17 OLD:
                # _parse_control_signal_spec(self, control_signal, context=context)
                # MODIFIED 10/2/17 NEW:
                # from PsyNeuLink.Components.Projections.Projection import _parse_projection_specs
                # _parse_projection_specs(ControlSignal, self, control_signal)
                _parse_state_spec(self, ControlSignal, control_signal)
                # MODIFIED 10/2/17 END


    # IMPLEMENTATION NOTE:  THIS SHOULD BE MOVED TO COMPOSITION ONCE THAT IS IMPLEMENTED
    def _instantiate_objective_mechanism(self, context=None):
        """
        Assign InputState to ControlMechanism for each OutputState to be monitored;
            uses _instantiate_monitoring_input_state and _instantiate_control_mechanism_input_state to do so.
            For each item in self.monitored_output_states:
            - if it is a OutputState, call _instantiate_monitoring_input_state()
            - if it is a Mechanism, call _instantiate_monitoring_input_state for relevant Mechanism.output_states
                (determined by whether it is a `TERMINAL` Mechanism and/or MonitoredOutputStatesOption specification)
            - each InputState is assigned a name with the following format:
                '<name of Mechanism that owns the monitoredOutputState>_<name of monitoredOutputState>_Monitor'

        Notes:
        * self.monitored_output_states is a list, each item of which is a Mechanism.output_state from which a
          Projection will be instantiated to a corresponding InputState of the ControlMechanism
        * self.input_states is the usual ordered dict of states,
            each of which receives a Projection from a corresponding OutputState in self.monitored_output_states
        """
        monitored_output_states = None

        # GET OutputStates to Monitor (to specify as or add to ObjectiveMechanism's monitored_output_states attribute

        # If the ControlMechanism has already been assigned to a System
        #    get OutputStates in System specified as MONITOR_FOR_CONTROL
        #        do this by calling _get_monitored_output_states_for_system(),
        #        which also gets any OutputStates already being monitored by the ControlMechanism
        if self.system:
            monitored_output_states = self.system._get_monitored_output_states_for_system(self, context=context)

        # Otherwise, if objective_mechanism argument was specified as a list, get the OutputStates specified in it
        # - IF ControlMechanism HAS NOT ALREADY BEEN ASSIGNED TO A SYSTEM:
        #      IF objective_mechanism IS SPECIFIED AS A LIST:
        #          CALL _parse_monitored_output_states_list() TO GET LIST OF OutputStates
        #          CALL CONSTRUCTOR WITH monitored_output_states AND monitoring_input_states
        #      IF objective_mechanism IS ALREADY AN INSTANTIATED ObjectiveMechanism:
        #          JUST ASSIGN TO objective_mechanism ATTRIBUTE
        elif isinstance(self.objective_mechanism, list):
            monitored_output_states = _parse_monitored_output_states(source=self,
                                                              output_state_list=self.objective_mechanism,
                                                              context=context)

        if isinstance(self.objective_mechanism, ObjectiveMechanism):
            if monitored_output_states:
                self.objective_mechanism.add_monitored_output_states(
                                                              monitored_output_states_specs=monitored_output_states,
                                                              context=context)
        else:
            # Create specification for ObjectiveMechanism InputStates corresponding to
            #    monitored_output_states and their exponents and weights
            try:
                self._objective_mechanism = ObjectiveMechanism(monitored_output_states=monitored_output_states,
                                                               function=LinearCombination(operation=PRODUCT),
                                                               name=self.name + '_ObjectiveMechanism')
            except ObjectiveMechanismError as e:
                if MONITORED_OUTPUT_STATES in e.args[0]:
                    raise ControlMechanismError("\'{}\' argument for {} must be specified".
                                                format(OBJECTIVE_MECHANISM, self.name))
                else:
                    raise ObjectiveMechanismError(e)

        # Print monitored_output_states
        if self.prefs.verbosePref:
            print ("{0} monitoring:".format(self.name))
            for state in self.monitored_output_states:
                weight = self.monitored_output_states_weights_and_exponents[
                                                         self.monitored_output_states.index(state)][WEIGHT_INDEX]
                exponent = self.monitored_output_states_weights_and_exponents[
                                                         self.monitored_output_states.index(state)][EXPONENT_INDEX]
                print ("\t{0} (exp: {1}; wt: {2})".format(state.name, weight, exponent))

        # Assign ObjetiveMechanism's role as CONTROL
        self.objective_mechanism._role = CONTROL

        # If ControlMechanism is a System controller, name Projection from ObjectiveMechanism based on the System
        if self.system is not None:
            name = self.system.name + ' outcome signal'
        # Otherwise, name it based on the ObjectiveMechanism
        else:
            name = self.objective_mechanism.name + ' outcome signal'

        MappingProjection(sender=self.objective_mechanism,
                          receiver=self,
                          matrix=AUTO_ASSIGN_MATRIX,
                          name=name)

    def _instantiate_input_states(self, context=None):
        super()._instantiate_input_states(context=context)

        # IMPLEMENTATION NOTE:  THIS SHOULD BE MOVED TO COMPOSITION ONCE THAT IS IMPLEMENTED
        self._instantiate_objective_mechanism(context=context)

    def _instantiate_output_states(self, context=None):

        # Create registry for GatingSignals (to manage names)
        from PsyNeuLink.Globals.Registry import register_category
        from PsyNeuLink.Components.States.ModulatorySignals.ControlSignal import ControlSignal
        from PsyNeuLink.Components.States.State import State_Base
        register_category(entry=ControlSignal,
                          base_class=State_Base,
                          registry=self._stateRegistry,
                          context=context)

        if self.control_signals:
            for control_signal in self.control_signals:
                self._instantiate_control_signal(control_signal=control_signal, context=context)

        # IMPLEMENTATION NOTE:  Don't want to call this because it instantiates undesired default OutputState
        # super()._instantiate_output_states(context=context)

    # ---------------------------------------------------
    # IMPLEMENTATION NOTE:  IMPLEMENT _instantiate_output_states THAT CALLS THIS FOR EACH ITEM
    #                       DESIGN PATTERN SHOULD COMPLEMENT THAT FOR _instantiate_input_states of ObjectiveMechanism
    #                           (with control_signals taking the place of monitored_output_states)
    # FIX 5/23/17: PROJECTIONS AND PARAMS SHOULD BE PASSED BY ASSIGNING TO STATE SPECIFICATION DICT
    # FIX          UPDATE parse_state_spec TO ACCOMODATE (param, ControlSignal) TUPLE
    # FIX          TRACK DOWN WHERE PARAMS ARE BEING HANDED OFF TO ControlProjection
    # FIX                   AND MAKE SURE THEY ARE NOW ADDED TO ControlSignal SPECIFICATION DICT
    #
    def _instantiate_control_signal(self, control_signal=None, context=None):
        """Instantiate ControlSignal OutputState and assign (if specified) or instantiate ControlProjection

        # Extends allocation_policy and control_signal_costs attributes to accommodate instantiated Projection

        Notes:
        * control_signal arg can be a:
            - ControlSignal object;
            - ControlProjection;
            - ParameterState;
            - params dict containing a ControlProjection;
            - tuple (param_name, Mechanism), from control_signals arg of constructor;
                    [NOTE: this is a convenience format;
                           it precludes specification of ControlSignal params (e.g., ALLOCATION_SAMPLES)]
            - ControlSignal specification dictionary, from control_signals arg of constructor
                    [NOTE: this must have at least NAME:str (param name) and MECHANISM:Mechanism entries;
                           it can also include a PARAMS entry with a params dict containing ControlSignal params]
        * State._parse_state_spec() is used to parse control_signal arg
        * params are expected to be for (i.e., to be passed to) ControlSignal;
        * wait to instantiate deferred_init() Projections until after ControlSignal is instantiated,
             so that correct OutputState can be assigned as its sender;
        * index of OutputState is incremented based on number of ControlSignals already instantiated;
            this means that the ControlMechanism's function must return as many items as it has ControlSignals,
            with each item of the function's value used by a corresponding ControlSignal.
            Note: multiple ControlProjections can be assigned to the same ControlSignal to achieve "divergent control"
                  (that is, control of many parameters with a single value)

        Returns ControlSignal (OutputState)
        """
        from PsyNeuLink.Components.States.ModulatorySignals.ControlSignal import ControlSignal
        # from PsyNeuLink.Components.States.ParameterState import _get_parameter_state
        # from PsyNeuLink.Components.Projections.ModulatoryProjections.ControlProjection import ControlProjection

        # EXTEND allocation_policy TO ACCOMMODATE NEW ControlSignal -------------------------------------------------
        #        also used to determine constraint on ControlSignal value

        if self.allocation_policy is None:
            self.allocation_policy = np.array(defaultControlAllocation)
        else:
            self.allocation_policy = np.append(self.allocation_policy, defaultControlAllocation)

        # Update self.value to reflect change in allocation_policy (and the new number of  control_signals);
        #    this is necessary, since function is not fully executed during initialization (in _instantiate_function)
        #    it returns default_allocation policy which has only a single item,
        #    however validation of indices for OutputStates requires that proper number of items be in self.value
        self.value = self.allocation_policy
        self._default_value = self.value

        # PARSE control_signal SPECIFICATION -----------------------------------------------------------------------
        # # MODIFIED 10/2/17 OLD:
        # control_signal_spec = _parse_control_signal_spec(owner=self, control_signal_spec=control_signal)
        # param_name = control_signal_spec[NAME]
        # control_signal_params = control_signal_spec[PARAMS]
        # control_projection = control_signal_spec[CONTROL_PROJECTION]
        # parameter_state = control_signal_spec[PARAMETER_STATE]
        # MODIFIED 10/2/17 NEW:
        control_signal_spec = _parse_state_spec(owner=self, state_type=ControlSignal, state_spec=control_signal)
        param_name = control_signal_spec[NAME]
        # FIX: NEED TO REINSTATE THE FUNCTIONALIY OF THE FOLLOWING LINE:
        # control_projection = control_signal_spec[CONTROL_PROJECTION]
        parameter_state = control_signal_spec[PARAMS][PROJECTIONS][0].state
        # control_signal_params = control_signal_spec[PARAMS]
        control_signal_params = {}
        control_projection = None
        # MODIFIED 10/2/17 END

        default_name = param_name + '_' + ControlSignal.__name__

        # MODIFIED 9/11/17 OLD:
        # # Get constraint for ControlSignal value
        # #    - get ControlMechanism's value
        # self._update_value(context=context)
        # MODIFIED 9/11/17 END

        # - get OutputState's index
        try:
            output_state_index = len(self.output_states)
        except (AttributeError, TypeError):
            output_state_index = 0
        # - get constraint for OutputState's value
        output_state_reference_value = self.allocation_policy[output_state_index]

        # Specification is a ControlSignal (either passed in directly, or parsed from tuple above)
        if isinstance(control_signal_spec, ControlSignal):
            # Deferred Initialization, so assign owner, name, and initialize
            if control_signal_spec.init_status is InitStatus.DEFERRED_INITIALIZATION:
                control_signal_spec.init_args[OWNER] = self
                control_signal_spec.init_args[NAME] = control_signal_spec.init_args[NAME] or default_name
                # control_signal_spec.init_args[REFERENCE_VALUE] = output_state_reference_value
                control_signal_spec.init_args[REFERENCE_VALUE] = defaultControlAllocation
                control_signal_spec._deferred_init(context=context)
                control_signal = control_signal_spec
            elif not control_signal_spec.owner is self:
                raise ControlMechanismError("Attempt to assign ControlSignal to {} ({}) that is already owned by {}".
                                            format(self.name, control_signal_spec.name, control_signal_spec.owner.name))
            else:
                control_signal = control_signal_spec
                control_signal_name = control_signal_spec.name
                control_projections = control_signal_spec.efferents

                # IMPLEMENTATION NOTE:
                #    THIS IS TO HANDLE FUTURE POSSIBILITY OF MULTIPLE ControlProjections FROM A SINGLE ControlSignal;
                #    FOR NOW, HOWEVER, ONLY A SINGLE ONE IS SUPPORTED
                # parameter_states = [proj.recvr for proj in control_projections]
                if len(control_projections) > 1:
                    raise ControlMechanismError("PROGRAM ERROR: list of ControlProjections is not currently supported "
                                                "as specification in a ControlSignal")
                else:
                    control_projection = control_projections[0]
                    parameter_state = control_projection.receiver

        # Instantiate OutputState for ControlSignal
        else:
            control_signal_name = default_name

            from PsyNeuLink.Components.States.ModulatorySignals.ControlSignal import ControlSignal
            from PsyNeuLink.Components.States.State import _instantiate_state

            control_signal_params.update({CONTROLLED_PARAM:param_name})

            # FIX 5/23/17: CALL super()_instantiate_output_states ??
            # FIX:         OR AGGREGATE ALL ControlSignals AND SEND AS LIST (AS FOR input_states IN ObjectiveMechanism)
            control_signal = _instantiate_state(owner=self,
                                                state_type=ControlSignal,
                                                name=control_signal_name,
                                                reference_value=output_state_reference_value,
                                                reference_value_name='Default control allocation',
                                                params=control_signal_params,
                                                context=context)

        # VALIDATE OR INSTANTIATE ControlProjection(s) TO ControlSignal  -------------------------------------------

        # Validate control_projection (if specified) and get receiver's name
        control_projection_name = parameter_state.name + ' ' + 'control signal'
        if control_projection:
            _validate_receiver(self, control_projection, Mechanism, CONTROL_SIGNAL, context=context)

            from PsyNeuLink.Components.Projections.ModulatoryProjections.ControlProjection import ControlProjection
            if not isinstance(control_projection, ControlProjection):
                raise ControlMechanismError("PROGRAM ERROR: Attempt to assign {}, "
                                                  "that is not a ControlProjection, to ControlSignal of {}".
                                                  format(control_projection, self.name))
            if control_projection.init_status is InitStatus.DEFERRED_INITIALIZATION:
                control_projection.init_args['sender']=control_signal
                if control_projection.init_args['name'] is None:
                    # FIX 5/23/17: CLEAN UP NAME STUFF BELOW:
                    control_projection.init_args['name'] = control_projection_name
                        # CONTROL_PROJECTION + ' for ' + parameter_state.owner.name + ' ' + parameter_state.name
                control_projection._deferred_init()
            else:
                control_projection.sender = control_signal

        # Instantiate ControlProjection
        else:
            # IMPLEMENTATION NOTE:  THIS SHOULD BE MOVED TO COMPOSITION ONCE THAT IS IMPLEMENTED
            from PsyNeuLink.Components.Projections.ModulatoryProjections.ControlProjection import ControlProjection
            control_projection = ControlProjection(sender=control_signal,
                                                   receiver=parameter_state,
                                                   # name=CONTROL_PROJECTION + control_signal_name)
                                                   name=control_projection_name)

        # Add ControlProjection to list of OutputState's outgoing Projections
        # (note: if it was deferred, it just added itself, skip)
        if not control_projection in control_signal.efferents:
            control_signal.efferents.append(control_projection)

        # Add ControlProjection to ControlMechanism's list of ControlProjections
        try:
            self.control_projections.append(control_projection)
        except AttributeError:
            self.control_projections = [control_projection]

        # Update control_signal_costs to accommodate instantiated Projection
        try:
            self.control_signal_costs = np.append(self.control_signal_costs, np.empty((1,1)),axis=0)
        except AttributeError:
            self.control_signal_costs = np.empty((1,1))

        # UPDATE output_states AND control_projections -------------------------------------------------------------

        try:
            self._output_states[control_signal.name] = control_signal
        except (AttributeError, TypeError):
            from PsyNeuLink.Components.States.State import State_Base
            self._output_states = ContentAddressableList(component_type=State_Base,
                                                        list=[control_signal],
                                                        name = self.name+'.output_states')

        # Add index assignment to OutputState
        control_signal.index = output_state_index

        # (Re-)assign control_signals attribute to output_states
        self._control_signals = self.output_states

        return control_signal

    def _execute(self,
                    variable=None,
                    runtime_params=None,
                    clock=CentralClock,
                    time_scale=TimeScale.TRIAL,
                    context=None):
        """Updates ControlSignals based on inputs

        Must be overriden by subclass
        """
        # raise ControlMechanismError("{0} must implement execute() method".format(self.__class__.__name__))
        return self.input_values or [defaultControlAllocation]

    def show(self):
        """Display the OutputStates monitored by ControlMechanism's `objective_mechanism
        <ControlMechanism.objective_mechanism>` and the parameters modulated by its `control_signals
        <ControlMechanism.control_signals>`.
        """

        print ("\n---------------------------------------------------------")

        print ("\n{0}".format(self.name))
        print("\n\tMonitoring the following Mechanism OutputStates:")
        for state in self.objective_mechanism.input_states:
            for projection in state.path_afferents:
                monitored_state = projection.sender
                monitored_state_mech = projection.sender.owner
                monitored_state_index = self.monitored_output_states.index(monitored_state)

                weight = self.monitored_output_states_weights_and_exponents[monitored_state_index][0]
                exponent = self.monitored_output_states_weights_and_exponents[monitored_state_index][1]

                print ("\t\t{0}: {1} (exp: {2}; wt: {3})".
                       format(monitored_state_mech.name, monitored_state.name, weight, exponent))

        print ("\n\tControlling the following Mechanism parameters:".format(self.name))
        # Sort for consistency of output:
        state_names_sorted = sorted(self.output_states.names)
        for state_name in state_names_sorted:
            for projection in self.output_states[state_name].efferents:
                print ("\t\t{0}: {1}".format(projection.receiver.owner.name, projection.receiver.name))

        print ("\n---------------------------------------------------------")

    def add_monitored_output_states(self, monitored_output_states, context=None):
        """Instantiate OutputStates to be monitored by ControlMechanism's `objective_mechanism
        <ControlMechanism.objective_mechanism>`.

        **monitored_output_states** can be a `Mechanism`, `OutputState`, `monitored_output_states tuple
        <ObjectiveMechanism_OutputState_Tuple>`, or list with any of these. If item is a Mechanism, its `primary
        OutputState <OutputState_Primary>` is used. OutputStates must belong to Mechanisms in the same `System` as
        the ControlMechanism.
        """
        output_states = self.objective_mechanism.add_monitored_output_states(
                                                                 monitored_output_states_specs=monitored_output_states,
                                                                 context=context)
        if self.system:
            self.system._validate_monitored_state_in_system(output_states, context=context)

    @tc.typecheck
    def assign_as_controller(self, system:System, context=None):
        """Assign ControlMechanism as `controller <System_Base.controller>` for a `System`.

        **system** must be a System for which the ControlMechanism should be assigned as the `controller
        <System_Base.controller>`;  if the specified System already has a `controller <System_Base.controller>`,
        it will be replaced by the current one;  if the current one is already the `controller <System_Base.controller>`
        for another System, it will be disabled for that System.
        COMMENT:
            [TBI:
            The ControlMechanism's `objective_mechanism <ControlMechanism.objective_mechanism>`,
            `monitored_output_states` and `control_signal <ControlMechanism.control_signals>` attributes will also be
            updated to remove any assignments that are not part of the new System, and add any that are specified for
            the new System.]
        COMMENT

        COMMENT:
            IMPLEMENTATION NOTE:  This is handled as a method on ControlMechanism (rather than System) so that:

                                  - [TBI: if necessary, it can detach itself from a System for which it is already the
                                    `controller <System_Base.controller>`;]

                                  - any class-specific actions that must be taken to instantiate the ControlMechanism
                                    can be handled by subclasses of ControlMechanism (e.g., an EVCControlMechanism must
                                    instantiate its Prediction Mechanisms). However, the actual assignment of the
                                    ControlMechanism the System's `controller <System_Base.controller>` attribute must
                                    be left to the System to avoid recursion, since it is a property, the setter of
                                    which calls the current method.
        COMMENT
        """

        # NEED TO BUFFER OBJECTIVE_MECHANISM AND CONTROL_SIGNAL ARGUMENTS FOR USE IN REINSTANTIATION HERE
        # DETACH AS CONTROLLER FOR ANY EXISTING SYSTEM (AND SET THAT ONE'S CONTROLLER ATTRIBUTE TO None)
        # DELETE ALL EXISTING OBJECTIVE_MECHANISM AND CONTROL_SIGNAL ASSIGNMENTS
        # REINSTANTIATE ITS OWN OBJECTIVE_MECHANISM and CONTROL_SIGNAL ARGUMENT AND THOSE OF THE SYSTEM
        # SUBCLASSES SHOULD ADD OVERRIDE FOR ANY CLASS-SPECIFIC ACTIONS (E.G., INSTANTIATING PREDICTION MECHANISMS)
        # DO *NOT* ASSIGN AS CONTROLLER FOR SYSTEM... LET THE SYSTEM HANDLE THAT
        # Assign the current System to the ControlMechanism

        # First, validate that all of the ControlMechanism's monitored_output_states and controlled parameters
        #    are in the new System
        system._validate_monitored_state_in_system(self.monitored_output_states)
        system._validate_control_signals(self.control_signals)

        # Next, get any OutputStates specified in the **monitored_output_states** argument of the System's
        #    constructor and/or in a MONITOR_FOR_CONTROL specification for individual OutputStates and/or Mechanisms,
        #    and add them to the ControlMechanism's monitored_output_states attribute and to its
        #    ObjectiveMechanisms monitored_output_states attribute
        monitored_output_states = list(system._get_monitored_output_states_for_system(controller=self, context=context))
        self.add_monitored_output_states(monitored_output_states)

        # Then, assign it ControlSignals for any parameters in the current System specified for control
        system_control_signals = system._get_control_signals_for_system(system.control_signals, context=context)
        for control_signal_spec in system_control_signals:
            self._instantiate_control_signal(control_signal=control_signal_spec, context=context)

        # If it HAS been assigned a System, make sure it is the current one
        if self.system and not self.system is system:
            raise SystemError("The controller being assigned to {} ({}) already belongs to another System ({})".
                              format(system.name, self.name, self.system.name))

        # Assign assign the current System to the ControlMechanism's system attribute
        #    (needed for it to validate and instantiate monitored_output_states and control_signals)
        self.system = system

        # Flag ObjectiveMechanism as associated with a ControlMechanism that is a controller for the System
        self._objective_mechanism.controller = True


    @property
    def monitored_output_states(self):
        return self.objective_mechanism.monitored_output_states

    @property
    def monitored_output_states_weights_and_exponents(self):
        return self.objective_mechanism.monitored_output_states_weights_and_exponents


<|MERGE_RESOLUTION|>--- conflicted
+++ resolved
@@ -299,12 +299,15 @@
 
 import numpy as np
 import typecheck as tc
+from collections import UserList
 
 from PsyNeuLink.Components.Component import InitStatus
-from PsyNeuLink.Components.Functions.Function import LinearCombination, ModulationParam, _is_modulation_param
+from PsyNeuLink.Components.Functions.Function import ModulationParam, _is_modulation_param, LinearCombination
+from PsyNeuLink.Components.Mechanisms.Mechanism import Mechanism_Base, MonitoredOutputStatesOption
 from PsyNeuLink.Components.Mechanisms.AdaptiveMechanisms.AdaptiveMechanism import AdaptiveMechanism_Base
-from PsyNeuLink.Components.Mechanisms.Mechanism import Mechanism_Base, MonitoredOutputStatesOption
-from PsyNeuLink.Components.Mechanisms.ProcessingMechanisms.ObjectiveMechanism import EXPONENT_INDEX, MONITORED_OUTPUT_STATES, ObjectiveMechanism, ObjectiveMechanismError, WEIGHT_INDEX, _parse_monitored_output_states
+from PsyNeuLink.Components.Mechanisms.ProcessingMechanisms.ObjectiveMechanism import \
+           ObjectiveMechanism, ObjectiveMechanismError, _parse_monitored_output_states, \
+           WEIGHT_INDEX, EXPONENT_INDEX, MONITORED_OUTPUT_STATES
 from PsyNeuLink.Components.Projections.PathwayProjections.MappingProjection import MappingProjection
 from PsyNeuLink.Components.Projections.Projection import _validate_receiver
 from PsyNeuLink.Components.ShellClasses import Mechanism, System
@@ -312,15 +315,12 @@
 from PsyNeuLink.Components.States.ModulatorySignals.ControlSignal import _parse_control_signal_spec
 from PsyNeuLink.Components.States.OutputState import OutputState
 from PsyNeuLink.Globals.Defaults import defaultControlAllocation
-<<<<<<< HEAD
 from PsyNeuLink.Globals.Keywords import NAME, PARAMS, OWNER, INIT__EXECUTE__METHOD_ONLY, SYSTEM, MECHANISM, \
                                         PARAMETER_STATE, OBJECTIVE_MECHANISM, \
                                         PRODUCT, AUTO_ASSIGN_MATRIX, REFERENCE_VALUE, \
                                         CONTROLLED_PARAM, PROJECTIONS, CONTROL_PROJECTIONS, CONTROL_SIGNAL, \
                                         CONTROL_SIGNALS, CONTROL
-=======
 from PsyNeuLink.Globals.Keywords import AUTO_ASSIGN_MATRIX, CONTROL, CONTROLLED_PARAM, CONTROL_PROJECTION, CONTROL_PROJECTIONS, CONTROL_SIGNAL, CONTROL_SIGNALS, INIT__EXECUTE__METHOD_ONLY, MECHANISM, NAME, OBJECTIVE_MECHANISM, OWNER, PARAMETER_STATE, PARAMS, PRODUCT, REFERENCE_VALUE, SYSTEM
->>>>>>> 8ddd5d08
 from PsyNeuLink.Globals.Preferences.ComponentPreferenceSet import is_pref_set
 from PsyNeuLink.Globals.Preferences.PreferenceSet import PreferenceLevel
 from PsyNeuLink.Globals.Utilities import ContentAddressableList
