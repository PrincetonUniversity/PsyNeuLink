--- conflicted
+++ resolved
@@ -13,16 +13,6 @@
 Overview
 --------
 
-<<<<<<< HEAD
-An AdaptiveMechanism is a type of `Mechanism <Mechanisms>` that uses its input to modify the parameters of one or more
-other PsyNeuLink components.  In general, an AdaptiveMechanism receives its input from an `ObjectiveMechanism`, however
-this need not be the case. There are two types of AdaptiveMechanism: `LearningMechanisms <LearningMechanism>`, that
-modify the parameters of `MappingProjections <MappingProjection>`; and `ControlMechanisms <ControlMechanism>` that
-modify the parameters of other ProcessingMechanisms.  AdaptiveMechanisms are always executed after all
-ProcessingMechanisms in the `Process` or `System` to which they belong have been executed, with all LearningMechanisms
-then executed before all ControlMechanisms. Both types of AdaptiveMechanisms are executed before the next `TRIAL`,
-so that the modifications they make are available during the `TRIAL` run for the Process or System.
-=======
 An AdaptiveMechanism is a type of `Mechanism` that uses its input to modify the parameters of one or more other
 `Components <Component>`.  In general, an AdaptiveMechanism receives its input from an `ObjectiveMechanism`, however
 this need not be the case. There are three types of AdaptiveMechanism (see
@@ -62,7 +52,6 @@
 ControlMechanisms. All three types of AdaptiveMechanisms are executed before the next `TRIAL`, so that the
 modifications they make are available during the next `TRIAL` run for the Process or System.
 COMMENT
->>>>>>> c202a347
 
 .. _AdaptiveMechanism_Creation:
 
