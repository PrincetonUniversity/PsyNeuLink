--- conflicted
+++ resolved
@@ -768,16 +768,9 @@
            `output_values <Mechanism_Base.output_values>` attribute, which lists the `value <OutputState.value>` \s
            of its `OutputStates <Mechanism_Base.outputStates>`.
 
-<<<<<<< HEAD
     default_value : ndarray : default None
         set equal to the `value <Mechanism_Base.value>` attribute when the Mechanism is first initialized;
         maintains its value even when value is reset to None when (re-)initialized prior to execution.
-=======
-    default_value : 2d np.array : variableClassDefault
-       read-only attribute set to the `value <Mechanism_Base.value>` attribute when the Mechanism is first initialized;
-       maintains its original value even when the `value <Mechanism_Base.value>` attribute of the Mechanism is reset to
-       `None` when (re-)initialized prior to `execution <Mechanism_Exection>` or assigned during execution.
->>>>>>> 44fe7cdb
 
     output_state : OutputState : default default OutputState
         primary `OutputState <Mechanism_OutputStates>` for the Mechanism;  same as first entry of its
