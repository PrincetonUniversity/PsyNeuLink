# Princeton University licenses this file to You under the Apache License, Version 2.0 (the "License");
# you may not use this file except in compliance with the License.  You may obtain a copy of the License at:
#     http://www.apache.org/licenses/LICENSE-2.0
# Unless required by applicable law or agreed to in writing, software distributed under the License is distributed
# on an "AS IS" BASIS, WITHOUT WARRANTIES OR CONDITIONS OF ANY KIND, either express or implied.
# See the License for the specific language governing permissions and limitations under the License.


# ********************************************  TransferMechanism ******************************************************

"""
..
    Sections:
      * :ref:`Transfer_Overview`
      * :ref:`Transfer_Creation`
      * :ref:`Transfer_Execution`
      * :ref:`Transfer_Class_Reference`

.. _Transfer_Overview:

Overview
--------

A TransferMechanism transforms its input using a simple mathematical function.  The input can be a single scalar
value or an an array of scalars (list or 1d np.array).  The function used can be selected from a standard set
of PsyNeuLink Functions (:any:`Linear`, :anay:`Exponential` or :any:`Logistic`), or specified using a custom function.


.. _Transfer_Creation:

Creating a TransferMechanism
-----------------------------

A TransferMechanism can be created either directly, by calling its constructor, or using the :class:`mechanism`
function and specifying "TransferMechanism" as its ``mech_spec`` argument.  Its function is specified in the
``function`` argument, which can be simply the name of the class (first example below), or a call to its constructor
which can include arguments specifying the function's parameters (second example)::

    my_linear_transfer_mechanism = TransferMechanism(function=Linear)
    my_logistic_transfer_mechanism = TransferMechanism(function=Logistic(gain=1.0, bias=-4)

In addition to function-specific parameters, ``noise`` and ``rate`` parameters can be specified (see Execution below).


.. _Transfer_Structure:

Structure
---------

A TransferMechanism has a single inputState, the ``value`` of which is used as the ``variable`` for its ``function``.
The ``function`` can be selected from one of three standard PsyNeuLink :doc:`Functions`: :any:`Linear`, :any:`Logistic`
or :any:`Exponential`; or a custom function can be specified, so long as it returns a numeric value or list or
np.ndarray of numeric values.  A TransferMechanism has three outputStates, described under Execution  below.


.. _Transfer_Execution:

Execution
---------

When a TransferMechanism is executed, it transforms its input using the specified function and the following
parameters (in addition to those specified for the function):

If the ``noise`` parameter is specified, it is applied element-wise to the input before transforming it.
If the ``rate`` parameter is specified and ``time_scale`` is :keyword:`TimeScale.TIME_STEP`, the input is
exponentially time-averaged before transforming it (higher value specifies faster rate); if ``time_scale`` is
:keyword:`TimeScale.TIME_STEP` the ``rate`` parameter is ignored.
If the ``range`` parameter is specified, all elements of the output are capped by the lower and upper values of
the range.  After each execution of the mechanism:

.. _Transfer_Results:

    * **result** is assigned to the mechanism's ``value`` attribute, the value of its :keyword:`TRANSFER_RESULT`
      outputState, and to the 1st item of the mechanism's ``outputValue`` attribute;
    ..
    * **mean** of the result is assigned to the value of the mechanism's :keyword:`TRANSFER_MEAN` outputState,
      and to the 2nd item of the mechanism's ``outputValue`` attribute;
    ..
    * **variance** of the result is assigned to the value of the mechanism's :keyword:`TRANSFER_VARIANCE` outputState,
      and to the 3rd item of the mechanism's ``outputValue`` attribute.

COMMENT

.. _Transfer_Class_Reference:

Class Reference
---------------

"""

# from numpy import sqrt, random, abs, tanh, exp
from PsyNeuLink.Components.Mechanisms.ProcessingMechanisms.ProcessingMechanism import *
from PsyNeuLink.Components.Functions.Function import Linear, TransferFunction

# TransferMechanism parameter keywords:
RANGE = "range"
INITIAL_VALUE = 'initial_value'

# TransferMechanism outputs (used to create and name outputStates):
TRANSFER_RESULT = "transfer_result"
TRANSFER_MEAN = "transfer_mean "
TRANSFER_VARIANCE = "transfer_variance"

# TransferMechanism output indices (used to index output values):
class Transfer_Output(AutoNumber):
    RESULT = ()
    MEAN = ()
    VARIANCE = ()

# TransferMechanism default parameter values:
Transfer_DEFAULT_LENGTH= 1
Transfer_DEFAULT_GAIN = 1
Transfer_DEFAULT_BIAS = 0
Transfer_DEFAULT_OFFSET = 0
Transfer_DEFAULT_RANGE = np.array([])


class TransferError(Exception):
    def __init__(self, error_value):
        self.error_value = error_value

    def __str__(self):
        return repr(self.error_value)

# IMPLEMENTATION NOTE:  IMPLEMENTS OFFSET PARAM BUT IT IS NOT CURRENTLY BEING USED
class TransferMechanism(ProcessingMechanism_Base):
    """
    TransferMechanism(                    \
    default_input_value=None,    \
    function=Linear,             \
    initial_value=None,          \
    noise=0.0,                   \
    rate=1.0,                    \
    range=(float:min, float:max),\
    time_scale=TimeScale.TRIAL,  \
    params=None,                 \
    name=None,                   \
    prefs=None)

    Implements TransferMechanism subclass of Mechanism.

    COMMENT:
        Description
        -----------
            TransferMechanism is a Subtype of the ProcessingMechanism Type of the Mechanism Category of the
                Function class
            It implements a Mechanism that transforms its input variable based on FUNCTION (default: Linear)

        Class attributes
        ----------------
            + componentType (str): TransferMechanism
            + classPreference (PreferenceSet): Transfer_PreferenceSet, instantiated in __init__()
            + classPreferenceLevel (PreferenceLevel): PreferenceLevel.SUBTYPE
            + variableClassDefault (value):  Transfer_DEFAULT_BIAS
            + paramClassDefaults (dict): {TIME_SCALE: TimeScale.TRIAL}
            + paramNames (dict): names as above

        Class methods
        -------------
            None

        MechanismRegistry
        -----------------
            All instances of TransferMechanism are registered in MechanismRegistry, which maintains an
              entry for the subclass, a count for all instances of it, and a dictionary of those instances
    COMMENT

    Arguments
    ---------

    default_input_value : number, list or np.ndarray : Transfer_DEFAULT_BIAS [LINK] -> SHOULD RESOLVE TO VALUE
        the input to the mechanism to use if none is provided in a call to its ``execute`` or ``run`` methods;
        also serves as a template to specify the length of ``variable`` for ``function``, and the primary  outputState
        of the mechanism.

    function : TransferFunction : default Linear
        specifies function used to transform input;  can be :class:`Linear`, :class:`Logistic`, :class:`Exponential`,
        or a custom function.

    initial_value :  value, list or np.ndarray : Transfer_DEFAULT_BIAS [LINK] -> SHOULD RESOLVE TO VALUE
        specifies the starting value for time-averaged input (only relevant if ``rate`` parameter is not 1.0).

    noise : float or function : default 0.0
        a stochastically-sampled value added to the output of the ``function``.
        If it is a float, it must be in the interval [0,1] and is used to scale the variance of a zero-mean Gaussian;
        If it is a function, it must return a scalar value.

    rate : float : default 1.0
        the time constant for exponential time averaging of input
        when the mechanism is executed at the time_step time scale:
        input on current time_step = (rate * specified input) + (1-rate * input on previous time_step).

    range : Optional[Tuple[float, float]]
        specifies the allowable range of the result: the first value specifies the minimum allowable value
        and the second the maximum allowable value;  any element of the result that execeeds minimum or maximum
        is set to the corresponding value.

    params : Optional[Dict[param keyword, param value]]
        a dictionary that can be used to specify the parameters for the mechanism, parameters for its function,
        and/or a custom function and its parameters (see :doc:`Mechanism` for specification of a params dict).

    time_scale :  TimeScale : TimeScale.TRIAL
        specifies whether the mechanism is executed on the :keyword:`TIME_STEP` or :keyword:`TRIAL` time scale.
        This must be set to :keyword:`TimeScale.TIME_STEP` for the ``rate`` parameter to have an effect.

    name : str : default TransferMechanism-<index>
        a string used for the name of the mechanism.
        If not is specified, a default is assigned by MechanismRegistry
        (see :doc:`Registry` for conventions used in naming, including for default and duplicate names).[LINK]

    prefs : Optional[PreferenceSet or specification dict : Mechanism.classPreferences]
        the PreferenceSet for mechanism.
        If it is not specified, a default is assigned using ``classPreferences`` defined in __init__.py
        (see Description under PreferenceSet for details) [LINK].

    .. context=componentType+INITIALIZING):
            context : str : default ''None''
                   string used for contextualization of instantiation, hierarchical calls, executions, etc.

    Returns
    -------
    instance of TransferMechanism : TransferMechanism


    Attributes
    ----------

    variable : value: default Transfer_DEFAULT_BIAS [LINK] -> SHOULD RESOLVE TO VALUE
        the input to mechanism's ``function``.

    function : Function :  default Linear
        the function used to transform the input.

    COMMENT:
       THE FOLLOWING IS THE CURRENT ASSIGNMENT
    COMMENT

    value : List[1d np.array, float, float]
        same as ``outputValue``.

    COMMENT:
        CORRECTED:
        value : 1d np.array
            the output of ``function``;  also assigned to ``value`` of the :keyword:`TRANSFER_RESULT` outputState
            and the first item of ``outputValue``.
    COMMENT

    outputValue : List[1d np.array, float, float]
        a list with the following items:
        * **result** of the ``function`` calculation (value of :keyword:`TRANSFER_RESULT` outputState);
        * **mean** of the result (``value`` of :keyword:`TRANSFER_MEAN` outputState)
        * **variance** of the result (``value`` of :keyword:`TRANSFER_VARIANCE` outputState)

    time_scale :  TimeScale : defaul tTimeScale.TRIAL
        specifies whether the mechanism is executed on the :keyword:`TIME_STEP` or :keyword:`TRIAL` time scale.

    name : str : default TransferMechanism-<index>
        the name of the mechanism.
        Specified in the name argument of the call to create the projection;
        if not is specified, a default is assigned by MechanismRegistry
        (see :doc:`Registry` for conventions used in naming, including for default and duplicate names).[LINK]

    prefs : PreferenceSet or specification dict : Mechanism.classPreferences
        the PreferenceSet for mechanism.
        Specified in the prefs argument of the call to create the mechanism;
        if it is not specified, a default is assigned using ``classPreferences`` defined in __init__.py
        (see Description under PreferenceSet for details) [LINK].

    """

    componentType = "TransferMechanism"

    classPreferenceLevel = PreferenceLevel.SUBTYPE
    # These will override those specified in TypeDefaultPreferences
    classPreferences = {
        kwPreferenceSetName: 'TransferCustomClassPreferences',
        kpReportOutputPref: PreferenceEntry(False, PreferenceLevel.INSTANCE),
        kpRuntimeParamStickyAssignmentPref: PreferenceEntry(False, PreferenceLevel.INSTANCE)
    }

    variableClassDefault = Transfer_DEFAULT_BIAS # Sets template for variable (input)
                                                 #  to be compatible with Transfer_DEFAULT_BIAS

    # TransferMechanism parameter and control signal assignments):
    paramClassDefaults = Mechanism_Base.paramClassDefaults.copy()
    paramClassDefaults.update({
        # TIME_SCALE: TimeScale.TRIAL,
        INPUT_STATES: None,
<<<<<<< HEAD
        OUTPUT_STATES:[TRANSFER_RESULT,
                       TRANSFER_MEAN,
                       TRANSFER_VARIANCE]
    })
=======
        OUTPUT_STATES:[
            {NAME_ARG:TRANSFER_RESULT},
            {NAME_ARG:TRANSFER_MEAN,
             ANALYZE:lambda x: np.mean(x)},
            {NAME_ARG:TRANSFER_VARIANCE,
             ANALYZE:lambda x: np.var(x)}
        ]})
>>>>>>> 560c3648

    paramNames = paramClassDefaults.keys()

    @tc.typecheck
    def __init__(self,
                 default_input_value=None,
                 function=Linear,
                 initial_value=None,
                 noise=0.0,
                 rate=1.0,
                 range=np.array([]),
                 time_scale=TimeScale.TRIAL,
                 params=None,
                 name=None,
                 prefs:is_pref_set=None,
                 context=componentType+INITIALIZING):
        """Assign type-level preferences, default input value (Transfer_DEFAULT_BIAS) and call super.__init__

        :param default_input_value: (value)
        :param params: (dict)
        :param name: (str)
        :param prefs: (PreferenceSet)
        """

        # Assign args to params and functionParams dicts (kwConstants must == arg names)
        params = self._assign_args_to_param_dicts(function=function,
                                                 initial_value=initial_value,
                                                 noise=noise,
                                                 rate=rate,
                                                 time_scale=time_scale,
                                                 range=range,
                                                 params=params)

        if default_input_value is None:
            default_input_value = Transfer_DEFAULT_BIAS

        super(TransferMechanism, self).__init__(variable=default_input_value,
                                       params=params,
                                       name=name,
                                       prefs=prefs,
                                       # context=context,
                                       context=self)

    def _validate_params(self, request_set, target_set=None, context=None):
        """Validate FUNCTION and mechanism params

        """

        super()._validate_params(request_set=request_set, target_set=target_set, context=context)

        transfer_function = target_set[FUNCTION]
        if isinstance(transfer_function, Component):
            transfer_function_class = transfer_function.__class__
            transfer_function_name = transfer_function.__class__.__name__
        elif isclass(transfer_function):
            transfer_function_class = transfer_function
            transfer_function_name = transfer_function.__name__

        # Validate FUNCTION
        if not transfer_function_class.componentType is kwTransferFunction:
            raise TransferError("Function {} specified as FUNCTION param of {} must be a {}".
                                format(transfer_function_name, self.name, kwTransferFunction))

        # Validate INITIAL_VALUE
        initial_value = target_set[INITIAL_VALUE]
        if initial_value:
            if not iscompatible(initial_value, self.variable[0]):
                raise TransferError("The format of the initial_value parameter for {} ({}) must match its input ({})".
                                    format(append_type_to_name(self), initial_value, self.variable[0]))

        # Validate NOISE:
        noise = target_set[NOISE]
        if isinstance(noise, float) and noise>=0 and noise<=1:
            self.noise_function = False
        elif isinstance(noise, function_type):
            self.noise_function = True
        else:
            raise TransferError("noise parameter ({}) for {} must be a numeric value between 0 and 1 or a function".
                                format(noise, self.name))

        # Validate RATE:
        rate = target_set[RATE]
        if not (isinstance(rate, float) and rate>=0 and rate<=1):
            raise TransferError("rate parameter ({}) for {} must be a float between 0 and 1".
                                format(rate, self.name))

        # Validate RANGE:
        range = target_set[RANGE]
        if range:
            if not (isinstance(range, tuple) and len(range)==2 and all(isinstance(i, numbers.Number) for i in range)):
                raise TransferError("range parameter ({}) for {} must be a tuple with two numbers".
                                    format(range, self.name))
            if not range[0] < range[1]:
                raise TransferError("The first item of the range parameter ({}) must be less than the second".
                                    format(range, self.name))


        # super()._validate_params(request_set=request_set, target_set=target_set, context=context)


    def _instantiate_attributes_before_function(self, context=None):

        self.initial_value = self.initial_value or self.variableInstanceDefault

        # MODIFIED 12/7/16 OLD:
        # # Map indices of output to outputState(s)
        # self._outputStateValueMapping = {}
        # self._outputStateValueMapping[TRANSFER_RESULT] = Transfer_Output.RESULT.value
        # self._outputStateValueMapping[TRANSFER_MEAN] = Transfer_Output.MEAN.value
        # self._outputStateValueMapping[TRANSFER_VARIANCE] = Transfer_Output.VARIANCE.value
        # MODIFIED 12/7/16 END

        super()._instantiate_attributes_before_function(context=context)

    def __execute__(self,
                variable=None,
                params=None,
                time_scale = TimeScale.TRIAL,
                context=None):
        """Execute TransferMechanism function and return transform of input

        Execute TransferMechanism function on input, and assign to outputValue:
            - Activation value for all units
            - Mean of the activation values across units
            - Variance of the activation values across units
        Return:
            value of input transformed by TransferMechanism function in outputState[TransferOuput.RESULT].value
            mean of items in RESULT outputState[TransferOuput.MEAN].value
            variance of items in RESULT outputState[TransferOuput.VARIANCE].value

        Arguments:

        # CONFIRM:
        variable (float): set to self.value (= self.inputValue)
        - params (dict):  runtime_params passed from Mechanism, used as one-time value for current execution:
            + NOISE (float)
            + RATE (float)
            + RANGE ([float, float])
        - time_scale (TimeScale): specifies "temporal granularity" with which mechanism is executed
        - context (str)

        Returns the following values in self.value (2D np.array) and in
            the value of the corresponding outputState in the self.outputStates dict:
            - activation value (float)
            - mean activation value (float)
            - standard deviation of activation values (float)

        :param self:
        :param variable (float)
        :param params: (dict)
        :param time_scale: (TimeScale)
        :param context: (str)
        :rtype self.outputState.value: (number)
        """

        # FIX: IS THIS CORRECT?  SHOULD THIS BE SET TO INITIAL_VALUE
        # FIX:     WHICH SHOULD BE DEFAULTED TO 0.0??
        # Use self.variable to initialize state of input
        if INITIALIZING in context:
            self.previous_input = self.variable

        # FIX: NEED TO GET THIS TO WORK WITH CALL TO METHOD:
        time_scale = self.time_scale

        #region ASSIGN PARAMETER VALUES
        # - convolve inputState.value (signal) w/ driftRate param value (attentional contribution to the process)

        # Scale noise to be between +noise and -noise
        if self.noise_function:
            noise = self.noise()
        else:
            noise = self.noise * ((2 * np.random.normal()) - 1)
        rate = self.rate
        range = self.range
        #endregion


        #region EXECUTE TransferMechanism FUNCTION ---------------------------------------------------------------------

        # FIX: NOT UPDATING self.previous_input CORRECTLY

        # Update according to time-scale of integration
        if time_scale is TimeScale.TIME_STEP:
            current_input = (rate * self.inputState.value) + ((1-rate) * self.previous_input) + noise
        elif time_scale is TimeScale.TRIAL:
            current_input = self.inputState.value + noise
        else:
            raise MechanismError("time_scale not specified for TransferMechanism")

        self.previous_input = current_input

        # Apply TransferMechanism function
        output_vector = self.function(variable=current_input, params=params)

        if range:
            minCapIndices = np.where(output_vector < range[0])
            maxCapIndices = np.where(output_vector > range[1])
            output_vector[minCapIndices] = np.min(range)
            output_vector[maxCapIndices] = np.max(range)

        # # MODIFIED 12/7/16 OLD:
        # mean = np.mean(output_vector)
        # variance = np.var(output_vector)
        #
        # self.outputValue[Transfer_Output.RESULT.value] = output_vector
        # self.outputValue[Transfer_Output.MEAN.value] = mean
        # self.outputValue[Transfer_Output.VARIANCE.value] = variance
        #
        # return self.outputValue
        # MODIFIED 12/7/16 NEW:
        return output_vector
        # MODIFIED 12/7/16 END

        #endregion


    def _report_mechanism_execution(self, input, params, output):
        """Override super to report previous_input rather than input, and selected params
        """
        print_input = self.previous_input
        print_params = params.copy()
        # Only report rate if in TIME_STEP mode
        if params['time_scale'] is TimeScale.TRIAL:
            del print_params[RATE]
        # Suppress reporting of range (not currently used)
        del print_params[RANGE]

        super()._report_mechanism_execution(input=print_input, params=print_params)


    # def terminate_function(self, context=None):
    #     """Terminate the process
    #
    #     called by process.terminate() - MUST BE OVERRIDDEN BY SUBCLASS IMPLEMENTATION
    #     returns output
    #
    #     :rtype CurrentStateTuple(state, confidence, duration, controlModulatedParamValues)
    #     """
    #     # IMPLEMENTATION NOTE:  TBI when time_step is implemented for TransferMechanism

<|MERGE_RESOLUTION|>--- conflicted
+++ resolved
@@ -286,12 +286,6 @@
     paramClassDefaults.update({
         # TIME_SCALE: TimeScale.TRIAL,
         INPUT_STATES: None,
-<<<<<<< HEAD
-        OUTPUT_STATES:[TRANSFER_RESULT,
-                       TRANSFER_MEAN,
-                       TRANSFER_VARIANCE]
-    })
-=======
         OUTPUT_STATES:[
             {NAME_ARG:TRANSFER_RESULT},
             {NAME_ARG:TRANSFER_MEAN,
@@ -299,7 +293,6 @@
             {NAME_ARG:TRANSFER_VARIANCE,
              ANALYZE:lambda x: np.var(x)}
         ]})
->>>>>>> 560c3648
 
     paramNames = paramClassDefaults.keys()
 
