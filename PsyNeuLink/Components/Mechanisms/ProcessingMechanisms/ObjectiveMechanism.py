# Princeton University licenses this file to You under the Apache License, Version 2.0 (the "License");
# you may not use this file except in compliance with the License.  You may obtain a copy of the License at:
#     http://www.apache.org/licenses/LICENSE-2.0
# Unless required by applicable law or agreed to in writing, software distributed under the License is distributed
# on an "AS IS" BASIS, WITHOUT WARRANTIES OR CONDITIONS OF ANY KIND, either express or implied.
# See the License for the specific language governing permissions and limitations under the License.


# *********************************************  ObjectiveMechanism ****************************************************

"""

Overview
--------

An ObjectiveMechanism is a `ProcessingMechanism <ProcessingMechanism>` that monitors the `OutputStates <OutputState>`
of one or more other ProcessingMechanisms specified in its `monitor <ObjectiveMechanism.monitor>` attribute,
and evaluates them using its `function <ObjectiveMechanism.function>`. The result of the evaluation is placed in the
ObjectiveMechanism's `primary OutputState <OutputState_Primary>`.  ObjectiveMechanisms are typically used closely
with (and often created automatically by) `AdaptiveMechanisms <AdaptiveMechanism>`.

.. _ObjectiveMechanism_Creation:

Creating an ObjectiveMechanism
------------------------------

ObjectiveMechanisms are often created automatically when other PsyNeuLink components are created (in particular,
AdaptiveMechanisms such as `LearningMechanisms <LearningMechanism_Creation>` and
`ControlMechanisms <ControlMechanism_Creation>`.  An ObjectiveMechanism can also be created directly by calling its
constructor.  The two primary attributes used to define an ObjectiveMechanism are its `monitored_output_states
<ObjectiveMechanism.monitored_output_states>` and `input_states <ObjectiveMechanism.input_states>` attributes, specified
using the corresponding arguments of its construtor as described below.

.. _ObjectiveMechanism_Monitored_Output_States:

Monitored OutputStates
~~~~~~~~~~~~~~~~~~~~~~

The **monitored_output_states** argument of the constructor specifies the OutputStates it monitors.  The assignment of
the OutputStates to be monitored can also be passed from the **objective_mechanism** argument of the constructor for a
`ControlMechanism`, or the **monitor_for_control** argument of a `System` for which the ControlMechanism is a
`controller <System_Base.controller>`.  The **monitored_output_states** argument can be specified using a  list
containing any of the following:

COMMENT:
Note that some forms of specification may
depend on specifications made for the OutputState referenced, the Mechanism to which it belongs, and/or the Process
or System to which that Mechanism
belongs. These interactions (and the precedence afforded to each) are described below.
COMMENT

  * **OutputState** -- a reference to the `OutputState <OutputState>` of a Mechanism.  This creates a
    `MappingProjection` from it to the corresponding InputState in `input_states <ObjectiveMechanism.input_states>`.
  COMMENT:
      TBI
      Note that an outputState can be *excluded* from being monitored by assigning `None` as the value of its
      `monitoring_status` attribute.  This specification takes precedence over any others;  that is, it suppresses
      monitoring of that OutputState, irrespective of any other specifications that might otherwise apply to that
      OutputState, including those described below.
  ..
  TBI
  * **Mechanism** -- by default, the Mechanism's `primary OutputState <OutputState_Primary>` is used.  However,
    if the Mechanism has any OutputStates specified in its `monitored_states` attribute, those are used (except for
    any that specify `None` as their `monitoring_status`). This specification takes precedence over any of the other
    types listed below:  if it is `None`, then none of that Mechanism's OutputStates are monitored; if it
    specifies OutputStates to be monitored, those are monitored even if they do not satisfy any of the conditions
    described in the specifications below.
  COMMENT
  ..
  * **Mechanism** -- the Mechanism's `primary OutputState <OutputState_Primary>` is used.
  ..
  * **string** -- this can be used as a "placemarker", to specify that an `InputState` be created for an OutputState
    to be monitored that will be identified later.  The string is used as the name of the InputState when it is created.

  .. _ObjectiveMechanism_OutputState_Tuple:

  * **monitored_output_states tuple** -- this is a convenience notation that can be used to compactly specify a weight
    and exponent for an OutputState' (see `example <ObjectiveMechanism_OutputState_Tuple_Example>`), as well as an
    optional specification for the `matrix <MappingProjection.matrix>` parameter of the `MappingProjection` from the
    OutputState to the ObjectiveMechanism; each tuple must have the first three following items in the order listed,
    and can include the fourth:

        * any of the specifications above -- if it is a string, the weight and exponent specified in the tuple
          (see below) will be assigned along with the string as the name of the "placemarker" InputState when it is
          created.
        |
        * a weight -- must be an integer or a float; multiplies the value of the OutputState before being combined with
          others by the ObjectiveMechanism's `function <ObjectiveMechanism.function>`.
        |
        * an exponent -- must be an integer or float; exponentiates the value of the OutputState before being combined
          with others by the ObjectiveMechanism's `function <ObjectiveMechanism.function>`.
        |
        * a `matrix specification <Mapping_Matrix_Specification>` (optional) -- this can be any legal specification for
          the `matrix <MappingProjection.matrix>` parameter of a `MappingProjection`.

    .. _ObjectiveMechanism_Weights_And_Exponents:

    .. note::
       The weight and exponent specifications in a tuple are used to specify the `weight <InputState.weight>` and
       `exponent <InputState.exponent>` of the corresponding InputState of the ObjectiveMechanism;  therefore,
       any values specified there take precedence over any other weight and/or exponent specifications of the
       InputStates for the ObjectiveMechanism.

  .. _ObjectiveMechanism_OutputState_Specification_Dictionary:

  * **monitored_output_states specification dictionary** -- this the most flexible form of specification, that can be
    used to specify one or more OutputStates of a Mechanism by their name:

        * *MECHANISM*:`Mechanism <Mechanism>`
            this enty must be included in the dictionary;

        * *OUTPUT_STATES*:List[<str or any of the specifications above>, ...]
            here, a string can be used anywhere an OutputState would have been specified as the name
            of an OutputState belonging to the *MECHANISM* entry.

        If the dictionary includes only the *MECHANISM* entry, then (as with a standalone Mechanism specification),
        the Mechanism's `primary OutputState <OutputState_Primary>` is used.  If a string is used for any items
        of the list in the *OUTPUT_STATES* entry, and it is not the name of the Mechanism in the *MECHANISM* entry,
        it will be treated as an "unbound" string specification.

If an OutputState to be monitored is specified at the time the ObjectiveMechanism is created, or the specification
can be resolved to an OutputState, a `MappingProjection` is automatically created from it to the corresponding
InputState of the ObjectiveMechanism using `AUTO_ASSIGN_MATRIX` as its `matrix <MappingProjection.matrix>` parameter.
If the OutputState can't be determined, no MappingProjection is assigned, and this must be done by some other means;
any values assigned to the ObjectiveMechanism's `monitored_output_states <ObjectiveMechanism.monitored_output_states>`
attribute that are not associated with an OutputState at the time the ObjectiveMechanism is executed are ignored.


.. _ObjectiveMechanism_InputStates::

InputStates
~~~~~~~~~~~

When an ObjectiveMechanism is created, an InputState is created for each of the OutputStates specified in its
**monitored_output_states** argument, and a `MappingProjection` is assigned from each of those to the corresponding
InputState.  By default, the `value <InputState.value>` of each InputState uses the format of the `value
<OutputState.value>`  of its corresponding OutputState, and the MappingProjection between them uses an
`IDENTITY_MATRIX`.  However, the **input_states** argument can be used to specify the names of the InputStates
and/or customize their lengths (e.g., specify one that is different from the OutputState that projects to it).  Any of
the forms used for `specifying InputStates <InputState_Specification>` can be used in  the **input_states** argument,
including a list of strings (to be used as names for the InputStates), values (used to specify their length),
or `State Specification Dictionaries <State_Specification>`, with the following constraints:

  * the number of InputStates specified in the **input_states** argument must equal the number of OutputStates specified
    in the **monitored_output_states** argument (see the `examples
    <ObjectiveMechanism_Monitored_Output_States_Examples>` below);
  ..
  * the `variable <InputState.variable>` of each must also be of the same type as the `value <OutputState.value>` of
    the corresponding OutputState, however their lengths can differ;  in that case, by default,
    a `FULL_CONNECTIVITY_MATRIX` is used to create the MappingProjection between them (although this too can be
    customized using the *PROJECTION* entry of a `State specification dictionary <State_Specification>` for the
    InputState in the **input_states** argument;
  ..
  * a `weight and/or exponent <InputState_Weights_And_Exponents>` can be specified for each InputState (e.g., for use
    by the ObjectiveMechanism's `function <ObjectiveMechanism.function>`;  however, these are superseded by any weights
    and/or exponents specified in the **monitored_output_states** argument of the ObjectiveMechanism's constructor
    (see `ObjectiveMechanism_Monitored_Output_States` and `note <ObjectiveMechanism_Weights_And_Exponents>` above).

COMMENT:
  * **string**, **value** or **dict** -- these can be used as placemarkers for a state to be monitored, that will be
    instantiated later (for example, for the TARGET input of a Composition).  If a string is specified, it is used as
    the default name of the corresponding InputState (specified in the `input_states <ObjectiveMechanism.input_states>`
    attribute of the ObjectiveMechanism). If a value is specified, it is used as the default value for the corresponding
    InputState.  If a dict is specified, it must have a single entry, the key of which is used as a string
    specification -- i.e., as the name of the InputState -- and the value as its value specification.
COMMENT

.. _ObjectiveMechanism_Structure:

Structure
---------

.. _ObjectiveMechanism_Input:

Input
~~~~~

=An ObjectiveMechanism has one `InputState <InputState>` for each of the OutputStates specified in its
**monitored_output_states** argument (see `ObjectiveMechanism_Monitored_Output_States`). Each InputState receives a
`MappingProjection` from the corresponding OutputState, the values of which are used by the ObjectiveMechanism's
`function <ObjectiveMechanism.function>` to generate the value of its *OUTCOME* `OutputState
<ObjectiveMechanism_Output>`.  The InputStates are listed in the ObjectiveMechanism's `input_states
<ObjectiveMechanism.input_states>` attribute, and the OutputStates from which they receive projections are listed in
the same order its `monitored_output_states  <ObjectiveMechanism.monitored_output_states>` attribute.  If any `weights
and/or exponents are specified <ObjectiveMechanism_Monitored_Output_States>` for either the ObjectiveMechanism's
`monitored_output_states <ObjectiveMechanism.monitored_output_states>` or its `input_states`, the former take
precedence over the latter.  These are assigned to the weights and/or exponents attributes of the ObjectiveMechanism's
`function <ObjectiveMechanism.function>` if the function implements these attributes;  if so, the function applies the
weights and/or exponents specified to the corresponding InputState `value <InputState.value>`\\s before it combining
these to generate the ObjectiveMechanism's `output <ObjectiveMechanism_Output>`.

.. _ObjectiveMechanism_Function:

Function
~~~~~~~~

The ObjectiveMechanism's `function <ObjectiveMechanism.function>` uses the values of its InputStates to compute an
`objective (or "loss") function <https://en.wikipedia.org/wiki/Loss_function>`_, that is assigned as the value of its
*OUTCOME* `OutputState <ObjectiveMechanism_Output>`.  By default, it uses a `LinearCombination` function to sum the
values of the values of the OutputStates listed in `monitored_output_states`. However, this can be configured to
calculate differences, ratios, etc. (see `example <ObjectiveMechanism_Weights_and_Exponents_Example>` below).  It can
also be replaced with any `CombinationFunction`, or any python function that takes a nd array as its input (with a
number of items in axis 0 equal to the number of the ObjectiveMechanism's InputStates), and generates a 1d array as
its result. If it implements :keyword:`weight` and/or :keyword:`exponent` attributes, those are assigned from `weight
<InputState.weight>` and `exponent <InputState.exponent>` attributes of its `input_states
<ObjectiveMechanism.input_states>` (listed in its `monitored_output_states_weights_and_exponents
<ObjectiveMechanism.monitored_output_states_weights_and_exponents>` attribute);  otherwise, they are ignored.

.. _ObjectiveMechanism_Output:

Output
~~~~~~

The `primary OutputState <OutputState_Primary>` of an Objective mechanism is a 1d array, named *OUTCOME*, that is the
result of its `function <ObjectiveMechanism.function>` (as described above).


.. _ObjectiveMechanism_Execution:

Execution
---------

When an ObjectiveMechanism is executed, it updates its input_states with the values of the OutputStates listed in
its `monitored_output_states` attribute, and then uses its `function <ObjectiveMechanism.function>` to
evaluate these.  The result is assigned as to its `value <ObjectiveMechanism.value>` attribute as the value of its
`primary OutputState <OutputState_Primary>`.


.. _ObjectiveMechanism_Examples:

Examples
--------

.. _ObjectiveMechanism_Monitored_Output_States_Examples:

*Specifying* **monitored_output_states**

The use of default_variable to override a specification in `monitored_output_states` can be useful in some situations.
For example, for `Reinforcement Learning <Reinforcement>`, an ObjectiveMechanism is used to monitor an action
selection Mechanism.  In the example below, the latter uses a `TransferMechanism` with the `SoftMax` function (and the
`PROB <Softmax.PROB>` as its output format) to select the action.  This generates a vector with a single non-zero
value, which designates the predicted reward for the selected action.  Because the output is a vector,
by default the InputState of the ObjectiveMechanism created to monitor it will also be a vector.  However, the
ObjectiveMechanism requires that this be a single value, that it can compare with the value of the reward Mechanism.
This can be dealt with by using `default_variable` in the constructor of the ObjectiveMechanism, to force
the InputState for the ObjectiveMechanism to have a single value, as in the example below::

    my_action_select_mech = TransferMechanism(default_variable = [0,0,0], function=SoftMax(output=PROB))

    my_reward_mech = TransferMechanism(default_variable = [0])

    my_objective_mech = ObjectiveMechanism(monitored_output_states = [my_action_select_mech, my_reward_mech])

Note that the OutputState for the ``my_action_selection`` and ``my_reward_mech`` are specified
in `monitored_output_states`.  If that were the only specification, the InputState created for ``my_action_select_mech``
would be a vector of length 3.  This is overridden by specifying `default_variable` as an array with two
single-value arrays (one corresponding to ``my_action_select_mech`` and the other to ``my_reward_mech``).  This forces
the InputState for ``my_action_select_mech`` to have only a single element which, in turn, will cause a
MappingProjection to be created from  ``my_action_select_mech`` to the ObjectiveMechanism's InputState using a
`FULL_CONNECTIVITY_MATRIX` (the one used for `AUTO_ASSIGN_MATRIX` when the sender and receiver have values of
different lengths).  This produces the desired effect, since the action selected is the only non-zero value in the
output of ``my_action_select_mech``, and so the `FULL_CONNECTIVITY_MATRIX` will combine it with zeros (the other values
in the vector), and so its value will be assigned as the value of the corresponding InputState in the
ObjectiveMechanism.  Another option would have been to customize the ObjectiveMechanism's
`function <ObjectiveMechanism.function>` to convert the output of ``my_action_select_mech`` to a length 1 vector, though
this would have been more involved.  The next example describes a simple case of customizing the ObjectiveMechanism's
`function <ObjectiveMechanism.function>`, however more sophisticated ones are possible, just as the one just suggested.

.. _ObjectiveMechanism_Weights_and_Exponents_Example:

*Customizing the ObjectiveMechanism's function*

The simplest way to customize the `function <ObjectiveMechanism.function>` of an ObjectiveMechanism is to
parametrize its default function (`LinearCombination`).  In the example below, the ObjectiveMechanism used in the
previous example is further customized to subtract the value of the action selected from the value of the reward::

    my_objective_mech = ObjectiveMechanism(default_variable = [[0],[0]],
                                           monitored_output_states = [my_action_select_mech, my_reward_mech],
                                           function=LinearCombination(weights=[[-1], [1]]))

This is done by specifying the `weights <LinearCombination.weights>` parameter of the `LinearCombination` function,
with two values [-1] and [1] corresponding to the two items in `monitored_output_states` (and `default_variable`).
This will multiply the value from ``my_action_select_mech`` by -1 before adding it to (and thus subtracting it from)
the value of ``my_reward_mech``.  Notice that the weight for ``my_reward_mech`` had to be specified, even though it
is using the default value (1);  whenever a weight and/or exponent parameter is specified, there must be an entry for
every item of the function's variable.  The `operation <LinearCombination.operation>` and `exponents
<LinearCombination.exponents>` parameters of `LinearCombination` can be used similarly, and together, to multiply and
divide quantities.

.. _ObjectiveMechanism_OutputState_Tuple_Example:

As a conveninence notation, weights and exponents can be included with the specification of the OutputState itself, in
the **monitored_output_states** argument, by placing them in a tuple with the OutputState (see `monitored_output_states
tuple <ObjectiveMechanism_OutputState_Tuple>`).  The following example specifies the example same ObjectiveMechanism
as the previous example::

    my_objective_mech = ObjectiveMechanism(default_variable = [[0],[0]],
                                           monitored_output_states = [(my_action_select_mech, -1, 1), my_reward_mech])

This specifies that ``my_action_select_mech`` should be assigned a weight of -1 and an exponent of 1 when it is
submitted to the ObjectiveMechanism's `function <ObjectiveMechanism.function>`.  Notice that the exponent had to be
included, even though it is the default value;  when a tuple is used, the weight and exponent values must both be
specified.  Notice also that ``my_reward_mech`` does not use a tuple, so it will be assigned defaults for both the
weight and exponent parameters.


The following example uses a dictionary to specify the **monitored_output_states** argument, allowing several
OutputStates for the same Mechanism to be specified more easily, each by name rather than by full reference
(which is required if they are specified on their own or in a tuple::

    my_objective_mech = ObjectiveMechanism(monitored_output_states=[Reward,
                                                            {MECHANISM: Decision,
                                                             OUTPUT_STATES: [PROBABILITY_UPPER_THRESHOLD,
                                                                             (RESPONSE_TIME, 1, -1)]}])

Note that, as shown in this example, the tuple format can still be used for each individual OutputState in the list
assigned to the *OUTPUT_STATES* entry.



.. _ObjectiveMechanism_Class_Reference:

Class Reference
---------------

"""
import warnings

import typecheck as tc
import numbers
from collections import namedtuple


from PsyNeuLink.Components.Component import InitStatus
from PsyNeuLink.Components.Functions.Function import LinearCombination
from PsyNeuLink.Components.Mechanisms.Mechanism import Mechanism_Base, MonitoredOutputStatesOption
from PsyNeuLink.Components.Mechanisms.ProcessingMechanisms.ProcessingMechanism import ProcessingMechanism_Base
from PsyNeuLink.Components.Mechanisms.AdaptiveMechanisms.AdaptiveMechanism import AdaptiveMechanism_Base
from PsyNeuLink.Components.ShellClasses import Mechanism, State
from PsyNeuLink.Components.States.State import _parse_state_spec
from PsyNeuLink.Components.States.InputState import InputState
from PsyNeuLink.Components.States.OutputState import OutputState, PRIMARY_OUTPUT_STATE, standard_output_states
from PsyNeuLink.Globals.Keywords import NAME, VARIABLE, FUNCTION, VALUE, PARAMS, TIME_SCALE, OBJECTIVE_MECHANISM, \
                                        INPUT_STATES, PROJECTIONS, WEIGHT, WEIGHTS, EXPONENT, EXPONENTS, SENDER, \
                                        MATRIX, DEFAULT_MATRIX, AUTO_ASSIGN_MATRIX, \
                                        OUTPUT_STATE, OUTPUT_STATES, LEARNING, CONTROL, MECHANISM, kwPreferenceSetName
from PsyNeuLink.Globals.Preferences.ComponentPreferenceSet import is_pref_set, kpReportOutputPref
from PsyNeuLink.Globals.Preferences.PreferenceSet import PreferenceEntry, PreferenceLevel
<<<<<<< HEAD
from PsyNeuLink.Globals.Utilities import ContentAddressableList
from PsyNeuLink.Scheduling.TimeScale import CentralClock, TimeScale
=======
from PsyNeuLink.Globals.Utilities import ContentAddressableList, is_matrix
from PsyNeuLink.Scheduling.TimeScale import TimeScale
>>>>>>> b74eecef

ROLE = 'role'
MONITORED_OUTPUT_STATES = 'monitored_output_states'
MONITORED_OUTPUT_STATE_NAME_SUFFIX = '_Monitor'
OUTCOME = 'outcome'

# Indices for items in tuple format used for specifying monitored_output_states using weights and exponents
OUTPUT_STATE_INDEX = 0
WEIGHT_INDEX = 1
EXPONENT_INDEX = 2
MATRIX_INDEX = 3
MonitoredOutputStateTuple = namedtuple("MonitoredOutputStateTuple", "output_state, weight exponent matrix")

# This is a convenience class that provides list of standard_output_state names in IDE
class OBJECTIVE_OUTPUT():
    """
    .. _ObjectiveMechanism_Standard_OutputStates:

    `Standard OutputStates <OutputState_Standard>` for `ObjectiveMechanism`:

    .. _OBJECTIVE_MECHANISM_OUTCOME

    *OUTCOME* : 1d np.array
        the value of the objective or "loss" function computed based on the
        ObjectiveMechanism's `function <ObjectiveMechanism.function>`

    """
    OUTCOME=OUTCOME


class ObjectiveMechanismError(Exception):
    def __init__(self, error_value):
        self.error_value = error_value

    def __str__(self):
        return repr(self.error_value)


class ObjectiveMechanism(ProcessingMechanism_Base):
    """
    ObjectiveMechanism(               \
        monitored_output_states,      \
        input_states=None,            \
        function=LinearCombination,   \
        output_states=[OUTCOME],      \
        params=None,                  \
        name=None,                    \
        prefs=None)

    Subclass of `ProcessingMechanism <ProcessingMechanism>` that evaluates the value(s)
    of one or more `OutputStates <OutputState>`.

    COMMENT:
        Description:
            ObjectiveMechanism is a subtype of the ProcessingMechanism Type of the Mechanism Category of the
                Component class
            Its function uses the LinearCombination Function to compare two input variables
            COMPARISON_OPERATION (functionParams) determines whether the comparison is subtractive or divisive
            The function returns an array with the Hadamard (element-wise) difference/quotient of target vs. sample,
                as well as the mean, sum, sum of squares, and mean sum of squares of the comparison array

        Class attributes:
            + componentType (str): ObjectiveMechanism
            + classPreference (PreferenceSet): ObjectiveMechanism_PreferenceSet, instantiated in __init__()
            + classPreferenceLevel (PreferenceLevel): PreferenceLevel.SUBTYPE
            + ClassDefaults.variable (value):  None (must be specified using **input_states** and/or
                                               **monitored_output_states**)
            + paramClassDefaults (dict): {FUNCTION_PARAMS:{COMPARISON_OPERATION: SUBTRACTION}}

        Class methods:
            None

        MechanismRegistry:
            All instances of ObjectiveMechanism are registered in MechanismRegistry, which maintains an
              entry for the subclass, a count for all instances of it, and a dictionary of those instances
    COMMENT

    Arguments
    ---------

    monitored_output_states : List[`OutputState`, `Mechanism`, str, value, dict, `MonitoredOutputStatesOption`] or Dict
        specifies the OutputStates, the `value <OutputState.value>`\\s of which will be monitored, and evaluated by
        the ObjectiveMechanism's `function <ObjectiveMechanism>` (see `ObjectiveMechanism_Monitored_Output_States`
        for details of specification).

    input_states :  List[InputState, value, str or dict] or Dict[] : default None
        specifies the names and/or formats to use for the values of the InputStates that receive the input from the
        OutputStates specified in the monitored_output_states** argument; if specified, there must be one for each item
        specified in the **monitored_output_states** argument.

    COMMENT:
    names: List[str]
        specifies the names to use for the input_states created for the list in
        `monitored_output_states <ObjectiveMechanism.monitor>`.  If specified,
        the number of items in the list must equal the number of items in `monitored_output_states`, and takes precedence
        over any names specified there.
    COMMENT

    function: CombinationFunction, ObjectiveFunction, function or method : default LinearCombination
        specifies the function used to evaluate the values listed in :keyword:`monitored_output_states`
        (see `function <LearningMechanism.function>` for details.

    output_states :  List[OutputState, value, str or dict] or Dict[] : default [OUTCOME]
        specifies the OutputStates for the Mechanism;

    role: Optional[LEARNING, CONTROL]
        specifies if the ObjectiveMechanism is being used for learning or control (see `role` for details).

    params : Optional[Dict[param keyword, param value]]
        a `parameter dictionary <ParameterState_Specification>` that can be used to specify the parameters for
        the Mechanism, its function, and/or a custom function and its parameters. Values specified for parameters in
        the dictionary override any assigned to those parameters in arguments of the
        constructor.

    name : str : default ObjectiveMechanism-<index>
        a string used for the name of the Mechanism.
        If not is specified, a default is assigned by `MechanismRegistry`
        (see :doc:`Registry <LINK>` for conventions used in naming, including for default and duplicate names).

    prefs : Optional[PreferenceSet or specification dict : Mechanism.classPreferences]
        the `PreferenceSet` for Mechanism.
        If it is not specified, a default is assigned using `classPreferences` defined in __init__.py
        (see :doc:`PreferenceSet <LINK>` for details).


    Attributes
    ----------

    COMMENT:
    default_variable : Optional[List[array] or 2d np.array]
    COMMENT

    monitored_output_states : ContentAddressableList[OutputState]
        determines the OutputStates, the `value <OutputState.value>`\\s of which are monitored, and evaluated by the
        ObjectiveMechanism's `function <ObjectiveMechanism.function>`.  Each item in the list refers to an
        `OutputState` containing the value to be monitored, with a `MappingProjection` from it to the
        corresponding `InputState` listed in the `input_states <ObjectiveMechanism.input_states>` attribute.

    monitored_output_states_weights_and_exponents : List[Tuple(float, float)]
        each tuple in the list contains a weight and exponent associated with a corresponding InputState listed in the
        ObjectiveMechanism's `input_states <ObjectiveMechanism.input_states>` attribute;  these are used by its
        `function <ObjectiveMechanism.function>` to parametrize the contribution that the values of each of the
        OuputStates monitored by the ObjectiveMechanism makes to its output (see `ObjectiveMechanism_Function`)

    input_states : ContentAddressableList[InputState]
        contains the InputStates of the ObjectiveMechanism, each of which receives a `MappingProjection` from the
        OutputStates specified in its `monitored_output_states <ObjectiveMechanism.monitored_output_states>` attribute.

    function : CombinationFunction, ObjectiveFunction, function, or method
        the function used to compare evaluate the values monitored by the ObjectiveMechanism.  The function can be
        any PsyNeuLink `CombinationFunction` or a Python function that takes a 2d array with an arbitrary number of
        items or a number equal to the number of items in the ObjectiveMechanism's variable (and its number of
        input_states), and returns a 1d array.

    role : None, LEARNING or CONTROL
        specifies whether the ObjectiveMechanism is used for learning in a Process or System (in conjunction with a
        `LearningMechanism`), or for control in a System (in conjunction with a `ControlMechanism <ControlMechanism>`).

    value : 1d np.array
        the output of the evaluation carried out by the ObjectiveMechanism's `function <ObjectiveMechanism.function>`.

    output_state : OutputState
        contains the `primary OutputState <OutputState_Primary>` of the ObjectiveMechanism; the default is
        its *OUTCOME* `OutputState <ObjectiveMechanism_Output>`, the value of which is equal to the
        `value <ObjectiveMechanism.value>` attribute of the ObjectiveMechanism.

    output_states : ContentAddressableList[OutputState]
        by default, contains only the *OUTCOME* (`primary <OutputState_Primary>`) OutputState of the ObjectiveMechanism.

    output_values : 2d np.array
        contains one item that is the value of the *OUTCOME* `OutputState <ObjectiveMechanism_Output>`.

    name : str : default ObjectiveMechanism-<index>
        the name of the Mechanism.
        Specified in the **name** argument of the constructor for the Mechanism;
        if not is specified, a default is assigned by `MechanismRegistry`
        (see :doc:`Registry <LINK>` for conventions used in naming, including for default and duplicate names).

    prefs : PreferenceSet or specification dict : Mechanism.classPreferences
        the `PreferenceSet` for Mechanism.
        Specified in the **prefs** argument of the constructor for the Mechanism;
        if it is not specified, a default is assigned using `classPreferences` defined in ``__init__.py``
        (see :doc:`PreferenceSet <LINK>` for details).


    """

    componentType = OBJECTIVE_MECHANISM

    classPreferenceLevel = PreferenceLevel.SUBTYPE
    # These will override those specified in TypeDefaultPreferences
    classPreferences = {
        kwPreferenceSetName: 'ObjectiveCustomClassPreferences',
        kpReportOutputPref: PreferenceEntry(False, PreferenceLevel.INSTANCE)}

    # ClassDefaults.variable = None;  Must be specified using either **input_states** or **monitored_output_states**
    class ClassDefaults(ProcessingMechanism_Base.ClassDefaults):
        variable = None

    # ObjectiveMechanism parameter and control signal assignments):
    paramClassDefaults = Mechanism_Base.paramClassDefaults.copy()
    paramClassDefaults.update({
        MONITORED_OUTPUT_STATES: None,
        TIME_SCALE: TimeScale.TRIAL,
        FUNCTION: LinearCombination,
        })

    standard_output_states = standard_output_states.copy()

    # FIX:  TYPECHECK MONITOR TO LIST OR ZIP OBJECT
    @tc.typecheck
    def __init__(self,
                 monitored_output_states,
                 input_states=None,
                 function=LinearCombination,
                 output_states:tc.optional(tc.any(list, dict))=[OUTCOME],
                 params=None,
                 name=None,
                 prefs:is_pref_set=None,
                 context=None):

        # Assign args to params and functionParams dicts (kwConstants must == arg names)
        params = self._assign_args_to_param_dicts(monitored_output_states=monitored_output_states,
                                                  input_states=input_states,
                                                  output_states=output_states,
                                                  function=function,
                                                  params=params)
        self._learning_role = None

        from PsyNeuLink.Components.States.OutputState import StandardOutputStates
        if not isinstance(self.standard_output_states, StandardOutputStates):
            self.standard_output_states = StandardOutputStates(self,
                                                               self.standard_output_states,
                                                               indices=PRIMARY_OUTPUT_STATE)

        super().__init__(variable=None,
                         input_states=input_states,
                         output_states=output_states,
                         params=params,
                         name=name,
                         prefs=prefs,
                         context=self)

        # This is used to specify whether the ObjectiveMechanism is associated with a ControlMechanism that is
        #    the controller for a System;  it is set by the ControlMechanism when it creates the ObjectiveMechanism
        self.controller = False

    def _validate_variable(self, variable, context=None):
        """Validate that default_variable (if specified) matches in number of values the monitored_output_states

        """
        # NOTE 6/29/17: (CW)
        # This is a very questionable check. The problem is that TransferMechanism (if default_variable is passed as
        # None) expects variable to be initialized to ClassDefaults.variable ([[0]]) while ObjectiveMechanism expects
        # variable to be initialized to ClassDefaults.variable ([[0]]) AFTER this check has occurred. The problem is,
        # my solution to this has been to write (in each subclass of ProcessingMechanism) specific behavior on how to
        # react if both variable and size are None. This is fine but potentially cumbersome for future developers.
        # We should consider deleting this check entirely, and allowing ProcessingMechanism (or a further parent class)
        # to always set variable to ClassDefaults.variable if variable and size are both None.
        # IMPLEMENTATION NOTE:  use self.user_params (i.e., values specified in constructor)
        #                       since params have not yet been validated and so self.params is not yet available
        if variable is not None and len(variable) != len(self.user_params[MONITORED_OUTPUT_STATES]):
            raise ObjectiveMechanismError("The number of items specified for the default_variable arg ({}) of {} "
                                          "must match the number of items specified for its monitored_output_states arg ({})".
                                          format(len(variable), self.name, len(self.user_params[MONITORED_OUTPUT_STATES])))
        # MODIFIED 6/29/17 END

        return super()._validate_variable(variable=variable, context=context)

    def _validate_params(self, request_set, target_set=None, context=None):
        """Validate **role**, **monitored_output_states**, amd **input_states** arguments

        """

        super()._validate_params(request_set=request_set,
                                 target_set=target_set,
                                 context=context)

        if ROLE in target_set and target_set[ROLE] and not target_set[ROLE] in {LEARNING, CONTROL}:
            raise ObjectiveMechanismError("\'role\'arg ({}) of {} must be either \'LEARNING\' or \'CONTROL\'".
                                          format(target_set[ROLE], self.name))

        if (INPUT_STATES in target_set and target_set[INPUT_STATES] is not None and
                not all(input_state is None for input_state in target_set[INPUT_STATES])):
            if MONITORED_OUTPUT_STATES in target_set:
                monitored_output_states = target_set[MONITORED_OUTPUT_STATES]
            elif hasattr(self, 'monitored_output_states'):
                monitored_output_states = self.monitored_output_states
            else:
                raise ObjectiveMechanismError("PROGRAM ERROR: monitored_output_states not instantiated as param or attirb")

            if len(target_set[INPUT_STATES]) != len(monitored_output_states):
                raise ObjectiveMechanismError("The number of items in the \'{}\'arg for {} ({}) "
                                              "must equal of the number in the \'{}\' arg ({})".
                                     format(INPUT_STATES,
                                            self.name,
                                            len(target_set[INPUT_STATES]),
                                            MONITORED_OUTPUT_STATES,
                                        len(target_set[MONITORED_OUTPUT_STATES])))

        if MONITORED_OUTPUT_STATES in target_set and target_set[MONITORED_OUTPUT_STATES] is not None:
            _parse_monitored_output_states(source=self,
                                           output_state_list=target_set[MONITORED_OUTPUT_STATES],
                                           context=context)


    def _instantiate_input_states(self, monitored_output_states_specs=None, context=None):
        """Instantiate InputStates for each OutputState specified in monitored_output_states_specs

        Called by _add_monitored_output_states as well as during initialization
            (so must distinguish between initialization and adding to instantiated input_states)

        Parse specifications for **input_states**, using **monitored_output_states** where relevant and instantiate
        input_states.

        Instantiate or extend self.instance_defaults.variable to match number of InputStates.

        Update self.input_state and self.input_states.

        Call _instantiate_monitoring_projection() to instantiate MappingProjection to InputState
            if an OutputState has been specified.
        """

        # If call is for initialization
        if self.init_status is InitStatus.UNSET:
            # Pass self.input_states (containing specs from **input_states** arg of constructor)
            input_states = self.input_states
        else:
            # If initialized, don't pass self.input_states, as this is now a list of existing InputStates
            input_states = None
        monitored_output_states = monitored_output_states_specs or self.monitored_output_states
        input_state_dicts, output_state_dicts = self._instantiate_monitored_output_states(monitored_output_states=monitored_output_states,
                                                                                   input_states=input_states,
                                                                                   context=context)

       # For each InputState specified by monitored_output_states, add an item to self.variable
        #    - get specified constraint on variable and add item to self.variable
        self.instance_defaults.variable = self.instance_defaults.variable or []
        for i, input_state_dict in enumerate(input_state_dicts):
            self.instance_defaults.variable.append(input_state_dict[VARIABLE])

        # Instantiate InputStates corresponding to OutputStates specified in specified monitored_output_states
        instantiated_input_states = super()._instantiate_input_states(input_states=input_state_dicts, context=context)

        # Get any Projections specified in input_states arg, else set to default (AUTO_ASSIGN_MATRIX)
        # Only do this during initialization;  otherwise, self._input_states has actual states, not specifications.
        if self.init_status is InitStatus.UNSET:
            input_state_projection_specs = []
            for i, state in enumerate(self._input_states):
                input_state_projection_specs.append(state.params[PROJECTIONS] or [AUTO_ASSIGN_MATRIX])
        # FIX: END DIFF

        # IMPLEMENTATION NOTE:  THIS SHOULD BE MOVED TO COMPOSITION ONCE THAT IS IMPLEMENTED
        output_states = [monitored_output_state[OUTPUT_STATE] for monitored_output_state in output_state_dicts]
        if output_states:
            _instantiate_monitoring_projections(owner=self,
                                                sender_list=output_states,
                                                receiver_list=instantiated_input_states,
                                                receiver_projection_specs=input_state_projection_specs,
                                                context=context)

    def _instantiate_monitored_output_states(self, monitored_output_states, input_states=None, context=None):
        """Parse monitored_output_state specs and instantiate monitored_output_states attribute

        Used by _instantiate_input_states and _add_monitored_output_states
            (so must distinguish between initialization and adding to instantiated input_states)
        monitored_output_states argument:
            list of any legal specification for **monitored_output_states** argument of the constructor;
        input_states argument:
            list of input_state specifications,
            specified in the **input_states** arg of the constructor, and used for default values
                not overridden by specifications monitored_output_states (e.g., weight and exponents)

        Returns list of tuples, each of which is a pair of InputState and OutputState specification dictionaries;
            input_state_dicts: specification for InputStates to be created
            output_state_dicts:  OutputStates to be monitored by the InputStates
        """

        # PARSE monitored_output_states SPECIFICATION(S)

        # First parse for tuples to extract OutputStates, weights, exponents and matrices
        monitored_output_states_parsed = _parse_monitored_output_states(source=self,
                                                          output_state_list=monitored_output_states,
                                                          context=context)
        output_state_specs = [s.output_state for s in monitored_output_states_parsed]
        monitored_output_state_weights = [w.weight for w in monitored_output_states_parsed]
        monitored_output_state_exponents = [e.exponent for e in monitored_output_states_parsed]
        monitored_output_state_matrices = [m.matrix for m in monitored_output_states_parsed]

        # Then, parse OutputState specifications
        output_state_dicts = []
        for value in output_state_specs:
            output_state_dict = {}
            output_state_spec = _parse_state_spec(owner=self,
                                                  state_type=OutputState,
                                                  state_spec=value)
            if isinstance(output_state_spec, dict):
                output_state_dict = output_state_spec
            elif isinstance(output_state_spec, State):
                output_state_dict[NAME] = output_state_spec.name
                output_state_dict[VARIABLE] = output_state_spec.instance_defaults.variable
                output_state_dict[VALUE] = output_state_spec.instance_defaults.variable
                # output_state_dict[PARAMS] = output_state_spec.params
            else:
                raise ObjectiveMechanismError("PROGRAM ERROR: call to State._parse_state_spec() for {} of {} "
                                              "should have returned dict or State, but returned {} instead ({})".
                                              format(OUTPUT_STATE,
                                                     self.name,
<<<<<<< HEAD
                                                     type(monitored_value).__name__,
                                                     monitored_value))
            monitored_value_dict[OUTPUT_STATE]=value
            monitored_value_dict[NAME] = monitored_value_dict[NAME] + MONITORED_VALUE_NAME_SUFFIX
            monitored_values.append(monitored_value_dict)

        # If input_states were not specified, assign value of monitored_values for each
        #    (to invoke a default assignment for each input_state)
        if self.input_states is None:
            self._input_states = [m[VALUE] for m in monitored_values]

        # Parse input_states into a state specification dict, passing monitored_values as defaults from monitored_value
        for i, input_state, monitored_value in zip(range(len(self.input_states)),
                                                   self.input_states,
                                                   monitored_values):

            # Parse input_state to determine its specifications and assign values from monitored_values
            #    to any missing specifications, including any projections requested.
            self._input_states[i] = _parse_state_spec(self,
                                                      state_type=InputState,
                                                      state_spec=input_state,
                                                      name=monitored_values[i][NAME],
                                                      value=monitored_values[i][VALUE])

        # TODO: stateful - what is this doing?
        constraint_value = []
        for input_state in self.input_states:
            constraint_value.append(input_state[VARIABLE])
        self.instance_defaults.variable = constraint_value

        super()._instantiate_input_states(context=context)

        # Get any projections specified in input_states arg, else set to default (AUTO_ASSIGN_MATRIX)
        input_state_projection_specs = []
        for i, state in enumerate(self._input_states):
            input_state_projection_specs.append(state.params[PROJECTIONS] or [AUTO_ASSIGN_MATRIX])

        # IMPLEMENTATION NOTE:  THIS SHOULD BE MOVED TO COMPOSITION ONCE THAT IS IMPLEMENTED
        _instantiate_monitoring_projections(owner=self,
                                            sender_list=[mon_val[OUTPUT_STATE] for mon_val in monitored_values],
                                            receiver_list=self.input_states,
                                            receiver_projection_specs=input_state_projection_specs,
                                            context=context)

    def execute(self,
                input=None,
                runtime_params=None,
                clock=CentralClock,
                time_scale=TimeScale.TRIAL,
                ignore_execution_id = False,
                context=None):

        return super().execute(input, runtime_params, clock, time_scale, ignore_execution_id, context)


def _validate_monitored_value(objective_mech, state_spec, context=None):
    """Validate specification for monitored_value arg

    Validate that each item of monitored_value arg is:
        * OutputState
        * Mechanism,
        * string, or
        * MonitoredOutpuStatesOption value.

    Called by both self._validate_variable(), self.add_monitored_value(), and EVCMechanism._get_monitored_states()
=======
                                                     type(output_state_spec).__name__,
                                                     output_state_spec))
            output_state_dict[OUTPUT_STATE]=value
            output_state_dict[NAME] = output_state_dict[NAME] + MONITORED_OUTPUT_STATE_NAME_SUFFIX

            # Ignore any OutputStates from which an InputState of the ObjectiveMechanism already receives a Projection.
            # However, skip this step if this call is during initialization of the ObjectiveMechanism, because:
            #    - it should not have yet any InputStates instantiated
            #    - but can't test for self.input_states==None, since that might contain specifications from the
            #      input_states argument of the ObjectiveMechanism's constructor
            if not self.init_status is InitStatus.UNSET:
                if output_state_dict[OUTPUT_STATE] in self.monitored_output_states:
                    if any(any(projection.sender is output_state_dict[OUTPUT_STATE]
                           for projection in input_state.path_afferents)
                        for input_state in self.input_states):
                        continue

            output_state_dicts.append(output_state_dict)

        # INSTANTIATE InputStates:
        #    one for each OutputState specified in monitored_output_states

        # If input_states were provided use those for specifications;
        #    otherwise use value of monitored_output_stated for each (to invoke a default assignment for each input_state)
        input_state_specs = input_states or [output_state_dict[VALUE] for output_state_dict in output_state_dicts]

        # Parse input_states into a state specification dict, passing output_state_specs as defaults
        input_state_dicts = []
        for i, input_state, output_state_dict in zip(range(len(input_state_specs)),
                                                     input_state_specs,
                                                     output_state_dicts):
            # Parse input_state to determine its specifications and assign values from output_state_specs
            #    to any missing specifications, including any projections requested and weights and exponents.
            input_state_dict = _parse_state_spec(self,
                                                 state_type=InputState,
                                                 state_spec=input_state,
                                                 name=output_state_dict[NAME],
                                                 value=output_state_dict[VALUE])
            input_state_dicts.append(input_state_dict)

        # FIX: ADD MATRIX SPEC AS PROJECTIONS ENTRY TO INPUT_STATES DICT HERE
        # For each InputState specified by monitored_output_states:
        #    - assign weights and exponents (if specified in monitored_output_state to params dict
        #      (otherwise, don't include param dict)
        for i, input_state_dict in enumerate(input_state_dicts):
            weight_exponent_matrices_dict = {}
            if monitored_output_state_weights[i] is not None:
                weight_exponent_matrices_dict[WEIGHT] = monitored_output_state_weights[i]
            if monitored_output_state_exponents[i] is not None:
                weight_exponent_matrices_dict[EXPONENT] = monitored_output_state_exponents[i]
            if monitored_output_state_matrices[i] is not None:
                weight_exponent_matrices_dict[PROJECTIONS] = monitored_output_state_matrices[i]
            # If the input_state_dict already had a PARAMS entry, add WEIGHT and EXPONENT ENTRIES to it
            if input_state_dict[PARAMS] is not None:
                input_state_dict[PARAMS].update(weight_exponent_matrices_dict)
            # Otherwise, if any weights and/or exponents were specified, assign dict with them to PARAMS entry
            elif weight_exponent_matrices_dict:
                input_state_dict[PARAMS] = weight_exponent_matrices_dict


        output_states = [monitored_output_state[OUTPUT_STATE] for monitored_output_state in output_state_dicts]
        if output_states:
            if self.init_status is InitStatus.UNSET:
                # Call is during initialization -- vs. and addition of monitored_output_state(s) -- so assign output_states
                self.monitored_output_states = output_states
            else:
                # Call is to add monitored_output_state(s) -- so append output_states
                self.monitored_output_states.append(output_states)

        return input_state_dicts, output_state_dicts

    def add_monitored_output_states(self, monitored_output_states_specs, context=None):
        """Instantiate `OutputStates <OutputState>` to be monitored by the ObjectiveMechanism.

        Used by other Components to add a `State` or list of States to be monitored by the ObjectiveMechanism.
        The **monitored_output_states_spec** can be a `Mechanism`, `OutputState`, `monitored_output_states tuple
        <ObjectiveMechanism_OutputState_Tuple>`, or list with any of these.  If item is a Mechanism, its `primary
        OutputState <OutputState_Primary>` is used.
        """
        monitored_output_states_specs = list(monitored_output_states_specs)

        # FIX: NEEDS TO RETURN output_states (?IN ADDITION TO input_states) SO THAT IF CALLED BY ControlMechanism THAT
        # FIX:  BELONGS TO A SYSTEM, THE ControlMechanism CAN CALL System._validate_monitored_state_in_system
        # FIX:  ON THE output_states ADDED
        return self._instantiate_input_states(monitored_output_states_specs=monitored_output_states_specs, context=context)

    def _instantiate_attributes_after_function(self, context=None):
        """Assign InputState weights and exponents to ObjectiveMechanism's function
        """
        super()._instantiate_attributes_after_function(context=context)
        self._instantiate_function_weights_and_exponents(context=context)

    def _instantiate_function_weights_and_exponents(self, context=None):
        """Assign weights and exponents to ObjectiveMechanism's function if it has those attributes

        For each, only make assignment if one or more entries in it has been assigned a value
        If any one value has been assigned, assign default value (1) to all other elements
        """
        DEFAULT_WEIGHT = 1
        DEFAULT_EXPONENT = 1

        weights = [input_state.weight for input_state in self.input_states]
        exponents = [input_state.exponent for input_state in self.input_states]

        if hasattr(self.function_object, WEIGHTS):
            if any(weight is not None for weight in weights):
                self.function_object.weights = [weight or DEFAULT_WEIGHT for weight in weights]
        if hasattr(self.function_object, EXPONENTS):
            if any(exponent is not None for exponent in exponents):
                self.function_object.exponents = [exponent or DEFAULT_EXPONENT for exponent in exponents]

    @property
    def monitored_output_states_weights_and_exponents(self):
        if hasattr(self.function_object, WEIGHTS) and self.function_object.weights is not None:
            weights = self.function_object.weights
        else:
            weights = [input_state.weight for input_state in self.input_states]
        if hasattr(self.function_object, EXPONENTS) and self.function_object.exponents is not None:
            exponents = self.function_object.exponents
        else:
            exponents = [input_state.exponent for input_state in self.input_states]
        return [(w,e) for w, e in zip(weights,exponents)]

    @monitored_output_states_weights_and_exponents.setter
    def monitored_output_states_weights_and_exponents(self, weights_and_exponents_tuples):

        weights = [w[0] for w in weights_and_exponents_tuples]
        exponents = [e[1] for e in weights_and_exponents_tuples]
        self._instantiate_weights_and_exponents(weights, exponents)

def _parse_monitored_output_states(source, output_state_list, mech=None, context=None):
    """Parses specifications in list and returns list of MonitoredOutputStateTuples

    Serves the following purposes:

        Validates that each item of monitored_output_state arg is:
            * OutputState
            * Mechanism,
            * tuple: (OutputState/Mechanism, weight, exponent<, matrix>) tuple
            * dictionary: {MECHANISM:<Mechanism>, <OUTPUT_STATES:[<legal monitored_output_state spec>, ...]}
            * string
            * MonitoredOutpuStatesOption value

    Extract references to Mechanisms and/or OutputStates, exponents, weights, and optional matrix from each tuple
    and assign each to its own list
    Assign None as default for unspecified weights and exponents, so that specification of these for
       InputStates can be used (see ObjectiveMechanism._instantiate_input_states)

    Called by:
        self._validate_params()
        self._instantiate_input_states()
        self._instantiate_monitored_output_states()
        ControlMechanism._instantiate_objective_mechanism()
        System._get_monitored_output_states_for_system()

>>>>>>> b74eecef
    """

    if not isinstance(output_state_list, list):
        output_state_list = [output_state_list]

    # output_states = np.array([None] * len(output_state_list))
    # weights = output_states.copy()
    # exponents = weights.copy()
    output_states = []
    weights = []
    exponents = []
    matrices = []
    DEFAULT_WEIGHT = None
    DEFAULT_EXPONENT = None
    DEFAULT_MATRIX = None

    for item in output_state_list:

        if item is None:
            raise ObjectiveMechanismError("\'{}\' argument for {} must be specified".
                                          format(MONITORED_OUTPUT_STATES, source.name))

        # Specification is an OutputState on its own, so use it and assign default weight and exponent
        if isinstance(item, OutputState):
            output_states.append(item)
            weights.append(DEFAULT_WEIGHT)
            exponents.append(DEFAULT_EXPONENT)
            matrices.append(DEFAULT_MATRIX)

        # Specification is a Mechanism, so use its primary OutputState and assign default weight and exponent
        elif isinstance(item, Mechanism):
            output_states.append(item.output_state)
            weights.append(DEFAULT_WEIGHT)
            exponents.append(DEFAULT_EXPONENT)
            matrices.append(DEFAULT_MATRIX)

        # Specification is a string so see if it is the name of an OutputState
        elif isinstance(item, str):
            if mech is not None:
                # If mech was specified, interpret str as the name of one of its OutputStates
                try:
                    output_states.append(mech.output_states[item])
                except KeyError:
                    raise ObjectiveMechanismError("{} does not have an OutputState named {} "
                                                  "(used to specify it in monitored_output_states for {})".
                                                  format(mech.name, item, source.name))
                except AttributeError:
                    raise ObjectiveMechanismError("MECHANISM entry ({}) of monitored_output_states specification dictionary "
                                                  "for {} does not appear to have an output_states attribute".
                                                  format(mech.name, source.name))
            else:
                # Specification is an "unbound" string, so pass it along
                #    (note:  strings can be used as "placemarkers" for InputStates that will be resolved later,
                #            e.g., for TARGET InputState of a ObjectiveMechanism)
                output_states.append(item)
            weights.append(DEFAULT_WEIGHT)
            exponents.append(DEFAULT_EXPONENT)
            matrices.append(DEFAULT_MATRIX)

        # Specification is a tuple so parse
        elif isinstance(item, tuple):
            #  Check that it has three items:  (monitored_output_state specification, weight, exponent)
            if len(item)<3 or len(item)>4:
                raise ObjectiveMechanismError("Tuple {} used for monitored_output_state specification in {} "
                                     "has {} items;  it should be 3 (or 4 if a matrix spec is included".
                                     format(item, source.name, len(item)))

            # Recursively call _parse_monitored_output_states to parse the first item of the tuple (the OutputState)
            # (index with 0 since parse returns a list, but should only be one item in it)
            output_state_tuple = _parse_monitored_output_states(source,
                                                         item[OUTPUT_STATE_INDEX],
                                                         mech=mech, context=context)[0]

            # Use OutputState in tuple returned from parse
            output_state = output_state_tuple.output_state

            # If output_state is a string,
            from PsyNeuLink.Components.System import System
            if isinstance(output_state, str):
                if not isinstance(source, System):
                    raise ObjectiveMechanismError("A string was used to specify an OutputState (presumably its name: "
                                                  "\'{}\') to be monitored by the ObjectiveMechanism for {}; the name "
                                                  "of an OutputState can be used to specify it only in the "
                                                  "\'monitor_for_control\' argument of a System, but NOT in the "
                                                  "\'objective_mechanism\' argument of a ControlMechanism nor in the "
                                                  "\'monitored_output_states\' argument of an ObjectiveMechanism".
                                                  format(output_state, source.name))

            elif not isinstance(output_state, (OutputState, Mechanism)):
                raise ObjectiveMechanismError("PROGRAM ERROR: parse_monitored_output_states() returned a tuple for {}, "
                                              "the first item of which ({}) is not an OutputState, the name of one, "
                                              "or Mechanism".format(source.name, output_state))
            output_states.append(output_state)

            # Use weight and exponent if returned from parse;  otherwise use what was in item
            weight = output_state_tuple.weight or item[WEIGHT_INDEX]
            exponent = output_state_tuple.exponent or item[EXPONENT_INDEX]
            try:
                matrix = output_state_tuple.matrix or item[MATRIX_INDEX]
            except IndexError:
                # matrix spec not included
                matrix = DEFAULT_MATRIX

            if weight and not isinstance(weight, numbers.Number):
                raise ObjectiveMechanismError("Specification of the weight ({}) in tuple for {} of {} "
                                     "must be a number".
                                     format(weight, output_state, source.name))
            weights.append(weight)

            if exponent and not isinstance(exponent, numbers.Number):
                raise ObjectiveMechanismError("Specification of the exponent ({}) in tuple for {} of {} "
                                     "must be a number".
                                     format(exponent, output_state, source.name))
            exponents.append(exponent)

            if not is_matrix(matrix):
                raise ObjectiveMechanismError("Specification of the exponent ({}) in tuple for {} of {} "
                                     "must be a number".
                                     format(exponent, output_state, source.name))
            matrices.append(matrix)

        # Specification is a dictionary, so parse
        elif isinstance(item, dict):
            if not MECHANISM in item:
                raise ObjectiveMechanismError("Specification dictionary used for monitored_output_states in {} "
                                              "is missing its MECHANISM entry".format(source.name))
            mech = item[MECHANISM]

            if OUTPUT_STATES in item:
                # Get list of OutputState specifications and append to output_states by
                #    recursively calling _parse_monitored_output_states to parse the list of OutputState entries
                #    (index with 0 since parse returns a list, but should only be one item in it)
                output_state_tuples = _parse_monitored_output_states(source=source,
                                                              output_state_list=item[OUTPUT_STATES],
                                                              mech=mech,
                                                              context=context)
                output_states.extend([output_state_tuple.output_state
                                      for output_state_tuple in output_state_tuples])
                weights.extend([output_state_tuple.weight
                                      for output_state_tuple in output_state_tuples])
                exponents.extend([output_state_tuple.exponent
                                      for output_state_tuple in output_state_tuples])
                matrices.extend([output_state_tuple.matrix
                                      for output_state_tuple in output_state_tuples])

            else:
                # MECHANISM was the only entry in the dict,
                #     so use it as a specification for the primary OutputState of the Mechanism
                output_states.append(mech.output_state)
                weights.append(DEFAULT_WEIGHT)
                exponents.append(DEFAULT_EXPONENT)
                matrices.append(DEFAULT_MATRIX)

        elif isinstance(item, MonitoredOutputStatesOption):
            output_states.append(item)
            weights.append(DEFAULT_WEIGHT)
            exponents.append(DEFAULT_EXPONENT)
            matrices.append(DEFAULT_MATRIX)

        else:
            raise ObjectiveMechanismError("Unrecognized specification for monitor_value ({}) in {}".
                                          format(item, source.name))

    if not (len(output_states)==len(weights)==len(exponents)==len(matrices)):
        raise ObjectiveMechanismError("PROGRAM ERROR: The lengths of the lists of OutputStates ({}), weights ({}), "
                                      "exponents ({}), and matrices ({}) are not equal "
                                      "in the monitored_output_states specification for {}".
                                      format(len(output_states),
                                             len(weights),
                                             len(exponents),
                                             len(matrices),
                                             source.name))

    return list(map(lambda output_state, weight, exponent, matrix:
                    MonitoredOutputStateTuple(output_state = output_state,
                                              weight = weight,
                                              exponent = exponent,
                                              matrix = matrix),
                    output_states, weights, exponents, matrices))

def _objective_mechanism_role(mech, role):
    if isinstance(mech, ObjectiveMechanism):
        if mech._role is role:
            return True
        else:
            return False
    else:
        return False

# IMPLEMENTATION NOTE: THIS IS A PLACEMARKER FOR A METHOD TO BE IMPLEMENTED IN THE Composition CLASS
#                      ??MAYBE INTEGRATE INTO State MODULE (IN _instantate_state)
@tc.typecheck
def _instantiate_monitoring_projections(owner,
                                        sender_list:tc.any(list, ContentAddressableList),
                                        receiver_list:tc.any(list, ContentAddressableList),
                                        receiver_projection_specs:tc.optional(list)=None,
                                        context=None):

    from PsyNeuLink.Components.States.OutputState import OutputState
    from PsyNeuLink.Components.Projections.PathwayProjections.MappingProjection import MappingProjection

    receiver_projection_specs = receiver_projection_specs or [DEFAULT_MATRIX] * len(sender_list)

    if len(sender_list) != len(receiver_list):
        raise ObjectiveMechanismError("PROGRAM ERROR: Number of senders ({}) does not equal number of receivers ({}) "
                                     "in call to instantiate monitoring projections for {}".
                                     format(len(sender_list), len(receiver_list), owner.name))

    if len(receiver_projection_specs) != len(receiver_list):
        raise ObjectiveMechanismError("PROGRAM ERROR: Number of projection specs ({}) "
                                     "does not equal number of receivers ({}) "
                                     "in call to instantiate monitoring projections for {}".
                                     format(len(receiver_projection_specs), len(receiver_list), owner.name))

    # Instantiate InputState with Projection from OutputState specified by sender
    for sender, receiver, recvr_projs in zip(sender_list, receiver_list, receiver_projection_specs):

        # IMPLEMENTATION NOTE:  If there is more than one Projection specified for a receiver, only the 1st is used;
        #                           (there should only be one if a 2-item tuple was used to specify the InputState,
        #                            however other forms of specifications could produce more)
        if len(recvr_projs) > 1 and owner.verbosePref:
            warnings.warn("{} projections were specified for InputState ({}) of {} ;"
                          "only the first ({}) will be used".
                          format(len(recvr_projs), receiver.name, owner.name))
        projection_spec = recvr_projs[0]


        # IMPLEMENTATION NOTE:  This may not handle situations properly in which the OutputState is specified
        #                           by a 2-item tuple (i.e., with a Projection specification as its second item)
        if isinstance(sender, OutputState):
            # Projection has been specified for receiver and initialization begun, so call deferred_init()
            if receiver.path_afferents:
                if not receiver.path_afferents[0].init_status is InitStatus.DEFERRED_INITIALIZATION:
                    raise ObjectiveMechanismError("PROGRAM ERROR: {} of {} already has an afferent projection "
                                                  "implemented and initialized ({})".
                                                  format(receiver.name, owner.name, receiver.aferents[0].name))
                if not receiver.path_afferents[0].function_params[MATRIX] is projection_spec:
                    raise ObjectiveMechanismError("PROGRAM ERROR: Projection specification for {} of {} ({}) "
                                                  "does not match matrix already assigned ({})".
                                                  format(receiver.name,
                                                         owner.name,
                                                         projection_spec,
                                                         receiver.path_afferents[0].function_params[MATRIX]))
                receiver.path_afferents[0].init_args[SENDER] = sender
                receiver.path_afferents[0]._deferred_init()
            else:
                MappingProjection(sender=sender,
                                  receiver=receiver,
                                  matrix=projection_spec,
                                  name = sender.name + ' monitor')<|MERGE_RESOLUTION|>--- conflicted
+++ resolved
@@ -346,13 +346,8 @@
                                         OUTPUT_STATE, OUTPUT_STATES, LEARNING, CONTROL, MECHANISM, kwPreferenceSetName
 from PsyNeuLink.Globals.Preferences.ComponentPreferenceSet import is_pref_set, kpReportOutputPref
 from PsyNeuLink.Globals.Preferences.PreferenceSet import PreferenceEntry, PreferenceLevel
-<<<<<<< HEAD
-from PsyNeuLink.Globals.Utilities import ContentAddressableList
+from PsyNeuLink.Globals.Utilities import ContentAddressableList, is_matrix
 from PsyNeuLink.Scheduling.TimeScale import CentralClock, TimeScale
-=======
-from PsyNeuLink.Globals.Utilities import ContentAddressableList, is_matrix
-from PsyNeuLink.Scheduling.TimeScale import TimeScale
->>>>>>> b74eecef
 
 ROLE = 'role'
 MONITORED_OUTPUT_STATES = 'monitored_output_states'
@@ -761,73 +756,6 @@
                                               "should have returned dict or State, but returned {} instead ({})".
                                               format(OUTPUT_STATE,
                                                      self.name,
-<<<<<<< HEAD
-                                                     type(monitored_value).__name__,
-                                                     monitored_value))
-            monitored_value_dict[OUTPUT_STATE]=value
-            monitored_value_dict[NAME] = monitored_value_dict[NAME] + MONITORED_VALUE_NAME_SUFFIX
-            monitored_values.append(monitored_value_dict)
-
-        # If input_states were not specified, assign value of monitored_values for each
-        #    (to invoke a default assignment for each input_state)
-        if self.input_states is None:
-            self._input_states = [m[VALUE] for m in monitored_values]
-
-        # Parse input_states into a state specification dict, passing monitored_values as defaults from monitored_value
-        for i, input_state, monitored_value in zip(range(len(self.input_states)),
-                                                   self.input_states,
-                                                   monitored_values):
-
-            # Parse input_state to determine its specifications and assign values from monitored_values
-            #    to any missing specifications, including any projections requested.
-            self._input_states[i] = _parse_state_spec(self,
-                                                      state_type=InputState,
-                                                      state_spec=input_state,
-                                                      name=monitored_values[i][NAME],
-                                                      value=monitored_values[i][VALUE])
-
-        # TODO: stateful - what is this doing?
-        constraint_value = []
-        for input_state in self.input_states:
-            constraint_value.append(input_state[VARIABLE])
-        self.instance_defaults.variable = constraint_value
-
-        super()._instantiate_input_states(context=context)
-
-        # Get any projections specified in input_states arg, else set to default (AUTO_ASSIGN_MATRIX)
-        input_state_projection_specs = []
-        for i, state in enumerate(self._input_states):
-            input_state_projection_specs.append(state.params[PROJECTIONS] or [AUTO_ASSIGN_MATRIX])
-
-        # IMPLEMENTATION NOTE:  THIS SHOULD BE MOVED TO COMPOSITION ONCE THAT IS IMPLEMENTED
-        _instantiate_monitoring_projections(owner=self,
-                                            sender_list=[mon_val[OUTPUT_STATE] for mon_val in monitored_values],
-                                            receiver_list=self.input_states,
-                                            receiver_projection_specs=input_state_projection_specs,
-                                            context=context)
-
-    def execute(self,
-                input=None,
-                runtime_params=None,
-                clock=CentralClock,
-                time_scale=TimeScale.TRIAL,
-                ignore_execution_id = False,
-                context=None):
-
-        return super().execute(input, runtime_params, clock, time_scale, ignore_execution_id, context)
-
-
-def _validate_monitored_value(objective_mech, state_spec, context=None):
-    """Validate specification for monitored_value arg
-
-    Validate that each item of monitored_value arg is:
-        * OutputState
-        * Mechanism,
-        * string, or
-        * MonitoredOutpuStatesOption value.
-
-    Called by both self._validate_variable(), self.add_monitored_value(), and EVCMechanism._get_monitored_states()
-=======
                                                      type(output_state_spec).__name__,
                                                      output_state_spec))
             output_state_dict[OUTPUT_STATE]=value
@@ -983,7 +911,6 @@
         ControlMechanism._instantiate_objective_mechanism()
         System._get_monitored_output_states_for_system()
 
->>>>>>> b74eecef
     """
 
     if not isinstance(output_state_list, list):
