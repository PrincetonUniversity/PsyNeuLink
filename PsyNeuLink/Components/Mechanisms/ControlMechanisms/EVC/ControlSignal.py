--- conflicted
+++ resolved
@@ -430,19 +430,10 @@
 
         """
 
-<<<<<<< HEAD
-        # Validate cost functions specified in request_set:
-        for cost_function_name in costFunctionNames:
-
-            if not cost_function_name in request_set:
-                continue
-
-=======
         # Validate cost functions in request_set
         #   This should be all of them if this is an initialization call;
         #   Otherwise, just those specified in assign_params
         for cost_function_name in [item for item in request_set if item in costFunctionNames]:
->>>>>>> d38c82a0
             cost_function = request_set[cost_function_name]
 
             # cost function assigned None: OK
