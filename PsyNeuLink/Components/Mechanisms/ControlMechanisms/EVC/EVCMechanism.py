--- conflicted
+++ resolved
@@ -1308,11 +1308,7 @@
             # Assign value of predictionMechanism to the entry of predictedInput for the corresponding ORIGIN mechanism
             self.predictedInput[origin_mech] = self.prediction_mechanisms[origin_mech].value
 
-<<<<<<< HEAD
-    def add_monitored_states(self, states_spec, context=None):
-=======
     def add_monitored_values(self, states_spec, context=None):
->>>>>>> db55c715
         """Validate and then instantiate outputStates to be monitored by EVC
 
         Use by other objects to add a state or list of states to be monitored by EVC
