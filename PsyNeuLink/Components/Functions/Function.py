--- conflicted
+++ resolved
@@ -3245,11 +3245,7 @@
             #     raise FunctionError("All elements of noise list/array ({}) for {} must be of the same type. "
             #                         .format(noise, self.name))
 
-<<<<<<< HEAD
-        elif not isinstance(noise, (float, int, np.ndarray)):
-=======
-        elif not isinstance(noise, (float, int)) and not callable(noise):
->>>>>>> 4381df84
+        elif not isinstance(noise, (float, int, np.ndarray)) and not callable(noise):
             raise FunctionError(
                 "Noise parameter ({}) for {} must be a float, function, or array/list of these."
                     .format(noise, self.name))
