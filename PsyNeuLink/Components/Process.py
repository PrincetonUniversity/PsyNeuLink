# Princeton University licenses this file to You under the Apache License, Version 2.0 (the "License");
# you may not use this file except in compliance with the License.  You may obtain a copy of the License at:
#     http://www.apache.org/licenses/LICENSE-2.0
# Unless required by applicable law or agreed to in writing, software distributed under the License is distributed
# on an "AS IS" BASIS, WITHOUT WARRANTIES OR CONDITIONS OF ANY KIND, either express or implied.
# See the License for the specific language governing permissions and limitations under the License.


# *********************************************  Process ***************************************************************


# *****************************************    PROCESS CLASS    ********************************************************

"""
..
    Sections:
      * :ref:`Process_Overview`
      * :ref:`Process_Creation`
      * :ref:`Process_Structure`
         * :ref:`Process_Pathway`
         * :ref:`Process_Mechanisms`
         * :ref:`Process_Projections`
         * :ref:`Process_Input_And_Output`
         * :ref:`Process_Learning_Sequence`
      * :ref:`Process_Execution`
         * :ref:`Process_Execution_Learning`
      * :ref:`Process_Class_Reference`


.. _Process_Overview:

Overview
--------

A Process is the simplest form of `Composition`, made up of a lineal sequence of `Mechanisms <Mechanism>`
linked by `Projections <Projection>`.  Processes can be executed on their own, but most commonly they are used to
compose a `System`, which is the most powerful form of `Composition` in PsyNeuLink.  Processes are nevertheless useful,
as they define a simpler unit of processing than a System (e.g., for debugging), and are used as the unit of `learning
<LearningMechanism_Learning_Configurations>` within a System.  The general features of Processes are summarized below,
followed by a more detailed description in the sections that follow.

Mechanisms and Projections are composed into a Process by assigning them to the Process' `pathway
<Process_Base.pathway>` attribute. Executing a Process executes all of its Mechanisms in the order in which they are
listed in its `pathway  <Process_Base.pathway>`.  Projections can be specified among any Mechanisms in a Process,
including to themselves.  However, a Process cannot involve any "branching" (beyond what may be produced by recurrent
loops witin the Process); that must be done by using a Process  to compose each branch, and then composing the Processes
into a  `System`. Mechanisms in a Process can project to and  receive Projections from Mechanisms in other Processes,
however these will not have any effect when the Process is  executed;  these will only have an effect if all of the
Processes involved are members of the same System and the `System is executed <Sysetm_Execution_Processing>`.

Projections between Mechanisms can be trained, by assigning `LearningProjections <LearningProjection>` to them.
Learning can also be `specified for the entire Process <Process_Learning_Specification>`, in which case all of the
Projections among Mechanisms in the Process will be trained.

.. _Process_Creation:

Creating a Process
------------------

A Process is created by calling the `process` command. The Mechanisms to be included are specified in a list in its
**pathway** argument, in the order in which they should be executed by the Process.  The Mechanism entries can be
separated by `Projections <Projection>` used to connect them.  If no arguments are provided to the **pathway** argument,
a Process with a single `default_mechanism <Mechanism_Base.default_mechanism>` is created.

.. _Process_Structure:

Structure
---------

.. _Process_Pathway:

Pathway
~~~~~~~

A Process is defined by its `pathway <Process_Base.pathway>` attribute, which is a list of `Mechanisms <Mechanism>` and
`Projections <Projection>`, that are executed in the order in which they are specified in the list. Each Mechanism in
the `pathway <Process_Base.pathway>` must project at least to the next one in the `pathway <Process_Base.pathway>`,
though it can project to others, and receive recurrent (feedback) Projections from them.  However, a `pathway
<Process_Base.pathway>` cannot include branching patterns beyond any produced by recurrent loops (see `examples <>`
below);  that is, a Mechanism cannot project to another Mechanism that falls outside the main, lineal sequence of the
`pathway <Process_Base.pathway>` (the word "lineal" is used here rather than "linear" to refer to the flow of
processing -- i.e., the graph structure -- of the Process, rather than the (potentially non-linear) processing
characteristics of its individual Components).  To compose more complex, branched, structures, a Process should be
created for each "branch", and these used to compose a `System <System_Creation>`.

The Mechanisms specified in the `pathway` for a Process are generally `ProcessingMechanisms <ProcessingMechanism>`.
The projections between Mechanisms in a Process must be `MappingProjections <MappingProjection>`.  These transmit the
output of a Mechanism (the Projection's `sender <MappingProjection.MappingProjection.sender>`) to the input of
another Mechanism (the Projection's `receiver <MappingProjection.MappingProjection.receiver>`). Specification of a
`pathway` requires, at the least, a list of Mechanisms.  Each of these can be specified directly, or using a **tuple**
that also contains a set of `runtime parameters <Mechanism_Runtime_Parameters>` (see `below
<Process_Mechanism_Specification>`). A Projection between a pair of Mechanisms can be specified by interposing it in
the list between the pair.  If no Projection is specified between two adjacent Mechanisms in the `pathway
<Process_Base.pathway>`, and there is no otherwise specified Projection between them, a default MappingProjection is
automatically created when the Process is created that projects from the first to the second members of the pairs.
Specifying the Components of a pathway is described in detail below.

.. _Process_Mechanisms:

Mechanisms
~~~~~~~~~~

The `Mechanisms <Mechanism>` of a Process must be listed explicitly in the **pathway** argument of the `process`
command, in the order they should be executed when the Process (or any System to which it belongs) is `executed
<Process_Execution>`.  The first Mechanism in a Process is designated as its `ORIGIN` Mechanism, and is assigned to its
`origin_mechanism <Process_Base.origin_mechanism>` attribute; it receives as its input any `input
<Process_Input_And_Output>` provided to the Process' `execute <Process_Base.execute>` or `run <Process_Base.run>`
methods. The last Mechanism listed in the `pathway <Process_Base.pathway>` is designated as the `TERMINAL` Mechanism,
and is assigned to its `terminal_mechanism <Process_Base.terminal_mechanism>` attribute; its `output_value
<Mechanism.output_value>` is assigned as the `output <Process_Input_And_Output>` of the Process.

.. _Process_Mechanism_Initialize_Cycle:

Any Mechanism that sends a Projection that closes a recurrent loop within the `pathway <Process_Base.pathway>` is
designated as `INITIALIZE_CYCLE`, and is assigned the value specified for it in the **initial_values** argument of the
Process' `execute <Process_Base.execute>` or `run <Process_Base.run>` methods whenever the Mechanism is `initialized
<Process_Execution_Initialization>`. Mechanisms that receive a Projection from one designated `INITIALIZE_CYCLE` are
themselves designated as `CYCLE`.  All other Mechanisms in the `pathway <Process_Base.pathway>` are designated as
`INTERNAL`.

.. note::
   The `origin_mechanism <Process_Base.origin_mechanism>` and `terminal_mechanism <Process_Base.terminal_mechanism>`
   of a Process are not necessarily the `ORIGIN` and/or `TERMINAL` Mechanisms of the `System(s) <System_Mechanisms>`
   to which the Process belongs (see `example <LearningProjection_Target_vs_Terminal_Figure>`).  The designations of
   a Mechanism's status in the Process(es) to which it belongs are listed in its `processes
   <Mechanism_Base.processes>` attribute.

.. _Process_Mechanism_Specification:

Mechanisms can be specified in the **pathway** argument of the `process` command in one of two ways: directly or in a
*MechanismTuple*.  Direct specification can use any of the ways used to `specify a Mechanism <Mechanism_Creation>`.
Alternatively, Mechanisms can be specified using a MechanismTuple, the first item of which is a specification for the
Mechanism, and the second a set of `runtime parameters <Mechanism_Runtime_Parameters>`. Runtime parameters are used
for that Mechanism when the Process (or a System to which it belongs) is executed; otherwise they do not remain
associated with the Mechanism. The same Mechanism can appear more than once in a `pathway <Process_Base.pathway>`,
as one means of generating a recurrent processing loop (another is to specify this in the Projections -- see below).

.. _Process_Projections:

Projections
~~~~~~~~~~~

`Projections` between Mechanisms in the `pathway <Process_Base.pathway>` of a Process are specified in one of three
ways:

* Inline specification
    A Projection specification can be interposed between any two Mechanisms in the `pathway <Process_Base.pathway>`
    list.  This creates a Projection from the preceding Mechanism in the list to the one that follows it.  The
    Projection specification can be an existing `MappingProjection`, the class, a `matrix keyword <Matrix_Keywords>`
    for a type of MappingProjection, a dictionary with `specifications for the Projection <Projection_Creation>`,

XXX TUPLE SPECIFICATION:
    or a tuple the first item of which is a specification for the Projection and the second a specification
    for learning

         tuples, the LearningProjection specification can
        be a `LearningProjection` object,
        the class or the
        `LEARNING_PROJECTION` keyword (which specifies a default instance) or the constructor for a LearningProjection
        (including parameters).
        .  The
        specification for each MappingProjection can be the class name (creates a default instance), an instance,
        or a `specification dictionary <Projection_Creation>`.


* Stand-alone Projection
    When a Projection is `created <Projection_Creation>` on its own, it can be assigned a `sender
    <MappingProjection_Sender>` and/or a `receiver <MappingProjection_Receiver>` Mechanism. If both are in the
    Process, then that Projection will be used when creating the Process.  Stand-alone specification of a Projection
    between two Mechanisms in a Process takes precedence over default or inline specification; that is, the stand-alone
    Projection will be used in place of any that is specified between its `sender <MappingProjection.sender>` and
    `receiver <MappingProjection.receiver>` Mechanisms in the `pathway <Process_Base.pathway>`. Stand-alone
    specification is required to implement projections between Mechanisms that are not adjacent to one another in the
    `pathway <Process_Base.pathway>`.

* Default assignment
    For any Mechanism that does not receive a Projection from another Mechanism in the Process (specified using one of
    the methods above), a `MappingProjection` is automatically created from the Mechanism that precedes it in the
    `pathway`.  If the format of the preceding Mechanism's output matches that of the next Mechanism, then an
    `IDENTITY_MATRIX` is used for the Projection;  if the formats do not match, or `learning has been specified
    <Process_Learning_Sequence>` either for the Projection or the Process, then a `FULL_CONNECTIVITY_MATRIX` is used.
    If the Mechanism is the `ORIGIN` Mechanism (i.e., first in the `pathway <Process_Base.pathway>`),
    a `ProcessInputState <Process_Input_And_Output>` is used as the `sender <MappingProjection.sender>`, and an
    `IDENTITY_MATRIX` is used for the Projection.

.. _Process_Input_And_Output:

Process input and output
~~~~~~~~~~~~~~~~~~~~~~~~

The `input <Process_Base.input>` of a Process is a list or 2d np.array provided as the **input** argument in its
`execute <Process_Base.execute>` method, or the **inputs** argument of its `run <Process_Base.run>` method. When a
Process is created, a set of `ProcessInputStates <process_input_states>` and `MappingProjections <MappingProjection>`
are automatically created to transmit the Process' `input <Process_Base.input>` to its `ORIGIN` Mechanism
(`origin_mechanism <Process_Base.origin_mechanism>`), as follows:

* if the number of items in the **input** is the same as the number of `InputStates <InputState>` for the
  `origin_mechanism <Process_Base.origin_mechanism>`, a MappingProjection is created for each item of the input to a
  distinct InputState of the `origin_mechanism <Process_Base.origin_mechanism>`;

* if the **input** has only one item but the `origin_mechanism <Process_Base.origin_mechanism>` has more than one
  InputState, a single ProcessInputState is created with Projections to each of the `origin_mechanism
  <Process_Base.origin_mechanism>`'s InputStates;

* if the **input** has more than one item but the `origin_mechanism <Process_Base.origin_mechanism>` has only one
  InputState, a ProcessInputState is created for each item of the input, and all project to the `origin_mechanism
  <Process_Base.origin_mechanism>`'s InputState;

* otherwise, if the **input** has more than one item and the `origin_mechanism <Process_Base.origin_mechanism>` has
  more than one InputState, but the numbers are not equal, an error message is generated indicating that there is an
  ambiguous mapping from the Process' **input** value to `origin_mechanism <Process_Base.origin_mechanism>`'s
  InputStates.

The output of a Process is assigned as the `output_values <OutputState.output_values>` attribute of its `TERMINAL`
Mechanism.

.. _Process_Learning_Sequence:

Learning
~~~~~~~~

Learning operates over a *learning sequence*: a contiguous sequence of ProcessingMechanisms in a Process `pathway
<Process_Base.pathway>`, and the MappingProjections between them, that have been specified for learning.
Learning modifies the `matrix <MappingProjection.matrix>` parameter of the `MappingProjections
<MappingProjection>` in the sequence, so that the input to the first ProcessingMechanism in the sequence generates an
output from the last ProcessingMechanism that matches as closely as possible the target specified for the sequence
(see `Process_Execution_Learning` below for a more detailed description).

.. _Process_Learning_Specification:

Learning can be `specified for individual (or subsets of) MappingProjections
<MappingProjection_Learning_Specification>`, or for the entire Process.  It is specified for the entire process by
assigning one of the following to the **learning** argument of the Process' constructor:

    * a `LearningProjection <LearningProjection_Creation>` specification;
    ..
    * a `LearningSignal <LearningSignal_Specification>` specification;
    ..
    * the keyword *ENABLED*.

Specifying learning for a Process implements it for all MappingProjections in the Process (except those that project
from the `ProcessInputStates <process_input_states>` to the `origin_mechanism <Process_Base.origin_mechanism>`), which
are treated as a single learning sequence.  Mechanisms that receive MappingProjections for which learning has been
specified must be compatible with learning (that is, their `function <Mechanism_Base.function>` must be compatible with
the `function <LearningMechanism.function>` of the `LearningMechanism` for the MappingProjections they receive (see
`LearningMechanism_Function`).

The following Components are created for each learning sequence specified (see figure below):

    * a `TARGET` `ComparatorMechanism` (assigned to the Process' `target_mechanisms <Process_Base.target_mechanisms>`
      attribute), that is used to calculate an `error_signal <ComparatorMechanisms.error_signal>` for the sequence, by
      comparing `a specified output <LearningMechanism_Activation_Output>` of the last Mechanism in the learning
      sequence (received in the ComparatorMechanism's *SAMPLE* `InputState <ComparatorMechanism_Structure>`) with the
      item of the **target** argument in Process' `execute <Process_Base.execute>` or `run <Process_Base.run>` method
      corresponding to the learning sequence (received in the ComparatorMechanism's *TARGET* `InputState
      <ComparatorMechanism_Structure>`).
    ..
    * a MappingProjection that projects from the last ProcessingMechanism in the sequence to the *SAMPLE* `InputState
      <ComparatorMechanism_Structure>` of the `TARGET` Mechanism;
    ..
    * a ProcessingInputState to represent the corresponding item of the **target** argument of the Process' `execute
      <Process_Base.execute>` and `run <Process_Base.run>` methods;
    ..
    * a MappingProjection that projects from the ProcessInputState for the **target** item to the *TARGET* `InputState
      <ComparatorMechanism_Structure>` of the `TARGET` Mechanism;
    ..
    * a `LearningMechanism` for each MappingProjection in the sequence that calculates the `learning_signal
      <LearningMechanism.learning_signal>` used to modify the `matrix <MappingProjection.matrix>` parameter for that
      MappingProjection, along with a `LearningSignal` and `LearningProjection` that projects to the
      MappingProjection's *MATRIX* `ParameterState` to convey the `learning_signal <LearningMechanism.learning_signal>`
      (additional MappingProjections are created for the LearningMechanism --
      see <LearningMechanism_Learning_Configurations> for details).

    .. note::
       The Components created when learning is specified for individual MappingProjections of a Process (or subsets of
       them) take effect only if the Process is executed on its own (i.e., using its `execute <Process_Base.execute>`
       or `run <Process_Base.run>` methods.  For learning to in a Process when it is `executed as part of a System
       <System_Execution_Learning>`, learning must be specified for the *entire Process*, as described above.

COMMENT:
    XXX ?HOW:
    Different learning algorithms can be specified (e.g., `Reinforcement` or `BackPropagation`), that implement the
    Mechanisms and LearningSignals required for the specified type of learning. However,  as noted above,
    all Mechanisms that receive Projections being learned must be compatible with learning.
COMMENT

.. _Process_Learning_Figure:

**Figure: Learning in PsyNeuLink**

.. figure:: _static/Process_Learning_fig.svg
   :alt: Schematic of LearningMechanisms and LearningProjections in a Process

   Learning using the `BackPropagation` learning algorithm in a three-layered network, using a `TransferMechanism` for
   each layer.

.. _Process_Execution:

Execution
---------

A Process can be executed as part of a `System <System>` or on its own.  On its own, it is executed by calling
either its `execute <Process_Base.execute>` or `run <Process_Base.run>` method.  `execute <Process.execute>`
executes the Process once (that is, it executes a single `TRIAL`);  `run <Process.run>` allows a series of
`TRIAL` \s to be executed. When a Process is executed, its `input` is conveyed to the `origin_mechanism
<Process_Base.origin_mechanism>` (first Mechanism in the pathway).  By default, the the input is presented only
once.  If the `origin_mechanism <Process_Base.origin_mechanism>` is executed again in the same `PASS` of execution
(e.g., if it appears again in the pathway, or receives recurrent projections), the input is not presented again.
However, the input can be "clamped" on using the **clamp_input** argument of `execute <Process_Base.execute>` or
`run <Process_Base.run>`.  After the `origin_mechanism <Process_Base.origin_mechanism>` is executed, each subsequent
Mechanism in the `pathway` is executed in sequence.  If a Mechanism is specified in the pathway in a `MechanismTuple
<Process_Mechanism_Specification>`, then the runtime parameters are applied and the Mechanism is executed using them
(see `Mechanism` for parameter specification).  Finally the output of the `TERMINAL` Mechanism (last one in the
pathway) is assigned as the output of the Process.

.. note::
   Processes do not use a `Scheduler`; each Mechanism is executed once, in the order listed in the `pathway`.
   To more precisely control the order of and/or any dependencies in the sequence of executions, the Process
   should be used to construct as `System`, together with `Conditions <Conditions>` to implement a custom schedule.


.. _Process_Execution_Initialization

The input to a Process is specified in the **input** argument of either its `execute <Process_Base.execute>` or
`run <Process_Base.run>` method. In both cases, the input for a single `TRIAL` must be a number, list or ndarray of
values that is compatible with the `variable <Mechanism_Base.variable>` of the `origin_mechanism
<Process_Base.origin_mechanism>`. If the `execute <Process_Base.execute>` method is used,
input for only a single `TRIAL` is provided, and only a single `TRIAL` is executed.  The `run <System_Base.run>` method
can be used for a sequence of `TRIAL`\\s, by providing it with a list or ndarray of inputs, one for each `TRIAL`.  In
both cases, two other types of input can be provided in corresponding arguments of the `execute <Process_Base.execute>`
and `run <Process_Base.run>` methods: a  list or ndarray of **initial_values**, and a list or ndarray of **target**
values. The **initial_values** are assigned as input to Mechanisms that close recurrent
loops (designated as `INITIALIZE_CYCLE`) at the start of a `TRIAL` (if **initialize** is set to `True`), and/or
whenever the Process` `initialize <Process_Base.initialize>` method is called; **target** values are assigned as the
*TARGET* input of the `target_mechanisms <Process_Base.target_mechanisms>` in each `TRIAL` of execution (see
`Process_Execution_Learning` below;  also, see `Run` for additional details of formatting input specifications).

.. _Process_Execution_Learning:

Learning
~~~~~~~~

If `learning <Process_Learning_Sequence>` has been specified for the Process or any of the projections in its `pathway
<Process_Base.pathway>`, then the learning components described `above <Process_Learning_Sequence>` are executed after
all of the ProcessingMechanisms in the `pathway <Process_Base.pathway>` have executed.  The learning Components
calculate changes that will be  made to `matrix <MappingProjection.matrix>` of the MappingProjections involved.  This
requires that a set of `target values <Run_Targets>` must be provided (along with the **inputs**) in the **targets**
argument to the Process' `execute <Process_Base.execute>` or `run <Process_Base.run>` method, one for each `learning
sequence <Process_Learning_Sequence>. These are used to calculate a `learning_signal
<LearningMechanism.learning_signal>` for each MappingProjection in a learning sequence. This is conveyed by a
`LearningProjection` as a `weight_change_matrix <LearningProjection.weight_change_matrix>` to the MappingProjection's
*MATRIX* `ParameterState`, that  is used to modify the MappingProjection's `matrix <MappingProjection.matrix>`
parameter when it executes.

.. note::
   The changes to a Projection induced by learning are not applied until the Mechanisms that receive those
   projections are next executed; see :ref:`Lazy Evaluation <LINK>` for an explanation of "lazy" updating).

The `learning_signal <LearningMechanism>`\\s for a learning sequence are calculated so as to reduce the difference
between the value received by the *TARGET* Mechanism for the sequence in its *SAMPLE* `InputState
<ComparatorMechanism_Structure>` (see `above <Process_Learning_Sequence>`) and target value for the sequence
specified in the corresponding item of the **target** argument of the Process' `execute <Process_Base.execute>` or
`run <Process_Base.run>` method.


Examples
--------

*Specification of Mechanisms in a pathway:*  The first Mechanism is specified as a reference to an instance,
the second as a default instance of a Mechanism type, and the third in MechanismTuple format (specifying a reference
to a Mechanism that should receive some_params at runtime::

    mechanism_1 = TransferMechanism()
    mechanism_2 = DDM()
    some_params = {PARAMETER_STATE_PARAMS:{THRESHOLD:2,NOISE:0.1}}
    my_process = process(pathway=[mechanism_1, TransferMechanism, (mechanism_2, some_params)])

*Default Projection specification:*  The `pathway` for this Process uses default Projection specifications; as a
result, a `MappingProjection` is automatically instantiated between each of the Mechanisms listed::

    my_process = process(pathway=[mechanism_1, mechanism_2, mechanism_3])


*Inline Projection specification using an existing Projection:*  In this `pathway`, ``projection_A`` is specified as
the Projection between the first and second Mechanisms; a default Projection will be created between ``mechanism_2``
and ``mechanism_3``::

    projection_A = MappingProjection()
    my_process = process(pathway=[mechanism_1, projection_A, mechanism_2, mechanism_3])

*Inline Projection specification using a keyword:*  In this `pathway`, a `RANDOM_CONNECTIVITY_MATRIX`
is assigned as the Projection between the first and second Mechanisms::

    my_process = process(pathway=[mechanism_1, RANDOM_CONNECTIVITY_MATRIX, mechanism_2, mechanism_3])

*Stand-alone Projection specification:*  In this `pathway`, ``projection_A`` is explicilty specified as a Projection
between ``mechanism_1`` and ``mechanism_2``, and so will be used as the Projection between them in ``my_process``;
a default Projection will be created between ``mechanism_2`` and ``mechanism_3``::

    projection_A = MappingProjection(sender=mechanism_1, receiver=mechanism_2)
    my_process = process(pathway=[mechanism_1, mechanism_2, mechanism_3])

*Process that implements learning:*  This `pathway` implements a series of Mechanisms with Projections between them,
all of which will be learned using `BackPropagation` (the default learning algorithm).  Note that it uses the `Logistic`
function, which is compatible with BackPropagation::

    mechanism_1 = TransferMechanism(function=Logistic)
    mechanism_2 = TransferMechanism(function=Logistic)
    mechanism_3 = TransferMechanism(function=Logistic)

.. XXX USE EXAMPLE BELOW THAT CORRESPONDS TO CURRENT FUNCTIONALITY (WHETHER TARGET MUST BE SPECIFIED)
    # my_process = process(pathway=[mechanism_1, mechanism_2, mechanism_3],
    #                      learning=ENABLED)
    my_process = process(pathway=[mechanism_1, mechanism_2, mechanism_3],
                         learning=ENABLED,
                         target=[0])

.. ADD EXAMPLE HERE WHEN FUNCTIONALITY IS AVAILABLE
   *Process with individual Projections that implement learning:*

    mechanism_1 = TransferMechanism(function=Logistic)
    mechanism_2 = TransferMechanism(function=Logistic)
    mechanism_3 = TransferMechanism(function=Logistic)
    # my_process = process(pathway=[mechanism_1, mechanism_2, mechanism_3],
    #                      learning=ENABLED)



COMMENT:
    Module Contents
        process() factory method:  instantiate Process
        Process_Base: class definition
        ProcessInputState: class definition
        ProcessList: class definition
COMMENT

.. _Process_Class_Reference:

Class Reference
---------------

"""

import inspect
import numbers
import re
import warnings

from collections import UserList, namedtuple

import numpy as np
import typecheck as tc

from PsyNeuLink.Components.Component import Component, ExecutionStatus, InitStatus, function_type
from PsyNeuLink.Components.Mechanisms.AdaptiveMechanisms.LearningMechanisms.LearningMechanism \
    import LearningMechanism
from PsyNeuLink.Components.Mechanisms.Mechanism import MechanismList, Mechanism_Base
from PsyNeuLink.Components.Mechanisms.ProcessingMechanisms.ObjectiveMechanisms.ObjectiveMechanism import ObjectiveMechanism
from PsyNeuLink.Components.States.ModulatorySignals.LearningSignal import LearningSignal
from PsyNeuLink.Components.Projections.ModulatoryProjections.LearningProjection import LearningProjection, _is_learning_spec
from PsyNeuLink.Components.Projections.PathwayProjections.MappingProjection import MappingProjection
from PsyNeuLink.Components.Projections.Projection import _add_projection_to, _is_projection_spec
from PsyNeuLink.Components.ShellClasses import Mechanism, Process, Projection, System
from PsyNeuLink.Components.States.ParameterState import ParameterState
from PsyNeuLink.Components.States.State import _instantiate_state, _instantiate_state_list
from PsyNeuLink.Globals.Keywords import AUTO_ASSIGN_MATRIX, COMPONENT_INIT, ENABLED, EXECUTING, FUNCTION, FUNCTION_PARAMS, HARD_CLAMP, INITIALIZING, INITIAL_VALUES, INTERNAL, LEARNING, LEARNING_PROJECTION, MAPPING_PROJECTION, MATRIX, NAME, ORIGIN, PARAMETER_STATE, PATHWAY, PROCESS, PROCESS_INIT, SENDER, SEPARATOR_BAR, SINGLETON, SOFT_CLAMP, TARGET, TERMINAL, TIME_SCALE, kwProcessComponentCategory, kwReceiverArg, kwSeparator
from PsyNeuLink.Globals.Preferences.ComponentPreferenceSet import is_pref_set
from PsyNeuLink.Globals.Preferences.PreferenceSet import PreferenceLevel
from PsyNeuLink.Globals.Registry import register_category
from PsyNeuLink.Globals.Utilities import append_type_to_name, convert_to_np_array, iscompatible, parameter_spec
from PsyNeuLink.Scheduling.TimeScale import CentralClock, TimeScale

# *****************************************    PROCESS CLASS    ********************************************************

# ProcessRegistry ------------------------------------------------------------------------------------------------------

defaultInstanceCount = 0 # Number of default instances (used to index name)

DEFAULT_PHASE_SPEC = 0

# FIX: NOT WORKING WHEN ACCESSED AS DEFAULT:
DEFAULT_PROJECTION_MATRIX = AUTO_ASSIGN_MATRIX
# DEFAULT_PROJECTION_MATRIX = IDENTITY_MATRIX

ProcessRegistry = {}


class ProcessError(Exception):
     def __init__(self, error_value):
         self.error_value = error_value

     def __str__(self):
         return repr(self.error_value)


# Process factory method:
@tc.typecheck
def process(process_spec=None,
            default_variable=None,
            size=None,
            pathway=None,
            initial_values:dict={},
            clamp_input:tc.optional(tc.enum(SOFT_CLAMP, HARD_CLAMP))=None,
            default_projection_matrix=DEFAULT_PROJECTION_MATRIX,
            learning:tc.optional(_is_learning_spec)=None,
            learning_rate:tc.optional(parameter_spec)=None,
            target=None,
            params=None,
            name=None,
            prefs:is_pref_set=None,
            context=None):

    """
    process(                                                \
    process_spec=None,                                      \
    default_variable=None,                               \
    pathway=None,                                           \
    initial_values=None,                                    \
    clamp_input=None,                                       \
    default_projection_matrix=None,                         \
    learning=None,                                          \
    learning_rate=None                                      \
    target=None,                                            \
    params=None,                                            \
    name=None,                                              \
    prefs=None)

    Factory method for Process: returns an instance of Process.  If called with no arguments, returns an instance of
    Process with a single ref:`DefaultMechanism <LINK>`.  See `Process` for class description.

    COMMENT:
       REPLACE DefaultMechanism BELOW USING Inline markup
    COMMENT

    Arguments
    ---------

    process_spec : Optional[str or Dict[param keyword, param value]] : default Process with a single default_mechanism
        specifies the Process to create.
        If it is `None`, returns a Process with a single `default_mechanism <Mechanism_Base.default_mechanism>`;
        if it is a string, uses it as the name for the Process;
        if it is a dictionary, the key for each entry must be an argument name, and its value the value to assign to
        the corresponding parameter (these will be used to instantiate the Process, and will override any values
        assigned to the arguments in the call to `process` command. If a name is not specified, the nth instance
        created will be named by using the Process' `componentType <Process_Base.componentType>` attribute as the
        base and adding an indexed suffix: componentType-n.

    default_variable : Optional[List[values] or ndarray] :  default default input value of origin_mechanism
        specifies the input to the Process used if none is provided in a call to its `execute <Process_Base.execute>`
        or `run <Process_Base.run>` methods. This must be the same length as the `variable <Mechanism_Base.variable>`
        of the `origin_mechanism <Process_Base.origin_mechanism>`.

    pathway : Optional[List[ProcessingMechanism spec[, MappingProjection spec], ProcessingMechanism spec...]] : default
    List[default_mechanism]
        specifies the set of `ProcessingMechanisms <ProcessingMechanism>` and `MappingProjections <MappingProjection>`
        between them to execute when the Process is executed.  ProcessingMechanisms can be specified using any
        of the ways used to `specify a Mechanism <Mechanism_Creation>`, or a using a `MechanismTuple
        <Process_Mechanism_Specification>` to include `runtime parameters <Mechanism_Runtime_Parameters>`.
        MappingProjections can be specified using any of the ways to `specify a Projection
        <Projection_In_Context_Specification>`, or using a `tuple <Process_Projections>` to `specify it for learning
        <Process_Learning_Sequence>`.

    initial_values : Optional[Dict[ProcessingMechanism, param value]] : default None
        specifies the values used to initialize the specified `ProcessingMechanisms <ProcessingMechanism>`
        whenever its `initialize <Process_Base.initialize>` method is called. The key each entry must be a
        ProcessingMechanism `designated <Process_Mechanism_Initialize_Cycle>` `INITIALIZE_CYCLE`, and the value must
        be a number, list or np.array that is compatible with the format of the ProcessingMechanism's `value
        <Mechanism_Base.value>` attribute. ProcessingMechanisms designated as `INITIALIZE_CYCLE` but not specified in
        **initial_values** are initialized with the value of their `default_variable
        <Mechanism_Base.default_variable>` attribute.

    clamp_input : Optional[keyword] : default None
        specifies whether the Process' `input <Process_Base.input>` continues to be applied to the `origin_mechanism
        <Process_Base.origin_mechanism>` after its initial execution. The following keywords can be used:

            * `None`: `input <Process_Base.input>` is used only for the first execution of the `origin_mechanism
              <Process_Base.origin_mechanism>` in a `PASS` of executions.

            * SOFT_CLAMP: combines the `input <Process_Base.input>` with input from any other Projections to the
              `origin_mechanism <Process_Base.origin_mechanism>` every time it is executed in a `PASS` of executions.

            * HARD_CLAMP: applies `input <Process_Base.input>` in place of any other sources of input to the
              `origin_mechanism <Process_Base.origin_mechanism>` every time it is executed in a `PASS` of executions.

    default_projection_matrix : Optional[keyword, list or ndarray] : default DEFAULT_PROJECTION_MATRIX,
        specifies the type of matrix used for default projections (see `matrix <MappingProjection.matrix>` parameter for
        `MappingProjection`).

    learning : Optional[LearningProjection spec] : default None
        `specifies learning <Process_Learning_Sequence>` for all eligible Projections in the Process.

        .. note::  If an existing `LearningProjection` or a call to the constructor is used for the specification,
                   the object itself will **not** be used as the LearningProjection for the Process. Rather it
                   will be used as a template (including any parameters that are specified) for creating
                   LearningProjections for all of the `MappingProjections <MappingProjection>` in the Process.

    learning_rate : Optional[float] : default None
        specifies the `learning_rate <LearningMechanism.learning_rate>` for all `LearningMechanisms associated with the
        Process <Process_Learning_Sequence>` (see Process' `learning_rate <Process_Base.learning_rate>` attribute for
        additional information).

    target : Optional[List or ndarray] : default ndarray of zeroes
        each item specifies the value of the *TARGET* `InputState <ComparatorMechanism_Structure>` for the
        `TARGET` `ComparatorMechanism` a corresponding `learning sequence <Process_Learning_Sequence>`
        specified for the Process.  Each item must be the same length as the `value <OutputState.value>` of the
        `OutputState` specified for learning <LearningMechanism_Activation_Output>` of the last ProcessingMechanism
        in the corresponding learning sequence (see `Processing_Learning_Sequence` for additional detais).

    params : Optional[Dict[param keyword, param value]
        a `parameter dictionary <ParameterState_Specification>` that can include any of the parameters above;
        the parameter's name is used as the keyword for its entry. Values specified for parameters in the dictionary
        override any assigned to those parameters in arguments of the constructor.

    name : str : default Process-<index>
        a string used for the name of the Process
        (see Registry module for conventions used in naming, including for default and duplicate names)

    prefs : PreferenceSet or specification dict : Process.classPreferences
        the `PreferenceSet` for Process (see ComponentPreferenceSet module for specification of PreferenceSet)

    COMMENT:
    context : str : default ''None''
           string used for contextualization of instantiation, hierarchical calls, executions, etc.
    COMMENT

    Returns
    -------
    instance of Process : Process

    """

    # MODIFIED 9/20/16 NEW:  REPLACED IN ARG ABOVE WITH None
    pathway = pathway or [Mechanism_Base.default_mechanism]
    # MODIFIED 9/20/16 END

    # # Called with a keyword
    # if process_spec in ProcessRegistry:
    #     return ProcessRegistry[process_spec].processSubclass(params=params, context=context)
    #
    # Called with a string that is not in the Registry, so return default type with the name specified by the string
    if isinstance(process_spec, str):
        return Process_Base(name=process_spec, params=params, context=context)

    # Called with Process specification dict (with type and params as entries within it), so:
    #    - return a Process instantiated using args passed in process_spec
    elif isinstance(process_spec, dict):
        return Process_Base(context=context, **process_spec)

    # Called without a specification, so return Process with default Mechanism
    elif process_spec is None:
        return Process_Base(default_variable=default_variable,
                            size=size,
                            pathway=pathway,
                            initial_values=initial_values,
                            clamp_input=clamp_input,
                            default_projection_matrix=default_projection_matrix,
                            learning=learning,
                            learning_rate=learning_rate,
                            target=target,
                            params=params,
                            name=name,
                            prefs=prefs,
                            context=context)

    # Can't be anything else, so return empty
    else:
        return None


kwProcessInputState = 'ProcessInputState'
kwTarget = 'target'
from PsyNeuLink.Components.States.OutputState import OutputState

# DOCUMENT:  HOW DO MULTIPLE PROCESS INPUTS RELATE TO # OF INPUTSTATES IN FIRST MECHANISM
#            WHAT HAPPENS IF LENGTH OF INPUT TO PROCESS DOESN'T MATCH LENGTH OF VARIABLE FOR FIRST MECHANISM??


class Process_Base(Process):
    """
    Process_Base(process_spec=None,                         \
    default_variable=None,                               \
    pathway=None,                                           \
    initial_values={},                                      \
    clamp_input:=None,                                      \
    default_projection_matrix=DEFAULT_PROJECTION_MATRIX,    \
    learning=None,                                          \
    learning_rate=None                                      \
    target=None,                                            \
    params=None,                                            \
    name=None,                                              \
    prefs=None,                                             \
    context=None)

    Base class for Process.

    .. note::
       Process is an abstract class and should NEVER be instantiated by a direct call to its constructor.
       It should be instantiated using the :class:`process` factory method (see it for description of parameters).

    COMMENT:
        Description
        -----------
            Process is a Category of the Component class.
            It implements a Process that is used to execute a sequence of Mechanisms connected by projections.
            NOTES:
                * if no pathway or time_scale is provided:
                    a single Mechanism of Mechanism class default_mechanism and TRIAL are used
                * the input to the Process is assigned as the input to its ORIGIN Mechanism
                * the output of the Process is taken as the value of the primary OutputState of its TERMINAL Mechanism

        Class attributes
        ----------------
        componentCategory : str : default kwProcessFunctionCategory
        className : str : default kwProcessFunctionCategory
        suffix : str : default "<kwMechanismFunctionCategory>"
        registry : dict : default ProcessRegistry
        classPreference : PreferenceSet : default ProcessPreferenceSet instantiated in __init__()
        classPreferenceLevel (PreferenceLevel): PreferenceLevel.CATEGORY
        + variableClassDefault = inputValueSystemDefault                     # Used as default input value to Process)
        + paramClassDefaults = {PATHWAY: [Mechanism_Base.default_mechanism],
                                TIME_SCALE: TimeScale.TRIAL}

        Class methods
        -------------
            - execute(input, control_signal_allocations, time_scale):
                executes the Process by calling execute_functions of the Mechanisms (in order) in the pathway list
                assigns input to sender.output (and passed through mapping) of first Mechanism in the pathway list
                assigns output of last Mechanism in the pathway list to self.output
                returns output after either one time_step or the full trial (determined by time_scale)
            - register_process(): registers Process with ProcessRegistry
            [TBI: - adjust(control_signal_allocations=NotImplemented):
                modifies the control_signal_allocations while the Process is executing;
                calling it without control_signal_allocations functions like interrogate
                returns (responseState, accuracy)
            [TBI: - interrogate(): returns (responseState, accuracy)
            [TBI: - terminate(): terminates the Process and returns output
            [TBI: - accuracy(target):
                a function that uses target together with the pathway's output.value(s)
                and its accuracyFunction to return an accuracy measure;
                the target must be in a pathway-appropriate format (checked with call)

        ProcessRegistry
        ---------------
            All Processes are registered in ProcessRegistry, which maintains a dict for the subclass,
              a count for all instances of it, and a dictionary of those instances
    COMMENT

    Attributes
    ----------

    componentType : "Process"

    pathway : List[ProcessingMechanism, MappingProjection, ProcessingMechanism...]
        lists the ProcessingMechanisms, and the MappingProjections betwen them, that are executed (in the order
        specified) when the Process executes.

    process_input_states : List[ProcessInputState]
        used to represent the input to the Process, and transmit this to the InputState(s) of its `origin_mechanism
        <Process_Base.origin_mechanism>`.  Each ProcessInputState sends a MappingProjection to one or more InputStates
        of the `origin_mechanism <Process_Base.origin_mechanism>` (see `Process_Input_And_Output` for details).

    input :  List[value] or ndarray
        input to the Process for each `TRIAL` of execution;  it is assigned the value of the **input** argument
        in a call to the Process' `execute <Process_Base.execute>`  or `run <Process_Base.run>` method. Its items are
        assigned the `value <InputState.value>` of the corresponding ProcessInputStates in `process_input_states`,
        and must match the format of the corresponding items of the `variable <Mechanism_Base.variable>` for the
        Process' `origin_mechanism <Process_Base.origin_mechanism>`.

        .. note::
            The `input <Process_Base.input>` attribute of a Process preserves its value throughout the execution of the
            Process. It's value is assigned to the `variable <Mechanism_Base.variable>` attribute of the
            `origin_mechanism <Process_Base.origin_mechanism>` at the start of execution.  After that, by default, that
            Mechanism's `variable <Mechanism_Base.variable>` attribute is zeroed. This is so that if the
            `origin_mechanism <Process_Base.origin_mechanism>` is executed again in the same `PASS` of executions
            (e.g., if it is part of a recurrent loop) it does not continue to receive the initial input to the
            Process.  However, this behavior can be modified with the Process' `clamp_input <Process_Base.clamp_input>`
            attribute.

    COMMENT
        input_value :  2d np.array : default ``variableInstanceDefault``
            same as the `variable <Process_Base.variable>` attribute of the Process; contains the `value
            <InputState.value>` of each ProcessInputState in its `process_input_states` attribute.
    COMMENT

    clamp_input : Optional[keyword]
        determines whether the Process' `input <Process_Base.input>` continues to be applied to the `origin_mechanism
        <Process_Base.origin_mechanism>` if it is executed again within the same `TRIAL`.  It can take the following
        values:

        * `None`: applies the Process' `input <Process_Base.input>` to the `origin_mechanism
          <Process_Base.origin_mechanism>` only once (the first time it is executed) in a given `TRIAL` of execution.

        * `SOFT_CLAMP`: combines the Process' `input <Process_Base.input>` with input from any other Projections to the
          `origin_mechanism <Process_Base.origin_mechanism>` every time the latter is executed within a `TRIAL` of
          execution.

        * `HARD_CLAMP`: applies the Process' `input <Process_Base.input>` to the `origin_mechanism
          <Process_Base.origin_mechanism>` in place of any other sources of input every time it is executed.

    initial_values : Dict[ProcessingMechanism, param value]
        values used to initialize ProcessingMechanisms designated as `INITIALIZE_CYCLE` whenever its `initialize
        <Process_Base.initialize>` method is called. The key for each entry is a ProcessingMechanism, and the value
        is a number, list or np.array that is assigned to the Mechanism's `value <Mechanism_Base.value>` attribute
        whenever it is `initialized <Process_Execution_Initialization>`. ProcessingMechanisms designated as
        `INITIALIZE_CYCLE` but not included in the dictionary are initialized with the value of their `default_variable
        <Mechanism_Base.default_variable>` attribute.

    value: 2d np.array
        same as the `value <OutputState.value>` of the `primary OutputState <OutputState_Primary>` of
        `terminal_mechanism <Process_Base.terminal_mechanism>`.

    output_state : State
        the `primary OutputState <OutputState_Primary>` of `terminal_mechanism <Process_Base.terminal_mechanism>`.

    output : list
        same as the `output_values <OutputState.output_values>` attribute of `terminal_mechanism
        <Process_Base.termina_mechanisms>`.

      .. _mechs : List[MechanismTuple]
             :class:`MechanismTuple` for all Mechanisms in the Process, listed in the order specified in pathway.
             MechanismTuples are of the form: (Mechanism, runtime_params, phase) where runtime_params is dictionary
             of {argument keyword: argument values} entries and phase is an int.
             Note:  the list includes ComparatorMechanisms and LearningMechanisms.

      .. _allMechanisms : MechanismList
             Contains all Mechanisms in the System (based on _mechs).

      .. _origin_mechs : List[MechanismTuple]
             Contains a tuple for the `ORIGIN` Mechanism of the Process.
             (Note:  the use of a list is for compatibility with the MechanismList object)

      .. _terminal_mechs : List[MechanismTuple]
             Contains a tuple for the `TERMINAL` Mechanism of the Process.
             (Note:  the use of a list is for compatibility with the MechanismList object)

      .. _target_mechs : List[MechanismTuple]
             Contains a tuple for the `TARGET` Mechanism of the Process.
             (Note:  the use of a list is for compatibility with the MechanismList object)

      .. _learning_mechs : List[MechanismTuple]
             `MechanismTuples <Mechanism.MechanismTuples>` for all `LearningMechanism <LearningMechanisms>` in the
             Process (used for learning).

      .. mechanisms : List[Mechanism]
             List of all Mechanisms in the Process.
             property that points to _allMechanisms.mechanisms (see below).

    mechanismNames : List[str]
        the names of the mechanisms listed in `mechanisms <Process_Base.mechanisms>`.

        .. property that points to _allMechanisms.names (see below).

    mechanisms : List[Mechanism]
        *all* of the Mechanisms in the Process, including those in the `pathway <Process_Base.pathway>`
        and those created for `learning <Process_Learning_Sequence>`.

    origin_mechanism : Mechanism
        the `ORIGIN` Mechanism of the Process (see `Process_Mechanisms` for a description).

    ..  origin_mechanisms : MechanismList
            a list with the `ORIGIN` Mechanism of the Process.

            .. note:: A Process can have only one `ORIGIN` Mechanism; the use of a list is for compatibility with
                      methods that are also used for Systems.

    terminal_mechanism : Mechanism
        the `TERMINAL` Mechanism of the Process (see `Process_Mechanisms` for a description).

    ..  terminalMechanisms : MechanismList
            a list with the `TERMINAL` Mechanism of the Process.

            .. note:: A Process can have only one `TERMINAL` Mechanism; the use of a list is for compatibility with
                      methods that are also used for Systems.

    learning_mechanisms : MechanismList
        all of the `LearningMechanisms in the Process <Process_Learning_Sequence>`, listed in `learning_mechanism.data`.

        .. based on _learning_mechs

    ..  target_mechanism : Mechanism
            the 'TARGET' Mechanism of the Process (see `Process_Mechanisms` for a description).

    target_mechanisms : MechanismList
        the `TARGET` Mechanisms for the Process, listed in `target_mechanisms.data`;  each is a `ComparatorMechanism`
        associated with the last ProcessingMechanism of a `learning sequence <Process_Learning_Sequence>` in the
        Process;

        COMMENT:
        .. note:: A Process can have only one `TARGET` Mechanism; the use of a list is for compatibility with
                  methods that are also used for Systems.
        COMMENT

        COMMENT:
            based on _target_mechs
        COMMENT

    systems : List[System]
        the `Systems <System>` to which the Process belongs.

      .. _phaseSpecMax : int : default 0
             phase of last (set of) ProcessingMechanism(s) to be executed in the Process.
             It is assigned to the ``phaseSpec`` for the Mechanism in the pathway with the largest ``phaseSpec`` value.

      .. numPhases : int : default 1
            the number of :ref:`phases <System_Execution_Phase>` for the Process.

        COMMENT:
            It is assigned as ``_phaseSpecMax + 1``.
        COMMENT

      .. _isControllerProcess : bool : :keyword:`False`
             identifies whether the Process is an internal one created by a ControlMechanism.

    learning : Optional[LearningProjection]
        determines whether the Process is configured for learning.  The value can be a `LearningProjection`,
        the keyword `LEARNING_PROJECTION`, or the name of the class;  if it is `None`, the Process is not configured
        for learning (though one or MappingProjections within it may be).

        COMMENT:
        .. note::  If an existing `LearningProjection` or a call to the constructor is used for the specification,
                   the object itself will **not** be used as the LearningProjection for the Process. Rather it
                   will be used as a template (including any parameters that are specified) for creating
                   LearningProjections for all of the `MappingProjections <MappingProjection>` in the Process.

                   .. _learning_enabled : bool
                      indicates whether or not learning is enabled.  This only has effect if the ``learning`` parameter
                      has been specified (see above).
        COMMENT

    learning_rate : float : default None
        determines the `learning_rate <LearningMechanisms.learning_rate>` used for all the `MappingProjections`
        `specified for learning <Process_Learning_Sequence>` in the Process that do not have it otherwise specified
        (i.e., by their associated `LearningMechanism <LearningMechanism_Learning_Rate>`.   If is `None`, and the
        Process is executed as part of a `System`, then the  `learning_rate <System.learning_rate>` for the `System` is
        used if that is specified.  Otherwise, for each MappingProjection being learned, the default value of the
        `learning_rate` parameter for the `function <LearningMechanism.function>` of the `LearningMechanism associated
        with that MappingProjection <Process_Learning_Squence>` is used.  If a :keyword:`learning_rate` is specified
        for the `LearningSignal <LearningSignal_Learning_Rate>` or `LearningProjection
        <LearningProjection_Function_and_Learning_Rate>` associated with a MappingProjection, that is applied in
        addition to any specified for the Process or any of its LearningMechanisms (see `LearningSignal_Learning_Rate`).

    results : List[OutputState.value]
        return values from a sequence of executions of the Process;  `None` if the Process has not been executed.

    timeScale : TimeScale : default TimeScale.TRIAL
        determines the default `TimeScale` value used by Mechanisms in the pathway.

    name : str : default Process-<index>
        the name of the Process.
        Specified in the **name** argument of the constructor for the Process;
        if not is specified, a default is assigned by ProcessRegistry
        (see :ref:`Registry <LINK>` for conventions used in naming, including for default and duplicate names).

    prefs : PreferenceSet or specification dict : Process.classPreferences
        the `PreferenceSet` for the Process.
        Specified in the **prefs** argument of the constructor for the Process;  if it is not specified, a default is
        assigned using `classPreferences` defined in __init__.py (see :ref:`PreferenceSet <LINK>` for details).


    """

    componentCategory = kwProcessComponentCategory
    className = componentCategory
    suffix = " " + className
    componentType = "Process"

    registry = ProcessRegistry

    classPreferenceLevel = PreferenceLevel.CATEGORY
    # These will override those specified in TypeDefaultPreferences
    # classPreferences = {
    #     kwPreferenceSetName: 'ProcessCustomClassPreferences',
    #     kpReportOutputPref: PreferenceEntry(False, PreferenceLevel.INSTANCE)}
    # Use inputValueSystemDefault as default input to process

    variableClassDefault = None

    paramClassDefaults = Component.paramClassDefaults.copy()
    paramClassDefaults.update({TIME_SCALE: TimeScale.TRIAL,
                               '_execution_id': None,
                               PATHWAY: None,
                               'input':[],
                               'process_input_states': [],
                               'targets': None,
                               'target_input_states': [],
                               'systems': [],
                               '_phaseSpecMax': 0,
                               '_isControllerProcess': False
                               })

    default_pathway = [Mechanism_Base.default_mechanism]

    @tc.typecheck
    def __init__(self,
                 default_variable=None,
                 size=None,
                 pathway=default_pathway,
                 initial_values=None,
                 clamp_input=None,
                 default_projection_matrix=DEFAULT_PROJECTION_MATRIX,
                 learning=None,
                 learning_rate=None,
                 target=None,
                 params=None,
                 name=None,
                 prefs:is_pref_set=None,
                 context=None):

        # Assign args to params and functionParams dicts (kwConstants must == arg names)
        params = self._assign_args_to_param_dicts(pathway=pathway,
                                                  initial_values=initial_values,
                                                  clamp_input=clamp_input,
                                                  default_projection_matrix=default_projection_matrix,
                                                  learning=learning,
                                                  learning_rate=learning_rate,
                                                  target=target,
                                                  params=params)
        self.function = self.execute

        register_category(entry=self,
                          base_class=Process_Base,
                          name=name,
                          registry=ProcessRegistry,
                          context=context)

        if not context:
            # context = self.__class__.__name__
            context = INITIALIZING + self.name + kwSeparator + PROCESS_INIT

        super(Process_Base, self).__init__(default_variable=default_variable,
                                           size=size,
                                           param_defaults=params,
                                           name=self.name,
                                           prefs=prefs,
                                           context=context)


    def _validate_variable(self, variable, context=None):
        """Convert variableClassDefault and self.variable to 2D np.array: one 1D value for each input state

        :param variable:
        :param context:
        :return:
        """

        super(Process_Base, self)._validate_variable(variable, context)

        # Force Process variable specification to be a 2D array (to accommodate multiple input states of 1st mech):
        if self.variableClassDefault:
            self.variableClassDefault = convert_to_np_array(self.variableClassDefault, 2)
        if variable is not None:
            self.variable = convert_to_np_array(self.variable, 2)

    def _validate_params(self, request_set, target_set=None, context=None):
        """Validate initial_values args
           Note: validation of target (for learning) is deferred until _instantiate_target since,
                 if it doesn't have a TARGET Mechanism (see _check_for_target_mechanisms),
                 it will not need a target.
        """

        super()._validate_params(request_set=request_set, target_set=target_set, context=context)

        # Note: target_set (argument of validate_params) should not be confused with
        #       self.target (process attribute for learning)
        if INITIAL_VALUES in target_set and target_set[INITIAL_VALUES]:
            for mech, value in target_set[INITIAL_VALUES].items():
                if not isinstance(mech, Mechanism):
                    raise SystemError("{} (key for entry in initial_values arg for \'{}\') "
                                      "is not a Mechanism object".format(mech, self.name))

    def _instantiate_attributes_before_function(self, context=None):
        """Call methods that must be run before function method is instantiated

        Need to do this before _instantiate_function as mechanisms in pathway must be instantiated
            in order to assign input Projection and self.outputState to first and last mechanisms, respectively

        :param context:
        :return:
        """
        self._instantiate_pathway(context=context)
        # super(Process_Base, self)._instantiate_function(context=context)

    def _instantiate_function(self, context=None):
        """Override Function._instantiate_function:

        This is necessary to:
        - insure there is no FUNCTION specified (not allowed for a Process object)
        - suppress validation (and attendant execution) of Process execute method (unless VALIDATE_PROCESS is set)
            since generally there is no need, as all of the mechanisms in the pathway have already been validated;
            Note: this means learning is not validated either
        """

        if self.paramsCurrent[FUNCTION] != self.execute:
            print("Process object ({0}) should not have a specification ({1}) for a {2} param;  it will be ignored").\
                format(self.name, self.paramsCurrent[FUNCTION], FUNCTION)
            self.paramsCurrent[FUNCTION] = self.execute
        # If validation pref is set, instantiate and execute the Process
        if self.prefs.paramValidationPref:
            super(Process_Base, self)._instantiate_function(context=context)
        # Otherwise, just set Process output info to the corresponding info for the last mechanism in the pathway
        else:
            self.value = self.pathway[-1].output_state.value

# DOCUMENTATION:
#         Uses paramClassDefaults[PATHWAY] == [Mechanism_Base.default_mechanism] as default
#         1) ITERATE THROUGH CONFIG LIST TO PARSE AND INSTANTIATE EACH MECHANISM ITEM
#             - RAISE EXCEPTION IF TWO PROJECTIONS IN A ROW
#         2) ITERATE THROUGH CONFIG LIST AND ASSIGN PROJECTIONS (NOW THAT ALL MECHANISMS ARE INSTANTIATED)
#
#

    def _instantiate_pathway(self, context):
        # DOCUMENT:  Projections SPECIFIED IN A PATHWAY MUST BE A MappingProjection
        # DOCUMENT:
        # Each item in Pathway can be a Mechanism or Projection object, class ref, or specification dict,
        #     str as name for a default Mechanism,
        #     keyword (IDENTITY_MATRIX or FULL_CONNECTIVITY_MATRIX) as specification for a default Projection,
        #     or a tuple with any of the above as the first item and a param dict as the second
        """Construct pathway list of Mechanisms and Projections used to execute process

        Iterate through Pathway, parsing and instantiating each Mechanism item;
            - raise exception if two Projections are found in a row;
            - for last Mechanism in Pathway, assign ouputState to Process.outputState
        Iterate through Pathway, assigning Projections to Mechanisms:
            - first Mechanism in Pathway:
                if it does NOT already have any projections:
                    assign Projection(s) from ProcessInputState(s) to corresponding Mechanism.input_state(s):
                if it DOES already has a Projection, and it is from:
                    (A) the current Process input, leave intact
                    (B) another Process input, if verbose warn
                    (C) another Mechanism in the current process, if verbose warn about recurrence
                    (D) a Mechanism not in the current Process or System, if verbose warn
                    (E) another Mechanism in the current System, OK so ignore
                    (F) from something other than a Mechanism in the System, so warn (irrespective of verbose)
                    (G) a Process in something other than a System, so warn (irrespective of verbose)
            - subsequent Mechanisms:
                assign projections from each Mechanism to the next one in the list:
                - if Projection is explicitly specified as item between them in the list, use that;
                - if Projection is NOT explicitly specified,
                    but the next Mechanism already has a Projection from the previous one, use that;
                - otherwise, instantiate a default MappingProjection from previous Mechanism to next:
                    use kwIdentity (identity matrix) if len(sender.value == len(receiver.variable)
                    use FULL_CONNECTIVITY_MATRIX (full connectivity matrix with unit weights) if the lengths are not equal
                    use FULL_CONNECTIVITY_MATRIX (full connectivity matrix with unit weights) if LEARNING has been set

        :param context:
        :return:
        """
        pathway = self.paramsCurrent[PATHWAY]
        self._mechs = []
        self._learning_mechs = []
        self._target_mechs = []

        self._standardize_config_entries(pathway=pathway, context=context)

        # VALIDATE PATHWAY THEN PARSE AND INSTANTIATE MECHANISM ENTRIES  ------------------------------------
        self._parse_and_instantiate_mechanism_entries(pathway=pathway, context=context)

        # Identify origin and terminal mechanisms in the process and
        #    and assign the mechanism's status in the process to its entry in the mechanism's processes dict
        self.first_mechanism = pathway[0]
        self.first_mechanism.processes[self] = ORIGIN
        self._origin_mechs = [pathway[0]]
        self.origin_mechanisms = MechanismList(self, self._origin_mechs)

        # Assign last mechanism in pathway to last_mechanism attribute
        i = -1
        while not isinstance(pathway[i],Mechanism_Base):
            i -=1
        self.last_mechanism = pathway[i]

        if self.last_mechanism is self.first_mechanism:
            self.last_mechanism.processes[self] = SINGLETON
        else:
            self.last_mechanism.processes[self] = TERMINAL
        self._terminal_mechs = [pathway[-1]]
        self.terminal_mechanisms = MechanismList(self, self._terminal_mechs)

        # # Assign process OutputState to last mechanisms in pathway
        # self.outputState = self.last_mechanism.outputState

        # PARSE AND INSTANTIATE PROJECTION ENTRIES  ------------------------------------

        self._parse_and_instantiate_projection_entries(pathway=pathway, context=context)

        self.pathway = pathway

        self._instantiate__deferred_inits(context=context)

        if self.learning:
<<<<<<< HEAD
            self._check_for_target_mechanisms()
            if self.target_mechanisms:
=======
            self._check_for_target_mechanism()
            if self._target_mechs:
>>>>>>> c3df2935
                self._instantiate_target_input(context=context)
            self._learning_enabled = True
        else:
            self._learning_enabled = False

        self._allMechanisms = MechanismList(self, self._mechs)
        self.learning_mechanisms = MechanismList(self, self._learning_mechs)
        self.target_mechanisms = MechanismList(self, self._target_mechs)

    def _standardize_config_entries(self, pathway, context=None):

        from PsyNeuLink.Components.Mechanisms.Mechanism import _is_mechanism_spec
# FIX: SHOULD MOVE VALIDATION COMPONENTS BELOW TO Process._validate_params
        self.runtime_params_dict = {}

        # Kristen modified 5/24
        # in  ALL mechanism tuples, the middle entry is set to zero (formerly used for specifying runtime params)
        # rightmost entry is set to zero (formerly phase spec)
        # if _is_mechanism_spec, runtime_params_dict[mechanism] is set to actual runtime params

        for i in range(len(pathway)):
            config_item = pathway[i]
            # if this element of the pathway is a tuple
            if isinstance(config_item, tuple):
                # and the tuple has 1 item
                if len(config_item) is 1:
                    # if the tuple contains either a Mechanism or a Projection
                    if _is_mechanism_spec(config_item[0]) or _is_projection_spec(config_item[0]):

                        # Replace it with just the mech or proj
                        pathway[i] = config_item
                        # if it's a mechanism, set the runtime params to None
                        if _is_mechanism_spec(config_item[0]):
                            self.runtime_params_dict[config_item[0]] = None
                    # otherwise the tuple is not valid
                    else:
                        raise ProcessError("First item of tuple ({}) in entry {} of pathway for {}"
                                           " is neither a Mechanism nor a Projection specification".
                                           format(config_item[0], i, self.name))
                # If the tuple has two items
                if len(config_item) is 2:

                    # Replace it with just the mech or proj
                    pathway[i] = config_item[0]

                    # If it's a mechanism
                    if _is_mechanism_spec(config_item[0]):
                        # and its second element is a dict
                        if isinstance(config_item[1], dict):
                            # set the mechanism's runtime params to be the second element
                            self.runtime_params_dict[config_item[0]] = config_item[1]
                        # if the second element is not a dict, then it's not valid
                        else:
                            raise ProcessError("Second item of tuple ({}) in item {} of pathway for {}"
                                               " is not a params dict.".
                                               format(config_item[1], i, self.name))
                    # if the first element is not a mechanism, then it's not valid
                    else:
                        raise ProcessError("Projection cannot have a runtime params dict".format(config_item[0],
                                                                                                 i, self.name))
                # config_item should not have more than 2 elements
                if len(config_item) > 2:
                    raise ProcessError("The tuple for item {} of pathway for {} has more than two items {}".
                                       format(i, self.name, config_item))
            else:
                # If the item is a Mechanism or a Projection
                if _is_mechanism_spec(pathway[i]) or _is_projection_spec(pathway[i]):
                    # if it's a mechanism, set runtime params to None
                    if _is_mechanism_spec(pathway[i]):
                        self.runtime_params_dict[pathway[i]] = None

                else:
                    raise ProcessError("Item of {} of pathway for {}"
                                       " is neither a Mechanism nor a Projection specification".
                                       format(i, self.name))

    def _parse_and_instantiate_mechanism_entries(self, pathway, context=None):

# FIX: SHOULD MOVE VALIDATION COMPONENTS BELOW TO Process._validate_params
        # - make sure first entry is not a Projection
        # - make sure Projection entries do NOT occur back-to-back (i.e., no two in a row)
        # - instantiate Mechanism entries

        previous_item_was_projection = False

        for i in range(len(pathway)):
            item = pathway[i]

            # Get max phaseSpec for Mechanisms in pathway
            # if not phase_spec:
            #     phase_spec = 0
            # self._phaseSpecMax = int(max(math.floor(float(phase_spec)), self._phaseSpecMax))

            # VALIDATE PLACEMENT OF PROJECTION ENTRIES  ----------------------------------------------------------

            # Can't be first entry, and can never have two in a row

            # Config entry is a Projection
            if _is_projection_spec(item):
                # Projection not allowed as first entry
                if i==0:
                    raise ProcessError("Projection cannot be first entry in pathway ({0})".format(self.name))
                # Projections not allowed back-to-back
                if previous_item_was_projection:
                    raise ProcessError("Illegal sequence of two adjacent projections ({0}:{1} and {1}:{2})"
                                       " in pathway for {3}".
                                       format(i-1, pathway[i-1], i, pathway[i], self.name))
                previous_item_was_projection = True
                continue

            previous_item_was_projection = False
            mech = item

            # INSTANTIATE MECHANISM  -----------------------------------------------------------------------------

            # Must do this before assigning projections (below)
            # Mechanism entry must be a Mechanism object, class, specification dict, str, or (Mechanism, params) tuple
            # Don't use params item of tuple (if present) to instantiate Mechanism, as they are runtime only params

            # Entry is NOT already a Mechanism object
            if not isinstance(mech, Mechanism):
                # Note: need full pathname for mechanism factory method, as "mechanism" is used as local variable below
                mech = PsyNeuLink.Components.Mechanisms.Mechanism.mechanism(mech, context=context)
                if not mech:
                    raise ProcessError("Entry {0} ({1}) is not a recognized form of Mechanism specification".
                                       format(i, mech))
                # Params in mech tuple must be a dict or None
                # if params and not isinstance(params, dict):
                #     raise ProcessError("Params entry ({0}) of tuple in item {1} of pathway for {2} is not a dict".
                #                           format(params, i, self.name))
                # Replace Pathway entry with new tuple containing instantiated Mechanism object and params
                pathway[i] = mech


            # Entry IS already a Mechanism object
            # Add entry to _mechs and name to mechanismNames list
            # mech.phaseSpec = phase_spec
            # Add Process to the mechanism's list of processes to which it belongs
            if not self in mech.processes:
                mech.processes[self] = INTERNAL
                self._mechs.append(pathway[i])
            # self.mechanismNames.append(mech.name)

            # FIX: ADD RECURRENT PROJECTION AND MECHANISM
            # IMPLEMENTATION NOTE:  THIS IS A TOTAL HACK TO ALLOW SELF-RECURRENT MECHANISMS IN THE CURRENT SYSTEM
            #                       SHOULD BE HANDLED MORE APPROPRIATELY IN COMPOSITION
            # If this is the last mechanism in the pathway, and it has a self-recurrent Projection,
            #    add that to the pathway so that it can be identified and assigned for learning if so specified
            if i+1 == len(pathway):
                if any(any(proj.receiver.owner is mech
                           for proj in state.efferents)
                       for state in mech.output_states):
                    for state in mech.output_states:
                        for proj in state.efferents:
                            if proj.receiver.owner is mech:
                                pathway.append(proj)
                                pathway.append(pathway[i])


        # Validate initial values
        # FIX: CHECK WHETHER ALL MECHANISMS DESIGNATED AS INITALIZE HAVE AN INITIAL_VALUES ENTRY
        if self.initial_values:
            for mech, value in self.initial_values.items():
                if not mech in self.mechanisms:
                    raise SystemError("{} (entry in initial_values arg) is not a Mechanism in pathway for \'{}\'".
                                      format(mech.name, self.name))
                if not iscompatible(value, mech.variable):
                    raise SystemError("{} (in initial_values arg for {}) is not a valid value for {}".
                                      format(value,
                                             append_type_to_name(self),
                                             append_type_to_name(mech)))

    def _parse_and_instantiate_projection_entries(self, pathway, context=None):

        # ASSIGN DEFAULT PROJECTION PARAMS

        # If learning is specified for the Process, add learning specification to default Projection params
        if self.learning:

            # if spec is LEARNING or ENABLED (convenience spec),
            #    change to Projection version of keyword for consistency below
            if self.learning in {LEARNING, ENABLED}:
                self.learning = LEARNING_PROJECTION

            # FIX: IF self.learning IS AN ACTUAL LearningProjection OBJECT, NEED TO RESPECIFY AS CLASS + PARAMS
            # FIX:     OR CAN THE SAME LearningProjection OBJECT BE SHARED BY MULTIPLE PROJECTIONS?
            # FIX:     DOES IT HAVE ANY INTERNAL STATE VARIABLES OR PARAMS THAT NEED TO BE PROJECTIONS-SPECIFIC?
            # FIX:     MAKE IT A COPY?

            matrix_spec = (self.default_projection_matrix, self.learning)
        else:
            matrix_spec = self.default_projection_matrix

        projection_params = {FUNCTION_PARAMS:
                                 {MATRIX: matrix_spec}}

        for i in range(len(pathway)):
                item = pathway[i]
                learning_projection_specified = False
                #region FIRST ENTRY

                # Must be a Mechanism (enforced above)
                # Assign input(s) from Process to it if it doesn't already have any
                # Note: does not include learning (even if specified for the process)
                if i == 0:
                    # Relabel for clarity
                    mech = item

                    # Check if first Mechanism already has any projections and, if so, issue appropriate warning
                    if mech.input_state.path_afferents:
                        self._issue_warning_about_existing_projections(mech, context)

                    # Assign input Projection from Process
                    self._assign_process_input_projections(mech, context=context)
                    continue
                #endregion

                #region SUBSEQUENT ENTRIES

                # Item is a Mechanism
                item = item
                if isinstance(item, Mechanism):

                    preceding_item = pathway[i-1]


                    # PRECEDING ITEM IS A PROJECTION
                    if isinstance(preceding_item, Projection):
                        if self.learning:

                            # Check if preceding_item has a matrix ParameterState and, if so, it has any learningSignals
                            # If it does, assign them to learning_projections
                            try:
                                learning_projections = list(projection for
                                                        projection in
                                                        preceding_item._parameter_states[MATRIX].mod_afferents
                                                        if isinstance(projection, LearningProjection))

                            # preceding_item doesn't have a _parameter_states attrib, so assign one with self.learning
                            except AttributeError:
                                # Instantiate _parameter_states Ordered dict with ParameterState and self.learning
                                preceding_item._parameter_states = _instantiate_state_list(
                                                                                owner=preceding_item,
                                                                                state_list=[(MATRIX,
                                                                                             self.learning)],
                                                                                state_type=ParameterState,
                                                                                state_param_identifier=PARAMETER_STATE,
                                                                                constraint_value=self.learning,
                                                                                constraint_value_name=LEARNING_PROJECTION,
                                                                                context=context)

                            # preceding_item has _parameter_states but not (yet!) one for MATRIX, so instantiate it
                            except KeyError:
                                # Instantiate ParameterState for MATRIX
                                preceding_item._parameter_states[MATRIX] = _instantiate_state(
                                                                                owner=preceding_item,
                                                                                state_type=ParameterState,
                                                                                state_name=MATRIX,
                                                                                state_spec=PARAMETER_STATE,
                                                                                state_params=self.learning,
                                                                                constraint_value=self.learning,
                                                                                constraint_value_name=LEARNING_PROJECTION,
                                                                                context=context)
                            # preceding_item has ParameterState for MATRIX,
                            else:
                                if not learning_projections:
                                    # Add learningProjection to Projection if it doesn't have one
                                    _add_projection_to(preceding_item,
                                                      preceding_item._parameter_states[MATRIX],
                                                      projection_spec=self.learning)
                        continue

                    # Preceding item was a Mechanism, so check if a Projection needs to be instantiated between them
                    # Check if Mechanism already has a Projection from the preceding Mechanism, by testing whether the
                    #    preceding mechanism is the sender of any projections received by the current one's inputState
    # FIX: THIS SHOULD BE DONE FOR ALL INPUTSTATES
    # FIX: POTENTIAL PROBLEM - EVC *CAN* HAVE MULTIPLE PROJECTIONS FROM (DIFFERENT outputStates OF) THE SAME MECHANISM

                    # PRECEDING ITEM IS A MECHANISM
                    projection_list = item.input_state.path_afferents
                    projection_found = False
                    for projection in projection_list:
                        # Current mechanism DOES receive a Projection from the preceding item
                        if preceding_item == projection.sender.owner:
                            projection_found = True
                            if self.learning:
                                # Make sure Projection includes a learningSignal and add one if it doesn't
                                try:
                                    matrix_param_state = projection._parameter_states[MATRIX]

                                # Projection doesn't have a _parameter_states attrib, so assign one with self.learning
                                except AttributeError:
                                    # Instantiate _parameter_states Ordered dict with ParameterState for self.learning
                                    projection._parameter_states = _instantiate_state_list(
                                                                                owner=preceding_item,
                                                                                state_list=[(MATRIX,
                                                                                             self.learning)],
                                                                                state_type=ParameterState,
                                                                                state_param_identifier=PARAMETER_STATE,
                                                                                constraint_value=self.learning,
                                                                                constraint_value_name=LEARNING_PROJECTION,
                                                                                context=context)

                                # Projection has _parameter_states but not (yet!) one for MATRIX,
                                #    so instantiate it with self.learning
                                except KeyError:
                                    # Instantiate ParameterState for MATRIX
                                    projection._parameter_states[MATRIX] = _instantiate_state(
                                                                                owner=preceding_item,
                                                                                state_type=ParameterState,
                                                                                state_name=MATRIX,
                                                                                state_spec=PARAMETER_STATE,
                                                                                state_params=self.learning,
                                                                                constraint_value=self.learning,
                                                                                constraint_value_name=LEARNING_PROJECTION,
                                                                                context=context)

                                # Check if Projection's matrix param has a learningSignal
                                else:
                                    if not (any(isinstance(projection, LearningProjection) for
                                                projection in matrix_param_state.mod_afferents)):
                                        _add_projection_to(projection,
                                                          matrix_param_state,
                                                          projection_spec=self.learning)

                                if self.prefs.verbosePref:
                                    print("LearningProjection added to Projection from Mechanism {0} to Mechanism {1} "
                                          "in pathway of {2}".format(preceding_item.name, item.name, self.name))
                            break

                    if not projection_found:
                        # No Projection found, so instantiate MappingProjection from preceding mech to current one;
                        # Note:  If self.learning arg is specified, it has already been added to projection_params above
                        MappingProjection(sender=preceding_item,
                                          receiver=item,
                                          params=projection_params,
                                          name='{} from {} to {}'.
                                          format(MAPPING_PROJECTION, preceding_item.name, item.name)
                                          )
                        if self.prefs.verbosePref:
                            print("MappingProjection added from Mechanism {0} to Mechanism {1}"
                                  " in pathway of {2}".format(preceding_item.name, item.name, self.name))

                # Item is a Projection or specification for one
                else:
                    # Instantiate Projection, assigning mechanism in previous entry as sender and next one as receiver
                    # IMPLEMENTATION NOTE:  FOR NOW:
                    #    - ASSUME THAT PROJECTION SPECIFICATION (IN item) IS ONE OF THE FOLLOWING:
                    #        + Projection object
                    #        + Matrix object
                    # #        +  Matrix keyword (IDENTITY_MATRIX or FULL_CONNECTIVITY_MATRIX)
                    #        +  Matrix keyword (use "is_projection" to validate)
                    #    - params IS IGNORED
    # 9/5/16:
    # FIX: IMPLEMENT _validate_params TO VALIDATE PROJECTION SPEC USING Projection.is_projection
    # FIX: ADD SPECIFICATION OF PROJECTION BY KEYWORD:
    # FIX: ADD learningSignal spec if specified at Process level (overrided individual projection spec?)

                    # FIX: PARSE/VALIDATE ALL FORMS OF PROJECTION SPEC (ITEM PART OF TUPLE) HERE:
                    # FIX:                                                          CLASS, OBJECT, DICT, STR, TUPLE??
                    # IMPLEMENT: MOVE State._instantiate_projections_to_state(), _check_projection_receiver()
                    #            and _parse_projection_ref() all to Projection_Base.__init__() and call that
                    #           VALIDATION OF PROJECTION OBJECT:
                    #                MAKE SURE IT IS A MappingProjection
                    #                CHECK THAT SENDER IS pathway[i-1][OBJECT_ITEM]
                    #                CHECK THAT RECEVIER IS pathway[i+1][OBJECT_ITEM]


                    # Get sender for Projection
                    sender_mech=pathway[i-1]

                    # Get receiver for Projection
                    try:
                        receiver_mech=pathway[i+1]
                    except IndexError:
                       # There are no more entries in the pathway
                       #    so the Projection had better project to a mechanism already in the pathway;
                       #    otherwise, raise and exception
                       try:
                           receiver_mech = item.receiver.owner
                           if not receiver_mech in [object_item for object_item in pathway]:
                               raise AttributeError
                       except AttributeError:
                           raise ProcessError("The last entry in the pathway for {} is a project specification {}, "
                                              "so its receiver must be a Mechanism in the pathway".
                                              format(self.name, item))

                    # Projection spec is an instance of a MappingProjection
                    if isinstance(item, MappingProjection):
                        # Check that Projection's sender and receiver are to the mech before and after it in the list
                        # IMPLEMENT: CONSIDER ADDING LEARNING TO ITS SPECIFICATION?
    # FIX: SHOULD MOVE VALIDATION COMPONENTS BELOW TO Process._validate_params

                        # If initialization of MappingProjection has been deferred,
                        #    check sender and receiver, assign them if they have not been assigned, and initialize it
                        if item.init_status is InitStatus.DEFERRED_INITIALIZATION:
                            # Check sender arg
                            try:
                                sender_arg = item.init_args[SENDER]
                            except AttributeError:
                                raise ProcessError("PROGRAM ERROR: init_status of {} is {} but it does not have init_args".
                                                   format(item, InitStatus.DEFERRED_INITIALIZATION))
                            except KeyError:
                                raise ProcessError("PROGRAM ERROR: Value of {} is {} "
                                                   "but init_args does not have entry for {}".
                                                   format(item.init_args[NAME], InitStatus.DEFERRED_INITIALIZATION, SENDER))
                            else:
                                # If sender is not specified for the Projection,
                                #    assign mechanism that precedes in pathway
                                if sender_arg is None:
                                    item.init_args[SENDER] = sender_mech
                                elif sender_arg is not sender_mech:
                                    raise ProcessError("Sender of Projection ({}) specified in item {} of"
                                                       " pathway for {} is not the Mechanism ({}) "
                                                       "that precedes it in the pathway".
                                                       format(item.init_args[NAME],
                                                              i, self.name, sender_mech.name))
                            # Check receiver arg
                            try:
                                receiver_arg = item.init_args[kwReceiverArg]
                            except AttributeError:
                                raise ProcessError("PROGRAM ERROR: init_status of {} is {} but it does not have init_args".
                                                   format(item, InitStatus.DEFERRED_INITIALIZATION))
                            except KeyError:
                                raise ProcessError("PROGRAM ERROR: init_status of {} is {} "
                                                   "but init_args does not have entry for {}".
                                                   format(item.init_args[NAME], InitStatus.DEFERRED_INITIALIZATION, kwReceiverArg))
                            else:
                                # If receiver is not specified for the Projection,
                                #    assign mechanism that follows it in the pathway
                                if receiver_arg is None:
                                    item.init_args[kwReceiverArg] = receiver_mech
                                elif receiver_arg is not receiver_mech:
                                    raise ProcessError("Receiver of Projection ({}) specified in item {} of"
                                                       " pathway for {} is not the Mechanism ({}) "
                                                       "that follows it in the pathway".
                                                       format(item.init_args[NAME],
                                                              i, self.name, receiver_mech.name))

                            # Check if it is specified for learning
                            matrix_spec = item.function_params[MATRIX]
                            if (isinstance(matrix_spec, tuple) and
                                        (matrix_spec[1] in {LEARNING, LEARNING_PROJECTION} or
                                             isinstance(matrix_spec[1], (LearningProjection, LearningSignal)))):
                                self.learning = True

                            # Complete initialization of Projection
                            item._deferred_init()

                        if not item.sender.owner is sender_mech:
                            raise ProcessError("Sender of Projection ({}) specified in item {} of pathway for {} "
                                               "is not the Mechanism ({}) that precedes it in the pathway".
                                               format(item.name, i, self.name, sender_mech.name))
                        if not item.receiver.owner is receiver_mech:
                            raise ProcessError("Receiver of Projection ({}) specified in item {} of pathway for "
                                               "{} is not the Mechanism ({}) that follows it in the pathway".
                                               format(item.name, i, self.name, sender_mech.name))
                        projection = item

                        if projection.has_learning_projection is True:
                            self.learning = True

                        # TEST
                        # if params:
                        #     projection.matrix = params

                    # Projection spec is a MappingProjection class reference
                    elif inspect.isclass(item) and issubclass(item, MappingProjection):
                        # if params:
                        #     # Note:  If self.learning is specified, it has already been added to projection_params above
                        #     projection_params = params
                        projection = MappingProjection(sender=sender_mech,
                                             receiver=receiver_mech,
                                             # params=projection_params
                                                       )

                    # Projection spec is a matrix spec, a keyword for one, or a (matrix, LearningProjection) tuple
                    # Note: this is tested above by call to _is_projection_spec()
                    elif (isinstance(item, (np.matrix, str, tuple)) or
                              (isinstance(item, np.ndarray) and item.ndim == 2)):
                        # If a LearningProjection is explicitly specified for this Projection, use it
                        # MODIFIED 8/14/17 OLD [WAS ALREADY COMMENTED OUT]:
                        # if params:
                        #     matrix_spec = (item, params)
                        # MODIFIED 8/14/17 NEW:
                        if isinstance(item, tuple):
                            matrix_spec = item
                            learning_projection_specified = True
                        # MODIFIED 8/14/17 END
                        # If a LearningProjection is not specified for this Projection but self.learning is, use that
                        elif self.learning:
                            matrix_spec = (item, self.learning)
                        # Otherwise, do not include any LearningProjection
                        else:
                            matrix_spec = item
                        projection = MappingProjection(sender=sender_mech,
                                             receiver=receiver_mech,
                                             matrix=matrix_spec)
                    else:
                        raise ProcessError("Item {0} ({1}) of pathway for {2} is not "
                                           "a valid Mechanism or Projection specification".format(i, item, self.name))
                    # Reassign Pathway entry
                    #    with Projection as OBJECT item and original params as PARAMS item of the tuple
                    # IMPLEMENTATION NOTE:  params is currently ignored
                    pathway[i] = projection

        if learning_projection_specified:
            self.learning = LEARNING


    def _issue_warning_about_existing_projections(self, mechanism, context=None):

        # Check where the Projection(s) is/are from and, if verbose pref is set, issue appropriate warnings
        for projection in mechanism.input_state.all_afferents:

            # Projection to first Mechanism in Pathway comes from a Process input
            if isinstance(projection.sender, ProcessInputState):
                # If it is:
                # (A) from self, ignore
                # (B) from another Process, warn if verbose pref is set
                if not projection.sender.owner is self:
                    if self.prefs.verbosePref:
                        print("WARNING: {0} in pathway for {1} already has an input from {2} "
                              "that will be used".
                              format(mechanism.name, self.name, projection.sender.owner.name))
                    return

            # (C) Projection to first Mechanism in Pathway comes from one in the Process' _mechs;
            #     so warn if verbose pref is set
            if projection.sender.owner in self._mechs:
                if self.prefs.verbosePref:
                    print("WARNING: first Mechanism ({0}) in pathway for {1} receives "
                          "a (recurrent) Projection from another Mechanism {2} in {1}".
                          format(mechanism.name, self.name, projection.sender.owner.name))

            # Projection to first Mechanism in Pathway comes from a Mechanism not in the Process;
            #    check if Process is in a System, and Projection is from another Mechanism in the System
            else:
                try:
                    if (inspect.isclass(context) and issubclass(context, System)):
                        # Relabel for clarity
                        system = context
                    else:
                        system = None
                except:
                    # Process is NOT being implemented as part of a System, so Projection is from elsewhere;
                    #  (D)  Issue warning if verbose
                    if self.prefs.verbosePref:
                        print("WARNING: first Mechanism ({0}) in pathway for {1} receives a "
                              "Projection ({2}) that is not part of {1} or the System it is in".
                              format(mechanism.name, self.name, projection.sender.owner.name))
                else:
                    # Process IS being implemented as part of a System,
                    if system:
                        # (E) Projection is from another Mechanism in the System
                        #    (most likely the last in a previous Process)
                        if mechanism in system.mechanisms:
                            pass
                        # (F) Projection is from something other than a mechanism,
                        #     so warn irrespective of verbose (since can't be a Process input
                        #     which was checked above)
                        else:
                            print("First Mechanism ({0}) in pathway for {1}"
                                  " receives a Projection {2} that is not in {1} "
                                  "or its System ({3}); it will be ignored and "
                                  "a Projection assigned to it by {3}".
                                  format(mechanism.name,
                                         self.name,
                                         projection.sender.owner.name,
                                         context.name))
                    # Process is being implemented in something other than a System
                    #    so warn (irrespecive of verbose)
                    else:
                        print("WARNING:  Process ({0}) being instantiated in context "
                                           "({1}) other than a System ".format(self.name, context))

    def _assign_process_input_projections(self, mechanism, context=None):
        """Create Projection(s) for each item in Process input to InputState(s) of the specified Mechanism

        For each item in Process input:
        - create process_input_state, as sender for MappingProjection to the ORIGIN Mechanism.input_state
        - create the MappingProjection (with process_input_state as sender, and ORIGIN Mechanism as receiver)

        If number of Process inputs == len(ORIGIN Mechanism.variable):
            - create one Projection for each of the ORIGIN Mechanism.input_state(s)
        If number of Process inputs == 1 but len(ORIGIN Mechanism.variable) > 1:
            - create a Projection for each of the ORIGIN Mechanism.input_states, and provide Process' input to each
        If number of Process inputs > 1 but len(ORIGIN Mechanism.variable) == 1:
            - create one Projection for each Process input and assign all to ORIGIN Mechanism.input_state
        Otherwise,  if number of Process inputs != len(ORIGIN Mechanism.variable) and both > 1:
            - raise exception:  ambiguous mapping from Process input values to ORIGIN Mechanism's input_states

        :param Mechanism:
        :return:
        """

        # FIX: LENGTH OF EACH PROCESS INPUT STATE SHOUD BE MATCHED TO LENGTH OF INPUT STATE FOR CORRESPONDING ORIGIN MECHANISM

        # If input was not provided, generate defaults to match format of ORIGIN mechanisms for process
        if self.variable is None:
            self.variable = []
            seen = set()
            # mech_list = list(object_item for object_item in self._mechs)
            for mech in self._mechs:
                # Skip repeat mechansims (don't add another element to self.variable)
                if mech in seen:
                    continue
                else:
                    seen.add(mech)
                if mech.processes[self] in {ORIGIN, SINGLETON}:
                    self.variable.extend(mech.variable)
        process_input = convert_to_np_array(self.variable,2)

        # Get number of Process inputs
        num_process_inputs = len(process_input)

        # Get number of mechanism.input_states
        #    - assume mechanism.variable is a 2D np.array, and that
        #    - there is one inputState for each item (1D array) in mechanism.variable
        num_mechanism_input_states = len(mechanism.variable)

        # There is a mismatch between number of Process inputs and number of mechanism.input_states:
        if num_process_inputs > 1 and num_mechanism_input_states > 1 and num_process_inputs != num_mechanism_input_states:
            raise ProcessError("Mismatch between number of input values ({0}) for {1} and "
                               "number of input_states ({2}) for {3}".format(num_process_inputs,
                                                                            self.name,
                                                                            num_mechanism_input_states,
                                                                            mechanism.name))

        # Create input state for each item of Process input, and assign to list
        for i in range(num_process_inputs):
            process_input_state = ProcessInputState(owner=self,
                                                    variable=process_input[i],
                                                    prefs=self.prefs)
            self.process_input_states.append(process_input_state)

        from PsyNeuLink.Components.Projections.PathwayProjections.MappingProjection import MappingProjection

        # If there is the same number of Process input values and mechanism.input_states, assign one to each
        if num_process_inputs == num_mechanism_input_states:
            for i in range(num_mechanism_input_states):
                # Insure that each Process input value is compatible with corresponding variable of mechanism.input_state
                # MODIFIED 4/3/17 NEW:
                input_state_variable = mechanism.input_states[i].variable
                # MODIFIED 4/3/17 END
                if not iscompatible(process_input[i], input_state_variable):
                    raise ProcessError("Input value {0} ({1}) for {2} is not compatible with "
                                       "variable for corresponding inputState of {3}".
                                       format(i, process_input[i], self.name, mechanism.name))
                # Create MappingProjection from Process input state to corresponding mechanism.input_state
                MappingProjection(sender=self.process_input_states[i],
                                  receiver=mechanism.input_states[i],
                                  name=self.name+'_Input Projection',
                                  context=context)
                if self.prefs.verbosePref:
                    print("Assigned input value {0} ({1}) of {2} to corresponding inputState of {3}".
                          format(i, process_input[i], self.name, mechanism.name))

        # If the number of Process inputs and mechanism.input_states is unequal, but only a single of one or the other:
        # - if there is a single Process input value and multiple mechanism.input_states,
        #     instantiate a single Process input state with projections to each of the mechanism.input_states
        # - if there are multiple Process input values and a single mechanism.input_state,
        #     instantiate multiple Process input states each with a Projection to the single mechanism.input_state
        else:
            for i in range(num_mechanism_input_states):
                for j in range(num_process_inputs):
                    if not iscompatible(process_input[j], mechanism.variable[i]):
                        raise ProcessError("Input value {0} ({1}) for {2} is not compatible with "
                                           "variable ({3}) for inputState {4} of {5}".
                                           format(j, process_input[j], self.name,
                                                  mechanism.variable[i], i, mechanism.name))
                    # Create MappingProjection from Process buffer_intput_state to corresponding mechanism.input_state
                    MappingProjection(sender=self.process_input_states[j],
                            receiver=mechanism.input_states[i],
                            name=self.name+'_Input Projection')
                    if self.prefs.verbosePref:
                        print("Assigned input value {0} ({1}) of {2} to inputState {3} of {4}".
                              format(j, process_input[j], self.name, i, mechanism.name))

        mechanism._receivesProcessInput = True

    def _assign_input_values(self, input, context=None):
        """Validate input, assign each item (1D array) in input to corresponding process_input_state

        Returns converted version of input

        Args:
            input:

        Returns:

        """
        # Validate input
        if input is None:
            input = self.first_mechanism.variableInstanceDefault
            if (self.prefs.verbosePref and
                    not (not context or COMPONENT_INIT in context)):
                print("- No input provided;  default will be used: {0}")

        else:
            # Insure that input is a list of 1D array items, one for each processInputState
            # If input is a single number, wrap in a list
            from numpy import ndarray
            if isinstance(input, numbers.Number) or (isinstance(input, ndarray) and input.ndim == 0):
                input = [input]
            # If input is a list of numbers, wrap in an outer list (for processing below)
            if all(isinstance(i, numbers.Number) for i in input):
                input = [input]

        if len(self.process_input_states) != len(input):
            raise ProcessError("Length ({}) of input to {} does not match the number "
                               "required for the inputs of its origin Mechanisms ({}) ".
                               format(len(input), self.name, len(self.process_input_states)))

        # Assign items in input to value of each process_input_state
        for i in range (len(self.process_input_states)):
            self.process_input_states[i].value = input[i]

        return input

    def _update_input(self):
        for s, i in zip(self.process_input_states, range(len(self.process_input_states))):
            self.input = s.value

    def _instantiate__deferred_inits(self, context=None):
        """Instantiate any objects in the Process that have deferred their initialization

        Description:
            For learning:
                go through _mechs in reverse order of pathway since
                    LearningProjections are processed from the output (where the training signal is provided) backwards
                exhaustively check all of Components of each Mechanism,
                    including all projections to its input_states and _parameter_states
                initialize all items that specified deferred initialization
                construct a _learning_mechs of Mechanism tuples (mech, params, phase_spec):
                    assign phase_spec for each LearningMechanism = self._phaseSpecMax + 1 (i.e., execute them last)
                add _learning_mechs to the Process' _mechs
                assign input Projection from Process to first Mechanism in _learning_mechs

        IMPLEMENTATION NOTE: assume that the only Projection to a Projection is a LearningProjection
                             this is implemented to be fully general, but at present may be overkill
                             since the only objects that currently use deferred initialization are LearningProjections
        """

        # For each mechanism in the Process, in backwards order through its _mechs
        for item in reversed(self._mechs):
            mech = item
            mech._deferred_init()

            # For each inputState of the mechanism
            for input_state in mech.input_states:
                input_state._deferred_init()
                # Restrict projections to those from mechanisms in the current process
                projections = []
                for projection in input_state.all_afferents:
                    try:
                        if self in projection.sender.owner.processes:
                            projections.append(projection)
                    except AttributeError:
                        pass
                self._instantiate__deferred_init_projections(projections, context=context)

            # For each ParameterState of the mechanism
            for parameter_state in mech._parameter_states:
                parameter_state._deferred_init() # XXX
                # MODIFIED 5/2/17 OLD:
                # self._instantiate__deferred_init_projections(parameter_state.path_afferents)
                # MODIFIED 5/2/17 NEW:
                # Defer instantiation of ControlProjections to System
                #   and there should not be any other type of Projection to the ParameterState of a Mechanism
                from PsyNeuLink.Components.Projections.ModulatoryProjections.ControlProjection import ControlProjection
                if not all(isinstance(proj, ControlProjection) for proj in parameter_state.mod_afferents):
                    raise ProcessError("PROGRAM ERROR:  non-ControlProjection found to ParameterState for a Mechanism")
                # MODIFIED 5/2/17 END

        # Label monitoring mechanisms and add _learning_mechs to _mechs for execution
        if self._learning_mechs:

            # Add designations to newly created LearningMechanisms:
            for object_item in self._learning_mechs:
                mech = object_item
                # If
                # - mech is a TARGET ObjectiveMechanism, and
                # - the mech that projects to mech is a TERMINAL for the current process, and
                # - current process has learning specified
                # then designate mech as a TARGET
                if (isinstance(mech, ObjectiveMechanism) and
                        # any(projection.sender.owner.processes[self] == TERMINAL
                        #     for projection in mech.input_states[SAMPLE].path_afferents) and
                        mech._learning_role is TARGET and
                        self.learning
                            ):
                    object_item.processes[self] = TARGET
                else:
                    # mech must be a LearningMechanism;
                    # If a learning_rate has been specified for the process, assign that to all LearningMechanisms
                    #    for which a mechanism-specific learning_rate has NOT been assigned
                    if (self.learning_rate is not None and
                                mech.function_object.learning_rate is None):
                        mech.function_object.learning_rate = self.learning_rate

                    # Assign its label
                    object_item.processes[self] = LEARNING

            # Add _learning_mechs to _mechs
            self._mechs.extend(self._learning_mechs)

            # IMPLEMENTATION NOTE:
            #   LearningMechanisms are assigned _phaseSpecMax;
            #   this is so that they will run after the last ProcessingMechansisms have run

    def _instantiate__deferred_init_projections(self, projection_list, context=None):

        # For each Projection in the list
        for projection in projection_list:
            projection._deferred_init() # XXX

            # FIX:  WHY DOESN'T THE PROJECTION HANDLE THIS? (I.E., IN ITS deferred_init() METHOD?)
            # For each parameter_state of the Projection
            try:
                for parameter_state in projection._parameter_states:
                    # Initialize each Projection to the ParameterState (learning or control)
                    # IMPLEMENTATION NOTE:  SHOULD ControlProjections BE IGNORED HERE?
                    for param_projection in parameter_state.mod_afferents:
                        param_projection._deferred_init(context=context)
                        if isinstance(param_projection, LearningProjection):
                            # Get ObjectiveMechanism if there is one, and add to _learning_mechs
                            try:
                                objective_mechanism = projection.objective_mechanism
                            except AttributeError:
                                pass
                            else:
                                # If objective_mechanism is not already in _learning_mechs,
                                #     pack in tuple and add it
                                if objective_mechanism and not objective_mechanism in self._learning_mechs:
                                    # objective_object_item = objective_mechanism
                                    self._learning_mechs.append(objective_mechanism)
                            # Get LearningMechanism and add to _learning_mechs; raise exception if not found
                            try:
                                learning_mechanism = projection.learning_mechanism
                            except AttributeError:
                                raise ProcessError("{} is missing a LearningMechanism".format(param_projection.name))
                            else:
                                # If learning_mechanism is not already in _learning_mechs,
                                #     pack in tuple and add it
                                if learning_mechanism and not any(learning_mechanism is object_item for
                                                                    object_item in self._learning_mechs):
                                    # learning_object_item = learning_mechanism
                                    self._learning_mechs.append(learning_mechanism)

            # Not all Projection subclasses instantiate ParameterStates
            except TypeError as e:
                if 'parameterStates' in e.args[0]:
                    pass
                else:
                    error_msg = 'Error in attempt to initialize LearningProjection ({}) for {}: \"{}\"'.\
                        format(param_projection.name, projection.name, e.args[0])
                    raise ProcessError(error_msg)

    def _check_for_target_mechanisms(self):
        """Check for and assign TARGET ObjectiveMechanism to use for reporting error during learning.

         This should only be called if self.learning is specified
         Check that there is one and only one TARGET ObjectiveMechanism for the process
         Assign target_mechanism to self.target_mechanism,
             assign self to target_mechanism.processes,
             and report assignment if verbose
        """

        from PsyNeuLink.Components.Mechanisms.ProcessingMechanisms.ObjectiveMechanisms.ObjectiveMechanism import ObjectiveMechanism
        def trace_learning_objective_mechanism_projections(mech):
            """Recursively trace projections to Objective mechanisms;
                   return TARGET ObjectiveMechanism if one is found upstream;
                   return None if no TARGET ObjectiveMechanism is found.
            """
            for input_state in mech.input_states.values():
                for projection in input_state.path_afferents:
                    sender = projection.sender.owner
                    # If Projection is not from another ObjectiveMechanism, ignore
                    if not isinstance(sender, (ObjectiveMechanism)):
                        continue
                    if isinstance(sender, ObjectiveMechanism) and sender._learning_role is TARGET:
                        return sender
                    if sender.input_states:
                        target_mech = trace_learning_objective_mechanism_projections(sender)
                        if target_mech:
                            return target_mech
                        else:
                            continue
                    else:
                        continue

        if not self.learning:
            raise ProcessError("PROGRAM ERROR: _check_for_target_mechanisms should only be called"
                               " for a process if it has a learning specification")

        target_mechs = list(object_item
                           for object_item in self._mechs
                            if (isinstance(object_item, ObjectiveMechanism) and
                                object_item._learning_role is TARGET))

        if not target_mechs:

            # Trace projections to first learning ObjectiveMechanism (which is for the last mechanism in the process)
            #   (in case terminal mechanism of process is part of another process that has learning implemented)
            #    in which case, shouldn't assign target ObjectiveMechanism, but rather just a LearningMechanism)
            try:
                target_mech = trace_learning_objective_mechanism_projections(self._learning_mechs[0][0])
            except IndexError:
                raise ProcessError("Learning specified for {} but no ObjectiveMechanisms or LearningMechanisms found"
                                   .format(self.name))

            if target_mech:
                if self.prefs.verbosePref:
                    warnings.warn("{} itself has no Target Mechanism, but its TERMINAL_MECHANISM ({}) "
                                  "appears to be in one or more pathways ({}) that has one".
                                                      format(self.name,
                                                             # list(self.terminalMechanisms)[0].name,
                                                             self.last_mechanism.name,
                                                             list(process.name for process in target_mech.processes)))
                self.target_mechanism = None
            else:

                raise ProcessError("PROGRAM ERROR: {} has a learning specification ({}) "
                                   "but no TARGET ObjectiveMechanism".format(self.name, self.learning))

        else:
            # self.target_mechanisms = target_mechs
            self._target_mechs = target_mechs
            if self.prefs.verbosePref:
                print("\'{}\' assigned as TARGET Mechanism(s) for \'{}\'".
<<<<<<< HEAD
                      format([mech.name for mech in self.target_mechanisms], self.name))
=======
                      format([mech.name for mech in self._target_mechs], self.name))
        # MODIFIED 8/14/17 END


    # # MODIFIED 8/14/17 OLD:
    # def _instantiate_target_input(self, context=None):
    #
    #     if self.target is None:
    #         # target arg was not specified in Process' constructor,
    #         #    so use the value of the TARGET InputState for the TARGET Mechanism as the default
    #         self.target = self.target_mechanism.input_states[TARGET].value
    #         if self.verbosePref:
    #             warnings.warn("Learning has been specified for {} and it has a TARGET Mechanism, but its "
    #                           "\'target\' argument was not specified; default value will be used ({})".
    #                           format(self.name, self.target))
    #
    #     target = np.atleast_1d(self.target)
    #
    #     # Create ProcessInputState for target and assign to target_mechanism's target inputState
    #     target_mech_target = self.target_mechanism.input_states[TARGET]
    #
    #     # Check that length of process' target input matches length of target_mechanism's target input
    #     if len(target) != len(target_mech_target.variable):
    #         raise ProcessError("Length of target ({}) does not match length of input for target_mechanism in {}".
    #                            format(len(target), len(target_mech_target.variable)))
    #
    #     target_input_state = ProcessInputState(owner=self,
    #                                             variable=target,
    #                                             prefs=self.prefs,
    #                                             name=TARGET)
    #     self.target_input_states.append(target_input_state)
    #
    #     # Add MappingProjection from target_input_state to ComparatorMechanism's TARGET InputState
    #     from PsyNeuLink.Components.Projections.PathwayProjections.MappingProjection import MappingProjection
    #     MappingProjection(sender=target_input_state,
    #             receiver=target_mech_target,
    #             name=self.name+'_Input Projection to '+target_mech_target.name)
>>>>>>> c3df2935

    def _instantiate_target_input(self, context=None):

        if self.target is None:
            # target arg was not specified in Process' constructor,
            #    so use the value of the TARGET InputState for each TARGET Mechanism as the default
            self.target = [mech.input_states[TARGET].value for mech in self._target_mechs]
            if self.verbosePref:
                warnings.warn("Learning has been specified for {} and it has TARGET Mechanism(s), but its "
                              "\'target\' argument was not specified; default value(s) will be used ({})".
                              format(self.name, self.target))
        else:
            self.target = np.atleast_2d(self.target)

        # Create ProcessInputState for each item of target and
        #   assign to TARGET inputState of each item of _target_mechs
        for target_mech, target in zip(self._target_mechs, self.target):
            target_mech_target = target_mech.input_states[TARGET]

            target = np.atleast_1d(target)

            # Check that length of process' target input matches length of target_mechanism's target input
            if len(target) != len(target_mech_target.variable):
                raise ProcessError("Length of target ({}) does not match length of input for TARGET Mechanism {} ({})".
                                   format(len(target),
                                          target_mech.name,
                                          len(target_mech_target.variable)))

            target_input_state = ProcessInputState(owner=self,
                                                    variable=target,
                                                    prefs=self.prefs,
                                                    name=TARGET)
            self.target_input_states.append(target_input_state)

            # Add MappingProjection from target_input_state to ComparatorMechanism's TARGET InputState
            from PsyNeuLink.Components.Projections.PathwayProjections.MappingProjection import MappingProjection
            MappingProjection(sender=target_input_state,
                    receiver=target_mech_target,
                    name=self.name+'_Input Projection to '+target_mech_target.name)
    # MODIFIED 8/14/17 END



    def initialize(self):
        """Assign the values specified for each Mechanism in the process' `initial_values` attribute.
        """
        # FIX:  INITIALIZE PROCESS INPUTS??
        for mech, value in self.initial_values.items():
            mech.initialize(value)

    def execute(self,
                input=None,
                # params=None,
                target=None,
                execution_id=None,
                clock=CentralClock,
                time_scale=None,
                # time_scale=TimeScale.TRIAL,
                runtime_params=None,
                termination_processing=None,
                termination_learning=None,
                context=None
                ):
        """Execute the Mechanisms specified in the process` `pathway` attribute.

        COMMENT:
            First check that input is provided (required) and appropriate.
            Then execute each Mechanism in the order they appear in the `pathway` list.
        COMMENT

        Arguments
        ---------

        input : List[value] or ndarray: default zeroes
            assigned as the value of the Process` `input <Process_Base.input>` and provided as the input to the
            `origin_mechanism <Process_Base.origin_mechanism>` when the Process is `executed <Process_Execution>`;
            must be compatible (in number and type of items) with the `variable <Mechanism_Base.variable>` of the
            `origin_mechanism <Process_Base.origin_mechanism>`.

        target : List[value] or ndarray: default None
            each item is assigned as the input to the *TARGET* `InputState <ComparatorMechanism_Structure>` of the
            corresponding `ComparatorMechanism` in `target_mechanisms <Process_Base.target_mechanisms>`;  the number
            of items must equal the length of `target_mechanisms <Process_Base.target_mechanism>`.

        time_scale : TimeScale :  default TimeScale.TRIAL
            specifies whether Mechanisms are executed for a single time step or a trial.

        params : Dict[param keyword, param value] :  default None
            a `parameter dictionary <ParameterState_Specification>` that can include any of the parameters used
            as arguments to instantiate the object. Use parameter's name as the keyword for its entry.  Values specified
            for parameters in the dictionary override any assigned to those parameters in arguments of the constructor.

        COMMENT:
            context : str : default EXECUTING + self.name
                a string used for contextualization of instantiation, hierarchical calls, executions, etc.
        COMMENT

        Returns
        -------

        output of process : ndarray
            output of `terminal_mechanism <Process_Base.terminal_mechanism>`.

        COMMENT:
           IMPLEMENTATION NOTE:
           Still need to:
           * coordinate execution of multiple processes (in particular, Mechanisms that appear in more than one process)
           * deal with different time scales
        COMMENT

        """

        if not context:
            context = EXECUTING + " " + PROCESS + " " + self.name
            self.execution_status = ExecutionStatus.EXECUTING

        from PsyNeuLink.Globals.Run import _get_unique_id
        self._execution_id = execution_id or _get_unique_id()
        for mech in self.mechanisms:
            mech._execution_id = self._execution_id

        # Report output if reporting preference is on and this is not an initialization run
        report_output = self.prefs.reportOutputPref and context and EXECUTING in context


        # FIX: CONSOLIDATE/REARRANGE _assign_input_values, _check_args, AND ASIGNMENT OF input TO self.variable
        # FIX: (SO THAT assign_input_value DOESN'T HAVE TO RETURN input

        self.input = self._assign_input_values(input=input, context=context)

        self._check_args(self.input,runtime_params)

        self.timeScale = time_scale or TimeScale.TRIAL

        # Use Process self.input as input to first Mechanism in Pathway
        self.variable = self.input

        # Generate header and report input
        if report_output:
            self._report_process_initiation(separator=True)

        # Execute each Mechanism in the pathway, in the order listed, except those used for learning
        for mechanism in self._mechs:
            if (isinstance(mechanism, LearningMechanism) or
                    (isinstance(mechanism, ObjectiveMechanism) and mechanism._role is LEARNING)):
                continue

            # Note:  DON'T include input arg, as that will be resolved by mechanism from its sender projections
            mechanism.execute(clock=clock,
                              time_scale=self.timeScale,
                              # time_scale=time_scale,
                              # runtime_params=params,
                              context=context)
            if report_output:
                # FIX: USE clamp_input OPTION HERE, AND ADD HARD_CLAMP AND SOFT_CLAMP
                self._report_mechanism_execution(mechanism)

            if mechanism is self.first_mechanism and not self.clamp_input:
                # Zero self.input to first mechanism after first run
                #     in case it is repeated in the pathway or receives a recurrent Projection
                self.variable = self.variable * 0

        # Execute LearningMechanisms
        if self._learning_enabled:

            self._execute_learning(target=target, clock=clock, context=context)
            # self._execute_learning(clock=clock, time_scale=time_scale, context=context)

        if report_output:
            self._report_process_completion(separator=True)

        # FIX:  SHOULD THIS BE JUST THE VALUE OF THE PRIMARY OUTPUTSTATE, OR OF ALL OF THEM?
        return self.output_state.value

    def _execute_learning(self, target=None, clock=CentralClock, context=None):
    # def _execute_learning(self, clock=CentralClock, time_scale=TimeScale.TRIAL, context=None):
        """ Update each LearningProjection for mechanisms in _mechs of process

        # Begin with Projection(s) to last Mechanism in _mechs, and work backwards

        """

        # FIRST, assign targets

        # If target was provided to execute, use that;  otherwise, will use value provided on instantiation
        #
        if target is not None:
            self.target = target

        # If targets were specified as a function in call to Run() or in System,
        #  call the function now and assign value to target_input_states
        #    (i.e., after execution of the pathways, but before learning)
        # Note:  this accommodates functions that predicate the target on the outcome of processing
        #        (e.g., for rewards in reinforcement learning)
        elif isinstance(self.targets, function_type):
            self.target = self.targets()
            # FIX: DOES THIS NEED TO BE A LOOP?  ISN'T THERE ONLY EVER ONE targetInputState FOR A PROCESS?

        # Assign target to targetInputState (ProcessInputState that projects to target_mechanism for the process)
        for i, target_input_state in zip(range(len(self.target_input_states)), self.target_input_states):
            target_input_state.value = self.target[i]

        # # Zero any input from projections to target from any other processes
        # # Note: there is only one targetMechanism in a Process, so can assume it is first item and no need to iterate
        for process in list(self.target_mechanisms)[0].processes:
            process.target_input_states[0].value *= 0
        if callable(self.target):
            self.target_input_states[0].variable = self.target()
        else:
            self.target_input_states[0].value = np.array(self.target)

        # # MODIFIED 3/22/17 NEW:
        # # NEXT, implement process learning_rate param if specified:
        # #    embed it in a param specification dict for inclusion with runtime_params
        # process_learning_rate_spec_dict = None
        # if self.learning_rate is not None:
        #     process_learning_rate_spec_dict = {LEARNING_RATE: self.learning_rate}
        # # MODIFIED 3/22/17 END

        # THEN, execute Objective and LearningMechanisms
        for mechanism in self._learning_mechs:
            # # MODIFIED 3/22/17 NEW:
            # # If learning_rate was specified for process and this is a LearningMechanism
            # if process_learning_rate_spec_dict is not None and isinstance(mechanism, LearningMechanism):
            #     # Add to any existing params
            #     if params is not None:
            #         params.update(process_learning_rate_spec_dict)
            #     # Or just assign if none
            #     else:
            #         params = process_learning_rate_spec_dict
            # # MODIFIED 3/22/17 END

            mechanism.execute(clock=clock,
                              time_scale=self.timeScale,
                              # runtime_params=params,
                              context=context)


        # FINALLY, execute LearningProjections to MappingProjections in the process' pathway
        for item in self._mechs:
            mech = item
            # params = item.params

            # IMPLEMENTATION NOTE:
            #    This implementation restricts learning to ParameterStates of projections to input_states
            #    That means that other parameters (e.g. object or function parameters) are not currenlty learnable

            # For each inputState of the mechanism
            for input_state in mech.input_states:
                # For each Projection in the list
                for projection in input_state.path_afferents:

                    # Skip learning if Projection is an input from the Process or a system
                    # or comes from a mechanism that belongs to another process
                    #    (this is to prevent "double-training" of projections from mechanisms belonging
                    #     to different processes when call to _execute_learning() comes from a system)
                    sender = projection.sender.owner
                    if isinstance(sender, Process_Base) or not self in (sender.processes):
                        continue

                    # For each parameter_state of the Projection
                    try:
                        for parameter_state in projection._parameter_states:
                            # Call parameter_state.update with LEARNING in context to update LearningSignals
                            # Note: do this rather just calling LearningSignals directly
                            #       since parameter_state.update() handles parsing of LearningProjection-specific params
                            context = context + SEPARATOR_BAR + LEARNING

                            # NOTE: This will need to be updated when runtime params are reenabled
                            # parameter_state.update(params=params, time_scale=TimeScale.TRIAL, context=context)
                            parameter_state.update(time_scale=TimeScale.TRIAL, context=context)

                    # Not all Projection subclasses instantiate ParameterStates
                    except AttributeError as e:
                        pass

    def run(self,
            inputs,
            num_trials=None,
            reset_clock=True,
            initialize=False,
            initial_values=None,
            targets=None,
            learning=None,
            call_before_trial=None,
            call_after_trial=None,
            call_before_time_step=None,
            call_after_time_step=None,
            time_scale=None):
        """Run a sequence of executions

        COMMENT:
            Call execute method for each execution in a sequence specified by the `inputs` argument (required).
            See `Run` for details of formatting input specifications.
        COMMENT

        Arguments
        ---------

        inputs : List[input] or ndarray(input) : default default_variable for a single execution
            specifies the input for each `TRIAL` in a sequence (see `Run` for a detailed description of formatting
            requirements and options).  Each item of the outermost level (if a nested list) or axis 0 (if an ndarray)
            corresponds to a single `TRIAL`, and is assigned as the input to the `origin_mechanism
            <Process_Base.origin_mechanism>` for that `TRIAL` and so must be compatible (in number and type of items)
            with the `variable <Mechanism_Base.variable>` of the `origin_mechanism <Process_Base.origin_mechanism>`.
            If the number of items is less than **num_trials**, the values are cycled until the number of `TRIALS`\\s
            specified in **num_trials** has been executed.

        num_trials : int : default None
            number of `TRIAL`\\s to execute.  If the number exceeds the number of **inputs** specified, they are cycled
            until the number of `TRIALS`\\s specified in **num_trials** has been executed.

        reset_clock : bool : default True
            reset `CentralClock <TimeScale.CentralClock>` to 0 before a sequence of executions.

        initialize : bool default False
            if set to `True`, the Process calls its `initialize <Process_Base.initialize>` method before executing
            the sequence of `TRIAL`\\s, which assigns initial values to ProcessingMechanisms specified in the
            **initial_values** argument.

        initial_values : Optional[Dict[ProcessingMechanism, List[input] or np.ndarray(input)]] : default None
            specifies the values used to initialize the specified `ProcessingMechanisms <ProcessingMechanism>`
            whenever its `initialize <Process_Base.initialize>` method is called. The key for each entry must be a
            ProcessingMechanism `designated <Process_Mechanism_Initialize_Cycle>` `INITIALIZE_CYCLE`, and the value
            must be a list or np.array of items, each of which is a value used to initialize the ProcessingMechanism
            for the corresponding `TRIAL` of execution, and thus must be compatible with the format of the
            ProcessingMechanism's `value <Mechanism_Base.value>` attribute.  If the number of items is less than
            **num_trials**, the values are cycled until the number of `TRIALS`\\s specified in **num_trials** has been
            executed.  ProcessingMechanisms designated as `INITIALIZE_CYCLE` but not specified in **initial_values**
            are initialized with the value of their `default_variable <Mechanism_Base.default_variable>` attribute.

        targets : Optional[List[input] or np.ndarray(input)] : default None
            specifies the target value(s) assigned to the `target_mechanisms <Process_Base.target_mechanisms>` in
            each `TRIAL` of execution.  Each item of the outermost level (if a nested list) or axis 0 (if an ndarray)
            corresponds to a single `TRIAL`;  the number of items must equal the number specified in the **inputs**
            argument.  Each item is assigned as the target(s) the input to the *TARGET* `InputState
            <ComparatorMechanism_Structure>` of the corresponding `ComparatorMechanism` in `target_mechanisms
            <Process_Base.target_mechanisms>` for that `TRIAL`;  the number of items must equal the length of
            `target_mechanisms <Process_Base.target_mechanism>`.

        learning : bool :  default None
            enables or disables `learning <Process_Execution_Learning>` during execution.
            If it is not specified, its current value is left intact.
            If `True`, learning is forced on; if `False`, learning is forced off.

        call_before_trial : Function : default None
            called before each `TRIAL` in the sequence is executed.

        call_after_trial : Function : default None
            called after each `TRIAL` in the sequence is executed.

        call_before_time_step : Function : default None
            called before each `TIME_STEP` of each trial is executed.

        call_after_time_step : Function : default None
            called after each `TIME_STEP` of each trial is executed.

        time_scale : TimeScale :  default TimeScale.TRIAL
            specifies whether Mechanisms are executed for a single `TIME_STEP or a TRIAL <Run_Timing>`.

        Returns
        -------

        <process>.results : List[OutputState.value]
            list of the `value <OutputState.value>`\\s of the `OutputState` for the `terminal_mechanism
            <Process_Base.terminal_mechanism>` of the Process returned for each execution.

        """

        if initial_values is None and self.initial_values:
            initial_values = self.initial_values

        from PsyNeuLink.Globals.Run import run
        return run(self,
                   inputs=inputs,
                   num_trials=num_trials,
                   reset_clock=reset_clock,
                   initialize=initialize,
                   initial_values=initial_values,
                   targets=targets,
                   learning=learning,
                   call_before_trial=call_before_trial,
                   call_after_trial=call_after_trial,
                   call_before_time_step=call_before_time_step,
                   call_after_time_step=call_after_time_step,
                   time_scale=time_scale)
    def _report_process_initiation(self, input=None, separator=False):
        """
        Parameters
        ----------
        input : ndarray
            input to ORIGIN Mechanism for current execution.  By default, it is the value specified by the
            ProcessInputState that projects to the ORIGIN Mechanism.  Used by system to specify the input
            from the SystemInputState when the ORIGIN Mechanism is executed as part of that sysetm.

        separator : boolean
            determines whether separator is printed above output

        Returns
        -------

        """
        if separator:
            print("\n\n****************************************\n")

        print("\n\'{}\' executing with:\n- pathway: [{}]".
              format(append_type_to_name(self),
              # format(self.name,
                     re.sub(r'[\[,\],\n]','',str(self.mechanismNames))))
        # # MODIFIED 2/17/17 OLD:
        # variable = [list(i) for i in self.variable]
        # print("- variable: {1}".format(self, re.sub('[\[,\],\n]','',
        #                                          str([[float("{:0.3}".format(float(i)))
        #                                                for i in value] for value in variable]))))
        # MODIFIED 2/17/17 NEW:
        if input is None:
            input = self.input
        print("- input: {}".format(input))
        # MODIFIED 2/17/17 END


    def _report_mechanism_execution(self, mechanism):
        # DEPRECATED: Reporting of mechanism execution relegated to individual mechanism prefs
        pass
        # print("\n{0} executed {1}:\n- output: {2}\n\n--------------------------------------".
        #       format(self.name,
        #              mechanism.name,
        #              re.sub('[\[,\],\n]','',
        #                     str(mechanism.outputState.value))))

    def _report_process_completion(self, separator=False):

        print("\n\'{}' completed:\n- output: {}".
              format(append_type_to_name(self),
                     re.sub(r'[\[,\],\n]','',str([float("{:0.3}".format(float(i))) for i in self.output_state.value]))))

        if self.learning:
            from PsyNeuLink.Components.Mechanisms.ProcessingMechanisms.ObjectiveMechanisms.ComparatorMechanism \
                import MSE
            for mech in self.target_mechanisms:
                if not MSE in mech.output_states:
                    continue
                print("\n- MSE: {:0.3}".
                      format(float(mech.output_states[MSE].value)))

        elif separator:
            print("\n\n****************************************\n")

    def show(self, options=None):
        """Print list of all Mechanisms in the process, followed by its `ORIGIN` and `TERMINAL` Mechanisms.

        Arguments
        ---------

        COMMENT:
        options : InspectionOptions
            [TBI]
        COMMENT
        """

        # # IMPLEMENTATION NOTE:  Stub for implementing options:
        # if options and self.InspectOptions.ALL_OUTPUT_LABELS in options:
        #     pass

        print ("\n---------------------------------------------------------")
        print ("\n{}\n".format(self.name))

        print ("\tLearning enabled: {}".format(self._learning_enabled))

        # print ("\n\tMechanisms:")
        # for mech_name in self.mechanismNames:
        #     print ("\t\t{}".format(mech_name))

        print ("\n\tMechanisms:")
        for object_item in self._mechs:
            print ("\t\t{}".format(object_item.name))


        print ("\n\tOrigin Mechanism: ".format(self.name))
        print("\t\t{}".format(self.origin_mechanism.name))

        print ("\n\tTerminal Mechanism: ".format(self.name))
        print("\t\t{}".format(self.terminal_mechanism.name))
        for output_state in self.terminal_mechanism.output_states:
            print("\t\t\t{0}".format(output_state.name))

        print ("\n---------------------------------------------------------")



    @property
    def mechanisms(self):
        return self._allMechanisms.mechanisms

    @property
    def mechanismNames(self):
        return self._allMechanisms.names

    @property
    def variableInstanceDefault(self):
        return self._variableInstanceDefault

    @variableInstanceDefault.setter
    def variableInstanceDefault(self, value):
        assigned = -1  # what is the purpose of this line? (7/5/17 CW)
        try:
            value
        except ValueError as e:
            pass
        self._variableInstanceDefault = value

    # @property
    # def input_value(self):
    #     return self.variable

    @property
    def output_state(self):
        return self.last_mechanism.output_state

    @property
    def output(self):
        # FIX: THESE NEED TO BE PROPERLY MAPPED
        # return np.array(list(item.value for item in self.last_mechanism.output_states.values()))
        return self.last_mechanism.output_values

    @property
    def origin_mechanism(self):
        return self.first_mechanism

    @property
    def terminal_mechanism(self):
        return self.last_mechanism

    @property
    def numPhases(self):
        return self._phaseSpecMax + 1

class ProcessInputState(OutputState):
    """Encodes either an input to or target for the process and transmits it to the corresponding Mechanism

    Each instance encodes one of the following:
    - an input to the Process and provides it to a `MappingProjection` that projects to one or more
        `input_states <Mechanism_Base.input_states>` of the `ORIGIN` Mechanism in the process.
    - a target to the Process (also a 1d array) and provides it to a `MappingProjection` that
         projects to the `TARGET` Mechanism of the process.

    (See :ref:`Process_Input_And_OutputProcess` for an explanation of the mapping from process_input_states to
    `ORIGIN` Mechanism input_states when there is more than one Process input value and/or Mechanism InputState)

    .. Declared as a sublcass of OutputState so that it is recognized as a legitimate sender to a Projection
       in Projection._instantiate_sender()

       self.value is used to represent the corresponding item of the input arg to process.execute or process.run

    """
    def __init__(self, owner=None, variable=None, name=None, prefs=None):
        """Pass variable to MappingProjection from Process to first Mechanism in Pathway

        :param variable:
        """
        if not name:
            self.name = owner.name + "_" + kwProcessInputState
        else:
            self.name = owner.name + "_" + name
        self.prefs = prefs
        self.efferents = []
        self.owner = owner
        self.value = variable
        # MODIFIED 2/17/17 NEW:
        # self.owner.input = self.value
        # MODIFIED 2/17/17 END
        # self.path_afferents = []
        # from PsyNeuLink.Components.States.OutputState import PRIMARY_OUTPUT_STATE
        # from PsyNeuLink.Components.Functions.Function import Linear
        # self.index = PRIMARY_OUTPUT_STATE
        # self.calculate = Linear

    # MODIFIED 2/1717 NEW:
    @property
    def value(self):
        return self._value

    @value.setter
    def value(self, assignment):
        self._value = assignment
        self.owner._update_input()
    # MODIFIED 2/1717 END


ProcessTuple = namedtuple('ProcessTuple', 'process, input')


class ProcessList(UserList):
    """Provides access to items in (process, process_input) tuples in a list of ProcessTuples
    """

    def __init__(self, owner, tuples_list:list):
        super().__init__()
        self.owner = owner
        for item in tuples_list:
            if not isinstance(item, ProcessTuple):
                raise ProcessError("{} in the tuples_list arg of ProcessList() is not a ProcessTuple".format(item))
        self.process_tuples = tuples_list

    def __getitem__(self, item):
        # return list(self.process_tuples[item])[PROCESS]
        return self.process_tuples[item].process


    def __setitem__(self, key, value):
        raise ("MyList is read only ")

    def __len__(self):
        return (len(self.process_tuples))

    def _get_tuple_for_process(self, process):
        """Return first process tuple containing specified process from list of process_tuples
        """
        # FIX:
        # if list(item[MECHANISM] for item in self.mechs).count(mech):
        #     if self.owner.verbosePref:
        #         print("PROGRAM ERROR:  {} found in more than one object_item in {} in {}".
        #               format(append_type_to_name(mech), self.__class__.__name__, self.owner.name))
        return next((ProcessTuple for ProcessTuple in self.process_tuples if ProcessTuple.process is process), None)

    @property
    def process_tuples_sorted(self):
        """Return list of mechs sorted by Mechanism name"""
        return sorted(self.process_tuples, key=lambda process_tuple: process_tuple[0].name)

    @property
    def processes(self):
        """Return list of all processes in ProcessList
        """
        # MODIFIED 11/1/16 OLD:
        return list(item.process for item in self.process_tuples)
        # # MODIFIED 11/1/16 NEW:
        # return sorted(list(item.process for item in self.process_tuples), key=lambda process: process.name)
        # MODIFIED 11/1/16 END

    @property
    def processNames(self):
        """Return names of all processes in ProcessList
        """
        # MODIFIED 11/1/16 OLD:
        return list(item.process.name for item in self.process_tuples)
        # # MODIFIED 11/1/16 NEW:
        # return sorted(list(item.process.name for item in self.process_tuples))
        # MODIFIED 11/1/16 END

    @property
    def _mechs(self):
        return self.__mechs__

    @_mechs.setter
    def _mechs(self, value):
        self.__mechs__ = value<|MERGE_RESOLUTION|>--- conflicted
+++ resolved
@@ -1188,13 +1188,8 @@
         self._instantiate__deferred_inits(context=context)
 
         if self.learning:
-<<<<<<< HEAD
-            self._check_for_target_mechanisms()
-            if self.target_mechanisms:
-=======
             self._check_for_target_mechanism()
             if self._target_mechs:
->>>>>>> c3df2935
                 self._instantiate_target_input(context=context)
             self._learning_enabled = True
         else:
@@ -2126,47 +2121,7 @@
             self._target_mechs = target_mechs
             if self.prefs.verbosePref:
                 print("\'{}\' assigned as TARGET Mechanism(s) for \'{}\'".
-<<<<<<< HEAD
-                      format([mech.name for mech in self.target_mechanisms], self.name))
-=======
                       format([mech.name for mech in self._target_mechs], self.name))
-        # MODIFIED 8/14/17 END
-
-
-    # # MODIFIED 8/14/17 OLD:
-    # def _instantiate_target_input(self, context=None):
-    #
-    #     if self.target is None:
-    #         # target arg was not specified in Process' constructor,
-    #         #    so use the value of the TARGET InputState for the TARGET Mechanism as the default
-    #         self.target = self.target_mechanism.input_states[TARGET].value
-    #         if self.verbosePref:
-    #             warnings.warn("Learning has been specified for {} and it has a TARGET Mechanism, but its "
-    #                           "\'target\' argument was not specified; default value will be used ({})".
-    #                           format(self.name, self.target))
-    #
-    #     target = np.atleast_1d(self.target)
-    #
-    #     # Create ProcessInputState for target and assign to target_mechanism's target inputState
-    #     target_mech_target = self.target_mechanism.input_states[TARGET]
-    #
-    #     # Check that length of process' target input matches length of target_mechanism's target input
-    #     if len(target) != len(target_mech_target.variable):
-    #         raise ProcessError("Length of target ({}) does not match length of input for target_mechanism in {}".
-    #                            format(len(target), len(target_mech_target.variable)))
-    #
-    #     target_input_state = ProcessInputState(owner=self,
-    #                                             variable=target,
-    #                                             prefs=self.prefs,
-    #                                             name=TARGET)
-    #     self.target_input_states.append(target_input_state)
-    #
-    #     # Add MappingProjection from target_input_state to ComparatorMechanism's TARGET InputState
-    #     from PsyNeuLink.Components.Projections.PathwayProjections.MappingProjection import MappingProjection
-    #     MappingProjection(sender=target_input_state,
-    #             receiver=target_mech_target,
-    #             name=self.name+'_Input Projection to '+target_mech_target.name)
->>>>>>> c3df2935
 
     def _instantiate_target_input(self, context=None):
 
