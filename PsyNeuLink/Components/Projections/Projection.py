# Princeton University licenses this file to You under the Apache License, Version 2.0 (the "License");
# you may not use this file except in compliance with the License.  You may obtain a copy of the License at:
#     http://www.apache.org/licenses/LICENSE-2.0
# Unless required by applicable law or agreed to in writing, software distributed under the License is distributed
# on an "AS IS" BASIS, WITHOUT WARRANTIES OR CONDITIONS OF ANY KIND, either express or implied.
# See the License for the specific language governing permissions and limitations under the License.


# **********************************************  Projection ***********************************************************

"""
..
    Sections of this document:
      * :ref:`Projection_Overview`
      * :ref:`Projection_Creation`
      * :ref:`Projection_Structure`
         * :ref:`Projection_Sender`
         * :ref:`Projection_Receiver`
      * :ref:`Projection_Execution`
      * :ref:`Projection_Class_Reference`

.. _Projection_Overview:

Overview
--------

Projections allow information to be passed between mechanisms.  A projection takes its input from the
`outputState <OutputState>` of one mechanism (its `sender <Projection.sender>`), and does whatever conversion is
needed to transmit that information to the `inputState <InputState>` of another mechanism (its
`receiver <Projection.receiver>`).  There are three types of projections that serve difference purposes:

* `MappingProjection`
    These take the output of a `ProcessingMechanism <ProcessingMechanism>`, convert this by convolving it with
    the projection's `matrix <MappingProjection.MappingProjection.matrix>` parameter, and transmit the result as
    input to another ProcessingMechanism.  Typically, MappingProjections are used to connect mechanisms in the
    `pathway` of a `Process`.
..
* `ControlProjection`
    These take an `allocation <ControlProjection.ControlProjection.allocation>` specification, usually the ouptput
    of a `ControlMechanism <ControlMechanism>`, and transmit this to the `parameterState <ParameterState>` of
    a ProcessingMechanism which uses this to modulate a parameter of the mechanism or its function.
    ControlProjections are typically used in the context of a `System`.
..
* `LearningProjection`
    These take an `error_signal <LearningProjection.LearningProjection.error_signal>`, usually the output of a
    `MonitoringMechanism <MonitoringMechanism>`, and transmit this to the `parameterState <ParameterState>` of a
    `MappingProjection` which uses this to modify its `matrix <MappingProjection.MappingProjection.matrix>`
    parameter. LearningProjections are used when learning has been specified for a `process <Process_Learning>`
    or `system <System_Execution_Learning>`.

COMMENT:
* Gating: takes an input signal and uses it to modulate the inputState and/or outputState of the receiver
COMMENT

.. _Projection_Creation:

Creating a Projection
---------------------

A projection can be created on its own, by calling the constructor for the desired type of projection.  More
commonly, however, projections are either specified `in context <Projection_In_Context_Specification>`, or
are `created automatically <Projection_Automatic_Creation>`, as described below.


.. _Projection_In_Context_Specification:

In Context Specification
~~~~~~~~~~~~~~~~~~~~~~~~

Projections can be specified in a number of places where they are required or permitted, for example in the
specification of a `pathway` for a `process <Process>`, where the value of a parameter is specified
(e.g., to assign a ControlProjection) or where a MappingProjection is specified  (to assign it a LearningProjection).
Any of the following can be used to specify a projection in context:

  * *Constructor*.  Used the same way in context as it is ordinarily.
  ..
  * *Projection reference*.  This must be a reference to a projection that has already been created.
  ..
  * *Projection keyword*.  This creates a default instance of the specified type, and can be any of the following:

      * `MAPPING_PROJECTION` -- a `MappingProjection` with the `DefaultMechanism` as its :keyword:`sender`.
      |
      * `CONTROL_PROJECTION` -- a `ControlProjection` with the `DefaultControlMechanism` as its :keyword:`sender`.
      |
      * `LEARNING_PROJECTION` -- a `LearningProjection`.  At present, this can only be used together with the
        specification of a MappingProjection (see `tuple <Mapping_Matrix_Specification>` format).  If the
        :keyword:`receiver` of the MappingProjection projects to a `MonitoringMechanism <MonitoringMechanism>`,
        the latter will be used as the :keyword:`sender` for the LearningProjection.  Otherwise,
        a MonitoringMechanism will be created for it
        (see `Automatic Instantiation <LearningProjection_Automatic_Creation>` of a LearningProjection for details).
  ..
  * *Projection type*.  This creates a default instance of the specified Projection subclass.
  ..
  * *Specification dictionary*.  This can contain an entry specifying the type of projection, and/or entries
    specifying the value of parameters used to instantiate it. These should take the following form:

      * :keyword:`PROJECTION_TYPE`: *<name of a projection type>* --
        if this entry is absent, a default projection will be created that is appropriate for the context
        (for example, a MappingProjection for an inputState, and a ControlProjection for a parameterState).
      |
      * :keyword:`PROJECTION_PARAMS`: *Dict[projection argument, argument value]* --
        the key for each entry of the dictionary must be the name of a projection parameter, and its value the value
        of the parameter.  It can contain any of the standard parameters for instantiating a projection (in particular
        its `sender <Projection_Sender>` and `receiver <Projection_Receiver>` or ones specific to a particular type of
        projection (see documentation for subclass).

      COMMENT:  ??IMPLEMENTED FOR PROJECTION PARAMS??
        Note that parameter
        values in the specification dictionary will be used to instantiate the projection.  These can be overridden
        during execution by specifying `runtime parameters <Mechanism_Runtime_parameters>` for the projection,
        either when calling the `execute <Mechanism.Mechanism_Base.execute>` or `run <Mechanism.Mechanism_Base.run>`
        method for a mechanism directly, or where it is specified in the `pathway` of a process.
      COMMENT

.. _Projection_Automatic_Creation:

Automatic creation
~~~~~~~~~~~~~~~~~~

Under some circumstances PsyNeuLink will automatically create a projection. For example, a `process <Process>`
automatically generates a `MappingProjection` between adjacent mechanisms in its `pathway` if none is specified;
and `LearningProjections <LearningProjection>` are automatically generated when `learning` is specified for a
`process <Process_Learning>` or `system <System_Execution_Learning>`.  Creating a `state <State>` will also
automatically generate a projection and a mechanism as the projection's `sender <Projection.sender>` if none is
specified in the constructor for the state (the type of projection and mechanism depend on the type of state -- see
`state subclasses <States>` for details).

.. _Projection_Structure:

Structure
---------

In addition to its `function <Projection.function>`, a projection has two primary attributes:

.. _Projection_Sender:

Sender
~~~~~~

This must be an `OutputState`.  The projection is assigned to the outputState's
`sendsToProjections <State.State_Base.sendsToProjections>` list, and outputState's `value
<OutputState.OutputState.value>` is used as the :keyword:`variable` for projection's `function <Projection.function>`.
A sender can be specified as:

  * an **outputState**, in any of the ways used to `specify an outputState <OutputState_Specification>`.
  ..
  * a **mechanism**, in which case the mechanism's :ref:`primary outputState  <OutputState_Primary>` is assigned as the
    `sender <Projection.sender>`.

If the `sender <Projection.sender>` is not specified and it can't be determined from the context, or an outputState
specification is not associated with a mechanism that can be determined from context, then a default mechanism of a
type appropriate for the projection is used, and its `primary outputState <OutputState_Primary>` is assigned as the
`sender <Projection.sender>`. The type of default mechanism
COMMENT:
    used by a projection is specified in its :keyword:`paramClassDefaults[PROJECTION_SENDER]` class attribute, and
COMMENT
is assigned as follows:

  * `MappingProjection`: the
    :py:const:`DefaultProcessingMechanism <Components.__init__.DefaultProcessingMechanism LINK>`
    is used, and its `primary outputState <OutputState_Primary>` is assigned as the `sender <Projection.sender>`.
  ..
  COMMENT:
     CONFIRM THIS IS TRUE
  COMMENT
  * `ControlProjection`: if the projection's `receiver <Projection.receiver>` belongs to a system, then the system's
    `controller` is used as the mechanism for the `sender <Projection.sender>.  Otherwise, the `DefaultControlMechanism`
    is used.  In either case, an outputState is added to the ControlMechanism and assigned as the
    projection's `sender <Projection.sender>`.
  ..
  * `LearningProjection`: if it is to a MappingProjection that projects to the `TERMINAL` mechanism of a process,
    then a `ComparatorMechanism` is created, and its `primary outputState <OutputState_Primary>` is assigned as the
    `sender <Projection.sender>`.  Otherwise, a `WeightedErrorMechanism` is created and its
    `primary outputState <OutputState_Primary>` is assigned as the `sender <Projection.sender>`.

.. _Projection_Receiver:

Receiver
~~~~~~~~

This must be an :doc:`InputState` or a :doc:`ParameterState`.  The projection is assigned to the receiver's
`receivesFromProjections <State.State_Base.receivesFromProjections>` list, and the output of the projection's
`function <Projection.function>` is transmitted to its receiver.  A `receiver <Projection.receiver>` can be specified as:

  * an existing **inputState**;
  ..
  * an existing **mechanism** or **projection**; which of these is permissible, and how a state is assigned to it, is
    determined by the type of projection — see subclasses for details).
  ..
  * a **specification dictionary** (see subclasses for details).
  ..
  .. note::
     a receiver **must** be specified for a projection;  PsyNeuLink cannot create a default.  This reflects the
     principle of :ref:`Lazy Evaluation <LINK>` which, here, means that objects can create other objects from which
     they *expect* input, but cannot *impose* the creation of "downstream" objects.

COMMENT:
    If the ``receiver`` of a projection is specified as a projection or mechanism, the type of state created and added
    to the mechanism depends on the type of projection:
        MappingProjection:
            receiver = <Mechanism>.inputState
        ControlProjection:
            sender = <Mechanism>.outputState
            receiver = <Mechanism>.parameterState if there is a corresponding parameter; otherwise, an error occurs
        LearningProjection:
            sender = <Mechanism>.outputState
            receiver = <MappingProjection>.parameterState IF AND ONLY IF there is a single one
                        that is a ParameterState;  otherwise, an exception is raised
COMMENT

.. _Projection_Execution:

Execution
---------

A projection cannot be executed directly.  It is executed when the `state <States>` to which it projects — its
`receiver <Projection.receiver>` — is updated;  that occurs when the state's owner mechanism is executed.  When a
projection executes, it gets the value of its `sender <Projection.sender>`, assigns this as the :keyword:`variable`
of its `function <Projection.function>`, calls the function, and provides the result as to its
`receiver <Projection.receiver>`.  The `function <Projection.function>` of a projection converts the value received
from its `sender <Projection.sender>` to a form suitable as input for its `receiver <Projection.receiver>`.

.. _Projection_Class_Reference:

"""


from collections import OrderedDict

from PsyNeuLink.Components.Functions.Function import *
from PsyNeuLink.Globals.Registry import register_category

ProjectionRegistry = {}

kpProjectionTimeScaleLogEntry = "Projection TimeScale"

projection_keywords = set()

PROJECTION_SPEC_KEYWORDS = {AUTO_ASSIGN_MATRIX,
                            DEFAULT_MATRIX,
                            IDENTITY_MATRIX,
                            FULL_CONNECTIVITY_MATRIX,
                            RANDOM_CONNECTIVITY_MATRIX,
                            LEARNING_PROJECTION,
                            CONTROL_PROJECTION}

class ProjectionError(Exception):
    def __init__(self, error_value):
        self.error_value = error_value

    def __str__(self):
        return repr(self.error_value)

# Projection factory method:
# def projection(name=NotImplemented, params=NotImplemented, context=None):
#         """Instantiates default or specified subclass of Projection
#
#         If called w/o arguments or 1st argument=NotImplemented, instantiates default subclass (ParameterState)
#         If called with a name string:
#             - if registered in ProjectionRegistry class dictionary as name of a subclass, instantiates that class
#             - otherwise, uses it as the name for an instantiation of the default subclass, and instantiates that
#         If a params dictionary is included, it is passed to the subclass
#
#         :param name:
#         :param param_defaults:
#         :return:
#         """
#
#         # Call to instantiate a particular subclass, so look up in MechanismRegistry
#         if name in ProjectionRegistry:
#             return ProjectionRegistry[name].mechanismSubclass(params)
#         # Name is not in MechanismRegistry or is not provided, so instantiate default subclass
#         else:
#             # from Components.Defaults import DefaultProjection
#             return DefaultProjection(name, params)
#

class Projection_Base(Projection):
    """
    Projection_Base(  \
    receiver,         \
    sender=None,      \
    params=None,      \
    name=None,        \
    prefs=None)

    Abstract class definition for

    .. note::
       Projections should NEVER be instantiated by a direct call to the base class.
       They should be created by calling the constructor for the desired subclass or by using any of the other
       methods for :ref:`specifying a projection <Projection_In_Context_Specification>`.


    COMMENT:
        Description
        -----------
            Projection category of Component class (default type:  MappingProjection)

        Gotchas
        -------
            When referring to the mechanism that is a projection's sender or receiver mechanism, must add ".owner"

        Class attributes
        ----------------
            + componentCategory (str): kwProjectionFunctionCategory
            + className (str): kwProjectionFunctionCategory
            + suffix (str): " <className>"
            + registry (dict): ProjectionRegistry
            + classPreference (PreferenceSet): ProjectionPreferenceSet, instantiated in __init__()
            + classPreferenceLevel (PreferenceLevel): PreferenceLevel.CATEGORY
            + variableClassDefault (value): [0]
            + requiredParamClassDefaultTypes = {PROJECTION_SENDER: [str, Mechanism, State]}) # Default sender type
            + paramClassDefaults (dict)
            + paramNames (dict)
            + FUNCTION (Function class or object, or method)

        Class methods
        -------------
            None

        ProjectionRegistry
        ------------------
            All Projections are registered in ProjectionRegistry, which maintains a dict for each subclass,
              a count for all instances of that type, and a dictionary of those instances
    COMMENT

    Attributes
    ----------

    variable : value
        Input to projection, received from outputState.value of sender.

    sender : State
        State from which projection receives its input.

    receiver : State
        State (of a mechanism or projection)
        State to which projection sends its output.

    value : value
        Output of projection, transmitted to inputState.variable of receiver.

    COMMENT:
        projectionSender : Mechanism, State, or Object
            This is assigned by __init__.py with the default sender state for each subclass.
            It is used if sender arg is not specified in the constructor or when the projection is assigned.
            If it is different than the default;  where it is used, it overrides the ``sender`` argument even if that is
            provided.

        projectionSender : 1d array
            Used to instantiate projectionSender
    COMMENT

    name : str : default <Projection subclass>-<index>
        the name of the projection.
        Specified in the `name` argument of the constructor for the projection;  if not is specified,
        a default is assigned by ProjectionRegistry based on the projection's subclass
        (see :doc:`Registry <LINK>` for conventions used in naming, including for default and duplicate names).

    prefs : PreferenceSet or specification dict : Projection.classPreferences
        the `PreferenceSet` for the projection.
        Specified in the `prefs` argument of the constructor for the projection;  if it is not specified, a default is
        assigned using `classPreferences` defined in __init__.py
        (see :doc:`PreferenceSet <LINK>` for details).

    """

    color = 0

    componentCategory = kwProjectionComponentCategory
    className = componentCategory
    suffix = " " + className

    registry = ProjectionRegistry

    classPreferenceLevel = PreferenceLevel.CATEGORY

    variableClassDefault = [0]

    requiredParamClassDefaultTypes = Component.requiredParamClassDefaultTypes.copy()
    requiredParamClassDefaultTypes.update({PROJECTION_SENDER: [str, Mechanism, State]}) # Default sender type

    def __init__(self,
                 receiver,
                 sender=None,
                 params=None,
                 name=None,
                 prefs=None,
                 context=None):
        """Assign sender, receiver, and execute method and register mechanism with ProjectionRegistry

        This is an abstract class, and can only be called from a subclass;
           it must be called by the subclass with a context value

# DOCUMENT:  MOVE TO ABOVE, UNDER INSTANTIATION
        Initialization arguments:
            - sender (Mechanism, State or dict):
                specifies source of input to projection (default: senderDefault)
            - receiver (Mechanism, State or dict)
                 destination of projection (default: none)
            - params (dict) - dictionary of projection params:
                + FUNCTION:<method>
        - name (str): if it is not specified, a default based on the class is assigned in register_category,
                            of the form: className+n where n is the n'th instantiation of the class
            - prefs (PreferenceSet or specification dict):
                 if it is omitted, a PreferenceSet will be constructed using the classPreferences for the subclass
                 dict entries must have a preference keyPath as key, and a PreferenceEntry or setting as their value
                 (see Description under PreferenceSet for details)
            - context (str): must be a reference to a subclass, or an exception will be raised

        NOTES:
        * Receiver is required, since can't instantiate a Projection without a receiving State
        * If sender and/or receiver is a Mechanism, the appropriate State is inferred as follows:
            MappingProjection:
                sender = <Mechanism>.outputState
                receiver = <Mechanism>.inputState
            ControlProjection:
                sender = <Mechanism>.outputState
                receiver = <Mechanism>.paramsCurrent[<param>] IF AND ONLY IF there is a single one
                            that is a ParameterState;  otherwise, an exception is raised
        * _instantiate_sender, _instantiate_receiver must be called before _instantiate_function:
            - _validate_params must be called before _instantiate_sender, as it validates PROJECTION_SENDER
            - instantatiate_sender may alter self.variable, so it must be called before _validate_function
            - instantatiate_receiver must be called before _validate_function,
                 as the latter evaluates receiver.value to determine whether to use self.function or FUNCTION
        * If variable is incompatible with sender's output, it is set to match that and revalidated (_instantiate_sender)
        * if FUNCTION is provided but its output is incompatible with receiver value, self.function is tried
        * registers projection with ProjectionRegistry

        :param sender: (State or dict)
        :param receiver: (State or dict)
        :param param_defaults: (dict)
        :param name: (str)
        :param context: (str)
        :return: None
        """

        if not isinstance(context, Projection_Base):
            raise ProjectionError("Direct call to abstract class Projection() is not allowed; "
                                 "use projection() or one of the following subclasses: {0}".
                                 format(", ".join("{!s}".format(key) for (key) in ProjectionRegistry.keys())))

        # Register with ProjectionRegistry or create one
        register_category(entry=self,
                          base_class=Projection_Base,
                          name=name,
                          registry=ProjectionRegistry,
                          context=context)

        # # MODIFIED 9/11/16 NEW:
        # Create projection's _stateRegistry and parameterState entry
        from PsyNeuLink.Components.States.State import State_Base
        self._stateRegistry = {}
        # ParameterState
        from PsyNeuLink.Components.States.ParameterState import ParameterState
        register_category(entry=ParameterState,
                          base_class=State_Base,
                          registry=self._stateRegistry,
                          context=context)

# FIX: 6/23/16 NEEDS ATTENTION *******************************************************A
#      NOTE: SENDER IS NOT YET KNOWN FOR DEFAULT controlSignal
#      WHY IS self.sender IMPLEMENTED WHEN sender IS NOT??

        self.sender = sender
        self.receiver = receiver

# MODIFIED 6/12/16:  VARIABLE & SENDER ASSIGNMENT MESS:
        # ADD _validate_variable, THAT CHECKS FOR SENDER?
        # WHERE DOES DEFAULT SENDER GET INSTANTIATED??
        # VARIABLE ASSIGNMENT SHOULD OCCUR AFTER THAT

# MODIFIED 6/12/16:  ADDED ASSIGNMENT HERE -- BUT SHOULD GET RID OF IT??
        # AS ASSIGNMENT SHOULD BE DONE IN _validate_variable, OR WHEREVER SENDER IS DETERMINED??
# FIX:  NEED TO KNOW HERE IF SENDER IS SPECIFIED AS A MECHANISM OR STATE
        try:
            variable = sender.value
        except:
            try:
                if self.receiver.prefs.verbosePref:
                    warnings.warn("Unable to get value of sender ({0}) for {1};  will assign default ({2})".
                                  format(sender, self.name, self.variableClassDefault))
                variable = None
            except AttributeError:
                raise ProjectionError("{} has no receiver assigned".format(self.name))

# FIX: SHOULDN'T variable_default HERE BE sender.value ??  AT LEAST FOR MappingProjection?, WHAT ABOUT ControlProjection??
# FIX:  ?LEAVE IT TO _validate_variable, SINCE SENDER MAY NOT YET HAVE BEEN INSTANTIATED
# MODIFIED 6/12/16:  ADDED ASSIGNMENT ABOVE
#                   (TO HANDLE INSTANTIATION OF DEFAULT ControlProjection SENDER -- BUT WHY ISN'T VALUE ESTABLISHED YET?
        # Validate variable, function and params, and assign params to paramsInstanceDefaults
        # Note: pass name of mechanism (to override assignment of componentName in super.__init__)
        super(Projection_Base, self).__init__(variable_default=variable,
                                              param_defaults=params,
                                              name=self.name,
                                              prefs=prefs,
                                              context=context.__class__.__name__)

        # self.paramNames = self.paramInstanceDefaults.keys()

    def _validate_params(self, request_set, target_set=None, context=None):
        """Validate PROJECTION_SENDER and/or sender arg (current self.sender), and assign one of them as self.sender

        Check:
        - that PROJECTION_SENDER is a Mechanism or State
        - if it is different from paramClassDefaults[PROJECTION_SENDER], use it
        - if it is the same or is invalid, check if sender arg was provided to __init__ and is valid
        - if sender arg is valid use it (if PROJECTION_SENDER can't be used);
        - otherwise use paramClassDefaults[PROJECTION_SENDER]
        - when done, sender is assigned to self.sender

        Note: check here only for sender's type, NOT content (e.g., length, etc.); that is done in _instantiate_sender

        :param request_set:
        :param target_set:
        :param context:
        :return:
        """

        super(Projection, self)._validate_params(request_set, target_set, context)

        try:
            sender_param = target_set[PROJECTION_SENDER]
        except KeyError:
            # This should never happen, since PROJECTION_SENDER is a required param
            raise ProjectionError("Program error: required param {0} missing in {1}".
                                  format(PROJECTION_SENDER, self.name))

        # PROJECTION_SENDER is either an instance or class of Mechanism or State:
        if (isinstance(sender_param, (Mechanism, State)) or
                (inspect.isclass(sender_param) and issubclass(sender_param, (Mechanism, State)))):
            # it is NOT the same as the default, use it
            if sender_param is not self.paramClassDefaults[PROJECTION_SENDER]:
                self.sender = sender_param
            # it IS the same as the default, but sender arg was not provided, so use it (= default):
            elif self.sender is None:
                self.sender = sender_param
                if self.prefs.verbosePref:
                    warnings.warn("Neither {0} nor sender arg was provided for {1} projection to {2}; "
                                  "default ({3}) will be used".format(PROJECTION_SENDER,
                                                                      self.name,
                                                                      self.receiver.owner.name,
                                                                      sender_param.__class__.__name__))
            # it IS the same as the default, so check if sender arg (self.sender) is valid
            elif not (isinstance(self.sender, (Mechanism, State, Process)) or
                          # # MODIFIED 12/1/16 OLD:
                          # (inspect.isclass(self.sender) and
                          #      (issubclass(self.sender, Mechanism) or issubclass(self.sender, State)))):
                          # MODIFIED 12/1/16 NEW:
                          (inspect.isclass(self.sender) and issubclass(self.sender, (Mechanism, State)))):
                          # MODIFIED 12/1/16 END
                # sender arg (self.sender) is not valid, so use PROJECTION_SENDER (= default)
                self.sender = sender_param
                if self.prefs.verbosePref:
                    warnings.warn("{0} was not provided for {1} projection to {2}, and sender arg ({3}) is not valid; "
                                  "default ({4}) will be used".format(PROJECTION_SENDER,
                                                                      self.name,
                                                                      self.receiver.owner.name,
                                                                      self.sender,
                                                                      sender_param.__class__.__name__))

# FIX: IF PROJECTION, PUT HACK HERE TO ACCEPT AND FORGO ANY FURTHER PROCESSING??
            # IS the same as the default, and sender arg was provided, so use sender arg
            else:
                pass
        # PROJECTION_SENDER is not valid, and:
        else:
            # sender arg was not provided, use paramClassDefault
            if self.sender is None:
                self.sender = self.paramClassDefaults[PROJECTION_SENDER]
                if self.prefs.verbosePref:
                    warnings.warn("{0} ({1}) is invalid and sender arg ({2}) was not provided;"
                                  " default {3} will be used".
                                  format(PROJECTION_SENDER, sender_param, self.sender,
                                         self.paramClassDefaults[PROJECTION_SENDER]))
            # sender arg is also invalid, so use paramClassDefault
            elif not isinstance(self.sender, (Mechanism, State)):
                self.sender = self.paramClassDefaults[PROJECTION_SENDER]
                if self.prefs.verbosePref:
                    warnings.warn("Both {0} ({1}) and sender arg ({2}) are both invalid; default {3} will be used".
                                  format(PROJECTION_SENDER, sender_param, self.sender,
                                         self.paramClassDefaults[PROJECTION_SENDER]))
            else:
                self.sender = self.paramClassDefaults[PROJECTION_SENDER]
                if self.prefs.verbosePref:
                    warnings.warn("{0} ({1}) is invalid; sender arg ({2}) will be used".
                                  format(PROJECTION_SENDER, sender_param, self.sender))
            if not isinstance(self.paramClassDefaults[PROJECTION_SENDER], (Mechanism, State)):
                raise ProjectionError("Program error: {0} ({1}) and sender arg ({2}) for {3} are both absent or invalid"
                                      " and default (paramClassDefault[{4}]) is also invalid".
                                      format(PROJECTION_SENDER,
                                             # sender_param.__name__,
                                             # self.sender.__name__,
                                             # self.paramClassDefaults[PROJECTION_SENDER].__name__))
                                             sender_param,
                                             self.sender,
                                             self.name,
                                             self.paramClassDefaults[PROJECTION_SENDER]))

    def _instantiate_attributes_before_function(self, context=None):

        self._instantiate_sender(context=context)

        from PsyNeuLink.Components.States.ParameterState import _instantiate_parameter_states
        _instantiate_parameter_states(owner=self, context=context)

    def _instantiate_sender(self, context=None):
        """Assign self.sender to outputState of sender and insure compatibility with self.variable

        Assume self.sender has been assigned in _validate_params, from either sender arg or PROJECTION_SENDER
        Validate, set self.variable, and assign projection to sender's sendsToProjections attribute

        If self.sender is a Mechanism, re-assign it to <Mechanism>.outputState
        If self.sender is a State class reference, validate that it is a OutputState
        Assign projection to sender's sendsToProjections attribute
        If self.value / self.variable is None, set to sender.value

        Notes:
        * ControlProjection initially overrides this method to check if sender is DefaultControlMechanism;
            if so, it assigns a ControlProjection-specific inputState and outputState to it
        [TBI: * LearningProjection overrides this method to check if sender is kwDefaultSender;
            if so, it instantiates a default MonitoringMechanism and a projection to it from receiver's outputState]

        :param context: (str)
        :return:
        """

        from PsyNeuLink.Components.States.OutputState import OutputState
        from PsyNeuLink.Components.States.ParameterState import ParameterState

        # If sender is a class, instantiate it:
        # - assume it is Mechanism or State (as validated in _validate_params)
        # - implement default sender of the corresponding type
        if inspect.isclass(self.sender):
            if issubclass(self.sender, OutputState):
                # MODIFIED 9/12/16 NEW:
                # self.paramsCurrent['function_params']['matrix']
                # FIX: ASSIGN REFERENCE VALUE HERE IF IT IS A MAPPING_PROJECTION??
                # MODIFIED 9/12/16 END
                self.sender = self.paramsCurrent[PROJECTION_SENDER](self.paramsCurrent[PROJECTION_SENDER_VALUE])
            else:
                raise ProjectionError("Sender ({0}) for {1} must be a OutputState".
                                      format(self.sender.__name__, self.name))

        # # If sender is a Mechanism (rather than a State), get relevant outputState and assign it to self.sender
        if isinstance(self.sender, Mechanism):

            # # IMPLEMENT: HANDLE MULTIPLE SENDER -> RECEIVER MAPPINGS, EACH WITH ITS OWN MATRIX:
            # #            - kwMATRIX NEEDS TO BE A 3D np.array, EACH 3D ITEM OF WHICH IS A 2D WEIGHT MATRIX
            # #            - MAKE SURE len(self.sender.value) == len(self.receiver.inputStates.items())
            # # for i in range (len(self.sender.value)):
            # #            - CHECK EACH MATRIX AND ASSIGN??
            # # FOR NOW, ASSUME SENDER HAS ONLY ONE OUTPUT STATE, AND THAT RECEIVER HAS ONLY ONE INPUT STATE
            self.sender = self.sender.outputState

        # At this point, self.sender should be a OutputState
        if not isinstance(self.sender, OutputState):
            raise ProjectionError("Sender for MappingProjection must be a Mechanism or State")

        # Assign projection to sender's sendsToProjections list attribute
        # MODIFIED 8/4/16 OLD:  IMPLEMENTATION NOTE: SHOULD CALL _add_projection_from
        self.sender.sendsToProjections.append(self)

        # Validate projection's variable (self.variable) against sender.outputState.value
        if iscompatible(self.variable, self.sender.value):
            # Is compatible, so assign sender.outputState.value to self.variable
            self.variable = self.sender.value

        else:
            # Not compatible, so:
            # - issue warning
            if self.prefs.verbosePref:
                warnings.warn("The variable ({0}) of {1} projection to {2} is not compatible with output ({3})"
                              " of function {4} for sender ({5}); it has been reassigned".
                      format(self.variable,
                             self.name,
                             self.receiver.owner.name,
                             self.sender.value,
                             self.sender.function.__class__.__name__,
                             self.sender.owner.name))
            # - reassign self.variable to sender.value
            self._assign_defaults(variable=self.sender.value, context=context)

    def _instantiate_attributes_after_function(self, context=None):
        self._instantiate_receiver(context=context)

    def _instantiate_receiver(self, context=None):
        """Call receiver's owner to add projection to its receivesFromProjections list

        Notes:
        * Assume that subclasses implement this method in which they:
          - test whether self.receiver is a Mechanism and, if so, replace with State appropriate for projection
          - calls this method (as super) to assign projection to the Mechanism
        * Constraint that self.value is compatible with receiver.inputState.value
            is evaluated and enforced in _instantiate_function, since that may need to be modified (see below)
        * Verification that projection has not already been assigned to receiver is handled by _add_projection_to;
            if it has, a warning is issued and the assignment request is ignored


        :param context: (str)
        :return:
        """
        # IMPLEMENTATION NOTE: since projection is added using Mechanism.add_projection(projection, state) method,
        #                      could add state specification as arg here, and pass through to add_projection()
        #                      to request a particular state
        # IMPLEMENTATION NOTE: should check that projection isn't already received by receivers

        if isinstance(self.receiver, State):
            _add_projection_to(receiver=self.receiver.owner,
                               state=self.receiver,
                               projection_spec=self,
                               context=context)

        # This should be handled by implementation of _instantiate_receiver by projection's subclass
        elif isinstance(self.receiver, Mechanism):
            raise ProjectionError("PROGRAM ERROR: receiver for {0} was specified as a Mechanism ({1});"
                                  "this should have been handled by _instantiate_receiver for {2}".
                                  format(self.name, self.receiver.name, self.__class__.__name__))

        else:
            raise ProjectionError("Unrecognized receiver specification ({0}) for {1}".format(self.receiver, self.name))

    def _update_parameter_states(self, runtime_params=None, time_scale=None, context=None):
        for state_name, state in self.parameterStates.items():

            state.update(params=runtime_params, time_scale=time_scale, context=context)

            # Assign parameterState's value to parameter value in runtime_params
            if runtime_params and state_name in runtime_params[PARAMETER_STATE_PARAMS]:
                param = param_template = runtime_params
            # Otherwise use paramsCurrent
            else:
                param = param_template = self.paramsCurrent

            # Determine whether template (param to type-match) is at top level or in a function_params dictionary
            try:
                param_template[state_name]
            except KeyError:
                param_template = self.function_params

            # Get its type
            param_type = type(param_template[state_name])
            # If param is a tuple, get type of parameter itself (= 1st item;  2nd is projection or ModulationOperation)
            if param_type is tuple:
                param_type = type(param_template[state_name][0])

            # Assign version of parameterState.value matched to type of template
            #    to runtime param or paramsCurrent (per above)
            param[state_name] = type_match(state.value, param_type)

    def add_to(self, receiver, state, context=None):
        _add_projection_to(receiver=receiver, state=state, projection_spec=self, context=context)


def _is_projection_spec(spec):
    """Evaluate whether spec is a valid Projection specification

    Return :keyword:`true` if spec is any of the following:
    + Projection class (or keyword string constant for one):
    + Projection object:
    + specification dict containing:
        + PROJECTION_TYPE:<Projection class> - must be a subclass of Projection

    Otherwise, return :keyword:`False`
    """
    if inspect.isclass(spec) and issubclass(spec, Projection):
        return True
    if isinstance(spec, Projection):
        return True
    if isinstance(spec, dict) and PROJECTION_TYPE in spec:
        return True
    if isinstance(spec, str) and spec in PROJECTION_SPEC_KEYWORDS:
        return True
    # MODIFIED 9/6/16 NEW:
    if isinstance(spec, tuple) and len(spec) == 2:
        # Call recursively on first item, which should be a standard projection spec
        if _is_projection_spec(spec[0]):
            # IMPLEMENTATION NOTE: keywords must be used to refer to subclass, to avoid import loop
            if _is_projection_subclass(spec[1], CONTROL_PROJECTION):
                return True
            if _is_projection_subclass(spec[1], LEARNING_PROJECTION):
                return True
    return False

def _is_projection_subclass(spec, keyword):
    """Evaluate whether spec is a valid specification of type

    keyword must specify a class registered in ProjectionRegistry

    Return true if spec ==
    + keyword
    + subclass of Projection associated with keyword (from ProjectionRegistry)
    + instance of the subclass
    + specification dict for instance of the subclass:
        keyword is a keyword for an entry in the spec dict
        keyword[spec] is a legal specification for the subclass

    Otherwise, return :keyword:`False`
    """
    if spec is keyword:
        return True
    # Get projection subclass specified by keyword
    try:
        type = ProjectionRegistry[keyword]
    except KeyError:
        pass
    else:
        # Check if spec is either the name of the subclass or an instance of it
        if inspect.isclass(spec) and issubclass(spec, type):
            return True
        if isinstance(spec, type):
            return True
    # spec is a specification dict for an instance of the projection subclass
    if isinstance(spec, dict) and keyword in spec:
        # Recursive call to determine that the entry of specification dict is a legal spec for the projection subclass
        if _is_projection_subclass(spec[keyword], keyword):
            return True
    return False

def _add_projection_to(receiver, state, projection_spec, context=None):
    """Assign an "incoming" Projection to a receiver InputState or ParameterState of a Function object

    Verify that projection has not already been assigned to receiver;
        if it has, issue a warning and ignore the assignment request.

    Requirements:
       * receiver must be an appropriate Function object (currently, a Mechanism or a Projection);
       * state must be a specification of an InputState or ParameterState;
       * specification of InputState can be any of the following:
                - INPUT_STATE - assigns projection_spec to (primary) inputState;
                - InputState object;
                - index for Mechanism.inputStates OrderedDict;
                - name of inputState (i.e., key for Mechanism.inputStates OrderedDict));
                - the keyword kwAddInputState or the name for an inputState to be added;
       * specification of ParameterState must be a ParameterState object
       * projection_spec can be any valid specification of a projection_spec
           (see `State._instantiate_projections_to_state`).

    Args:
        receiver (Mechanism or Projection):
        projection_spec: (Projection, dict, or str)
        state (State subclass):
        context:

    """
    # IMPLEMENTATION NOTE:  ADD FULL SET OF ParameterState SPECIFICATIONS
    #                       CURRENTLY, ASSUMES projection_spec IS AN ALREADY INSTANTIATED PROJECTION

    from PsyNeuLink.Components.States.State import _instantiate_state
    from PsyNeuLink.Components.States.State import State_Base
    from PsyNeuLink.Components.States.InputState import InputState
    from PsyNeuLink.Components.States.ParameterState import ParameterState

    if not isinstance(state, (int, str, InputState, ParameterState)):
        raise ProjectionError("State specification(s) for {0} (as receivers of {1}) contain(s) one or more items"
                             " that is not a name, reference to an inputState or parameterState object, "
                             " or an index (for inputStates)".
                             format(receiver.name, projection_spec.name))

    # state is State object, so use that
    if isinstance(state, State_Base):
        state._instantiate_projections_to_state(projections=projection_spec, context=context)
        return

    # Generic INPUT_STATE is specified, so use (primary) inputState
    elif state is INPUT_STATE:
        receiver.inputState._instantiate_projections_to_state(projections=projection_spec, context=context)
        return

    # input_state is index into inputStates OrderedDict, so get corresponding key and assign to input_state
    elif isinstance(state, int):
        try:
            key = list(receiver.inputStates.keys)[state]
        except IndexError:
            raise ProjectionError("Attempt to assign projection_spec ({0}) to inputState {1} of {2} "
                                 "but it has only {3} inputStates".
                                 format(projection_spec.name, state, receiver.name, len(receiver.inputStates)))
        else:
            input_state = key

    # input_state is string (possibly key retrieved above)
    #    so try as key in inputStates OrderedDict (i.e., as name of an inputState)
    if isinstance(state, str):
        try:
            receiver.inputState[state]._instantiate_projections_to_state(projections=projection_spec, context=context)
        except KeyError:
            pass
        else:
            if receiver.prefs.verbosePref:
                warnings.warn("Projection_spec {0} added to {1} of {2}".
                              format(projection_spec.name, state, receiver.name))
            # return

    # input_state is either the name for a new inputState or kwAddNewInputState
    if not state is kwAddInputState:
        if receiver.prefs.verbosePref:
            reassign = input("\nAdd new inputState named {0} to {1} (as receiver for {2})? (y/n):".
                             format(input_state, receiver.name, projection_spec.name))
            while reassign != 'y' and reassign != 'n':
                reassign = input("\nAdd {0} to {1}? (y/n):".format(input_state, receiver.name))
            if reassign == 'n':
                raise ProjectionError("Unable to assign projection {0} to receiver {1}".
                                      format(projection_spec.name, receiver.name))

<<<<<<< HEAD
    # validate that projection has not already been assigned to receiver
=======
>>>>>>> cf5c3746
    if receiver.verbosePref or projection_spec.sender.owner.verbosePref:
        if projection_spec in receiver.receivesFromProjections:
            warnings.warn("Request to assign {} as projection to {} was ignored; it was already assigned".
                          format(projection_spec.name, receiver.owner.name))

    input_state = _instantiate_state(owner=receiver,
                                    state_type=InputState,
                                    state_name=input_state,
                                    state_spec=projection_spec.value,
                                    constraint_value=projection_spec.value,
                                    constraint_value_name='Projection_spec value for new inputState',
                                    context=context)
        #  Update inputState and inputStates
    try:
        receiver.inputStates[input_state.name] = input_state
    # No inputState(s) yet, so create them
    except AttributeError:
        receiver.inputStates = OrderedDict({input_state.name:input_state})
        receiver.inputState = list(receiver.inputStates)[0]
    input_state._instantiate_projections_to_state(projections=projection_spec, context=context)

def _add_projection_from(sender, state, projection_spec, receiver, context=None):
    """Assign an "outgoing" Projection from an OutputState of a sender Mechanism

    projection_spec can be any valid specification of a projection_spec (see State._instantiate_projections_to_state)
    state must be a specification of an outputState
    Specification of OutputState can be any of the following:
            - OUTPUT_STATE - assigns projection_spec to (primary) outputState
            - OutputState object
            - index for Mechanism.outputStates OrderedDict
            - name of outputState (i.e., key for Mechanism.outputStates OrderedDict))
            - the keyword kwAddOutputState or the name for an outputState to be added

    Args:
        sender (Mechanism):
        projection_spec: (Projection, dict, or str)
        state (OutputState, str, or value):
        context:
    """
    # IMPLEMENTATION NOTE: add verification that projection is not already assigned to sender; if so, warn and ignore

    from PsyNeuLink.Components.States.State import _instantiate_state
    from PsyNeuLink.Components.States.State import State_Base
    from PsyNeuLink.Components.States.OutputState import OutputState

    if not isinstance(state, (int, str, OutputState)):
        raise ProjectionError("State specification for {0} (as sender of {1}) must be the name, reference to "
                              "or index of an outputState of {0} )".format(sender.name, projection_spec))

    # state is State object, so use that
    if isinstance(state, State_Base):
        state._instantiate_projection_from_state(projection_spec=projection_spec, receiver=receiver, context=context)
        return

    # Generic OUTPUT_STATE is specified, so use (primary) outputState
    elif state is OUTPUT_STATE:
        sender.outputState._instantiate_projections_to_state(projections=projection_spec, context=context)
        return

    # input_state is index into outputStates OrderedDict, so get corresponding key and assign to output_state
    elif isinstance(state, int):
        try:
            key = list(sender.outputStates.keys)[state]
        except IndexError:
            raise ProjectionError("Attempt to assign projection_spec ({0}) to outputState {1} of {2} "
                                 "but it has only {3} outputStates".
                                 format(projection_spec.name, state, sender.name, len(sender.outputStates)))
        else:
            output_state = key

    # output_state is string (possibly key retrieved above)
    #    so try as key in outputStates OrderedDict (i.e., as name of an outputState)
    if isinstance(state, str):
        try:
            sender.outputState[state]._instantiate_projections_to_state(projections=projection_spec, context=context)
        except KeyError:
            pass
        else:
            if sender.prefs.verbosePref:
                warnings.warn("Projection_spec {0} added to {1} of {2}".
                              format(projection_spec.name, state, sender.name))
            # return

    # input_state is either the name for a new inputState or kwAddNewInputState
    if not state is kwAddOutputState:
        if sender.prefs.verbosePref:
            reassign = input("\nAdd new outputState named {0} to {1} (as sender for {2})? (y/n):".
                             format(output_state, sender.name, projection_spec.name))
            while reassign != 'y' and reassign != 'n':
                reassign = input("\nAdd {0} to {1}? (y/n):".format(output_state, sender.name))
            if reassign == 'n':
                raise ProjectionError("Unable to assign projection {0} to sender {1}".
                                      format(projection_spec.name, sender.name))

    output_state = _instantiate_state(owner=sender,
                                     state_type=OutputState,
                                     state_name=output_state,
                                     state_spec=projection_spec.value,
                                     constraint_value=projection_spec.value,
                                     constraint_value_name='Projection_spec value for new inputState',
                                     context=context)
    #  Update inputState and inputStates
    try:
        sender.outputStates[output_state.name] = output_state
    # No inputState(s) yet, so create them
    except AttributeError:
        sender.outputStates = OrderedDict({output_state.name:output_state})
        sender.outputState = list(sender.outputStates)[0]
    output_state._instantiate_projections_to_state(projections=projection_spec, context=context)<|MERGE_RESOLUTION|>--- conflicted
+++ resolved
@@ -655,11 +655,15 @@
             self.sender = self.sender.outputState
 
         # At this point, self.sender should be a OutputState
+        # MODIFIED 2/10/17 OLD: 2/21/17
         if not isinstance(self.sender, OutputState):
+        # # MODIFIED 2/10/17 NEW: [ADDED ParameterState TO ACCOMODATE LEARNING PROJECTION FOR BACKPROPAGATION]
+        # if not isinstance(self.sender, (OutputState, ParameterState)):
+        # MODIFIED 2/10/17 END
             raise ProjectionError("Sender for MappingProjection must be a Mechanism or State")
 
         # Assign projection to sender's sendsToProjections list attribute
-        # MODIFIED 8/4/16 OLD:  IMPLEMENTATION NOTE: SHOULD CALL _add_projection_from
+        # MODIFIED 8/4/16 OLD:  SHOULD CALL _add_projection_from
         self.sender.sendsToProjections.append(self)
 
         # Validate projection's variable (self.variable) against sender.outputState.value
@@ -903,10 +907,7 @@
                 raise ProjectionError("Unable to assign projection {0} to receiver {1}".
                                       format(projection_spec.name, receiver.name))
 
-<<<<<<< HEAD
     # validate that projection has not already been assigned to receiver
-=======
->>>>>>> cf5c3746
     if receiver.verbosePref or projection_spec.sender.owner.verbosePref:
         if projection_spec in receiver.receivesFromProjections:
             warnings.warn("Request to assign {} as projection to {} was ignored; it was already assigned".
