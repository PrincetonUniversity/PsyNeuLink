
# Princeton University licenses this file to You under the Apache License, Version 2.0 (the "License");
# you may not use this file except in compliance with the License.  You may obtain a copy of the License at:
#     http://www.apache.org/licenses/LICENSE-2.0
# Unless required by applicable law or agreed to in writing, software distributed under the License is distributed
# on an "AS IS" BASIS, WITHOUT WARRANTIES OR CONDITIONS OF ANY KIND, either express or implied.
# See the License for the specific language governing permissions and limitations under the License.


# *****************************************    SYSTEM MODULE    ********************************************************

"""
..
    Sections:
      * `System_Overview`
      * `System_Creation`
      * `System_Structure`
         * `System_Graph`
         * `System_Mechanisms`
      * `System_Execution`
         * `System_Execution_Order`
         * `System_Execution_Phase`
         * `System_Execution_Input_And_Initialization`
         * `System_Execution_Learning`
         * `System_Execution_Control`
      * `System_Class_Reference`


.. _System_Overview:

Overview
--------

A System is a `Composition` that is a collection of `Processes <Process>` all of which are executed together.
Executing a System executes all of the `Mechanisms <Mechanism>` in its Processes in a structured order.
`Projections <Projection>` between Mechanisms in different Processes within the System are permitted,
as are recurrent Projections, but Projections from Mechanisms in other Systems are ignored (PsyNeuLink does not
support ESP).  A System can include two types of Mechanisms:

* `ProcessingMechanism`
    These receive input from one or more `Projections <Projection>`, transform their input in some way,
    and assign the result as their output.

* `AdpativeMechanism`
    These are used to adjust the operation of other components.  There are two types:
    `LearningMechanisms <LearningMechanism>` that adjust Projections, and `ControlMechanisms <ControlMechanism>`
    that adjust the parameters of other Mechanisms and/or their functions.

.. _System_Creation:

Creating a System
-----------------

Systems are created by calling :py:func:`system`.  If no arguments are provided, a System with a single `Process`
containing a single :ref:`default Mechanism <LINK>` will be created.  More generally, a System is
created from one or more `Processes <Process>` that are specified in the **processes** argument of its constructor.
Whenever a System is created, a `ControlMechanism <ControlMechanism>` is created for it and assigned as its
`controller`.  The controller can be specified by assigning an existing ControlMechanism to the **controller**
argument of the System's constructor, or specifying a class of ControlMechanism;  if none is specified,
a `DefaultControlMechanism` is created.

.. note::
   At present, only `Processes <Process>` can be assigned to a System; `Mechanisms <Mechanism>` cannot be assigned
   directly to a System.  They must be assigned to the `pathway <Process_Pathway>` of a Process, and then that Process
   must be
   included
   in the **processes** argument of the constructor for the System.


.. _System_Structure:

Structure
---------

.. _System_Graph:

Graph
~~~~~

When a System is created, a graph is constructed that describes the `Projections <Projection>` (edges) among its
`Mechanisms <Mechanism>` (nodes). The graph is assigned to the System's `graph` attribute.  A System's graph can be
displayed using its `show_graph` method.  The graph is stored as a dictionary of dependencies, that can be passed to
graph theoretical tools for analysis.  A System can have recurrent Processing pathways, such as feedback loops, in
which case the System will have a cyclic graph.  PsyNeuLink also uses the graph of a System to determine the order
in which its Mechanisms are executed.  In order to do so in an orderly manner, however, the graph must be acyclic.
So, for execution, PsyNeuLink constructs an `executionGraph` from the System's `graph`. If the  System is acyclic,
these are the same. If the System is cyclic, then the `executionGraph` is a subset of the `graph` in which the
dependencies (edges) associated with Projections that close a loop have been removed. Note that this only impacts
the order of execution; the Projections themselves remain in effect, and will be fully functional during the
execution of the affected Mechanisms (see `System_Execution` below for a more detailed description).

.. _System_Mechanisms:

Mechanisms
~~~~~~~~~~

The `Mechanisms <Mechanism>` in a System are assigned designations based on the position they occupy in the `graph`
and/or the role they play in a System:

    `ORIGIN`: receives input to the System, and does not receive a `Projection` from any other
    `ProcessingMechanisms <ProcessingMechanism>`;

    `TERMINAL`: provides output from the System, and does not send Projections to any other ProcessingMechanisms;

    `SINGLETON`: both an `ORIGIN` and a `TERMINAL` Mechanism;

    `INITIALIZE_CYCLE`: sends a Projection that closes a recurrent loop;
    can be assigned an initial value;

    `CYCLE`: receives a Projection that closes a recurrent loop;

    `CONTROL`: monitors the value of another Mechanism for use in controlling parameter values;

    `LEARNING`: monitors the value of another Mechanism for use in learning;
<<<<<<< HEAD
d
=======

>>>>>>> 351d2527
    `TARGET`: ObjectiveMechanism that monitors a `TERMINAL` Mechanism of a Process

    `INTERNAL`: ProcessingMechanism that does not fall into any of the categories above.

    .. note:: Any `ORIGIN` and `TERMINAL` Mechanisms of a System must be, respectively,
       the `ORIGIN` or `TERMINAL` of any Process(es) to which they belong.  However, it is not
       necessarily the case that the `ORIGIN` and/or `TERMINAL` Mechanism of a Process is also the
       `ORIGIN` and/or `TERMINAL` of a System to which the Process belongs (see the Chain example below).

    .. note: designations are stored in the Mechanism.systems attribute (see _instantiate_graph below, and Mechanism)


COMMENT:
    .. _System_Control:
    Control
    ~~~~~~~

    .. _System_Learning:
    Learning
    ~~~~~~~~

    Based on Process

COMMENT

.. _System_Full_Fig:

**Components of a System**

.. figure:: _static/System_full_fig.svg
   :alt: Overview of major PsyNeuLink components
   :scale: 75 %

   Two `Processes <Process>` are shown, both belonging to the same System.  Each Process has a
   series of :doc:`ProcessingMechanisms <ProcessingMechanism>` linked by :doc:`MappingProjections <MappingProjection>`,
   that converge on a common final ProcessingMechanism.  Each ProcessingMechanism is labeled with its designation in
   the System.  The `TERMINAL` Mechanism for both Processes projects to an `ObjectiveMechanism` that is used to
   drive `learning <LearningProjection>` in Process B. It also projects to a separate ObjectiveMechanism that is used
   for control of ProcessingMechanisms in both Processes A and B.  Note that the Mechanisms and
   Projections responsible for learning and control belong to the System and can monitor and/or control Mechanisms
   belonging to more than one Process (as shown for control in this figure).

.. _System_Execution:

Execution
---------

A System can be executed by calling either its `execute <System_Base.execute>` or `run <System_Base.execute>` methods.
`execute <System_Base.execute>` executes the System once; that is, it executes a single `TRIAL`.
`run <System_Base.run>` allows a series of `TRIAL` \s to be executed, one for each input in the **inputs** argument
of the call to `run <System_Base.run>`.  For each `TRIAL`, it makes a series of `calls to the `run <Scheduler.run>`
method of the `Scheduler` specified in its `scheduler <System_Base.scheduler>` attribute.  After each call, it executes
the Components returned by Scheduler (constituting a `TIME_STEP` of execution), until every Component in the System
has been executed at least once, or another `termination condition <Scheduler_Termination_Conditions>` is met.  The
execution of each `TRIAL` occurs in four phases: `initialization <System_Execution_Input_And_Initialization>`,
`processing <_System_Execution_Processing>`, `learning <System_Execution_Learning>`,
and `control <System_Execution_Control>`, each of which is described below.


.. _System_Execution_Input_And_Initialization:

Input and Initialization
~~~~~~~~~~~~~~~~~~~~~~~~
The input to a System is specified in the **input** argument of either its `execute <System_Base.execute>` or
`run <System_Base.run>` method. In both cases, the input for a single `TRIAL` must be a list or ndarray of values,
each of which is an appropriate input for the corresponding `ORIGIN` Mechanism (listed in
`originMechanisms <System_Base.originMechanisms>`). If the `execute <System_Base.execute>` method is used, input for
only a single `TRIAL` is provided, and only a single `TRIAL` is executed.  The `run <System_Base.run>` method can be
used for a sequence of `TRIAL` \s, by providing it with a list or ndarray of inputs, one for each `TRIAL`.  In both
cases, two other types of input can be provided:  a list or ndarray of initialization values, and a list or ndarray
of target values. Initialization values are assigned, at the start of a `TRIAL`, as input to Mechanisms that close
recurrent loops (designated as `INITIALIZE_CYCLE`, and listed in `recurrentInitMechanisms`), and target values are
assigned as the TARGET input of the System's `TARGET` Mechanisms (see learning below;  also, see `Run` for additional
details of formatting input specifications).


.. _System_Execution_Processing:

Processing
~~~~~~~~~~

Once the relevant inputs have been assigned, the `ProcessingMechanisms <ProcessingMechanism>` of the System are
executed in the order they are listed in the `Processes <Process>` used to construct the System.  When a Mechanism is
executed, it receives input from any other Mechanisms that project to it within the System,  but not from Mechanisms
outside the System (PsyNeuLink does not support ESP).  The order of execution is determined by the System's
`executionGraph` attribute, which is a subset of the System's `graph` that has been "pruned" to be acyclic (i.e.,
devoid of recurrent loops).  While the `executionGraph` is acyclic, all recurrent Projections in the System remain
intact during execution and can be `initialized <System_Execution_Input_And_Initialization>` at the start of execution.
The order in which Components are executed can also be customized, using the System's Scheduler in combination with
`Condition` specifications for individual Components, to execute different Components at different time scales, or to
introduce dependencies among them (e.g., require that a recurrent mechanism settle before another one execute --
see `example <Condition_Recurrent_Example>`).


.. _System_Execution_Learning:

Learning
~~~~~~~~
The System will execute learning if it is specified for any `Process` in the System.  The System's `learning` attribute
indicates whether learning is enabled for the System. `Learning <Process_Learning>` is executed for any components
(individual Projections or Processes) for which it is specified after the `processing <System_Execution_Processing>` of
each `TRIAL` has completed, but before the `controller is executed <System_Execution_Control>`.  The learning components
of a System can be displayed using the System's `show_graph` method with its **show_learning** argument assigned
:keyword:`True`. The stimuli used for learning (both inputs and targets) can be specified in either of two formats,
Sequence or Mechanism, that are described in the :doc:`Run` module; see `Run_Inputs` and `Run_Targets`).  Both
formats require that an input be provided for each `ORIGIN` Mechanism of the System (listed in its `originMechanisms
<System_Base.originMechanisms>` attribute).  If the targets are specified in `Sequence <Run_Targets_Sequence_Format>`
or `Mechanism <Run_Targets_Mechanism_Format>` format, one target must be provided for each `TARGET` Mechanism (listed
in its `targetMechanisms <System_Base.targetMechanisms>` attribute).  Targets can also be specified in a `function
format <Run_Targets_Function_Format>`, which generates a target for each execution of the Mechanism.

.. note::
   A `targetMechanism <Process.Process_Base.targetMechanisms>` of a Process is not necessarily a
   `targetMechanism <System_Base.targetMechanisms>` of the System to which it belongs
   (see `LearningProjection_Targets`).  Also, the changes to a System induced by learning are not applied until the
   Mechanisms that receive those projections are next executed; see :ref:`Lazy Evaluation <LINK>` for an explanation
   of "lazy" updating).


.. _System_Execution_Control:

Control
~~~~~~~
Every System is associated with a single `controller`.  The controller uses an `ObjectiveMechanism` to monitor the
OutputState(s) of one or more Mechanisms in the System (listed in its `monitored_output_states` attribute), and uses
that information to set the value of parameters for those or other Mechanisms in the System, or their functions (see
`ControlMechanism_Monitored_OutputStates` for a description of how to specify which OutputStates are monitored, and
`ControlProjection_Creation` for specifying parameters to be controlled).  The control components of a System can be
displayed using the System's `show_graph` method with its **show_control** argument assigned `True`.  The `controller`
is executed after `processing <System_Execution_Processing>` and `learning <System_Execution_Learning>` have completed
for a `TRIAL`, and sets the values of any parameters that it controls, which then take effect in the next `TRIAL`.

COMMENT:
   Examples
   --------
   XXX ADD EXAMPLES HERE FROM 'System Graph and Input Test Script'
   .. note::  All of the example Systems below use the following set of Mechanisms.  However, in practice, they must be
      created separately for each System;  using the same Mechanisms and Processes in multiple Systems can produce
      confusing results.

   Module Contents
   system() factory method:  instantiate system
   System_Base: class definition
COMMENT

.. _System_Class_Reference:

Class Reference
---------------

"""

import logging
import math
import re

from collections import OrderedDict

from toposort import *

from PsyNeuLink.Components.Mechanisms.AdaptiveMechanisms.ControlMechanisms.ControlMechanism import ControlMechanism_Base
from PsyNeuLink.Components.Mechanisms.AdaptiveMechanisms.LearningMechanisms.LearningMechanism import LearningMechanism
from PsyNeuLink.Components.Mechanisms.Mechanism import MechanismList
    # PARAMS_ITEM, PHASE_ITEM
from PsyNeuLink.Components.Mechanisms.Mechanism import MonitoredOutputStatesOption
from PsyNeuLink.Components.Process import ProcessList, ProcessTuple
from PsyNeuLink.Components.ShellClasses import *
from PsyNeuLink.Globals.Registry import register_category
from PsyNeuLink.Scheduling.Scheduler import Scheduler
from PsyNeuLink.Scheduling.TimeScale import TimeScale

logger = logging.getLogger(__name__)

# ProcessRegistry ------------------------------------------------------------------------------------------------------

defaultInstanceCount = 0 # Number of default instances (used to index name)

# inspect() keywords
SCHEDULER = 'scheduler'
PROCESSES = 'processes'
MECHANISMS = 'mechanisms'
ORIGIN_MECHANISMS = 'origin_mechanisms'
INPUT_ARRAY = 'input_array'
RECURRENT_MECHANISMS = 'recurrent_mechanisms'
RECURRENT_INIT_ARRAY = 'recurrent_init_array'
TERMINAL_MECHANISMS = 'terminal_mechanisms'
OUTPUT_STATE_NAMES = 'output_state_names'
OUTPUT_VALUE_ARRAY = 'output_value_array'
NUM_PHASES_PER_TRIAL = 'num_phases'
TARGET_MECHANISMS = 'target_mechanisms'
LEARNING_PROJECTION_RECEIVERS = 'learning_projection_receivers'
LEARNING_MECHANISMS = 'learning_mechanisms'
CONTROL_MECHANISMS = 'control_mechanisms'
CONTROL_PROJECTION_RECEIVERS = 'control_projection_receivers'

SystemRegistry = {}

kwSystemInputState = 'SystemInputState'


class SystemWarning(Warning):
     def __init__(self, error_value):
         self.error_value = error_value

class SystemError(Exception):
     def __init__(self, error_value):
         self.error_value = error_value

     def __str__(self):
         return repr(self.error_value)


# FIX:  IMPLEMENT DEFAULT PROCESS
# FIX:  NEED TO CREATE THE PROJECTIONS FROM THE PROCESS TO THE FIRST MECHANISM IN PROCESS FIRST SINCE,
# FIX:  ONCE IT IS IN THE GRAPH, IT IS NOT LONGER EASY TO DETERMINE WHICH IS WHICH IS WHICH (SINCE SETS ARE NOT ORDERED)

from PsyNeuLink.Components import SystemDefaultControlMechanism
from PsyNeuLink.Components.Mechanisms.ProcessingMechanisms.ObjectiveMechanisms.ObjectiveMechanism import ObjectiveMechanism
from PsyNeuLink.Components.Process import process

# System factory method:
@tc.typecheck
def system(default_input_value=None,
           processes:list=[],
           scheduler=None,
           initial_values:dict={},
           controller=SystemDefaultControlMechanism,
           enable_controller:bool=False,
           monitor_for_control:list=[MonitoredOutputStatesOption.PRIMARY_OUTPUT_STATES],
           control_signals:tc.optional(list)=None,
           # learning:tc.optional(_is_learning_spec)=None,
           learning_rate:tc.optional(parameter_spec)=None,
           targets:tc.optional(tc.any(list, np.ndarray))=None,
           params:tc.optional(dict)=None,
           name:tc.optional(str)=None,
           prefs:is_pref_set=None,
           context=None):
    """
    system(                                   \
    default_input_value=None,                 \
    processes=None,                           \
    initial_values=None,                      \
    controller=SystemDefaultControlMechanism, \
    enable_controller=:keyword:False,         \
    monitor_for_control=None,                 \
    control_signals=None,                     \
    learning_rate=None,                       \
    targets=None,                             \
    params=None,                              \
    name=None,                                \
    prefs=None)

    COMMENT:
       VERSION WITH learning
        system(                                   \
        default_input_value=None,                 \
        processes=None,                           \
        initial_values=None,                      \
        controller=SystemDefaultControlMechanism, \
        enable_controller=:keyword:`False`,       \
        monitor_for_control=None,                 \
        control_signals=None,                     \
        learning=None,                            \
        targets=None                              \
        params=None,                              \
        name=None,                                \
        prefs=None)
    COMMENT

    Factory method for System: returns instance of System.

    If called with no arguments, returns an instance of System with a single default Process and Mechanism;
    if called with a name string, that is used as the name of the instance of System returned;
    if a params dictionary is included, it is passed to the instantiated System.

    See :class:`System_Base` for class description

    Arguments
    ---------

    default_input_value : list or ndarray of values : default default input for `ORIGIN` Mechanism of each Process
        the input to the System if none is provided in a call to the `execute <System_Base.execute> or
        `run <System_Base.run> methods. Should contain one item corresponding to the input of each `ORIGIN` Mechanism
        in the System.
        COMMENT:
            REPLACE DefaultProcess BELOW USING Inline markup
        COMMENT

    processes : list of Process specifications : default list('DefaultProcess')
        a list of the Processes to include in the System.
        Each Process specification can be an instance, the class name (creates a default Process), or a specification
        dictionary (see `Process` for details).

    initial_values : dict of Mechanism:value entries
        a dictionary of values used to initialize Mechanisms that close recurrent loops (designated as
        `INITIALIZE_CYCLE`). The key for each entry is a Mechanism object, and the value is a number,
        list or 1d np.array that must be compatible with the format of the first item of the Mechanism's
        `value <Mechanism.value>` (i.e., Mechanism.value[0]).

    controller : ControlMechanism : default SystemDefaultControlMechanism
        specifies the `ControlMechanism` used to monitor the `value <OutputState.value>` of the OutputState(s) for
        Mechanisms specified in `monitor_for_control`, and that specifies the `value <ControlSignal.value>` of the
        `ControlSignals <ControlSignal>` that control the parameters of Mechanisms (or their functions) in the System.

    enable_controller :  bool : default :keyword:`False`
        specifies whether the `controller` is executed during System execution.

    monitor_for_control : list of OutputState objects or specifications : default None
        specifies the OutputStates of the `TERMINAL` Mechanisms in the System to be monitored by its `controller`
        (see `ControlMechanism_Monitored_OutputStates` for specifying the `monitor_for_control` argument).

    COMMENT:
        learning : Optional[LearningProjection spec]
            implements `learning <LearningProjection_CreationLearningSignal>` for all Processes in the System.
    COMMENT

    learning_rate : float : None
        set the learning_rate for all `LearningMechanisms <LearningMechanism>` in the System
        (see `learning_rate` attribute for additional information).

    targets : Optional[List[List]], 2d np.ndarray] : default ndarrays of zeroes
        the values assigned to the TARGET input of each `TARGET` Mechanism in the System (listed in its
        `targetMechanisms` attribute).  There must be the same number of items as there are `targetMechanisms`,
        and each item must have the same format (length and number of elements) as the TARGET input
        for each of the corresponding `TARGET` Mechanisms.

    params : dict : default None
        a `parameter dictionary <ParameterState_Specifying_Parameters>` that can include any of the parameters above;
        the parameter's name should be used as the key for its entry. Values specified for parameters in the dictionary
        override any assigned to those parameters in arguments of the constructor.

    name : str : default System-<index>
        a string used for the name of the System
        (see :doc:`Registry <LINK>` for conventions used in naming, including for default and duplicate names)

    prefs : PreferenceSet or specification dict : System.classPreferences
        the `PreferenceSet` for System (see :doc:`ComponentPreferenceSet <LINK>` for specification of PreferenceSet)

    COMMENT:
    context : str : default None
        string used for contextualization of instantiation, hierarchical calls, executions, etc.
    COMMENT

    Returns
    -------
    instance of System : System

    """


    # Called with descriptor keyword
    if not processes:
        processes = [process()]

    return System_Base(default_input_value=default_input_value,
                       processes=processes,
                       controller=controller,
                       scheduler=scheduler,
                       initial_values=initial_values,
                       enable_controller=enable_controller,
                       monitor_for_control=monitor_for_control,
                       control_signals=control_signals,
                       # learning=learning,
                       learning_rate=learning_rate,
                       targets=targets,
                       params=params,
                       name=name,
                       prefs=prefs,
                       context=context)


class System_Base(System):
    """
    System_Base(                              \
    default_input_value=None,                 \
    processes=None,                           \
    initial_values=None,                      \
    controller=SystemDefaultControlMechanism, \
    enable_controller=:keyword:`False`,       \
    monitor_for_control=None,                 \
    control_signals=None,                     \
    learning_rate=None,                       \
    targets=None,                             \
    params=None,                              \
    name=None,                                \
    prefs=None)

    COMMENT:
        VERSION WITH learning
        System_Base(                              \
        default_input_value=None,                 \
        processes=None,                           \
        initial_values=None,                      \
        controller=SystemDefaultControlMechanism, \
        enable_controller=:keyword:`False`,       \
        monitor_for_control=`None`,               \
        learning=None,                            \
        targets=None,                             \
        params=None,                              \
        name=None,                                \
        prefs=None)
    COMMENT

    Abstract class for System.

    .. note::
       Systems should NEVER be instantiated by a direct call to the base class.
       They should be instantiated using the :func:`system` factory method (see it for description of parameters).

    COMMENT:
        Description
        -----------
            System is a Category of the Component class.
            It implements a System that is used to execute a collection of processes.

       Class attributes
       ----------------
        + componentCategory (str): kwProcessFunctionCategory
        + className (str): kwProcessFunctionCategory
        + suffix (str): " <kwMechanismFunctionCategory>"
        + registry (dict): ProcessRegistry
        + classPreference (PreferenceSet): ProcessPreferenceSet, instantiated in __init__()
        + classPreferenceLevel (PreferenceLevel): PreferenceLevel.CATEGORY
        + variableClassDefault = inputValueSystemDefault                     # Used as default input value to Process)
        + paramClassDefaults = {PROCESSES: [Mechanism_Base.defaultMechanism],
                                CONTROLLER: SystemDefaultControlMechanism,
                                TIME_SCALE: TimeScale.TRIAL}
       Class methods
       -------------
        - _validate_variable(variable, context):  insures that variable is 3D np.array (one 2D for each Process)
        - _instantiate_attributes_before_function(context):  calls self._instantiate_graph
        - _instantiate_function(context): validates only if self.prefs.paramValidationPref is set
        - _instantiate_graph(input, context):  instantiates Processes in self.process and constructs executionList
        - identify_origin_and_terminal_mechanisms():  assign self.originMechanisms and self.terminalMechanisms
        - _assign_output_states():  assign OutputStates of System (currently = terminalMechanisms)
        - execute(input, time_scale, context):  executes Mechanisms in order specified by executionList
        - variableInstanceDefaults(value):  setter for variableInstanceDefaults;  does some kind of error checking??

       SystemRegistry
       --------------
        Register in SystemRegistry, which maintains a dict for the subclass, a count for all instances of it,
         and a dictionary of those instances

        TBI: MAKE THESE convenience lists, akin to self.terminalMechanisms
        + input (list): contains Process.input for each Process in self.processes
        + output (list): containts Process.ouput for each Process in self.processes
        [TBI: + input (list): each item is the Process.input object for the corresponding Process in self.processes]
        [TBI: + outputs (list): each item is the Process.output object for the corresponding Process in self.processes]
    COMMENT

    Attributes
    ----------

    componentType : SYSTEM

    processes : list of Process objects
        list of Processes in the System specified by the **processes** argument of the construtor.

        .. can be appended with prediction Processes by EVCMechanism
           used with self.input to constsruct self.process_tuples

        .. _processList : ProcessList
            Provides access to (process, input) tuples.
            Derived from self.input and self.processes.
            Used to construct :py:data:`executionGraph <System_Base.executionGraph>` and execute the System

    controller : ControlMechanism : default SystemDefaultControlMechanism
        the `ControlMechanism` used to monitor the `value <OutputState.value>` of the OutputState(s) for Mechanisms
        specified in `monitor_for_control`, and that specifies the `value <ControlSignal.value>` of the
        `ControlSignals <ControlSignal>` that control the parameters of Mechanisms (or their functions) in the System.

    enable_controller :  bool : default :keyword:`False`
        determines whether the `controller` is executed during System execution.

    learning : bool : default False
        indicates whether learning is being used;  is set to `True` if learning is specified for any Processes
        in the System or for the System itself.

    learning_rate : float : default None
        determines the learning_rate for all `LearningMechanisms <LearningMechanism>` in the System.  This overrides any
        values set for the function of individual LearningMechanisms or `LearningSignals <LearningSignal>`, and persists
        for all subsequent executions of the System.  If it is set to `None`, then the learning_rate is determined by
        last value assigned to each LearningMechanism (either directly, or following the execution of any Process or
        System to which the LearningMechanism belongs and for which a learning_rate was set).

    targets : 2d nparray : default zeroes
        used as template for the values of the System's `target_input_states`, and to represent the targets specified in
        the **targets** argument of System's `execute <System.execute>` and `run <System.run>` methods.

    graph : OrderedDict
        contains a graph of all of the Components in the System.
        Each entry specifies a set of <Receiver>: {sender, sender...} dependencies.
        The key of each entry is a receiver Component, and
        the value is a set of Mechanisms that send Projections to that receiver.
        If a key (receiver) has no dependents, its value is an empty set.

    executionGraph : OrderedDict
        contains an acyclic subset of the System's `graph`, hierarchically organized by a toposort.
        Used to specify the order in which Components are executed.

    execution_sets : list of sets
        contains a list of Component sets.
        Each set contains Components to be executed at the same time.
        The sets are ordered in the sequence with which they should be executed.

    executionList : list of Mechanisms and/or Projections
        contains a list of Components in the order in which they are executed.
        The list is a random sample of the permissible orders constrained by the `executionGraph`.

    mechanisms : list of Mechanism objects
        contains a list of all Mechanisms in the System.

        .. property that points to _allMechanisms.mechanisms (see below)

    mechanismsDict : Dict[Mechanism:Process]
        contains a dictionary of all Mechanisms in the System, listing the Processes to which they belong.
        The key of each entry is a `Mechanism` object, and the value of each entry is a list of `Processes <Process>`.

        .. Note: the following attributes use lists of tuples (Mechanism, runtime_param, phaseSpec) and MechanismList
              xxx_mechs are lists of tuples defined in the Process pathways;
                  tuples are used because runtime_params and phaseSpec are attributes that need
                  to be able to be specified differently for the same Mechanism in different contexts
                  and thus are not easily managed as Mechanism attributes
              xxxMechanismLists point to MechanismList objects that provide access to information
                  about the Mechanism <type> listed in mechs (i.e., the Mechanisms, names, etc.)

        .. _all_mechs : list of (Mechanism, runtime_param, phaseSpec) tuples
            Tuples for all Mechanisms in the System (serve as keys in self.graph).

        .. _allMechanisms : MechanismList
            Contains all Mechanisms in the System (based on _all_mechs).

        .. _origin_mechs : list of (Mechanism, runtime_param, phaseSpec) tuples
            Tuples for all ORIGIN Mechanisms in the System.

        .. _terminal_mechs : list of (Mechanism, runtime_param, phaseSpec) tuples
            Tuples for all TERMINAL Mechanisms in the System.

        .. _learning_mechs : list of (Mechanism, runtime_param, phaseSpec) tuples
            Tuples for all LearningMechanisms in the System.

        .. _target_mechs : list of (Mechanism, runtime_param, phaseSpec) tuples
            Tuples for all TARGET `ObjectiveMechanisms <ObjectiveMechanism>`  in the System that are a `TERMINAL`
            for at least one Process to which it belongs and that Process has learning enabled --  the criteria for
            being a target used in learning.

        .. _learning_mechs : list of (Mechanism, runtime_param, phaseSpec) tuples
            Tuples for all LearningMechanisms in the System (used for learning).

        .. _control_object_item : list of a single (Mechanism, runtime_param, phaseSpec) tuple
            Tuple for the controller in the System.

    originMechanisms : MechanismList
        contains all `ORIGIN` Mechanisms in the System (i.e., that don't receive Projections from any other
        Mechanisms.

        .. based on _origin_mechs
           System.input contains the input to each `ORIGIN` Mechanism

    terminalMechanisms : MechanismList
        contains all `TERMINAL` Mechanisms in the System (i.e., that don't project to any other ProcessingMechanisms).

        .. based on _terminal_mechs
           System.ouput contains the output of each TERMINAL Mechanism

    recurrentInitMechanisms : MechanismList
        contains Mechanisms with recurrent Projections that are candidates for
        `initialization <System_Execution_Input_And_Initialization>`.

    learning_mechanisms : MechanismList)
        contains all `LearningMechanism <LearningMechanism>` in the System.
<<<<<<< HEAD
=======

        COMMENT:
            based on _learning_mechs)
        COMMENT
>>>>>>> 351d2527

    target_mechanisms : MechanismList)
        contains all `TARGET` Mechanisms in the System (used for learning).
        COMMENT:
            based on _target_mechs)
        COMMENT

    target_input_states : List[SystemInputState]
        one item for each `TARGET` Mechanism in the System (listed in `targetMechanisms`).  Used to represent the
        :keyword:`targets` specified in the System's `execute <System.execute>` and `run <System.run>` methods, and
        provide their values to the the TARGET InputState of each `TARGET` Mechanism during execution.

    control_mechanisms : MechanismList
        contains `controller` of the System
        COMMENT:
            ??and any other `ControlMechanisms <ControlMechanism>` in the System
            (based on _control_mechs).
        COMMENT

    value : 3D ndarray
        contains an array of 2D arrays, each of which is the `output_values `of a `TERMINAL` Mechanism in the System.

        .. _phaseSpecMax : int
            Maximum phase specified for any Mechanism in System.  Determines the phase of the last (set of)
            ProcessingMechanism(s) to be executed in the System.

        .. numPhases : int
            number of phases for System (read-only).

            .. implemented as an @property attribute; = _phaseSpecMax + 1

    initial_values : list or ndarray of values :  default array of zero arrays
        values used to initialize Mechanisms that close recurrent loops (designated as `INITIALIZE_CYCLE`).
        Must be the same length as the list of `INITIALIZE_CYCLE` Mechanisms in the System contained in
        `recurrentInitMechanisms`.

    timeScale : TimeScale  : default TimeScale.TRIAL
        determines the default `TimeScale` value used by Mechanisms in the System.

    results : List[OutputState.value]
        list of return values (OutputState.value) from the sequence of executions.

    name : str : default System-<index>
        the name of the System;
        Specified in the **name** argument of the constructor for the System;
        if not is specified, a default is assigned by SystemRegistry
        (see :doc:`Registry <LINK>` for conventions used in naming, including for default and duplicate names).


    prefs : PreferenceSet or specification dict : System.classPreferences
        the `PreferenceSet` for System.
        Specified in the **prefs** argument of the constructor for the System;  if it is not specified, a default is
        assigned using `classPreferences` defined in __init__.py
        (see :ref:`PreferenceSet <LINK>` for details).

    """

    componentCategory = kwSystemComponentCategory
    className = componentCategory
    suffix = " " + className
    componentType = "System"

    registry = SystemRegistry

    classPreferenceLevel = PreferenceLevel.CATEGORY
    # These will override those specified in CategoryDefaultPreferences
    # classPreferences = {
    #     kwPreferenceSetName: 'SystemCustomClassPreferences',
    #     kpReportOutputPref: PreferenceEntry(False, PreferenceLevel.INSTANCE)}

    # Use inputValueSystemDefault as default input to process
    # variableClassDefault = inputValueSystemDefault
    variableClassDefault = None

    paramClassDefaults = Component.paramClassDefaults.copy()
    paramClassDefaults.update({TIME_SCALE: TimeScale.TRIAL,
                               'outputStates': {},
                               '_phaseSpecMax': 0,
                               'stimulusInputStates': [],
                               'inputs': [],
                               'current_input': None,
                               'target_input_states': [],
                               'targets': None,
                               'current_targets': None,
                               'learning': False
                               })

    # FIX 5/23/17: ADD control_signals ARGUMENT HERE (AND DOCUMENT IT ABOVE)
    @tc.typecheck
    def __init__(self,
                 default_input_value=None,
                 processes=None,
                 initial_values=None,
                 controller=SystemDefaultControlMechanism,
                 enable_controller=False,
                 monitor_for_control=None,
                 control_signals=None,
                 # learning=None,
                 learning_rate=None,
                 targets=None,
                 params=None,
                 name=None,
                 scheduler=None,
                 prefs:is_pref_set=None,
                 context=None):

        processes = processes or []
        monitor_for_control = monitor_for_control or [MonitoredOutputStatesOption.PRIMARY_OUTPUT_STATES]

        # Assign args to params and functionParams dicts (kwConstants must == arg names)
        params = self._assign_args_to_param_dicts(processes=processes,
                                                  initial_values=initial_values,
                                                  controller=controller,
                                                  enable_controller=enable_controller,
                                                  monitor_for_control=monitor_for_control,
                                                  control_signals=control_signals,
                                                  learning_rate=learning_rate,
                                                  targets=targets,
                                                  params=params)

        self.function = self.execute
        self.scheduler_processing = scheduler
        self.scheduler_learning = None
        self.termination_processing = None
        self.termination_learning = None

        register_category(entry=self,
                          base_class=System_Base,
                          name=name,
                          registry=SystemRegistry,
                          context=context)

        if not context:
            # context = INITIALIZING + self.name
            context = INITIALIZING + self.name + kwSeparator + SYSTEM_INIT

        super().__init__(variable_default=default_input_value,
                         param_defaults=params,
                         name=self.name,
                         prefs=prefs,
                         context=context)

        self._execution_id = None

        # Get/assign controller

        # Existing controller has been assigned
        if isinstance(self.controller, ControlMechanism_Base):
            if self.controller.system is None:
                self.controller.system = self
            elif not self.controller.system is self:
                raise SystemError("The controller assigned to {} ({}) already belongs to another system ({})".
                                  format(self.name, self.controller.name, self.controller.system.name))

        # Instantiate controller from class specification
        else:
            self.controller = self.controller(system=self,
                                              monitor_for_control=monitor_for_control,
                                              control_signals=control_signals)

        # Check whether controller has input, and if not then disable
        # # MODIFIED 5/10/17 OLD:
        # try:
        #     has_input_states = bool(self.controller.input_states)
        # except:
        #     has_input_states = False
        # MODIFIED 5/10/17 NEW:
        has_input_states = isinstance(self.controller.input_states, ContentAddressableList)
        # MODIFIED 5/10/17 END

        if not has_input_states:
            # If controller was enabled (and verbose is set), warn that it has been disabled
            if self.enable_controller and self.prefs.verbosePref:
                print("{} for {} has no input_states, so controller will be disabled".
                      format(self.controller.name, self.name))
            self.enable_controller = False


        # Compare _phaseSpecMax with controller's phaseSpec, and assign default if it is not specified
        try:
            # Get phaseSpec from controller
            self._phaseSpecMax = max(self._phaseSpecMax, self.controller.phaseSpec)
        except (AttributeError, TypeError):
            # Controller phaseSpec not specified
            try:
                # Assign System specification of Controller phaseSpec if provided
                self.controller.phaseSpec = self.paramsCurrent[CONROLLER_PHASE_SPEC]
                self._phaseSpecMax = max(self._phaseSpecMax, self.controller.phaseSpec)
            except:
                # No System specification, so use System max as default
                self.controller.phaseSpec = self._phaseSpecMax

        # IMPLEMENT CORRECT REPORTING HERE
        # if self.prefs.reportOutputPref:
        #     print("\n{0} initialized with:\n- pathway: [{1}]".
        #           # format(self.name, self.pathwayMechanismNames.__str__().strip("[]")))
        #           format(self.name, self.names.__str__().strip("[]")))

    def _validate_variable(self, variable, context=None):
        """Convert variableClassDefault and self.variable to 2D np.array: one 1D value for each input state
        """
        super(System_Base, self)._validate_variable(variable, context)

        # # MODIFIED 6/26/16 OLD:
        # # Force System variable specification to be a 2D array (to accommodate multiple input states of 1st mech(s)):
        # self.variableClassDefault = convert_to_np_array(self.variableClassDefault, 2)
        # self.variable = convert_to_np_array(self.variable, 2)
        # FIX:  THIS CURRENTLY FAILS:
        # # MODIFIED 6/26/16 NEW:
        # # Force System variable specification to be a 3D array (to accommodate input states for each Process):
        # self.variableClassDefault = convert_to_np_array(self.variableClassDefault, 3)
        # self.variable = convert_to_np_array(self.variable, 3)
        # MODIFIED 10/2/16 NEWER:
        # Force System variable specification to be a 2D array (to accommodate multiple input states of 1st mech(s)):
        if variable is None:
            return
        self.variableClassDefault = convert_to_np_array(self.variableClassDefault, 2)
        self.variable = convert_to_np_array(self.variable, 2)

    def _validate_params(self, request_set, target_set=None, context=None):
        """Validate controller, processes and initial_values
        """
        super()._validate_params(request_set=request_set, target_set=target_set, context=context)

        controller = target_set[CONTROLLER]
        if (not isinstance(controller, ControlMechanism_Base) and
                not (inspect.isclass(controller) and issubclass(controller, ControlMechanism_Base))):
            raise SystemError("{} (controller arg for \'{}\') is not a ControllerMechanism or subclass of one".
                              format(controller, self.name))

        for process in target_set[PROCESSES]:
            if not isinstance(process, Process):
                raise SystemError("{} (in processes arg for \'{}\') is not a Process object".format(process, self.name))

        if INITIAL_VALUES in target_set and target_set[INITIAL_VALUES] is not None:
            for mech, value in target_set[INITIAL_VALUES].items():
                if not isinstance(mech, Mechanism):
                    raise SystemError("{} (key for entry in initial_values arg for \'{}\') "
                                      "is not a Mechanism object".format(mech, self.name))

    def _instantiate_attributes_before_function(self, context=None):
        """Instantiate processes and graph

        These calls must be made before _instantiate_function as the latter may be called during init for validation
        """
        self._instantiate_processes(input=self.variable, context=context)
        self._instantiate_graph(context=context)
        self._instantiate_learning_graph(context=context)

    def _instantiate_function(self, context=None):
        """Suppress validation of function

        This is necessary to:
        - insure there is no FUNCTION specified (not allowed for a System object)
        - suppress validation (and attendant execution) of System execute method (unless VALIDATE_PROCESS is set)
            since generally there is no need, as all of the mechanisms in PROCESSES have already been validated
        """

        if self.paramsCurrent[FUNCTION] != self.execute:
            print("System object ({0}) should not have a specification ({1}) for a {2} param;  it will be ignored").\
                format(self.name, self.paramsCurrent[FUNCTION], FUNCTION)
            self.paramsCurrent[FUNCTION] = self.execute

        # If validation pref is set, instantiate and execute the System
        if self.prefs.paramValidationPref:
            super(System_Base, self)._instantiate_function(context=context)
        # Otherwise, just set System output info to the corresponding info for the last mechanism(s) in self.processes
        else:
            self.value = self.processes[-1].output_state.value

    def _instantiate_processes(self, input=None, context=None):
# FIX: ALLOW Projections (??ProjectionTiming TUPLES) TO BE INTERPOSED BETWEEN MECHANISMS IN PATHWAY
# FIX: AUGMENT LinearMatrix TO USE FULL_CONNECTIVITY_MATRIX IF len(sender) != len(receiver)
        """Instantiate processes of system

        Use self.processes (populated by self.paramsCurrent[PROCESSES] in Function._assign_args_to_param_dicts
        If self.processes is empty, instantiate default process by calling process()
        Iterate through self.processes, instantiating each (including the input to each input projection)
        If input is specified, check that it's length equals the number of processes
        If input is not specified, compose from the input for each Process (value specified or, if None, default)
        Note: specification of input for system takes precedence over specification for processes

        # ??STILL THE CASE, OR MOVED TO _instantiate_graph:
        Iterate through Process._mechs for each Process;  for each sequential pair:
            - create set entry:  <receiving Mechanism>: {<sending Mechanism>}
            - add each pair as an entry in self.executionGraph
        """

        # # MODIFIED 2/8/17 OLD:  [SEE BELOW]
        # self.variable = []
        # MODIFIED 2/8/17 END
        self.mechanismsDict = {}
        self._all_mechs = []
        self._allMechanisms = MechanismList(self, self._all_mechs)

        # Get list of processes specified in arg to init, possibly appended by EVCMechanism (with prediction processes)
        processes_spec = self.processes

        # Assign default Process if PROCESS is empty, or invalid
        if not processes_spec:
            from PsyNeuLink.Components.Process import Process_Base
            processes_spec.append(ProcessTuple(Process_Base(), None))

        # If input to system is specified, number of items must equal number of processes with origin mechanisms
        if input is not None and len(input) != len(self.originMechanisms):
            raise SystemError("Number of items in input ({}) must equal number of processes ({}) in {} ".
                              format(len(input), len(self.originMechanisms),self.name))

        #region VALIDATE EACH ENTRY, STANDARDIZE FORMAT AND INSTANTIATE PROCESS

        # Convert all entries to (process, input) tuples, with None as filler for absent input
        input_index = input_index_curr = 0
        for i in range(len(processes_spec)):

            # MODIFIED 2/8/17 NEW:
            # Get list of origin mechanisms for processes that have already been converted
            #   (for use below in assigning input)
            orig_mechs_already_processed = list(p[0].originMechanisms[0] for
                                                p in processes_spec if isinstance(p,ProcessTuple))
            # MODIFIED 2/8/17 END

            # Entry is not a tuple
            #    presumably it is a process spec, so enter it as first item of ProcessTuple
            if not isinstance(processes_spec[i], tuple):
                processes_spec[i] = ProcessTuple(processes_spec[i], None)

            # Entry is a tuple but not a ProcessTuple, so convert it
            if isinstance(processes_spec[i], tuple) and not isinstance(processes_spec[i], ProcessTuple):
                processes_spec[i] = ProcessTuple(processes_spec[i][0], processes_spec[i][1])

            # Input was NOT provided on command line, so get it from the process
            if input is None:
                process = processes_spec[i].process
                process_input = []
                for process_input_state in process.process_input_states:
                    process_input.extend(process_input_state.value)
                processes_spec[i] = ProcessTuple(process, process_input)
            # Input was provided on command line, so assign that to input item of tuple
            else:
                # Assign None as input to processes implemented by controller (controller provides their input)
                #    (e.g., prediction processes implemented by EVCMechanism)
                if processes_spec[i].process._isControllerProcess:
                    processes_spec[i] = ProcessTuple(processes_spec[i].process, None)
                else:
                    # MODIFIED 2/8/17 NEW:
                    # Replace input item in tuple with one from command line
                    # Note:  check if origin mechanism for current process is same as any previous one;
                    #        if it is, use that one (and don't increment index for input
                    #        otherwise, assign input and increment input_index
                    try:
                        input_index_curr = orig_mechs_already_processed.index(processes_spec[i][0].originMechanisms[0])
                    except ValueError:
                        input_index += 1
                    processes_spec[i] = ProcessTuple(processes_spec[i].process, input[input_index_curr])
                    input_index_curr = input_index
                    # MODIFIED 2/8/17 END

            # Validate input
            if (processes_spec[i].input is not None and
                    not isinstance(processes_spec[i].input,(numbers.Number, list, np.ndarray))):
                raise SystemError("Second item of entry {0} ({1}) must be an input value".
                                  format(i, processes_spec[i].input))

            process = processes_spec[i].process
            process_input = processes_spec[i].input

            # # MODIFIED 2/8/17 OLD: [MOVED ASSIGNMENT OF self.variable TO _instantiate_graph()
            # #                       SINCE THAT IS WHERE SYSTEM'S ORIGIN MECHANISMS ARE IDENTIFIED]
            # self.variable.append(process_input)
            # # MODIFIED 2/8/17 END

            # IMPLEMENT: THIS IS WHERE LEARNING SPECIFIED FOR A SYSTEM SHOULD BE IMPLEMENTED FOR EACH PROCESS IN THE
            #            SYSTEM;  NOTE:  IF THE PROCESS IS ALREADY INSTANTIATED WITHOUT LEARNING
            #            (FIRST CONDITIONAL BELOW), MAY NEED TO BE RE-INSTANTIATED WITH LEARNING
            #            (QUESTION:  WHERE TO GET SPECS FOR PROCESS FOR RE-INSTANTIATION??)

            # If process item is a Process object, assign process_input as default
            if isinstance(process, Process):
                if process_input is not None:
                    process._instantiate_defaults(variable=process_input, context=context)
                # If learning_rate is specified for system but not for process, then apply to process
                # # MODIFIED 3/21/17 OLD:
                # if self.learning_rate and not process.learning_rate:
                    # # FIX:  assign_params WANTS TO CREATE A ParamaterState ON process FOR learning_rate
                    # process.assign_params(request_set={LEARNING_RATE:self.learning_rate})
                # # MODIFIED 3/21/17 NEW:[learning_rate SHOULD BE NOT BE RE-ASSIGNED FOR PROCESS, BUT RATHER ON EXECUTE]
                # if self.learning_rate is not None and process.learning_rate is None:
                #     process.learning_rate = self.learning_rate
                # # MODIFIED 3/21/17 END

            # Otherwise, instantiate Process
            else:
                if inspect.isclass(process) and issubclass(process, Process):
                    # FIX: MAKE SURE THIS IS CORRECT
                    # Provide self as context, so that Process knows it is part of a System (and which one)
                    # Note: this is used by Process._instantiate_pathway() when instantiating first Mechanism
                    #           in Pathway, to override instantiation of projections from Process.input_state
                    process = Process(default_input_value=process_input,
                                      learning_rate=self.learning_rate,
                                      context=self)
                elif isinstance(process, dict):
                    # IMPLEMENT:  HANDLE Process specification dict here;
                    #             include process_input as ??param, and context=self
                    raise SystemError("Attempt to instantiate process {0} in PROCESSES of {1} "
                                      "using a Process specification dict: not currently supported".
                                      format(process.name, self.name))
                else:
                    raise SystemError("Entry {0} of PROCESSES ({1}) must be a Process object, class, or a "
                                      "specification dict for a Process".format(i, process))

            # # process should now be a Process object;  assign to processList
            # self.processList.append(process)

            # Assign the Process a reference to this System
            process.systems.append(self)
            if process.learning:
                self.learning = True

            # Get max of Process phaseSpecs
            self._phaseSpecMax = int(max(math.floor(process._phaseSpecMax), self._phaseSpecMax))

            # Iterate through mechanism tuples in Process' mechs
            #     to construct self._all_mechs and mechanismsDict
            # FIX: ??REPLACE WITH:  for sender_object_item in Process._mechs
            for sender_object_item in process._mechs:

                sender_mech = sender_object_item

                # THIS IS NOW DONE IN _instantiate_graph
                # # Add system to the Mechanism's list of systems of which it is member
                # if not self in sender_object_item[MECHANISM].systems:
                #     sender_mech.systems[self] = INTERNAL

                # Assign sender mechanism entry in self.mechanismsDict, with object_item as key and its Process as value
                #     (this is used by Process._instantiate_pathway() to determine if Process is part of System)
                # If the sender is already in the System's mechanisms dict
                if sender_object_item in self.mechanismsDict:
                    # existing_object_item = self._allMechanisms._get_tuple_for_mech(sender_mech)
                    # Add to entry's list
                    self.mechanismsDict[sender_mech].append(process)
                else:
                    # Add new entry
                    self.mechanismsDict[sender_mech] = [process]
                if not sender_object_item in self._all_mechs:
                    self._all_mechs.append(sender_object_item)

            process._allMechanisms = MechanismList(process, components_list=process._mechs)

        # # MODIFIED 2/8/17 OLD: [SEE ABOVE]
        # self.variable = convert_to_np_array(self.variable, 2)
        # # MODIFIED 2/8/17 END
        #
        # # Instantiate processList using process_tuples, and point self.processes to it
        # # Note: this also points self.params[PROCESSES] to self.processes
        self.process_tuples = processes_spec
        self._processList = ProcessList(self, self.process_tuples)
        self.processes = self._processList.processes

    def _instantiate_graph(self, context=None):
        """Construct graph (full) and executionGraph (acyclic) of system

        Instantate a graph of all of the mechanisms in the system and their dependencies,
            designate a type for each mechanism in the graph,
            instantiate the executionGraph, a subset of the graph with any cycles removed,
                and topologically sorted into a sequentially ordered list of sets
                containing mechanisms to be executed at the same time

        graph contains a dictionary of dependency sets for all mechanisms in the system:
            reciever_object_item : {sender_object_item, sender_object_item...}
        executionGraph contains an acyclic subset of graph used to determine sequence of mechanism execution;

        They are constructed as follows:
            sequence through self.processes;  for each process:
                begin with process.firstMechanism (assign as ORIGIN if it doesn't receive any projections)
                traverse all projections
                for each mechanism encountered (receiver), assign to its dependency set the previous (sender) mechanism
                for each assignment, use toposort to test whether the dependency introduced a cycle; if so:
                    eliminate the dependent from the executionGraph, and designate it as CYCLE (unless it is an ORIGIN)
                    designate the sender as INITIALIZE_CYCLE (it can receive and initial_value specification)
                if a mechanism doe not project to any other ProcessingMechanisms (ignore learning and control mechs):
                    assign as TERMINAL unless it is already an ORIGIN, in which case assign as SINGLETON

        Construct execution_sets and exeuction_list

        Assign MechanismLists:
            allMechanisms
            originMechanisms
            terminalMechanisms
            recurrentInitMechanisms (INITIALIZE_CYCLE)
            learning_mechansims
            control_mechanisms

        Validate initial_values

        """

        def is_monitoring_mech(mech):
            if ((isinstance(mech, ObjectiveMechanism) and mech._role) or
                    isinstance(mech, (LearningMechanism, ControlMechanism_Base))):
                return True
            else:
                return False

        # Use to recursively traverse processes
        def build_dependency_sets_by_traversing_projections(sender_mech):

            # If sender is an ObjectiveMechanism being used for learning or control,
            #     or a LearningMechanism or a ControlMechanism,
            # Assign as LEARNING and move on
            if is_monitoring_mech(sender_mech):
                sender_mech.systems[self] = LEARNING
                return

            # Delete any projections to mechanism from processes or mechanisms in processes not in current system
            for input_state in sender_mech.input_states:
                for projection in input_state.all_afferents:
                    sender = projection.sender.owner
                    system_processes = self.processes
                    if isinstance(sender, Process):
                        if not sender in system_processes:
                            del projection
                    elif not all(sender_process in system_processes for sender_process in sender.processes):
                        del projection

            # If sender_mech has no projections left, raise exception
            if not any(any(projection for projection in input_state.all_afferents)
                       for input_state in sender_mech.input_states):
                raise SystemError("{} only receives projections from other processes or mechanisms not"
                                  " in the current system ({})".format(sender_mech.name, self.name))

            # Assign as TERMINAL (or SINGLETON) if it:
            #    - is not an Objective Mechanism used for Learning or Control and
            #    - it is not a ControlMechanism and
            #    - it has no outgoing projections or
            #          only ones to ObjectiveMechanism(s) used for Learning or Control
            # Note:  SINGLETON is assigned if mechanism is already a TERMINAL;  indicates that it is both
            #        an ORIGIN AND A TERMINAL and thus must be the only mechanism in its process
            if (
                # It is not a ControlMechanism
                not (isinstance(sender_mech, ControlMechanism_Base) or
                    # It is not an ObjectiveMechanism used for Learning or Control
                    (isinstance(sender_mech, ObjectiveMechanism) and sender_mech._role in (LEARNING,CONTROL))) and
                        # All of its projections
                        all(
                            all(
                                # are to ControlMechanism(s)...
                                isinstance(projection.receiver.owner, (ControlMechanism_Base, LearningMechanism)) or
                                 # ObjectiveMechanism(s) used for Learning or Control
                                 (isinstance(projection.receiver.owner, ObjectiveMechanism) and
                                             projection.receiver.owner._role in (LEARNING, CONTROL)) or
                                # itself!
                                 projection.receiver.owner is sender_mech
                            for projection in output_state.efferents)
                        for output_state in sender_mech.output_states)):
                try:
                    if sender_mech.systems[self] is ORIGIN:
                        sender_mech.systems[self] = SINGLETON
                    else:
                        sender_mech.systems[self] = TERMINAL
                except KeyError:
                    sender_mech.systems[self] = TERMINAL
                return

            for output_state in sender_mech.output_states:

                for projection in output_state.efferents:
                    receiver = projection.receiver.owner
                    # receiver_tuple = self._allMechanisms._get_tuple_for_mech(receiver)

                    # If receiver is not in system's list of mechanisms, must belong to a process that has
                    #    not been included in the system, so ignore it
                    if not receiver or is_monitoring_mech(receiver):
                        continue

                    try:
                        self.graph[receiver].add(sender_mech)
                    except KeyError:
                        self.graph[receiver] = {sender_mech}

                    # Use toposort to test whether the added dependency produced a cycle (feedback loop)
                    # Do not include dependency (or receiver on sender) in executionGraph for this projection
                    #  and end this branch of the traversal if the receiver has already been encountered,
                    #  but do mark for initialization
                    # Notes:
                    # * This is because it is a feedback connection, which introduces a cycle into the graph
                    #     that precludes use of toposort to determine order of execution;
                    #     however, the feedback projection will still be used during execution
                    #     so the sending mechanism should be designated as INITIALIZE_CYCLE
                    # * Check for receiver mechanism and not its tuple,
                    #     since the same mechanism can appear in more than one tuple (e.g., with different phases)
                    #     and would introduce a cycle irrespective of the tuple in which it appears in the graph
                    # FIX: MODIFY THIS TO (GO BACK TO) USING if receiver_tuple in self.executionGraph
                    # FIX  BUT CHECK THAT THEY ARE IN DIFFERENT PHASES
                    if receiver in self.executionGraph:
                        # Try assigning receiver as dependent of current mechanism and test toposort
                        try:
                            # If receiver_tuple already has dependencies in its set, add sender_mech to set
                            if self.executionGraph[receiver]:
                                self.executionGraph[receiver].\
                                    add(sender_mech)
                            # If receiver set is empty, assign sender_mech to set
                            else:
                                self.executionGraph[receiver] = \
                                    {sender_mech}
                            # Use toposort to test whether the added dependency produced a cycle (feedback loop)
                            list(toposort(self.executionGraph))
                        # If making receiver dependent on sender produced a cycle (feedback loop), remove from graph
                        except ValueError:
                            self.executionGraph[receiver].\
                                remove(sender_mech)
                            # Assign sender_mech INITIALIZE_CYCLE as system status if not ORIGIN or not yet assigned
                            if not sender_mech.systems or not (sender_mech.systems[self] in {ORIGIN, SINGLETON}):
                                sender_mech.systems[self] = INITIALIZE_CYCLE
                            if not (receiver.systems[self] in {ORIGIN, SINGLETON}):
                                receiver.systems[self] = CYCLE
                            continue

                    else:
                        # Assign receiver as dependent on sender mechanism
                        try:
                            # FIX: THIS WILL ADD SENDER_MECH IF RECEIVER IS IN GRAPH BUT = set()
                            # FIX: DOES THAT SCREW UP ORIGINS?
                            self.executionGraph[receiver].\
                                add(sender_mech)
                        except KeyError:
                            self.executionGraph[receiver] = \
                                {sender_mech}

                    if not sender_mech.systems:
                        sender_mech.systems[self] = INTERNAL

                    # Traverse list of mechanisms in process recursively
                    build_dependency_sets_by_traversing_projections(receiver)

        self.graph = OrderedDict()
        self.executionGraph = OrderedDict()


        # Sort for consistency of output
        sorted_processes = sorted(self.processes, key=lambda process : process.name)

        for process in sorted_processes:
            first_mech = process.firstMechanism

            # Treat as ORIGIN if ALL projections to the first mechanism in the process are from:
            #    - the process itself (ProcessInputState)
            #    - another mechanism in the in process (i.e., feedback projections from *within* the process)
            #    - mechanisms from other process for which it is an origin
            # Notes:
            # * This precludes a mechanism that is an ORIGIN of a process from being an ORIGIN for the system
            #       if it receives any projections from any other mechanisms in the system (including other processes)
            #       other than ones in processes for which it is also their ORIGIN
            # * This does allow a mechanism to be the ORIGIN (but *only* the ORIGIN) for > 1 process in the system
            if all(
                    all(
                            # All projections must be from a process (i.e., ProcessInputState) to which it belongs
                            # # MODIFIED 2/8/17 OLD:
                            # #          [THIS CHECKED FOR PROCESS IN SYSTEM'S LIST OF PROCESSES
                            # #           IT CRASHED IF first_mech WAS ASSIGNED TO ANY PROCESS THAT WAS NOT ALSO
                            # #           ASSIGNED TO THE SYSTEM TO WHICH THE first_mech BELONGS
                            #  projection.sender.owner in sorted_processes or
                            # MODIFIED 2/8/17 NEW:
                            #          [THIS CHECKS THAT PROJECTION IS FROM A PROCESS IN first_mech's LIST OF PROCESSES]
                            #           PROBABLY ISN"T NECESSARY, AS IT SHOULD BE COVERED BY INITIAL ASSIGNMENT OF PROJ]
                            projection.sender.owner in first_mech.processes or
                            # MODIFIED 2/8/17 END
                            # or from mechanisms within its own process (e.g., [a, b, a])
                            projection.sender.owner in list(process.mechanisms) or
                            # or from mechanisms in other processes for which it is also an ORIGIN ([a,b,a], [a,c,a])
                            all(ORIGIN in first_mech.processes[proc]
                                for proc in projection.sender.owner.processes
                                if isinstance(projection.sender.owner,Mechanism))
                        # For all the projections to each InputState
                        for projection in input_state.path_afferents)
                    # For all input_states for the first_mech
                    for input_state in first_mech.input_states):
                # Assign its set value as empty, marking it as a "leaf" in the graph
                object_item = first_mech
                self.graph[object_item] = set()
                self.executionGraph[object_item] = set()
                first_mech.systems[self] = ORIGIN

            build_dependency_sets_by_traversing_projections(first_mech)

        # # MODIFIED 4/1/17 NEW:
        # # HACK TO LABEL TERMINAL MECHS -- SHOULD HAVE BEEN HANDLED ABOVE
        # # LABELS ANY MECH AS A TARGET THAT PROJECTS TO AN ObjectiveMechanism WITH LEARNING AS ITS role
        # for mech in self.mechanisms:
        #     for output_state in mech.outputStates.values():
        #         for projection in output_state.efferents:
        #             receiver = projection.receiver.owner
        #             if isinstance(receiver, ObjectiveMechanism) and receiver.role == LEARNING:
        #                 mech.systems[self] = TERMINAL
        #                 break
        #         if mech.systems[self] == TERMINAL:
        #             break
        # # MODIFIED 4/1/17 END

        # Print graph
        if self.verbosePref:
            warnings.warn("In the system graph for \'{}\':".format(self.name))
            for receiver_object_item, dep_set in self.executionGraph.items():
                mech = receiver_object_item
                if not dep_set:
                    print("\t\'{}\' is an {} mechanism".
                          format(mech.name, mech.systems[self]))
                else:
                    status = mech.systems[self]
                    if status is TERMINAL:
                        status = 'a ' + status
                    elif status in {INTERNAL, INITIALIZE_CYCLE}:
                        status = 'an ' + status
                    print("\t\'{}\' is {} mechanism that receives projections from:".format(mech.name, status))
                    for sender_object_item in dep_set:
                        print("\t\t\'{}\'".format(sender_object_item.name))

        # For each mechanism (represented by its tuple) in the graph, add entry to relevant list(s)
        # Note: ignore mechanisms belonging to controllerProcesses (e.g., instantiated by EVCMechanism)
        #       as they are for internal use only;
        #       this also ignored learning-related mechanisms (they are handled below)
        self._origin_mechs = []
        self._terminal_mechs = []
        self.recurrent_init_mechs = []
        self._control_object_item = []

        for object_item in self.executionGraph:

            mech = object_item

            if mech.systems[self] in {ORIGIN, SINGLETON}:
                for process, status in mech.processes.items():
                    if process._isControllerProcess:
                        continue
                    self._origin_mechs.append(object_item)
                    break

            if object_item.systems[self] in {TERMINAL, SINGLETON}:
                for process, status in mech.processes.items():
                    if process._isControllerProcess:
                        continue
                    self._terminal_mechs.append(object_item)
                    break

            if object_item.systems[self] in {INITIALIZE_CYCLE}:
                for process, status in mech.processes.items():
                    if process._isControllerProcess:
                        continue
                    self.recurrent_init_mechs.append(object_item)
                    break

            if isinstance(object_item, ControlMechanism_Base):
                if not object_item in self._control_object_item:
                    self._control_object_item.append(object_item)

        self.originMechanisms = MechanismList(self, self._origin_mechs)
        self.terminalMechanisms = MechanismList(self, self._terminal_mechs)
        self.recurrentInitMechanisms = MechanismList(self, self.recurrent_init_mechs)
        self.control_Mechanism = MechanismList(self, self._control_object_item) # Used for inspection and in case there
                                                                              # are multiple controllers in the future

        try:
            self.execution_sets = list(toposort(self.executionGraph))
        except ValueError as e:
            if 'Cyclic dependencies exist' in e.args[0]:
                # if self.verbosePref:
                # print('{} has feedback connections; be sure that the following items are properly initialized:'.
                #       format(self.name))
                raise SystemError("PROGRAM ERROR: cycle (feedback loop) in {} not detected by _instantiate_graph ".
                                  format(self.name))

        # Create instance of sequential (execution) list:
        # MODIFIED 10/31/16 OLD:
        # self.executionList = toposort_flatten(self.executionGraph, sort=False)
        # MODIFIED 10/31/16 NEW:
        temp = toposort_flatten(self.executionGraph, sort=False)
        self.executionList = self._toposort_with_ordered_mechs(self.executionGraph)
        # MODIFIED 10/31/16 END

        # MODIFIED 6/27/17 NEW: (CW)
        # changed "orig_mech_input.extend(input_state.value)" to "orig_mech_input.append(input_state.value)"
        # this is accompanied by a change to the code around line 1510 where a for loop was added.
        # MODIFIED 2/8/17 NEW:
        # Construct self.variable from inputs to ORIGIN mechanisms
        self.variable = []
        for mech in self.originMechanisms:
            orig_mech_input = []
            for input_state in mech.input_states:
                orig_mech_input.append(input_state.value)
            self.variable.append(orig_mech_input)
        self.variable = convert_to_np_array(self.variable, 2)  # should add Utility to allow conversion to 3D array
        # MODIFIED 2/8/17 END
        # An example: when input state values are vectors, then self.variable is a 3D array because an origin
        # mechanism could have multiple input states if there is a recurrent input state. However, if input state values
        # are all non-vector objects, such as strings, then self.variable would be a 2D array. so we should
        # convert that to a 3D array
        # MODIFIED 6/27/17 END

        # Instantiate StimulusInputStates
        self._instantiate_stimulus_inputs()

        # Validate initial values
        # FIX: CHECK WHETHER ALL MECHANISMS DESIGNATED AS INITIALIZE HAVE AN INITIAL_VALUES ENTRY
        # FIX: ONLY CHECKS FIRST ITEM OF self._value_template (ASSUMES THAT IS ALL THAT WILL GET ASSIGNED)
        # FIX: ONLY CHECK ONES THAT RECEIVE PROJECTIONS
        if self.initial_values is not None:
            for mech, value in self.initial_values.items():
                if not mech in self.executionGraph:
                    raise SystemError("{} (entry in initial_values arg) is not a Mechanism in \'{}\'".
                                      format(mech.name, self.name))
                mech._update_value
                if not iscompatible(value, mech._value_template[0]):
                    raise SystemError("{} (in initial_values arg for \'{}\') is not a valid value for {}".
                                      format(value, self.name, append_type_to_name(self)))

    def _instantiate_stimulus_inputs(self, context=None):

# FIX: ZERO VALUE OF ALL ProcessInputStates BEFORE EXECUTING
# FIX: RENAME SystemInputState -> SystemInputState

        # Create SystemInputState for each ORIGIN mechanism in originMechanisms and
        #    assign MappingProjection from the SystemInputState to the ORIGIN mechanism
        for i, origin_mech in zip(range(len(self.originMechanisms)), self.originMechanisms):

            # Skip if ORIGIN mechanism already has a projection from a SystemInputState in current system
            # (this avoids duplication from multiple passes through _instantiate_graph)
            if any(self is projection.sender.owner for projection in origin_mech.input_state.path_afferents):
                continue
            # MODIFIED 6/27/17 NEW:
            # added a for loop to iterate over origin_mech.input_states to allow for
            # multiple input states in an origin mechanism (useful only if the origin mechanism is a KWTA)
            # Check, for each ORIGIN mechanism, that the length of the corresponding item of self.variable matches the
            # length of the ORIGIN inputState's variable attribute
            for j in range(len(origin_mech.input_states)):
                if len(self.variable[i][j]) != len(origin_mech.input_states[j].variable):
                    raise SystemError("Length of input {} ({}) does not match the length of the input ({}) for the "
                                      "corresponding ORIGIN mechanism ()".
                                       format(i,
                                              len(self.variable[i][j]),
                                              len(origin_mech.input_states[j].variable),
                                              origin_mech.name))
            # MODIFIED 6/27/17 END

            stimulus_input_state = SystemInputState(owner=self,
                                                        variable=origin_mech.input_state.variable,
                                                        prefs=self.prefs,
                                                        name="System Input {}".format(i))
            self.stimulusInputStates.append(stimulus_input_state)
            self.inputs.append(stimulus_input_state.value)

            # Add MappingProjection from stimulus_input_state to ORIGIN mechainsm's inputState
            from PsyNeuLink.Components.Projections.PathwayProjections.MappingProjection import MappingProjection
            MappingProjection(sender=stimulus_input_state,
                    receiver=origin_mech,
                    name=self.name+' Input Projection to '+origin_mech.name)


    def _instantiate_learning_graph(self, context=None):
        """Build graph of LearningMechanisms and LearningProjections
        """

        self.learningGraph = OrderedDict()
        self.learningExecutionGraph = OrderedDict()

        def build_dependency_sets_by_traversing_projections(sender_mech, process):

            # MappingProjections are legal recipients of learning projections (hence the call)
            #  but do not send any projections, so no need to consider further
            from PsyNeuLink.Components.Projections.PathwayProjections.MappingProjection import MappingProjection
            if isinstance(sender_mech, MappingProjection):
                return

            # All other sender_mechs must be either a LearningMechanism or a ComparatorMechanism with role=LEARNING
            elif not (isinstance(sender_mech, LearningMechanism) or
                          (isinstance(sender_mech, ObjectiveMechanism) and sender_mech._role is LEARNING)):
                raise SystemError("PROGRAM ERROR: {} is not a legal object for learning graph;"
                                  "must be a LearningMechanism or an ObjectiveMechanism".
                                  format(sender_mech))

            # MANAGE TARGET ObjectiveMechanism FOR INTERNAL or TERMINAL CONVERGENCE of PATHWAYS

            # If sender_mech is an ObjectiveMechanism, and:
            #    - none of the mechanisms that project to it are are a TERMINAL mechanism for the current process, or
            #    - all of the mechanisms that project to it already have an ObjectiveMechanism, then:
            #        - do not include the ObjectiveMechanism in the graph;
            #        - be sure that its outputState projects to the ERROR_SIGNAL inputState of a LearningMechanism
            #            (labelled "learning_mech" here -- raise an exception if it does not;
            #        - determine whether learning_mech's ERROR_SIGNAL inputState receives any other projections
            #            from another ObjectiveMechanism or LearningMechanism (labelled "error_signal_projection" here)
            #            -- if it does, be sure that it is from the same system and if so return;
            #               (note:  this shouldn't be true, but the test is here for completeness and sanity-checking)
            #        - if learning_mech's ERROR_SIGNAL inputState does not receive any projections from
            #            another objectiveMechanism and/or LearningMechanism in the system, then:
            #            - find the sender to the ObjectiveMechanism (labelled "error_source" here)
            #            - find the 1st projection from error_source that projects to the ACTIVATION_INPUT inputState of
            #                a LearningMechanism (labelled "error_signal" here)
            #            - instantiate a MappingProjection from error_signal to learning_mech
            #                projected
            # IMPLEMENTATION NOTE: Composition should allow 1st condition if user indicates internal TARGET is desired;
            #                      for now, however, assuming this is not desired (i.e., only TERMINAL mechanisms
            #                      should project to ObjectiveMechanisms) and always replace internal
            #                      ObjectiveMechanism with projection from a LearningMechanism (if it is available)

            # FIX: RELABEL "sender_mech" as "obj_mech" here

            if isinstance(sender_mech, ObjectiveMechanism) and len(self.learningExecutionGraph):

                # TERMINAL CONVERGENCE
                # All of the mechanisms that project to sender_mech
                #    project to another ObjectiveMechanism already in the learning_graph
                if all(
                        any(
                                (isinstance(receiver_mech, ObjectiveMechanism) and
                                 # its already in a dependency set in the learningExecutionGraph
                                         receiver_mech in set.union(*list(self.learningExecutionGraph.values())) and
                                     not receiver_mech is sender_mech)
                                # receivers of senders to sender_mech
                                for receiver_mech in [proj.receiver.owner for proj in
                                                      mech.output_state.efferents])
                        # senders to sender_mech
                        for mech in [proj.sender.owner
                                     for proj in sender_mech.input_states[SAMPLE].path_afferents]):

                    # Get the ProcessingMechanism that projected to sender_mech
                    error_source_mech = sender_mech.input_states[SAMPLE].path_afferents[0].sender.owner

                    # Get the other ObjectiveMechanism to which the error_source projects (in addition to sender_mech)
                    other_obj_mech = next((projection.receiver.owner for projection in
                                           error_source_mech.output_state.efferents if
                                           isinstance(projection.receiver.owner, ObjectiveMechanism)), None)
                    sender_mech = other_obj_mech

                # INTERNAL CONVERGENCE
                # None of the mechanisms that project to it are a TERMINAL mechanism
                elif not all(all(projection.sender.owner.processes[proc] is TERMINAL
                                 for proc in projection.sender.owner.processes)
                             for projection in sender_mech.input_states[SAMPLE].path_afferents):

                    # Get the LearningMechanism to which the sender_mech projected
                    try:
                        learning_mech = sender_mech.output_state.efferents[0].receiver.owner
                        if not isinstance(learning_mech, LearningMechanism):
                            raise AttributeError
                    except AttributeError:
                        raise SystemError("{} does not project to a LearningMechanism in the same process {}".
                                          format(sender_mech.name, process.name))

                    from PsyNeuLink.Components.Mechanisms.AdaptiveMechanisms.LearningMechanisms.LearningAuxilliary \
                        import ACTIVATION_INPUT, ERROR_SIGNAL

                    # Get the ProcessingMechanism that projected to sender_mech
                    error_source_mech = sender_mech.input_states[SAMPLE].path_afferents[0].sender.owner

                    # Get the other LearningMechanism to which the error_source projects (in addition to sender_mech)
                    error_signal_mech = next((projection.receiver.owner for projection in
                                              error_source_mech.output_state.efferents if
                                              projection.receiver.name is ACTIVATION_INPUT), None)


                    # Check if learning_mech receives an error_signal_projection
                    #    from any other ObjectiveMechanism or LearningMechanism in the system;
                    # If it does, get the first one found
                    error_signal_projection = next ((projection for projection
                                                     in learning_mech.input_states[ERROR_SIGNAL].path_afferents
                                                     if (isinstance(projection.sender.owner,(ObjectiveMechanism,
                                                                                            LearningMechanism)) and
                                                     not projection.sender.owner is sender_mech and
                                                     self in projection.sender.owner.systems.values())), None)
                    # If learning_mech receives another error_signal projection,
                    #    reassign sender_mech to the sender of that projection
                    # FIX:  NEED TO ALSO REASSIGN learning_mech.function_object.error_matrix TO ONE FOR sender_mech
                    if error_signal_projection:
                        if self.verbosePref:
                            warnings.warn("Although {} a TERMINAL mechanism for the {} process, it is an "
                                          "internal mechanism for other proesses in the {} system; therefore "
                                          "its ObjectiveMechanism ({}) will be replaced with the {} LearningMechanism".
                                          format(error_source_mech.name,
                                                 process.name,
                                                 self.name,
                                                 sender_mech.name,
                                                 error_signal_mech))
                        sender_mech = error_signal_projection.sender.owner

                    # FIX:  FINISH DOCUMENTATION HERE ABOUT HOW THIS IS DIFFERENT THAN ABOVE
                    if error_signal_mech is None:
                        raise SystemError("Could not find projection to an {} inputState of a LearningMechanism for "
                                          "the ProcessingMechanism ({}) that projects to {} in the {} process"
                                          "".format(ACTIVATION_INPUT,
                                                    error_source_mech.name,
                                                    sender_mech.name,
                                                    process.name))
                    # learning_mech does not receive another error_signal projection,
                    #     so assign one to it from error_signal_mech
                    #     (the other LearningMechanism to which the error_source_mech projects)
                    # and reassign learning_mech.function_object.error_matrix
                    #     (to the one for the projection to which error_signal_mech projects)
                    else:
                        mp = MappingProjection(sender=error_signal_mech.output_states[ERROR_SIGNAL],
                                               receiver=learning_mech.input_states[ERROR_SIGNAL],
                                               matrix=IDENTITY_MATRIX)
                        if mp is None:
                            raise SystemError("Could not instantiate a MappingProjection "
                                              "from {} to {} for the {} process".
                                              format(error_signal_mech.name, learning_mech.name))

                        # Reassign error_matrix to one for the projection to which the error_signal_mech projects
                        learning_mech.function_object.error_matrix = \
                            error_signal_mech._output_states['matrix_LearningSignal'].efferents[0].receiver
                        # Delete error_matrix parameterState for error_matrix
                        #    (since its value, which was the IDENTITY_MATRIX, is now itself ParameterState,
                        #     and Components are not allowed  as the value of a ParameterState
                        #     -- see ParameterState._instantiate_parameter_state())
                        if 'error_matrix' in learning_mech._parameter_states:
                            del learning_mech._parameter_states['error_matrix']

                        sender_mech = error_signal_mech

            # Delete any projections to mechanism from processes or mechanisms in processes not in current system
            for input_state in sender_mech.input_states:
                for projection in input_state.all_afferents:
                    sender = projection.sender.owner
                    system_processes = self.processes
                    if isinstance(sender, Process):
                        if not sender in system_processes:
                            del projection
                    elif not all(sender_process in system_processes for sender_process in sender.processes):
                        del projection

            # If sender_mech has no projections left, raise exception
            if not any(any(projection for projection in input_state.path_afferents)
                       for input_state in sender_mech.input_states):
                raise SystemError("{} only receives projections from other processes or mechanisms not"
                                  " in the current system ({})".format(sender_mech.name, self.name))

            for output_state in sender_mech.output_states:

                for projection in output_state.efferents:
                    receiver = projection.receiver.owner
                    try:
                        self.learningGraph[receiver].add(sender_mech)
                    except KeyError:
                        self.learningGraph[receiver] = {sender_mech}

                    # Use toposort to test whether the added dependency produced a cycle (feedback loop)
                    # Do not include dependency (or receiver on sender) in learningExecutionGraph for this projection
                    #  and end this branch of the traversal if the receiver has already been encountered,
                    #  but do mark for initialization
                    # Notes:
                    # * This is because it is a feedback connection, which introduces a cycle into the learningGraph
                    #     that precludes use of toposort to determine order of execution;
                    #     however, the feedback projection will still be used during execution
                    #     so the sending mechanism should be designated as INITIALIZE_CYCLE
                    # * Check for receiver mechanism and not its tuple,
                    #     since the same mechanism can appear in more than one tuple (e.g., with different phases)
                    #     and would introduce a cycle irrespective of the tuple in which it appears in the learningGraph

                    if receiver in self.learningExecutionGraph:
                    # if receiver in self.learning_execution_graph_mechs:
                        # Try assigning receiver as dependent of current mechanism and test toposort
                        try:
                            # If receiver already has dependencies in its set, add sender_mech to set
                            if self.learningExecutionGraph[receiver]:
                                self.learningExecutionGraph[receiver].add(sender_mech)
                            # If receiver set is empty, assign sender_mech to set
                            else:
                                self.learningExecutionGraph[receiver] = {sender_mech}
                            # Use toposort to test whether the added dependency produced a cycle (feedback loop)
                            list(toposort(self.learningExecutionGraph))
                        # If making receiver dependent on sender produced a cycle, remove from learningGraph
                        except ValueError:
                            self.learningExecutionGraph[receiver].remove(sender_mech)
                            receiver.systems[self] = CYCLE
                            continue

                    else:
                        # Assign receiver as dependent on sender mechanism
                        try:
                            # FIX: THIS WILL ADD SENDER_MECH IF RECEIVER IS IN GRAPH BUT = set()
                            # FIX: DOES THAT SCREW UP ORIGINS?
                            self.learningExecutionGraph[receiver].add(sender_mech)
                        except KeyError:
                            self.learningExecutionGraph[receiver] = {sender_mech}

                    if not sender_mech.systems:
                        sender_mech.systems[self] = LEARNING

                    # Traverse list of mechanisms in process recursively
                    build_dependency_sets_by_traversing_projections(receiver, process)

        # Sort for consistency of output
        sorted_processes = sorted(self.processes, key=lambda process : process.name)

        # This assumes that the first mechanism in process.learning_mechanisms is the last in the learning sequence
        # (i.e., that the list is being traversed "backwards")
        for process in sorted_processes:
            if process.learning and process._learning_enabled:
                build_dependency_sets_by_traversing_projections(process.learning_mechanisms[0], process)

        # FIX: USE TOPOSORT TO FIND, OR AT LEAST CONFIRM, TARGET MECHANISMS, WHICH SHOULD EQUAL COMPARATOR MECHANISMS
        self.learningExecutionList = toposort_flatten(self.learningExecutionGraph, sort=False)
        # self.learningExecutionList = self._toposort_with_ordered_mechs(self.learningExecutionGraph)

        # Construct learning_mechanisms and target_mechanisms MechanismLists

        self._learning_mechs = []
        self._target_mechs = []

        from PsyNeuLink.Components.Projections.PathwayProjections.MappingProjection import MappingProjection
        for item in self.learningExecutionList:
            if isinstance(item, MappingProjection):
                continue

            # If a learning_rate has been specified for the system, assign that to all LearningMechanisms
            #    for which a mechanism-specific learning_rate has NOT been assigned
            if (isinstance(item, LearningMechanism) and
                        self.learning_rate is not None and
                        item.function_object.learning_rate is None):
                item.function_object.learning_rate = self.learning_rate

            if not item in self._learning_mechs:
                self._learning_mechs.append(item)
            if isinstance(item, ObjectiveMechanism) and not item in self._target_mechs:
                self._target_mechs.append(item)
        self.learning_mechanisms = MechanismList(self, self._learning_mechs)
        self.target_mechanisms = MechanismList(self, self._target_mechs)

        # Instantiate TargetInputStates
        self._instantiate_target_inputs(context=context)

    def _instantiate_target_inputs(self, context=None):

        if self.learning and self.targets is None:
            if not self.target_mechanisms:
                raise SystemError("PROGRAM ERROR: Learning has been specified for {} but it has no targetMechanisms".
                                  format(self.name))
            # # MODIFIED 6/25/17 OLD:
            # raise SystemError("Learning has been specified for {} so its \'targets\' argument must also be specified".
            #                   format(self.name))
            # MODIFIED 6/25/17 NEW:
            # target arg was not specified in System's constructor,
            #    so use the value of the TARGET InputState for the TARGET Mechanism(s) as the default
            self.targets = [target.input_states[TARGET].value for target in self.target_mechanisms]
            if self.verbosePref:
                warnings.warn("Learning has been specified for {} but its \'targets\' argument was not specified;"
                              "default will be used ({})".format(self.name, self.targets))
            # MODIFIED 6/25/17 END

        self.targets = np.atleast_2d(self.targets)

        # Create SystemInputState for each TARGET mechanism in targetMechanisms and
        #    assign MappingProjection from the SystemInputState
        #    to the TARGET mechanism's TARGET inputSate
        #    (i.e., from the SystemInputState to the ComparatorMechanism)
        for i, target_mech in zip(range(len(self.target_mechanisms)), self.target_mechanisms):

            # Create ProcessInputState for each target and assign to targetMechanism's target inputState
            target_mech_TARGET_input_state = target_mech.input_states[TARGET]

            # Check, for each TARGET mechanism, that the length of the corresponding item of targets matches the length
            #    of the TARGET (ComparatorMechanism) target inputState's variable attribute
            if len(self.targets[i]) != len(target_mech_TARGET_input_state.variable):
                raise SystemError("Length of target ({}: {}) does not match the length ({}) of the target "
                                  "expected for its TARGET mechanism {}".
                                   format(len(self.targets[i]),
                                          self.targets[i],
                                          len(target_mech_TARGET_input_state.variable),
                                          target_mech.name))

            system_target_input_state = SystemInputState(owner=self,
                                                        variable=target_mech_TARGET_input_state.variable,
                                                        prefs=self.prefs,
                                                        name="System Target {}".format(i))
            self.target_input_states.append(system_target_input_state)

            # Add MappingProjection from system_target_input_state to TARGET mechainsm's target inputState
            from PsyNeuLink.Components.Projections.PathwayProjections.MappingProjection import MappingProjection
            MappingProjection(sender=system_target_input_state,
                    receiver=target_mech_TARGET_input_state,
                    name=self.name+' Input Projection to '+target_mech_TARGET_input_state.name)

    def _assign_output_states(self):
        """Assign outputStates for System (the values of which will comprise System.value)

        Assign the outputs of terminal Mechanisms in the graph to the system's output_values

        Note:
        * Current implementation simply assigns terminal mechanisms as outputStates
        * This method is included so that sublcasses and/or future versions can override it to make custom assignments

        """
        for mech in self.terminalMechanisms.mechanisms:
            self.output_states[mech.name] = mech.output_states

    def initialize(self):
        """Assign :py:data:`initial_values <System_Base.initialize>` to mechanisms designated as \
        `INITIALIZE_CYCLE` and contained in recurrentInitMechanisms.
        """
        # FIX:  INITIALIZE PROCESS INPUT??
        # FIX: CHECK THAT ALL MECHANISMS ARE INITIALIZED FOR WHICH mech.system[SELF]==INITIALIZE
        # FIX: ADD OPTION THAT IMPLEMENTS/ENFORCES INITIALIZATION
        # FIX: ADD SOFT_CLAMP AND HARD_CLAMP OPTIONS
        # FIX: ONLY ASSIGN ONES THAT RECEIVE PROJECTIONS
        for mech, value in self.initial_values.items():
            mech.initialize(value)

    def execute(self,
                input=None,
                target=None,
                execution_id=None,
                clock=CentralClock,
                time_scale=None,
                termination_processing=None,
                termination_learning=None,
                # time_scale=TimeScale.TRIAL
                context=None):
        """Execute mechanisms in system at specified :ref:`phases <System_Execution_Phase>` in order \
        specified by the :py:data:`executionGraph <System_Base.executionGraph>` attribute.

        Assign items of input to `ORIGIN` mechanisms

        Execute mechanisms in the order specified in executionList and with phases equal to
        ``CentralClock.time_step % numPhases``.

        Execute any learning components specified at the appropriate phase.

        Execute controller after all mechanisms have been executed (after each numPhases)

        .. Execution:
            - the input arg in system.execute() or run() is provided as input to ORIGIN mechanisms (and system.input);
                As with a process, ORIGIN mechanisms will receive their input only once (first execution)
                    unless clamp_input (or SOFT_CLAMP or HARD_CLAMP) are specified, in which case they will continue to
            - execute() calls mechanism.execute() for each mechanism in its execute_graph in sequence
            - outputs of TERMINAL mechanisms are assigned as system.ouputValue
            - system.controller is executed after execution of all mechanisms in the system
            - notes:
                * the same mechanism can be listed more than once in a system, inducing recurrent processing

        Arguments
        ---------
        input : list or ndarray
            a list or array of input value arrays, one for each `ORIGIN` mechanism in the system.

            .. [TBI: time_scale : TimeScale : default TimeScale.TRIAL
               specifies a default TimeScale for the system]

            .. context : str

        Returns
        -------
        output values of system : 3d ndarray
            Each item is a 2d array that contains arrays for each outputState.value of each TERMINAL mechanism

        """
        if self.scheduler_processing is None:
            self.scheduler_processing = Scheduler(system=self)

        if self.scheduler_learning is None:
            self.scheduler_learning = Scheduler(nodes=self.learningExecutionList, toposort_ordering=toposort(self.learningGraph))

        if not context:
            context = EXECUTING + " " + SYSTEM + " " + self.name

        # Update execution_id for self and all mechanisms in graph (including learning) and controller
        from PsyNeuLink.Globals.Run import _get_unique_id
        self._execution_id = execution_id or _get_unique_id()
        # FIX: GO THROUGH LEARNING GRAPH HERE AND ASSIGN EXECUTION TOKENS FOR ALL MECHANISMS IN IT
        # self.learningExecutionList
        for mech in self.executionGraph:
            mech._execution_id = self._execution_id
        for learning_mech in self.learningExecutionList:
            learning_mech._execution_id = self._execution_id
        self.controller._execution_id = self._execution_id
        if self.enable_controller and self.controller.input_states:
            for state in self.controller.input_states:
                for projection in state.all_afferents:
                    projection.sender.owner._execution_id = self._execution_id

        self._report_system_output = self.prefs.reportOutputPref and context and EXECUTING in context
        if self._report_system_output:
            self._report_process_output = any(process.reportOutputPref for process in self.processes)

        self.timeScale = time_scale or TimeScale.TRIAL

        # FIX: MOVE TO RUN??
        #region ASSIGN INPUTS TO SystemInputStates
        #    that will be used as the input to the MappingProjection to each ORIGIN mechanism
        num_origin_mechs = len(list(self.originMechanisms))

        if input is None:
            if (self.prefs.verbosePref and
                    not (not context or COMPONENT_INIT in context)):
                print("- No input provided;  default will be used: {0}")
            input = np.zeros_like(self.variable)
            for i in range(num_origin_mechs):
                input[i] = self.originMechanisms[i].variableInstanceDefault

        else:
            num_inputs = np.size(input,0)

            # Check if input items are of different lengths (indicated by dtype == np.dtype('O'))
            if num_inputs != num_origin_mechs:
                num_inputs = np.size(input)
               # Check that number of inputs matches number of ORIGIN mechanisms
                if isinstance(input, np.ndarray) and input.dtype is np.dtype('O') and num_inputs == num_origin_mechs:
                    pass
                else:
                    raise SystemError("Number of items in input ({0}) to {1} does not match "
                                      "its number of origin Mechanisms ({2})".
                                      format(num_inputs, self.name,  num_origin_mechs ))

            # Get SystemInputState that projects to each ORIGIN mechanism and assign input to it
            for i, origin_mech in zip(range(num_origin_mechs), self.originMechanisms):
                # For each inputState of the ORIGIN mechansim
                for j in range(len(origin_mech.input_states)):
                   # Get the input from each projection to that inputState (from the corresponding SystemInputState)
                    system_input_state = next(projection.sender
                                              for projection in origin_mech.input_states[j].path_afferents
                                              if isinstance(projection.sender, SystemInputState))
                    if system_input_state:
                        system_input_state.value = input[i][j]
                    else:
                        raise SystemError("Failed to find expected SystemInputState for {}".format(origin_mech.name))

        self.input = input
        if termination_processing is not None:
            self.termination_processing = termination_processing
        if termination_learning is not None:
            self.termination_learning = termination_learning
        #endregion

        if self._report_system_output:
            self._report_system_initiation(clock=clock)


        #region EXECUTE MECHANISMS

        # TEST PRINT:
        # for i in range(len(self.executionList)):
        #     print(self.executionList[i][0].name)
        # sorted_list = list(object_item[0].name for object_item in self.executionList)

        # Execute system without learning on projections (that will be taken care of in _execute_learning()
        self._execute_processing(clock=clock, context=context)
        #endregion

        # region EXECUTE LEARNING FOR EACH PROCESS

        # Don't execute learning for simulation runs
        if not EVC_SIMULATION in context and self.learning:
            self._execute_learning(clock=clock, context=context + ' ' + LEARNING)
        # endregion


        #region EXECUTE CONTROLLER
# FIX: 1) RETRY APPENDING TO EXECUTE LIST AND COMPARING TO THIS VERSION
# FIX: 2) REASSIGN INPUT TO SYSTEM FROM ONE DESIGNATED FOR EVC SIMULUS (E.G., StimulusPrediction)

        # Only call controller if this is not a controller simulation run (to avoid infinite recursion)
        if not EVC_SIMULATION in context and self.enable_controller:
            try:
                if self.controller.phaseSpec == (clock.time_step % self.numPhases):
                    self.controller.execute(clock=clock,
                                            time_scale=TimeScale.TRIAL,
                                            runtime_params=None,
                                            context=context)
                    if self._report_system_output:
                        print("{0}: {1} executed".format(self.name, self.controller.name))

            except AttributeError as error_msg:
                if not 'INIT' in context:
                    raise SystemError("PROGRAM ERROR: Problem executing controller for {}: {}".
                                      format(self.name, error_msg))
        #endregion

        # Report completion of system execution and value of designated outputs
        if self._report_system_output:
            self._report_system_completion(clock=clock)

        return self.terminalMechanisms.outputStateValues

    def _execute_processing(self, clock=CentralClock, context=None):
    # def _execute_processing(self, clock=CentralClock, time_scale=TimeScale.Trial, context=None):
        # Execute each Mechanism in self.executionList, in the order listed during its phase


            # Only update Mechanism on time_step(s) determined by its phaseSpec (specified in Mechanism's Process entry)
# FIX: NEED TO IMPLEMENT FRACTIONAL UPDATES (IN Mechanism.update()) FOR phaseSpec VALUES THAT HAVE A DECIMAL COMPONENT
        if self.scheduler_processing is None:
            raise SystemError('System.py:_execute_processing - {0}\'s scheduler is None, must be initialized before execution'.format(self.name))
        logger.debug('{0}.scheduler processing termination conditions: {1}'.format(self, self.termination_processing))
        for next_execution_set in self.scheduler_processing.run(termination_conds=self.termination_processing):
            logger.debug('Running next_execution_set {0}'.format(next_execution_set))
            i = 0
            for mechanism in next_execution_set:
                logger.debug('\tRunning mechanism {0}'.format(mechanism))
                for p in self.processes:
                    try:
                        rt_params = p.runtime_params_dict[mechanism]
                    except:
                        rt_params = None

                processes = list(mechanism.processes.keys())
                process_keys_sorted = sorted(processes, key=lambda i : processes[processes.index(i)].name)
                process_names = list(p.name for p in process_keys_sorted)

                mechanism.execute(clock=clock,
                                  time_scale=self.timeScale,
                                  # time_scale=time_scale,
                                  runtime_params=rt_params,
                                  context=context +
                                          "| mechanism: " + mechanism.name +
                                          " [in processes: " + str(process_names) + "]")


                if self._report_system_output and  self._report_process_output:

                    # REPORT COMPLETION OF PROCESS IF ORIGIN:
                    # Report initiation of process(es) for which mechanism is an ORIGIN
                    # Sort for consistency of reporting:
                    processes = list(mechanism.processes.keys())
                    process_keys_sorted = sorted(processes, key=lambda i : processes[processes.index(i)].name)
                    for process in process_keys_sorted:
                        if mechanism.processes[process] in {ORIGIN, SINGLETON} and process.reportOutputPref:
                            process._report_process_initiation(input=mechanism.input_values[0])

                    # REPORT COMPLETION OF PROCESS IF TERMINAL:
                    # Report completion of process(es) for which mechanism is a TERMINAL
                    # Sort for consistency of reporting:
                    processes = list(mechanism.processes.keys())
                    process_keys_sorted = sorted(processes, key=lambda i : processes[processes.index(i)].name)
                    for process in process_keys_sorted:
                        if process.learning and process._learning_enabled:
                            continue
                        if mechanism.processes[process] == TERMINAL and process.reportOutputPref:
                            process._report_process_completion()

            if i == 0:
                # Zero input to first mechanism after first run (in case it is repeated in the pathway)
                # IMPLEMENTATION NOTE:  in future version, add option to allow Process to continue to provide input
                # FIX: USE clamp_input OPTION HERE, AND ADD HARD_CLAMP AND SOFT_CLAMP
                self.variable = convert_to_np_array(self.input, 2) * 0
            i += 1

    def _execute_learning(self, clock=CentralClock, context=None):
        # Execute each LearningMechanism as well as LearningProjections in self.learningExecutionList

        # FIRST, if targets were specified as a function, call the function now
        #    (i.e., after execution of the pathways, but before learning)
        # Note:  this accomodates functions that predicate the target on the outcome of processing
        #        (e.g., for rewards in reinforcement learning)
        if isinstance(self.targets, function_type):
            self.current_targets = self.targets()

        if self.current_targets is None:
           raise SystemError("No targets were specified in the call to execute {} with learning".format(self.name))

        for i, target_mech in zip(range(len(self.target_mechanisms)), self.target_mechanisms):
        # Assign each item of targets to the value of the targetInputState for the TARGET mechanism
        #    and zero the value of all ProcessInputStates that project to the TARGET mechanism
            self.target_input_states[i].value = self.current_targets[i]

        # NEXT, execute all components involved in learning
        if self.scheduler_learning is None:
            raise SystemError('System.py:_execute_learning - {0}\'s scheduler is None, must be initialized before execution'.format(self.name))
        logger.debug('{0}.scheduler learning termination conditions: {1}'.format(self, self.termination_learning))
        for next_execution_set in self.scheduler_learning.run(termination_conds=self.termination_learning):
            logger.debug('Running next_execution_set {0}'.format(next_execution_set))
            for component in next_execution_set:
                logger.debug('\tRunning component {0}'.format(component))

                from PsyNeuLink.Components.Projections.PathwayProjections.MappingProjection import MappingProjection
                if isinstance(component, MappingProjection):
                    continue

                params = None

                component_type = component.componentType

                processes = list(component.processes.keys())

                # Sort for consistency of reporting:
                process_keys_sorted = sorted(processes, key=lambda i : processes[processes.index(i)].name)
                process_names = list(p.name for p in process_keys_sorted)

                context_str = str("{} | {}: {} [in processes: {}]".
                                  format(context,
                                         component_type,
                                         component.name,
                                         re.sub(r'[\[,\],\n]','',str(process_names))))

                # Note:  DON'T include input arg, as that will be resolved by mechanism from its sender projections
                component.execute(
                    clock=clock,
                    time_scale=self.timeScale,
                    runtime_params=params,
                    # time_scale=time_scale,
                    context=context_str
                )
                # # TEST PRINT:
                # print ("EXECUTING LEARNING UPDATES: ", component.name)

        # THEN update all MappingProjections
        for next_execution_set in self.scheduler_learning.run(termination_conds=self.termination_learning):
            logger.debug('Running next_execution_set {0}'.format(next_execution_set))
            for component in next_execution_set:
                logger.debug('\tRunning component {0}'.format(component))

                if isinstance(component, (LearningMechanism, ObjectiveMechanism)):
                    continue
                if not isinstance(component, MappingProjection):
                    raise SystemError("PROGRAM ERROR:  Attempted learning on non-MappingProjection")

                component_type = "mappingProjection"
                processes = list(component.sender.owner.processes.keys())


                # Sort for consistency of reporting:
                process_keys_sorted = sorted(processes, key=lambda i : processes[processes.index(i)].name)
                process_names = list(p.name for p in process_keys_sorted)

                context_str = str("{} | {}: {} [in processes: {}]".
                                  format(context,
                                         component_type,
                                         component.name,
                                         re.sub(r'[\[,\],\n]','',str(process_names))))

                component._parameter_states[MATRIX].update(time_scale=TimeScale.TRIAL, context=context_str)

                # TEST PRINT:
                # print ("EXECUTING WEIGHT UPDATES: ", component.name)

        # FINALLY report outputs
        if self._report_system_output and self._report_process_output:
            # Report learning for targetMechanisms (and the processes to which they belong)
            # Sort for consistency of reporting:
            print("\n\'{}' learning completed:".format(self.name))

            for target_mech in self.target_mechanisms:
                processes = list(target_mech.processes.keys())
                process_keys_sorted = sorted(processes, key=lambda i : processes[processes.index(i)].name)
                process_names = list(p.name for p in process_keys_sorted)
                # print("\n\'- Target: {}' error: {} (processes: {})".
                print("- error for target ({}): {}".
                      # format(append_type_to_name(target_mech),
                      format(target_mech.name,
                             re.sub(r'[\[,\],\n]','',str([float("{:0.3}".format(float(i)))
                                                         for i in target_mech.output_state.value])),
                             ))
                             # process_names))

    def run(self,
            inputs,
            num_executions=None,
            reset_clock=True,
            initialize=False,
            targets=None,
            learning=None,
            call_before_trial=None,
            call_after_trial=None,
            call_before_time_step=None,
            call_after_time_step=None,
            clock=CentralClock,
            time_scale=None,
            termination_processing=None,
            termination_learning=None,
            context=None):
        """Run a sequence of executions

        Call execute method for each execution in a sequence specified by inputs.  See :doc:`Run` for details of
        formatting input specifications.

        Arguments
        ---------

        inputs : List[input] or ndarray(input) : default default_input_value for a single execution
            the input for each in a sequence of executions (see :doc:`Run` for detailed description of formatting
            requirements and options).

        reset_clock : bool : default :keyword:`True`
            if True, resets the :py:class:`CentralClock <TimeScale.CentralClock>` to 0 before a sequence of executions.

        initialize : bool default :keyword:`False`
            if :keyword:`True`, calls the :py:meth:`initialize <System_Base.initialize>` method of the system before a
            sequence of executions.

        targets : List[input] or np.ndarray(input) : default `None`
            the target values for the LearningMechanisms of the system for each execution.
            The length (of the outermost level if a nested list, or lowest axis if an ndarray) must be equal to that
            of ``inputs``.

        learning : bool :  default `None`
            enables or disables learning during execution.
            If it is not specified, the current state is left intact.
            If it is :keyword:`True`, learning is forced on; if it is :keyword:`False`, learning is forced off.

        call_before_trial : Function : default= `None`
            called before each trial in the sequence is executed.

        call_after_trial : Function : default= `None`
            called after each trial in the sequence is executed.

        call_before_time_step : Function : default= `None`
            called before each time_step of each trial is executed.

        call_after_time_step : Function : default= `None`
            called after each time_step of each trial is executed.

        time_scale : TimeScale :  default TimeScale.TRIAL
            specifies whether Mechanisms are executed for a single time step or a trial.

        Returns
        -------

        <system>.results : List[Mechanism.OutputValue]
            list of the OutputValue for each `TERMINAL` Mechanism of the system returned for each execution.

        """
        if self.scheduler_processing is None:
            self.scheduler_processing = Scheduler(system=self)

        if self.scheduler_learning is None:
            self.scheduler_learning = Scheduler(nodes=self.learningExecutionList, toposort_ordering=toposort(self.learningGraph))

        logger.debug(inputs)

        from PsyNeuLink.Globals.Run import run
        return run(self,
                   inputs=inputs,
                   num_executions=num_executions,
                   reset_clock=reset_clock,
                   initialize=initialize,
                   targets=targets,
                   learning=learning,
                   call_before_trial=call_before_trial,
                   call_after_trial=call_after_trial,
                   call_before_time_step=call_before_time_step,
                   call_after_time_step=call_after_time_step,
                   time_scale=time_scale,
                   termination_processing=termination_processing,
                   termination_learning=termination_learning,
                   clock=clock,
                   context=context)

    def _report_system_initiation(self, clock=CentralClock):
        """Prints iniiation message, time_step, and list of processes in system being executed
        """

        if 'system' in self.name or 'System' in self.name:
            system_string = ''
        else:
            system_string = ' system'

        if clock.time_step == 0:
            print("\n\'{}\'{} executing with: **** (time_step {}) ".
                  format(self.name, system_string, clock.time_step))
            processes = list(process.name for process in self.processes)
            print("- processes: {}".format(processes))
            if np.size(self.input, 0) == 1:
                input_string = ''
            else:
                input_string = 's'
            print("- input{}: {}".format(input_string, self.input.tolist()))

        else:
            print("\n\'{}\'{} executing ********** (time_step {}) ".
                  format(self.name, system_string, clock.time_step))

    def _report_system_completion(self, clock=CentralClock):
        """Prints completion message and output_values of system
        """

        if 'system' in self.name or 'System' in self.name:
            system_string = ''
        else:
            system_string = ' system'

        # Print output value of primary (first) outputState of each terminal Mechanism in System
        # IMPLEMENTATION NOTE:  add options for what to print (primary, all or monitored outputStates)
        print("\n\'{}\'{} completed ***********(time_step {})".format(self.name, system_string, clock.time_step))
        # for object_item in self._terminal_mechs:
        #     if object_item.mechanism.phaseSpec == (clock.time_step % self.numPhases):
        #         print("- output for {0}: {1}".
        #               format(object_item.mechanism.name,
        #                      re.sub('[\[,\],\n]','',str(["{:0.3}".
        #                                         format(float(i)) for i in object_item.mechanism.output_state.value]))))
        if self.learning:
            from PsyNeuLink.Components.Mechanisms.ProcessingMechanisms.ObjectiveMechanisms.ComparatorMechanism \
                import MSE
            for mech in self.target_mechanisms:
                if not MSE in mech.output_states:
                    continue
                print("\n- MSE: {:0.3}".
                      format(float(mech.output_states[MSE].value)))


    # TBI:
    # class InspectOptions(AutoNumber):
    #     """Option value keywords for `inspect` and `show` methods.
    #     """
    #     ALL = ()
    #     """Show all values.
    #     """
    #     EXECUTION_SETS = ()
    #     """Show `execution_sets` attribute."""
    #     ExecutionList = ()
    #     """Show `executionList` attribute."""
    #     ATTRIBUTES = ()
    #     """Show system's attributes."""
    #     ALL_OUTPUTS = ()
    #     """"""
    #     ALL_OUTPUT_LABELS = ()
    #     """"""
    #     PRIMARY_OUTPUTS = ()
    #     """"""
    #     PRIMARY_OUTPUT_LABELS = ()
    #     """"""
    #     MONITORED_OUTPUTS = ()
    #     """"""
    #     MONITORED_OUTPUT_LABELS = ()
    #     """"""
    #     FLAT_OUTPUT = ()
    #     """"""
    #     DICT_OUTPUT = ()
    #     """"""

    def show(self, options=None):
        """Print ``execution_sets``, ``executionList``, `ORIGIN`, `TERMINAL` Mechanisms,
        `TARGET` Mechahinsms, ``outputs`` and their labels for the System.

        Arguments
        ---------

        options : InspectionOptions
            [TBI]
        """

        # # IMPLEMENTATION NOTE:  Stub for implementing options:
        # if options and self.InspectOptions.ALL_OUTPUT_LABELS in options:
        #     pass

        print ("\n---------------------------------------------------------")
        print ("\n{0}".format(self.name))


        print ("\n\tControl enabled: {0}".format(self.enable_controller))
        print ("\n\tProcesses:")

        for process in self.processes:
            print ("\t\t{} [learning enabled: {}]".format(process.name, process._learning_enabled))


        # Print execution_sets (output of toposort)
        print ("\n\tExecution sets: ".format(self.name))
        # Sort for consistency of output
        execution_sets_sorted = sorted(self.execution_sets)
        for i in range(len(execution_sets_sorted)):
        # for i in range(len(self.execution_sets)):
            print ("\t\tSet {0}:\n\t\t\t".format(i),end='')
            print("{ ",end='')
            sorted_mechs_names_in_set = sorted(list(object_item.name
                                                    for object_item in self.execution_sets[i]))
            for name in sorted_mechs_names_in_set:
                print("{0} ".format(name), end='')
            print("}")

        # Print executionList sorted by phase and including EVC mechanism

        # Sort executionList by phase
        sorted_execution_list = self.executionList.copy()


        # Sort by phaseSpec and, within each phase, by mechanism name
#        sorted_execution_list.sort(key=lambda object_item: object_item.phase)


        # Add controller to execution list for printing if enabled
        if self.enable_controller:
            sorted_execution_list.append(self.controller)


        mech_names_from_exec_list = list(object_item.name for object_item in self.executionList)
        mech_names_from_sorted_exec_list = list(object_item.name for object_item in sorted_execution_list)

        # print ("\n\tExecution list: ".format(self.name))
        # phase = 0
        # print("\t\tPhase {}:".format(phase))
        # for object_item in sorted_execution_list:
        #     if object_item.phase != phase:
        #         phase = object_item.phase
        #         print("\t\tPhase {}:".format(phase))
        #     print ("\t\t\t{}".format(object_item.mechanism.name))
        #
        # print ("\n\tOrigin mechanisms: ".format(self.name))
        # for object_item in self.originMechanisms.mechs_sorted:
        #     print("\t\t{0} (phase: {1})".format(object_item.mechanism.name, object_item.phase))
        #
        # print ("\n\tTerminal mechanisms: ".format(self.name))
        # for object_item in self.terminalMechanisms.mechs_sorted:
        #     print("\t\t{0} (phase: {1})".format(object_item.mechanism.name, object_item.phase))
        #     for output_state in object_item.mechanism.output_states:
        #         print("\t\t\t{0}".format(output_state.name))
        #
        # # if any(process.learning for process in self.processes):
        # if self.learning:
        #     print ("\n\tTarget mechanisms: ".format(self.name))
        #     for object_item in self.targetMechanisms.mechs:
        #         print("\t\t{0} (phase: {1})".format(object_item.mechanism.name, object_item.phase))
        #
        # print ("\n---------------------------------------------------------")


    def inspect(self):
        """Return dictionary with system attributes and values

        Diciontary contains entries for the following attributes and values:

            PROCESSES: list of `Processes <Process>` in system

            MECHANISMS: list of all `Mechanisms <Mechanism>` in the system

            ORIGIN_MECHANISMS: list of `ORIGIN` Mechanisms

            INPUT_ARRAY: ndarray of the inputs to the `ORIGIN` Mechanisms

            RECURRENT_MECHANISMS:  list of `INITALIZE_CYCLE` Mechanisms

            RECURRENT_INIT_ARRAY: ndarray of initial_values

            TERMINAL_MECHANISMS:list of `TERMINAL` Mechanisms

            OUTPUT_STATE_NAMES: list of `OutputState` names corresponding to 1D arrays in output_value_array

            OUTPUT_VALUE_ARRAY:3D ndarray of 2D arrays of output.value arrays of OutputStates for all `TERMINAL`
            Mechanisms

            NUM_PHASES_PER_TRIAL:number of phases required to execute all Mechanisms in the system

            LEARNING_MECHANISMS:list of `LearningMechanisms <LearningMechanism>`

            TARGET:list of `TARGET` Mechanisms

            LEARNING_PROJECTION_RECEIVERS:list of `MappingProjections <MappingProjection>` that receive learning
            projections

            CONTROL_MECHANISMS:list of `ControlMechanisms <ControlMechanism>`

            CONTROL_PROJECTION_RECEIVERS:list of `ParameterStates <ParameterState>` that receive learning projections

        Returns
        -------
        Dictionary of System attributes and values : dict

        """

        input_array = []
        for mech in list(self.originMechanisms.mechanisms):
            input_array.append(mech.value)
        input_array = np.array(input_array)

        recurrent_init_array = []
        for mech in list(self.recurrentInitMechanisms.mechanisms):
            recurrent_init_array.append(mech.value)
        recurrent_init_array = np.array(recurrent_init_array)

        output_state_names = []
        output_value_array = []
        for mech in list(self.terminalMechanisms.mechanisms):
            output_value_array.append(mech.output_values)
            for name in mech.output_states:
                output_state_names.append(name)
        output_value_array = np.array(output_value_array)

        from PsyNeuLink.Components.Projections.ModulatoryProjections.ControlProjection import ControlProjection
        from PsyNeuLink.Components.Projections.ModulatoryProjections.LearningProjection import LearningProjection
        learning_projections = []
        controlled_parameters = []
        for mech in list(self.mechanisms):
            for parameter_state in mech._parameter_states:
                try:
                    for projection in parameter_state.mod_afferents:
                        if isinstance(projection, ControlProjection):
                            controlled_parameters.append(parameter_state)
                except AttributeError:
                    pass
            for output_state in mech.output_states:
                try:
                    for projection in output_state.efferents:
                        for parameter_state in projection.paramaterStates:
                            for sender in parameter_state.mod_afferents:
                                if isinstance(sender, LearningProjection):
                                    learning_projections.append(projection)
                except AttributeError:
                    pass

        inspect_dict = {
            PROCESSES: self.processes,
            MECHANISMS: self.mechanisms,
            ORIGIN_MECHANISMS: self.originMechanisms.mechanisms,
            INPUT_ARRAY: input_array,
            RECURRENT_MECHANISMS: self.recurrentInitMechanisms,
            RECURRENT_INIT_ARRAY: recurrent_init_array,
            TERMINAL_MECHANISMS: self.terminalMechanisms.mechanisms,
            OUTPUT_STATE_NAMES: output_state_names,
            OUTPUT_VALUE_ARRAY: output_value_array,
            NUM_PHASES_PER_TRIAL: self.numPhases,
            LEARNING_MECHANISMS: self.learning_mechanisms,
            TARGET_MECHANISMS: self.target_mechanisms,
            LEARNING_PROJECTION_RECEIVERS: learning_projections,
            CONTROL_MECHANISMS: self.control_mechanism,
            CONTROL_PROJECTION_RECEIVERS: controlled_parameters,
        }

        return inspect_dict

    def _toposort_with_ordered_mechs(self, data):
        """Returns a single list of dependencies, sorted by object_item[MECHANISM].name"""
        result = []
        for dependency_set in toposort(data):
            d_iter = iter(dependency_set)
            result.extend(sorted(dependency_set, key=lambda item : next(d_iter).name))
        return result

    def _cache_state(self):

        # http://stackoverflow.com/questions/11218477/how-can-i-use-pickle-to-save-a-dict
        # import pickle
        #
        # a = {'hello': 'world'}
        #
        # with open('filename.pickle', 'wb') as handle:
        #     pickle.dump(a, handle, protocol=pickle.HIGHEST_PROTOCOL)
        #
        # with open('filename.pickle', 'rb') as handle:
        #     b = pickle.load(handle)
        #
        # print a == b

        # >>> import dill
        # >>> pik = dill.dumps(d)

        # import pickle
        # with open('cached_PNL_sys.pickle', 'wb') as handle:
        #     pickle.dump(self, handle, protocol=pickle.HIGHEST_PROTOCOL)

        # import dill
        # self.cached_system = dill.dumps(self, recurse=True)

        # def mechanisms_cache:
        #     self.input_value = []
        #     self.value= []
        #     self.output_value = []
        #
        # for mech in self.mechanisms:
        #     for
        pass

    def _restore_state(self):
        pass

    @property
    def mechanisms(self):
        """List of all mechanisms in the system

        Returns
        -------
        all mechanisms in the system : List[mechanism]

        """
        return self._allMechanisms.mechanisms

    # # MODIFIED 11/1/16 NEW:
    # @property
    # def processes(self):
    #     return sorted(self._processList.processes)

    # @property
    # def input_value(self):
    #     """Value of input to system
    #
    #     Returns
    #     -------
    #     value of input to system : ndarray
    #     """
    #     return self.variable

    @property
    def numPhases(self):
        """Number of phases required to execute all ProcessingMechanisms in the system

        Equals maximum phase value of ProcessingMechanisms in the system + 1

        Returns
        -------
        number of phases in system : int

        """
        return self._phaseSpecMax + 1

    # @property
    # def execution_graph_mechs(self):
    #     """Mechanisms whose mechs appear as keys in self.executionGraph
    #
    #     :rtype: list of Mechanism objects
    #     """
    #     return self.executionGraph

    def show_graph(self,
                   direction = 'BT',
                   show_learning = False,
                   show_control = False,
                   learning_color = 'green',
                   control_color='blue',
                   output_fmt='pdf',
                   ):
        """Generate a display of the graph structure of mechanisms and projections in the system.

        By default, only the `ProcessingMechanisms <ProcessingMechanism>` and `MappingProjections <MappingProjection>`
        in the `System's graph <System.graph>` are displayed.  However, the **show_learning** and
        **show_control** arguments can be used to also show the `learning <LearningMechanism>` and
        `control <ControlMechanism>` components of the system, respectively.  `Mechanisms <Mechanism>` are always
        displayed as (oval) nodes.  `Projections <Projection>` are displayed as labelled arrows, unless
        **show_learning** is assigned **True**, in which case MappingProjections that receive a `LearningProjection`
        are displayed as diamond-shaped nodes. The numbers in parentheses within a Mechanism node indicate its
        dimensionality.

        Arguments
        ---------

        direction : keyword : default 'BT'
            'BT': bottom to top; 'TB': top to bottom; 'LR': left to right; and 'RL`: right to left.

        show_learning : bool : default False
            determines whether or not to show the learning components of the system;
            they will all be displayed in the color specified for **learning_color**.
            Projections that receive a `LearningProjection` will be shown as a diamond-shaped node.

        show_control :  bool : default False
            determines whether or not to show the control components of the system;
            they will all be displayed in the color specified for **control_color**.

        learning_color : keyword : default `green`
            determines the color in which the learning components are displayed

        control_color : keyword : default `blue`
            determines the color in which the learning components are displayed (note: if the System's
            `controller <System.controller>`) is an `EVCMechanism`, then a link is shown in red from the
            `prediction Mechanisms <EVCMechanism_Prediction_Mechanisms>` it creates to the corresponding
            `ORIGIN` Mechanisms of the System, to indicate that although no projection are created for these,
            the prediction Mechanisms determine the input to the `ORIGIN` Mechanisms when the EVCMechanism
            `simulates execution <EVCMechanism_Execution>` of the System.

        output_fmt : keyword : default 'pdf'
            'pdf': generate and open a pdf with the visualization;
            'jupyter': return the object (ideal for working in jupyter/ipython notebooks).


        Returns
        -------

        display of system : `pdf` or Graphviz graph object
            'pdf' (placed in current directory) if :keyword:`output_fmt` arg is 'pdf';
            Graphviz graph object if :keyword:`output_fmt` arg is 'jupyter'.

        """

        from PsyNeuLink.Components.Mechanisms.ProcessingMechanisms.ObjectiveMechanisms.ObjectiveMechanism import ObjectiveMechanism
        from PsyNeuLink.Components.Mechanisms.AdaptiveMechanisms.LearningMechanisms.LearningMechanism import LearningMechanism
        from PsyNeuLink.Components.Projections.PathwayProjections.MappingProjection import MappingProjection

        import graphviz as gv
        import numpy as np

        system_graph = self.graph
        learning_graph=self.learningGraph

        # build graph and configure visualisation settings
        G = gv.Digraph(engine = "dot",
                       node_attr  = {'fontsize':'12', 'fontname': 'arial', 'shape':'oval'},
                       edge_attr  = {'arrowhead':'halfopen', 'fontsize': '10', 'fontname': 'arial'},
                       graph_attr = {"rankdir" : direction} )


        # work with system graph
        rcvrs = list(system_graph.keys())
        # loop through receivers
        for rcvr in rcvrs:
            # rcvr_name = rcvr[0].name
            # rcvr_shape = rcvr[0].variable.shape[1]
            rcvr_name = rcvr.name
            rcvr_shape = rcvr.variable.shape[1]
            rcvr_label = rcvr_name


            # loop through senders
            sndrs = system_graph[rcvr]
            for sndr in sndrs:
                sndr_name = sndr.name
                sndr_shape = sndr.variable.shape[1]
                sndr_label = sndr_name

                # find edge name
                projs = sndr.output_state.efferents
                for proj in projs:
                    if proj.receiver.owner == rcvr:
                        edge_name = proj.name
                        # edge_shape = proj.matrix.shape
                        try:
                            has_learning = proj.has_learning_projection
                        except AttributeError:
                            has_learning = None
                edge_label = edge_name
                #### CHANGE MADE HERE ###
                # if rcvr is learning mechanism, draw arrow with learning color
                if isinstance(rcvr, LearningMechanism) or isinstance(rcvr, ObjectiveMechanism):
                    break
                else:
                    arrow_color="black"
                if show_learning and has_learning:
                    # expand
                    G.node(sndr_label, shape="oval")
                    G.node(edge_label, shape="diamond")
                    G.node(rcvr_label, shape="oval")
                    G.edge(sndr_label, edge_label, arrowhead='none')
                    G.edge(edge_label, rcvr_label)
                else:
                    # render normally
                    G.edge(sndr_label, rcvr_label, label = edge_label, color=arrow_color)

        # add learning graph if show_learning
        if show_learning:
            rcvrs = list(learning_graph.keys())
            for rcvr in rcvrs:
                # if rcvr is projection
                if isinstance(rcvr, MappingProjection):
                    # for each sndr of rcvr
                    sndrs = learning_graph[rcvr]
                    for sndr in sndrs:
                        edge_label = rcvr._parameter_states['matrix'].mod_afferents[0].name
                        G.edge(sndr.name, rcvr.name, color=learning_color, label = edge_label)
                else:
                    sndrs = list(learning_graph[rcvr])
                    for sndr in sndrs:
                        projs = sndr.input_state.path_afferents

                        for proj in projs:
                            edge_name=proj.name
                        G.node(rcvr.name, color=learning_color)
                        G.node(sndr.name, color=learning_color)
                        G.edge(sndr.name, rcvr.name, color=learning_color, label=edge_name)


        # add control graph if show_control
        if show_control:
            controller = self.controller

            connector = controller.input_state.path_afferents[0]
            objmech = connector.sender.owner

            # main edge
            G.node(controller.name, color=control_color)
            G.node(objmech.name, color=control_color)
            G.edge(objmech.name, controller.name, label=connector.name, color=control_color)

            # outgoing edges
            for output_state in controller.control_signals:
                for projection in output_state.efferents:
                    edge_name
                    rcvr_name = projection.receiver.owner.name
                    G.edge(controller.name, rcvr_name, label=projection.name, color=control_color)

            # incoming edges
            for istate in objmech.input_states:
                for proj in istate.path_afferents:
                    sndr_name = proj.sender.owner.name
                    G.edge(sndr_name, objmech.name, label=proj.name, color=control_color)

            # prediction mechanisms
            for object_item in self.executionList:
                mech = object_item[0]
                if mech._role is CONTROL:
                    G.node(mech.name, color=control_color)
                    recvr = mech.origin_mech
                    G.edge(mech.name, recvr.name, label=' prediction assignment', color='red')
                    pass

        # return
        if   output_fmt == 'pdf':
            G.view(self.name.replace(" ", "-"), cleanup=True)
        elif output_fmt == 'jupyter':
            return G


SYSTEM_TARGET_INPUT_STATE = 'SystemInputState'

from PsyNeuLink.Components.States.OutputState import OutputState
class SystemInputState(OutputState):
    """Encodes target for the system and transmits it to a `TARGET` mechanism in the system

    Each instance encodes a `target <System.target>` to the system (also a 1d array in 2d array of
    `targets <System.targets>`) and provides it to a `MappingProjection` that projects to a `TARGET`
     mechanism of the system.

    .. Declared as a sublcass of OutputState so that it is recognized as a legitimate sender to a Projection
       in Projection._instantiate_sender()

       self.value is used to represent the item of the targets arg to system.execute or system.run

    """
    def __init__(self, owner=None, variable=None, name=None, prefs=None):
        """Pass variable to MappingProjection from Process to first Mechanism in Pathway

        :param variable:
        """
        if not name:
            self.name = owner.name + "_" + SYSTEM_TARGET_INPUT_STATE
        else:
            self.name = owner.name + "_" + name
        self.prefs = prefs
        self.efferents = []
        self.owner = owner
        self.value = variable<|MERGE_RESOLUTION|>--- conflicted
+++ resolved
@@ -112,11 +112,7 @@
     `CONTROL`: monitors the value of another Mechanism for use in controlling parameter values;
 
     `LEARNING`: monitors the value of another Mechanism for use in learning;
-<<<<<<< HEAD
-d
-=======
-
->>>>>>> 351d2527
+
     `TARGET`: ObjectiveMechanism that monitors a `TERMINAL` Mechanism of a Process
 
     `INTERNAL`: ProcessingMechanism that does not fall into any of the categories above.
@@ -688,13 +684,6 @@
 
     learning_mechanisms : MechanismList)
         contains all `LearningMechanism <LearningMechanism>` in the System.
-<<<<<<< HEAD
-=======
-
-        COMMENT:
-            based on _learning_mechs)
-        COMMENT
->>>>>>> 351d2527
 
     target_mechanisms : MechanismList)
         contains all `TARGET` Mechanisms in the System (used for learning).
