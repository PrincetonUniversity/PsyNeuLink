--- conflicted
+++ resolved
@@ -258,12 +258,8 @@
 
 import math
 import re
-<<<<<<< HEAD
 import logging
 
-from PsyNeuLink.Components.Mechanisms.AdaptiveMechanisms.LearningMechanisms.LearningMechanism import LearningMechanism
-=======
->>>>>>> ea227662
 from collections import OrderedDict
 
 from toposort import *
@@ -1367,7 +1363,7 @@
                                 if isinstance(projection.sender.owner,Mechanism))
                         # For all the projections to each inputState
                         for projection in input_state.receivesFromProjections)
-                    # For all input_states for the first_mech
+                    # For all inputStates for the first_mech
                     for input_state in first_mech.input_states):
                 # Assign its set value as empty, marking it as a "leaf" in the graph
                 mech_tuple = self._allMechanisms._get_tuple_for_mech(first_mech)
@@ -2055,9 +2051,9 @@
     # def _execute_processing(self, clock=CentralClock, time_scale=TimeScale.Trial, context=None):
         # Execute each Mechanism in self.executionList, in the order listed during its phase
 
-        # import code
-        # code.interact(local=locals())
-
+
+            # Only update Mechanism on time_step(s) determined by its phaseSpec (specified in Mechanism's Process entry)
+# FIX: NEED TO IMPLEMENT FRACTIONAL UPDATES (IN Mechanism.update()) FOR phaseSpec VALUES THAT HAVE A DECIMAL COMPONENT
         if self.scheduler_processing is None:
             raise SystemError('System.py:_execute_processing - {0}\'s scheduler is None, must be initialized before execution'.format(self.name))
         logger.debug('{0}.scheduler processing termination conditions: {1}'.format(self, self.termination_processing))
@@ -2141,42 +2137,36 @@
             for component in next_execution_set:
                 logger.debug('\tRunning component {0}'.format(component))
 
-<<<<<<< HEAD
-                from PsyNeuLink.Components.Projections.MappingProjection import MappingProjection
-                if isinstance(component, MappingProjection):
-                    continue
-=======
             from PsyNeuLink.Components.Projections.TransmissiveProjections.MappingProjection import MappingProjection
             if isinstance(component, MappingProjection):
                 continue
->>>>>>> ea227662
-
-                params = None
-
-                component_type = component.componentType
-
-                processes = list(component.processes.keys())
-
-                # Sort for consistency of reporting:
-                process_keys_sorted = sorted(processes, key=lambda i : processes[processes.index(i)].name)
-                process_names = list(p.name for p in process_keys_sorted)
-
-                context_str = str("{} | {}: {} [in processes: {}]".
-                                  format(context,
-                                         component_type,
-                                         component.name,
-                                         re.sub('[\[,\],\n]','',str(process_names))))
-
-                # Note:  DON'T include input arg, as that will be resolved by mechanism from its sender projections
-                component.execute(
-                    clock=clock,
-                    time_scale=self.timeScale,
-                    runtime_params=params,
-                    # time_scale=time_scale,
-                    context=context_str
-                )
-                # # TEST PRINT:
-                # print ("EXECUTING MONITORING UPDATES: ", component.name)
+
+            params = None
+
+            component_type = component.componentType
+
+            processes = list(component.processes.keys())
+
+            # Sort for consistency of reporting:
+            process_keys_sorted = sorted(processes, key=lambda i : processes[processes.index(i)].name)
+            process_names = list(p.name for p in process_keys_sorted)
+
+            context_str = str("{} | {}: {} [in processes: {}]".
+                              format(context,
+                                     component_type,
+                                     component.name,
+                                     re.sub('[\[,\],\n]','',str(process_names))))
+
+            # Note:  DON'T include input arg, as that will be resolved by mechanism from its sender projections
+            component.execute(
+                clock=clock,
+                time_scale=self.timeScale,
+                runtime_params=params,
+                # time_scale=time_scale,
+                context=context_str
+            )
+            # # TEST PRINT:
+            # print ("EXECUTING MONITORING UPDATES: ", component.name)
 
         # THEN update all MappingProjections
         for next_execution_set in self.scheduler_learning.run(termination_conds=self.termination_learning):
@@ -2184,33 +2174,29 @@
             for component in next_execution_set:
                 logger.debug('\tRunning component {0}'.format(component))
 
-                if isinstance(component, (LearningMechanism, ObjectiveMechanism)):
-                    continue
-                if not isinstance(component, MappingProjection):
-                    raise SystemError("PROGRAM ERROR:  Attempted learning on non-MappingProjection")
-
-                component_type = "mappingProjection"
-                processes = list(component.sender.owner.processes.keys())
-
-
-                # Sort for consistency of reporting:
-                process_keys_sorted = sorted(processes, key=lambda i : processes[processes.index(i)].name)
-                process_names = list(p.name for p in process_keys_sorted)
-
-                context_str = str("{} | {}: {} [in processes: {}]".
-                                  format(context,
-                                         component_type,
-                                         component.name,
-                                         re.sub('[\[,\],\n]','',str(process_names))))
-
-<<<<<<< HEAD
-                component.parameterStates[MATRIX].update(time_scale=TimeScale.TRIAL, context=context_str)
-=======
+            if isinstance(component, (LearningMechanism, ObjectiveMechanism)):
+                continue
+            if not isinstance(component, MappingProjection):
+                raise SystemError("PROGRAM ERROR:  Attempted learning on non-MappingProjection")
+
+            component_type = "mappingProjection"
+            processes = list(component.sender.owner.processes.keys())
+
+
+            # Sort for consistency of reporting:
+            process_keys_sorted = sorted(processes, key=lambda i : processes[processes.index(i)].name)
+            process_names = list(p.name for p in process_keys_sorted)
+
+            context_str = str("{} | {}: {} [in processes: {}]".
+                              format(context,
+                                     component_type,
+                                     component.name,
+                                     re.sub('[\[,\],\n]','',str(process_names))))
+
             component._parameter_states[MATRIX].update(time_scale=TimeScale.TRIAL, context=context_str)
->>>>>>> ea227662
-
-                # TEST PRINT:
-                # print ("EXECUTING WEIGHT UPDATES: ", component.name)
+
+            # TEST PRINT:
+            # print ("EXECUTING WEIGHT UPDATES: ", component.name)
 
         # FINALLY report outputs
         if self._report_system_output and self._report_process_output:
@@ -2651,6 +2637,7 @@
     # def processes(self):
     #     return sorted(self._processList.processes)
 
+
     # @property
     # def input_value(self):
     #     """Value of input to system
@@ -2726,7 +2713,7 @@
             `ORIGIN` mechanisms of the system, to indicate that although no projection are created for these,
             the prediction mechanisms determine the input to the `ORIGIN` mechanisms when the EVCMechanism
             `simulates execution <EVCMechanism_Execution>` of the system.
-        
+
         output_fmt : keyword : default 'pdf'
             'pdf': generate and open a pdf with the visualization;
             'jupyter': return the object (ideal for working in jupyter/ipython notebooks).
@@ -2751,8 +2738,8 @@
         learning_graph=self.learningGraph
 
         # build graph and configure visualisation settings
-        G = gv.Digraph(engine = "dot", 
-                       node_attr  = {'fontsize':'12', 'fontname': 'arial', 'shape':'oval'}, 
+        G = gv.Digraph(engine = "dot",
+                       node_attr  = {'fontsize':'12', 'fontname': 'arial', 'shape':'oval'},
                        edge_attr  = {'arrowhead':'halfopen', 'fontsize': '10', 'fontname': 'arial'},
                        graph_attr = {"rankdir" : direction} )
 
