--- conflicted
+++ resolved
@@ -26,8 +26,6 @@
 and can be configured for to implement autoassociative (e.g., Hebbian) learning.
 
 .. _Recurrent_Transfer_Creation:
-
-A RecurrentTransferMechanism can be specified for learning either by assigning a value to its
 
 Creating a RecurrentTransferMechanism
 -------------------------------------
@@ -43,7 +41,6 @@
 
 .. _Recurrent_Transfer_Learning:
 
-<<<<<<< HEAD
 Configuring Learning
 ~~~~~~~~~~~~~~~~~~~~
 
@@ -65,26 +62,6 @@
 configured for learning;  any attempt to do so will issue a warning and then be ignored.  Learning can be configured
 once the Mechanism has been created by calling its `configure_learning <RecurrentTransferMechanism.configure_learning>`
 method, which also enables learning.
-=======
-AutoAssociative Learning
-~~~~~~~~~~~~~~~~~~~~~~~~
-
-A RecurrentTransferMechanism can be specified for learning by assigning either `True` or a numeric entity to the
-**learning_rate** argument of its constructor.  Assigning `True` enables learning and uses the default value of
-`learning_rate <LearningMechanism.learning_rate>` for a `LearningMechanism`;  if a value is assigned to
-**learning_rate**, then learning is enabled and the value is used as the `learning_rate
-<RecurrentTransferMechanism.learning_rate>` for the Mechanism.  Otherwise, learning is disabled for the
-Mechanism.  The `learning_enabled <RecurrentTransferMechanism.learning_enabled>` attribute indicates whether learning
-is enabled or disabled for the Mechanism.   When a RecurrentTransferMechanism that is specified for learning is
-created, it creates an associated `LearningMechanism` and assigns as its `function <Function_Base.function>` the one
-specified in the **learning_function** argument of the RecurrentTransferMechanism's constructor.  By default, this is
-the `Hebbian` Function;  however, it can be replaced by any other function that is suitable for autoassociative
-learning;  that is, one that takes a list or 1d array of numeric values (an "activity vector") and returns a 2d
-array or square matrix (the "weight change matrix") with the same dimensions as the length of the activity vector.
-The LearningMechanism is assigned to the `learning_mechanism <RecurrentTransferMechanism.learning_mechanism>` attribute
-and is used to modify the `matrix <AutoAssociativeProjection.matrix>` parameter of its `AutoAssociativeProjection`
-(also referenced by the RecurrentTransferMechanism's own `matrix <RecurrentTransferMechanism.matrix>` parameter.
->>>>>>> 27b4c4c7
 
 COMMENT:
 8/7/17 CW: In past versions, the first sentence of the paragraph above was: "A RecurrentTransferMechanism can be
@@ -110,16 +87,11 @@
 <RecurrentTransferMechanism.function>` is bounded between 0 and 1 (e.g., a `Logistic` function), an *ENTROPY*
 OutputState.  Each of these report the respective values of the vector in it its `primary (*RESULTS*) OutputState
 <OutputState_Primary>`.  Finally, if it has been `specified for learning <Recurrent_Transfer_Learning>`,
-<<<<<<< HEAD
 it is associated with a `AutoAssociativeLearningMechanism` that is used to train its `AutoAssociativeProjection`.
 The `learning_enabled <RecurrentTransferMechanism.learning_enabled>` attribute indicates whether learning
 is enabled or disabled for the Mechanism.  If learning was not configure when the Mechanism was created, then it cannot
 be enabled until the Mechanism is `configured for learning <Recurrent_Transfer_Learning>`.
 In all other respects the Mechanism is identical to a standard  `TransferMechanism`.
-=======
-it is associated with a LearningMechanism that uses an autoassociative `LearningFunction` (e.g., `Hebbian`) to train
-its `AutoAssociativeProjection`. In all other respects the Mechanism is identical to a standard `TransferMechanism`.
->>>>>>> 27b4c4c7
 
 .. _Recurrent_Transfer_Execution:
 
@@ -338,7 +310,6 @@
         any element of the result that exceeds the specified minimum or maximum value is set to the value of
         `range <RecurrentTransferMechanism.range>` that it exceeds.
 
-<<<<<<< HEAD
     enable_learning : boolean : default False
         specifies whether the Mechanism should be configured for learning;  if it is not (the default), then learning
         cannot be enabled until it is configured for learning by calling the Mechanism's `configure_learning
@@ -349,14 +320,6 @@
         If it is `None`, the default learning_rate is used (see `LearningMechanism_Learning_Rate`); if it is assigned a
         value, that is used as the learning_rate (see `learning_rate <RecurrentTransferMechanism.learning_rate>` for
         details).
-=======
-    learning_rate : boolean, scalar or list, 1d or 2d np.array, or np.matrix of numeric values: default False
-        specifies whether learning should be enabled for the RecurrentTransferMechanism and, if so, the learning rate
-        used by its `learning function <RecurrentTransferMechanism.learning_function>`.  If it is `False`, learning
-        is disabled for the Mechanism;  if it is `True`, then learning is enabled and a default learning_rate is
-        used (see `LearningMechanism_Learning_Rate`); if it is assigned a value, that is used as the learning_rate
-        (see `learning_rate <RecurrentTransferMechanism.learning_rate>` for details).
->>>>>>> 27b4c4c7
 
     learning_function : function : default Hebbian
         specifies the function for the LearningMechanism if `learning has been specified
@@ -434,20 +397,12 @@
     learning_enabled : bool : default False
         indicates whether learning has been enabled for the RecurrentTransferMechanism.  It is set to `True` if
         `learning is specified <Recurrent_Transfer_Learning>` at the time of construction (i.e., if the
-<<<<<<< HEAD
         **enable_learning** argument of the Mechanism's constructor is assigned `True`, or when it is configured for
         learning using the `configure_learning <RecurrentTransferMechanism.configure_learning` method.  Once learning
         has been configured, `learning_enabled <RecurrentMechahinsm.learning_enabled>` can be toggled at any time to
         enable or disable learning; however, if the Mechanism has not been configured for learning, an attempt to
         set `learning_enabled <RecurrentMechahinsm.learning_enabled>` to `True` elicits a warning and is then
         ignored.
-=======
-        **learning_rate** argument of the Mechanism's constructor is assigned `True` or any numeric value);
-        otherwise it is set to `False`.  If learning has been specified, it can be toggled at any time to
-        enable or disable learning for the Mechanism;  if learning has not been specified (i.e.,
-        the `learning_mechanism <RecurrentTransferMechanism.learning_mechanism>` attribute is `None`), an attempt to
-        set :keyword:`learning_enabled` it to `True` triggers a warning and is then ignored.
->>>>>>> 27b4c4c7
 
     learning_rate : float, 1d or 2d np.array, or np.matrix of numeric values : default None
         specifies the learning rate used by the `function <Hebbian.function>`; supersedes any specification  for the
@@ -547,12 +502,8 @@
                  integrator_mode=False,
                  range=None,
                  input_states: tc.optional(tc.any(list, dict)) = None,
-<<<<<<< HEAD
                  enable_learning:bool=False,
                  learning_rate: tc.optional(tc.any(parameter_spec, bool))=None,
-=======
-                 learning_rate: tc.optional(tc.any(parameter_spec, bool)) = False,
->>>>>>> 27b4c4c7
                  learning_function: tc.any(is_function_type) = Hebbian,
                  output_states: tc.optional(tc.any(list, dict))=None,
                  time_scale=TimeScale.TRIAL,
@@ -568,35 +519,7 @@
         if isinstance(hetero, (list, np.matrix)):
             hetero = np.array(hetero)
 
-<<<<<<< HEAD
-        # # If learning_rate is False, disable learning
-        # if isinstance(learning_rate, bool) and learning_rate == False:
-        #     self.learning_enabled = False
-        # # If learning_rate is specified
-        # else:
-        #     # If learning_rate is specified simply as `True`, assign learning_rate as `None`;
-        #     #    otherwise, leave learning_rate as assigned value
-        #     if isinstance(learning_rate, bool) and learning_rate == True:
-        #         self.learning_rate = None
-        #     # Set learning_enabled to be True provisionally;  confirmed in _instantiate_attributes_after_function()
-        #     #   using backing field, as direct assignment requires that self.learning_mechanism has been assigned
-        #     self._learning_enabled = True
-
         self._learning_enabled = enable_learning
-=======
-        # If learning_rate is False, disable learning
-        if isinstance(learning_rate, bool) and learning_rate == False:
-            self.learning_enabled = False
-        # If learning_rate is specified
-        else:
-            # If learning_rate is specified simply as `True`, assign learning_rate as `None`;
-            #    otherwise, leave learning_rate as assigned value
-            if isinstance(learning_rate, bool) and learning_rate == True:
-                self.learning_rate = None
-            # Set learning_enabled to be True provisionally;  confirmed in _instantiate_attributes_after_function()
-            #   using backing field, as direct assignment requires that self.learning_mechanism has been assigned
-            self._learning_enabled = True
->>>>>>> 27b4c4c7
 
         # Assign args to params and functionParams dicts (kwConstants must == arg names)
         params = self._assign_args_to_param_dicts(input_states=input_states,
@@ -838,17 +761,7 @@
                                                                                context=context)
 
         if self.learning_enabled:
-<<<<<<< HEAD
             self.configure_learning(context=context)
-=======
-            self.learning_mechanism = self._instantiate_learning_mechanism(activity_vector=self.output_state,
-                                                                           learning_function=self.learning_function,
-                                                                           learning_rate=self.learning_rate,
-                                                                           matrix=self.recurrent_projection,
-                                                                           context=context)
-            if self.learning_mechanism is None:
-                self.learning_enabled = False
->>>>>>> 27b4c4c7
 
         if ENERGY in self.output_states.names:
             energy = Stability(self.instance_defaults.variable[0],
@@ -955,38 +868,16 @@
     @learning_enabled.setter
     def learning_enabled(self, value:bool):
 
-<<<<<<< HEAD
         self._learning_enabled = value
         # Enable learning for RecurrentTransferMechanism's learning_mechanism
         if hasattr(self, 'learning_mechanism'):
             self.learning_mechanism.learning_enabled = value
         # If RecurrentTransferMechanism has no LearningMechanism, warn and then ignore attempt to set learning_enabled
-=======
-        # If RecurrentTransferMechanism has no LearningMechanism, warn and then ignore attempt to set learning_enabled
-
-        # if value and self.learning_mechanism is None:
-        #     print("Learning cannot be enabled for {} because it has no {}".
-        #           format(self.name, LearningMechanism.__name__))
-        #     return
-        #
-        # self._learning_enabled = value
-        # self.learning_mechanism.learning_enabled = value
-
-        self._learning_enabled = value
-        if hasattr(self, 'learning_mechanism'):
-            # self._learning_enabled = value
-            self.learning_mechanism.learning_enabled = value
->>>>>>> 27b4c4c7
         elif value is True:
             print("Learning cannot be enabled for {} because it has no {}".
                   format(self.name, LearningMechanism.__name__))
             return
 
-<<<<<<< HEAD
-=======
-
-
->>>>>>> 27b4c4c7
     # IMPLEMENTATION NOTE:  THIS SHOULD BE MOVED TO COMPOSITION ONCE THAT IS IMPLEMENTED
     @tc.typecheck
     def _instantiate_recurrent_projection(self,
@@ -1016,14 +907,6 @@
                                         matrix,
                                         context=None):
 
-<<<<<<< HEAD
-=======
-        # learning_mechanism = LearningMechanism(variable=[activity_vector.value, [0], [0]],
-        #                                        function=learning_function,
-        #                                        learning_rate=learning_rate,
-        #                                        context=context)
-
->>>>>>> 27b4c4c7
         learning_mechanism = AutoAssociativeLearningMechanism(variable=[activity_vector.value],
                                                               learning_signals=[self.recurrent_projection],
                                                               function=learning_function,
@@ -1038,7 +921,6 @@
         LearningProjection(sender=learning_mechanism.output_states[LEARNING_SIGNAL],
                           receiver=matrix.parameter_states[MATRIX])
 
-<<<<<<< HEAD
         return learning_mechanism
 
     def configure_learning(self, learning_function=None, learning_rate=None, context=None):
@@ -1073,7 +955,4 @@
                                                                        matrix=self.recurrent_projection,
                                                                        context=context)
         if self.learning_mechanism is None:
-            self.learning_enabled = False
-=======
-        return learning_mechanism
->>>>>>> 27b4c4c7
+            self.learning_enabled = False