Core
====

* `Component`
   - `Mechanism`

      - `ProcessingMechanism`

        - `TransferMechanism`

        - `IntegratorMechanism`

        - `ObjectiveMechanism`


      - `ModulatoryMechanism`

        - `ControlMechanism`

        - `LearningMechanism`

   - `Projection`

      - `PathwayProjection`

        - `MappingProjection`

        - `MaskedMappingProjection`

        - `AutoAssociativeProjection`

      - `ModulatoryProjection`

        - `LearningProjection`

        - `ControlProjection`

        - `GatingProjection`

   - `Port`

      - `InputPort`

      - `ParameterPort`

      - `OutputPort`

      - `ModulatorySignal`

        - `LearningSignal`

        - `ControlSignal`

        - `GatingSignal`

   - `Function`

      - `NonStatefulFunctions`

            - `DistributionFunctions`

            - `LearningFunctions`

            - `ObjectiveFunctions`

            - `OptimizationFunctions`

            - `SelectionFunctions`

            - `TransferFunctions`

            - `TimerFunctions`

            - `TransformFunctions`

      - `StatefulFunctions`

            - `IntegratorFunctions`

            - `MemoryFunctions`

      - `UserDefinedFunction`


* `Composition`
   - `AutodiffComposition`
   - `CompositionFunctionApproximator`
   - `ParameterEstimationComposition`

* `Services`
   - `Registry`
   - `Preferences`
   - `Visualization`
   - `Scheduling`
   - `Compilation`
   - `Report`
   - `Log`
   - `mdf`
<<<<<<< HEAD
   - `Utilities`
=======
   - :py:module:`Graph`
>>>>>>> cbfc6f5b
<|MERGE_RESOLUTION|>--- conflicted
+++ resolved
@@ -96,8 +96,4 @@
    - `Report`
    - `Log`
    - `mdf`
-<<<<<<< HEAD
-   - `Utilities`
-=======
-   - :py:module:`Graph`
->>>>>>> cbfc6f5b
+   - :py:module:`Graph`